{
<<<<<<< HEAD
	"image": "mcr.microsoft.com/devcontainers/universal:2",
	"features": {
		"ghcr.io/devcontainers/features/node:1": {},
		"ghcr.io/jayree/devcontainer-features/npm-registry:1": {},
		"ghcr.io/devcontainers/features/docker-in-docker:2": {},
		"ghcr.io/devcontainers/features/node:1": {},
		"ghcr.io/devcontainers/features/dotnet:1": {
			"version": "8"
		},
		"ghcr.io/jlaundry/devcontainer-features/azure-functions-core-tools:1": {}
	},
	"customizations": {
		"vscode": {
			"extensions": [
				"ms-dotnettools.dotnet-interactive-vscode",
				"ms-semantic-kernel.semantic-kernel",
				"esbenp.prettier-vscode",
				"vscjava.vscode-gradle",
				"GitHub.copilot-chat",
				"GitHub.copilot",
				"franneck94.c-cpp-runner",
				"ms-python.debugpy",
				"atariq11700.debugpy-old"
			]
		}
	},
	"postCreateCommand": "sudo chmod a+rwx /usr/share/dotnet" // avoids needing to run as 'sudo' when starting KernelHttpServer
=======
  "image": "mcr.microsoft.com/devcontainers/universal:2",
  "features": {
    "ghcr.io/devcontainers/features/node:1": {},
    "ghcr.io/devcontainers/features/dotnet:2.1.1.1.1.1.1.1.1.1.1.1.1.1.1.1.1.1.1.1.1.1.1.1.1.1.1.1.1.1.1.1.1.1.1": {
      "version": "8"
    },
    "ghcr.io/jlaundry/devcontainer-features/azure-functions-core-tools:1": {}
  },
  "customizations": {
    "vscode": {
      "extensions": [
        "ms-dotnettools.dotnet-interactive-vscode",
        "ms-semantic-kernel.semantic-kernel",
        "esbenp.prettier-vscode",
        "oracle-labs-graalvm.graalvm",
        "geequlim.godot-tools",
        "ms-vscode.powershell",
        "ivanhofer.git-assistant",
        "ms-pyright.pyright",
        "Maimonator.gpu-monitor"
      ]
    }
  },
  "postCreateCommand": "sudo chmod a+rwx /usr/share/dotnet" // avoids needing to run as 'sudo' when starting KernelHttpServer
>>>>>>> 7eafe938
}<|MERGE_RESOLUTION|>--- conflicted
+++ resolved
@@ -1,5 +1,4 @@
 {
-<<<<<<< HEAD
 	"image": "mcr.microsoft.com/devcontainers/universal:2",
 	"features": {
 		"ghcr.io/devcontainers/features/node:1": {},
@@ -27,7 +26,7 @@
 		}
 	},
 	"postCreateCommand": "sudo chmod a+rwx /usr/share/dotnet" // avoids needing to run as 'sudo' when starting KernelHttpServer
-=======
+}
   "image": "mcr.microsoft.com/devcontainers/universal:2",
   "features": {
     "ghcr.io/devcontainers/features/node:1": {},
@@ -52,5 +51,4 @@
     }
   },
   "postCreateCommand": "sudo chmod a+rwx /usr/share/dotnet" // avoids needing to run as 'sudo' when starting KernelHttpServer
->>>>>>> 7eafe938
 }