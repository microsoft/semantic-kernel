--- conflicted
+++ resolved
@@ -19,17 +19,10 @@
   - ./python/samples/demos/process_with_dapr
   - ./dotnet/samples/Demos/ProcessWithDapr
   - ./dotnet/samples/Demos/CopilotAgentPlugins
-<<<<<<< HEAD
-  # Exclude folders that contains documents with links prone to becoming broken and temporarily unavailable. This should be removed when the link checker is implemented as a background job that does not block PRs.
+  # Exclude folders that contain documents with links prone to becoming broken and temporarily unavailable. This should be removed when the link checker is implemented as a background job that does not block PRs.
   - ./docs/decisions
   - ./dotnet/samples
   - ./python/samples
-=======
-  # Exclude folders that contain documents with links prone to becoming broken and temporarily unavailable. This should be removed when the link checker is implemented as a background job that does not block PRs.
-  - ./docs/decisions/
-  - ./dotnet/samples/
-  - ./python/samples/
->>>>>>> b300f838
 baseUrl: https://github.com/microsoft/semantic-kernel/
 aliveStatusCodes: 
   - 200
