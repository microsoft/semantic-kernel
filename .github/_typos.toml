# Typos configuration file
#
# Info:    https://github.com/marketplace/actions/typos-action
# Install: brew install typos-cli
# Install: conda install typos
# Run:     typos -c .github/_typos.toml

[files]
extend-exclude = [
    "_typos.toml",
    "package-lock.json",
    "*.bicep",
    "encoder.json",
    "vocab.bpe",
    "CodeTokenizerTests.cs",
    "test_code_tokenizer.py",
    "*response.json",
    "test_content.txt",
<<<<<<< HEAD
    "google_what_is_the_semantic_kernel.json",
    "serializedChatHistoryV1_15_1.json",
    "MultipleFunctionsVsParameters.cs"
=======
    "serializedChatHistoryV1_15_1.json"
>>>>>>> 6d73513a
]

[default.extend-words]
ACI = "ACI"               # Azure Container Instance
exercize = "exercize"     # test typos
gramatical = "gramatical" # test typos
Guid = "Guid"             # Globally Unique Identifier
HD = "HD"                 # Test header value
EOF = "EOF"               # End of File
ans = "ans"               # Short for answers
arange = "arange"         # Method in Python numpy package
prompty = "prompty"       # prompty is a format name.
ist = "ist"               # German language
dall = "dall"             # OpenAI model name

[default.extend-identifiers]
ags = "ags" # Azure Graph Service

[type.jupyter]
extend-ignore-re = [
    '"[A-Fa-f0-9]{8}"', # cell id strings
]

[type.msbuild]
extend-ignore-re = [
    'Version=".*"', # ignore package version numbers
]<|MERGE_RESOLUTION|>--- conflicted
+++ resolved
@@ -16,13 +16,10 @@
     "test_code_tokenizer.py",
     "*response.json",
     "test_content.txt",
-<<<<<<< HEAD
     "google_what_is_the_semantic_kernel.json",
     "serializedChatHistoryV1_15_1.json",
     "MultipleFunctionsVsParameters.cs"
-=======
     "serializedChatHistoryV1_15_1.json"
->>>>>>> 6d73513a
 ]
 
 [default.extend-words]
