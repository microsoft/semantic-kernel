--- conflicted
+++ resolved
@@ -44,11 +44,7 @@
 pn = "pn"                 # Kiota parameter
 nin = "nin"               # MongoDB "not in" operator
 asend = "asend"           # Async generator method
-<<<<<<< HEAD
-magentic = "magentic"     # Agent orchestration demo
-=======
 Magentic = "Magentic"     # Magentic is a name of an agentic pattern
->>>>>>> 7a77e712
 
 [default.extend-identifiers]
 ags = "ags" # Azure Graph Service
