--- conflicted
+++ resolved
@@ -43,11 +43,8 @@
 dall = "dall"             # OpenAI model name
 pn = "pn"                 # Kiota parameter
 nin = "nin"               # MongoDB "not in" operator
-<<<<<<< HEAD
+asend = "asend"           # Async generator method
 Magentic = "Magentic"     # Magentic is a name of an agentic pattern
-=======
-asend = "asend"           # Async generator method
->>>>>>> d3404ccc
 
 [default.extend-identifiers]
 ags = "ags" # Azure Graph Service
