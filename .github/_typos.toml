# Typos configuration file
#
# Info:    https://github.com/marketplace/actions/typos-action
# Install: brew install typos-cli
# Install: conda install typos
# Run:     typos -c .github/_typos.toml

[files]
extend-exclude = [
    "_typos.toml",
    "package-lock.json",
    "*.bicep",
    "encoder.json",
    "vocab.bpe",
    "CodeTokenizerTests.cs",
    "test_code_tokenizer.py",
    "*response.json",
    "test_content.txt",
<<<<<<< div
<<<<<<< Updated upstream
<<<<<<< Updated upstream
<<<<<<< head
<<<<<<< Updated upstream
<<<<<<< Updated upstream
<<<<<<< Updated upstream
<<<<<<< Updated upstream
<<<<<<< Updated upstream
    "serializedChatHistoryV1_15_1.json",
    "MultipleFunctionsVsParameters.cs"
=======
=======
>>>>>>> Stashed changes
=======
>>>>>>> Stashed changes
=======
>>>>>>> Stashed changes
=======
>>>>>>> Stashed changes
=======
>>>>>>> Stashed changes
=======
>>>>>>> Stashed changes
<<<<<<< main
    "serializedChatHistoryV1_15_1.json",
    "MultipleFunctionsVsParameters.cs"
=======
<<<<<<< HEAD
=======
>>>>>>> main
=======
<<<<<<< Updated upstream
<<<<<<< Updated upstream
=======
>>>>>>> origin/main
=======
>>>>>>> Stashed changes
=======
>>>>>>> Stashed changes
>>>>>>> bc543eae
    "google_what_is_the_semantic_kernel.json",
    "what-is-semantic-kernel.json",
    "serializedChatHistoryV1_15_1.json",
    "MultipleFunctionsVsParameters.cs"
    "serializedChatHistoryV1_15_1.json"
    "MultipleFunctionsVsParameters.cs",
    "PopulationByCountry.csv",
    "PopulationByAdmin1.csv",
<<<<<<< HEAD
<<<<<<< div
=======
]

[default.extend-words]
ACI = "ACI"               # Azure Container Instance
exercize = "exercize"     # test typos
gramatical = "gramatical" # test typos
Guid = "Guid"             # Globally Unique Identifier
HD = "HD"                 # Test header value
EOF = "EOF"               # End of File
ans = "ans"               # Short for answers
arange = "arange"         # Method in Python numpy package
prompty = "prompty"       # prompty is a format name.
ist = "ist"               # German language
dall = "dall"             # OpenAI model name
>>>>>>> main
=======
<<<<<<< Updated upstream
<<<<<<< Updated upstream
<<<<<<< head
=======
=======
>>>>>>> Stashed changes
=======
>>>>>>> Stashed changes
>>>>>>> bc543eae
]

[default.extend-words]
ACI = "ACI"               # Azure Container Instance
exercize = "exercize"     # test typos
gramatical = "gramatical" # test typos
Guid = "Guid"             # Globally Unique Identifier
HD = "HD"                 # Test header value
EOF = "EOF"               # End of File
ans = "ans"               # Short for answers
arange = "arange"         # Method in Python numpy package
prompty = "prompty"       # prompty is a format name.
ist = "ist"               # German language
dall = "dall"             # OpenAI model name
>>>>>>> origin/main
]

[default.extend-words]
ACI = "ACI"               # Azure Container Instance
exercize = "exercize"     # test typos
gramatical = "gramatical" # test typos
Guid = "Guid"             # Globally Unique Identifier
HD = "HD"                 # Test header value
EOF = "EOF"               # End of File
ans = "ans"               # Short for answers
arange = "arange"         # Method in Python numpy package
prompty = "prompty"       # prompty is a format name.
ist = "ist"               # German language
dall = "dall"             # OpenAI model name
<<<<<<< Updated upstream
<<<<<<< Updated upstream
>>>>>>> origin/main
<<<<<<< Updated upstream
<<<<<<< Updated upstream
<<<<<<< Updated upstream
<<<<<<< Updated upstream
>>>>>>> Stashed changes
=======
>>>>>>> Stashed changes
=======
>>>>>>> Stashed changes
=======
>>>>>>> Stashed changes
=======
>>>>>>> Stashed changes
]

[default.extend-words]
ACI = "ACI"               # Azure Container Instance
exercize = "exercize"     # test typos
gramatical = "gramatical" # test typos
Guid = "Guid"             # Globally Unique Identifier
HD = "HD"                 # Test header value
EOF = "EOF"               # End of File
ans = "ans"               # Short for answers
arange = "arange"         # Method in Python numpy package
prompty = "prompty"       # prompty is a format name.
ist = "ist"               # German language
dall = "dall"             # OpenAI model name
=======
>>>>>>> Stashed changes
=======
>>>>>>> Stashed changes

[default.extend-identifiers]
ags = "ags" # Azure Graph Service

[type.jupyter]
extend-ignore-re = [
    '"[A-Fa-f0-9]{8}"', # cell id strings
]

[type.msbuild]
extend-ignore-re = [
    'Version=".*"', # ignore package version numbers
]
<<<<<<< div
<<<<<<< Updated upstream
<<<<<<< Updated upstream
<<<<<<< head
<<<<<<< Updated upstream
<<<<<<< Updated upstream
<<<<<<< Updated upstream
<<<<<<< Updated upstream
<<<<<<< Updated upstream
=======
=======
>>>>>>> Stashed changes
=======
>>>>>>> Stashed changes
=======
>>>>>>> Stashed changes
=======
>>>>>>> Stashed changes
=======
>>>>>>> Stashed changes
=======
>>>>>>> Stashed changes
<<<<<<< main
=======
]
>>>>>>> origin/main
<<<<<<< Updated upstream
<<<<<<< Updated upstream
<<<<<<< Updated upstream
<<<<<<< Updated upstream
<<<<<<< Updated upstream
<<<<<<< Updated upstream
>>>>>>> Stashed changes
=======
>>>>>>> Stashed changes
=======
>>>>>>> Stashed changes
=======
>>>>>>> Stashed changes
=======
>>>>>>> Stashed changes
=======
]
<<<<<<< HEAD
>>>>>>> main
=======
>>>>>>> origin/main
=======
>>>>>>> Stashed changes
=======
>>>>>>> Stashed changes
>>>>>>> bc543eae
<|MERGE_RESOLUTION|>--- conflicted
+++ resolved
@@ -16,47 +16,10 @@
     "test_code_tokenizer.py",
     "*response.json",
     "test_content.txt",
-<<<<<<< div
-<<<<<<< Updated upstream
-<<<<<<< Updated upstream
-<<<<<<< head
-<<<<<<< Updated upstream
-<<<<<<< Updated upstream
-<<<<<<< Updated upstream
-<<<<<<< Updated upstream
-<<<<<<< Updated upstream
     "serializedChatHistoryV1_15_1.json",
     "MultipleFunctionsVsParameters.cs"
-=======
-=======
->>>>>>> Stashed changes
-=======
->>>>>>> Stashed changes
-=======
->>>>>>> Stashed changes
-=======
->>>>>>> Stashed changes
-=======
->>>>>>> Stashed changes
-=======
->>>>>>> Stashed changes
-<<<<<<< main
     "serializedChatHistoryV1_15_1.json",
     "MultipleFunctionsVsParameters.cs"
-=======
-<<<<<<< HEAD
-=======
->>>>>>> main
-=======
-<<<<<<< Updated upstream
-<<<<<<< Updated upstream
-=======
->>>>>>> origin/main
-=======
->>>>>>> Stashed changes
-=======
->>>>>>> Stashed changes
->>>>>>> bc543eae
     "google_what_is_the_semantic_kernel.json",
     "what-is-semantic-kernel.json",
     "serializedChatHistoryV1_15_1.json",
@@ -65,9 +28,6 @@
     "MultipleFunctionsVsParameters.cs",
     "PopulationByCountry.csv",
     "PopulationByAdmin1.csv",
-<<<<<<< HEAD
-<<<<<<< div
-=======
 ]
 
 [default.extend-words]
@@ -82,17 +42,6 @@
 prompty = "prompty"       # prompty is a format name.
 ist = "ist"               # German language
 dall = "dall"             # OpenAI model name
->>>>>>> main
-=======
-<<<<<<< Updated upstream
-<<<<<<< Updated upstream
-<<<<<<< head
-=======
-=======
->>>>>>> Stashed changes
-=======
->>>>>>> Stashed changes
->>>>>>> bc543eae
 ]
 
 [default.extend-words]
@@ -107,7 +56,6 @@
 prompty = "prompty"       # prompty is a format name.
 ist = "ist"               # German language
 dall = "dall"             # OpenAI model name
->>>>>>> origin/main
 ]
 
 [default.extend-words]
@@ -122,40 +70,6 @@
 prompty = "prompty"       # prompty is a format name.
 ist = "ist"               # German language
 dall = "dall"             # OpenAI model name
-<<<<<<< Updated upstream
-<<<<<<< Updated upstream
->>>>>>> origin/main
-<<<<<<< Updated upstream
-<<<<<<< Updated upstream
-<<<<<<< Updated upstream
-<<<<<<< Updated upstream
->>>>>>> Stashed changes
-=======
->>>>>>> Stashed changes
-=======
->>>>>>> Stashed changes
-=======
->>>>>>> Stashed changes
-=======
->>>>>>> Stashed changes
-]
-
-[default.extend-words]
-ACI = "ACI"               # Azure Container Instance
-exercize = "exercize"     # test typos
-gramatical = "gramatical" # test typos
-Guid = "Guid"             # Globally Unique Identifier
-HD = "HD"                 # Test header value
-EOF = "EOF"               # End of File
-ans = "ans"               # Short for answers
-arange = "arange"         # Method in Python numpy package
-prompty = "prompty"       # prompty is a format name.
-ist = "ist"               # German language
-dall = "dall"             # OpenAI model name
-=======
->>>>>>> Stashed changes
-=======
->>>>>>> Stashed changes
 
 [default.extend-identifiers]
 ags = "ags" # Azure Graph Service
@@ -169,55 +83,6 @@
 extend-ignore-re = [
     'Version=".*"', # ignore package version numbers
 ]
-<<<<<<< div
-<<<<<<< Updated upstream
-<<<<<<< Updated upstream
-<<<<<<< head
-<<<<<<< Updated upstream
-<<<<<<< Updated upstream
-<<<<<<< Updated upstream
-<<<<<<< Updated upstream
-<<<<<<< Updated upstream
-=======
-=======
->>>>>>> Stashed changes
-=======
->>>>>>> Stashed changes
-=======
->>>>>>> Stashed changes
-=======
->>>>>>> Stashed changes
-=======
->>>>>>> Stashed changes
-=======
->>>>>>> Stashed changes
-<<<<<<< main
-=======
 ]
->>>>>>> origin/main
-<<<<<<< Updated upstream
-<<<<<<< Updated upstream
-<<<<<<< Updated upstream
-<<<<<<< Updated upstream
-<<<<<<< Updated upstream
-<<<<<<< Updated upstream
->>>>>>> Stashed changes
-=======
->>>>>>> Stashed changes
-=======
->>>>>>> Stashed changes
-=======
->>>>>>> Stashed changes
-=======
->>>>>>> Stashed changes
-=======
 ]
-<<<<<<< HEAD
->>>>>>> main
-=======
->>>>>>> origin/main
-=======
->>>>>>> Stashed changes
-=======
->>>>>>> Stashed changes
->>>>>>> bc543eae
+]