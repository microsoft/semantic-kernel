--- conflicted
+++ resolved
@@ -7,49 +7,6 @@
 on:
   push:
     branches: ["*"]
-<<<<<<< HEAD
-<<<<<<< main
-=======
-<<<<<<< div
-<<<<<<< div
-=======
-<<<<<<< Updated upstream
-<<<<<<< Updated upstream
-<<<<<<< head
->>>>>>> head
-<<<<<<< Updated upstream
-<<<<<<< Updated upstream
-<<<<<<< Updated upstream
-<<<<<<< Updated upstream
-<<<<<<< Updated upstream
-=======
-=======
->>>>>>> Stashed changes
-=======
->>>>>>> Stashed changes
-=======
->>>>>>> Stashed changes
-=======
->>>>>>> Stashed changes
-<<<<<<< main
-=======
-=======
-<<<<<<< div
->>>>>>> main
-=======
->>>>>>> origin/main
->>>>>>> head
-=======
->>>>>>> afc414da
-    branches: ["main", "experimental*", "feature*", "*-development"]
-    branches: ["main", "experimental*", "feature*", "*-development"]
-    branches: ["main", "experimental*", "feature*", "*-development"]
-<<<<<<< HEAD
->>>>>>> origin/main
->>>>>>> Stashed changes
->>>>>>> div
-=======
->>>>>>> afc414da
   schedule:
     - cron: "17 11 * * 2"
 
@@ -66,51 +23,6 @@
       fail-fast: false
       matrix:
         language: [ 'cpp', 'csharp', 'go', 'java', 'javascript', 'python', 'ruby' ]
-<<<<<<< HEAD
-<<<<<<< main
-
-=======
-<<<<<<< div
-<<<<<<< div
-=======
-<<<<<<< Updated upstream
-<<<<<<< Updated upstream
-<<<<<<< head
->>>>>>> head
-<<<<<<< Updated upstream
-<<<<<<< Updated upstream
-<<<<<<< Updated upstream
-<<<<<<< Updated upstream
-<<<<<<< Updated upstream
-=======
-=======
->>>>>>> Stashed changes
-=======
->>>>>>> Stashed changes
-=======
->>>>>>> Stashed changes
-=======
->>>>>>> Stashed changes
-<<<<<<< main
-=======
-=======
-<<<<<<< div
->>>>>>> main
-=======
->>>>>>> origin/main
->>>>>>> head
-=======
-
->>>>>>> afc414da
-        language: ["csharp", "python", "java"]
-        language: ["csharp", "python", "java"]
-        language: ["csharp", "python", "java"]
-<<<<<<< HEAD
->>>>>>> origin/main
->>>>>>> Stashed changes
->>>>>>> div
-=======
->>>>>>> afc414da
         # CodeQL supports [ 'cpp', 'csharp', 'go', 'java', 'javascript', 'python', 'ruby' ]
         # Use only 'java' to analyze code written in Java, Kotlin or both
         # Use only 'javascript' to analyze code written in JavaScript, TypeScript or both
@@ -123,53 +35,6 @@
       # Initializes the CodeQL tools for scanning.
       - name: Initialize CodeQL
         uses: github/codeql-action/init@v4
-<<<<<<< HEAD
-<<<<<<< main
-=======
-<<<<<<< div
-<<<<<<< div
-=======
->>>>>>> head
-<<<<<<< Updated upstream
-<<<<<<< Updated upstream
-<<<<<<< head
-<<<<<<< Updated upstream
-<<<<<<< Updated upstream
-<<<<<<< Updated upstream
-<<<<<<< Updated upstream
-<<<<<<< Updated upstream
-=======
-=======
->>>>>>> Stashed changes
-=======
->>>>>>> Stashed changes
-=======
->>>>>>> Stashed changes
-=======
->>>>>>> Stashed changes
-=======
->>>>>>> Stashed changes
-=======
->>>>>>> Stashed changes
-<<<<<<< main
-=======
-=======
->>>>>>> afc414da
-        uses: github/codeql-action/init@v3
-        uses: github/codeql-action/init@v3
-<<<<<<< HEAD
-<<<<<<< div
->>>>>>> main
-=======
->>>>>>> origin/main
-=======
->>>>>>> Stashed changes
-=======
->>>>>>> Stashed changes
->>>>>>> head
->>>>>>> div
-=======
->>>>>>> afc414da
         with:
           languages: ${{ matrix.language }}
           # If you wish to specify custom queries, you can do so here or in a config file.
@@ -196,62 +61,18 @@
       - name: Autobuild
         if: ${{ matrix.language != 'C' }}
         uses: github/codeql-action/autobuild@v4
-<<<<<<< HEAD
-<<<<<<< main
-=======
-<<<<<<< div
-<<<<<<< div
-=======
-<<<<<<< Updated upstream
-<<<<<<< Updated upstream
-<<<<<<< head
->>>>>>> head
-<<<<<<< Updated upstream
-<<<<<<< Updated upstream
-<<<<<<< Updated upstream
-<<<<<<< Updated upstream
-<<<<<<< Updated upstream
-=======
-=======
->>>>>>> Stashed changes
-=======
->>>>>>> Stashed changes
-=======
->>>>>>> Stashed changes
-=======
->>>>>>> Stashed changes
-<<<<<<< main
-=======
-=======
-<<<<<<< div
->>>>>>> main
-=======
->>>>>>> origin/main
-=======
-<<<<<<< main
-=======
->>>>>>> Stashed changes
-=======
-<<<<<<< main
-=======
->>>>>>> Stashed changes
->>>>>>> head
-=======
->>>>>>> afc414da
-        uses: github/codeql-action/autobuild@v3
->>>>>>> div
 
       - name: Setup JDK
         uses: actions/setup-java@v4
         if: ${{ matrix.language == 'java' }}
         with:
-          java-version: 17
+          java-version: 21
           distribution: microsoft
           cache: maven
 
       - name: Build Java
         if: ${{ matrix.language == 'java' }}
-        run: ./mvnw -B -DskipTests -Pcompile-jdk17 clean install --file pom.xml
+        run: ./mvnw -B -DskipTests -Pcompile-jdk21 clean install --file pom.xml
         working-directory: java
 
       # ℹ️ Command-line programs to run using the OS shell.
@@ -266,49 +87,5 @@
 
       - name: Perform CodeQL Analysis
         uses: github/codeql-action/analyze@v4
-<<<<<<< HEAD
-<<<<<<< main
-
-=======
-<<<<<<< div
-<<<<<<< div
-=======
->>>>>>> head
-<<<<<<< Updated upstream
-<<<<<<< Updated upstream
-<<<<<<< head
-<<<<<<< Updated upstream
-<<<<<<< Updated upstream
-<<<<<<< Updated upstream
-<<<<<<< Updated upstream
-<<<<<<< Updated upstream
-=======
-=======
->>>>>>> Stashed changes
-=======
->>>>>>> Stashed changes
-=======
->>>>>>> Stashed changes
-=======
->>>>>>> Stashed changes
-=======
->>>>>>> Stashed changes
-=======
->>>>>>> Stashed changes
-<<<<<<< main
-=======
-=======
-
->>>>>>> afc414da
-        uses: github/codeql-action/analyze@v3
-        uses: github/codeql-action/analyze@v3
-        uses: github/codeql-action/analyze@v3
-<<<<<<< HEAD
->>>>>>> main
-=======
->>>>>>> head
->>>>>>> div
-=======
->>>>>>> afc414da
         with:
           category: "/language:${{matrix.language}}"