# CodeQL is the code analysis engine developed by GitHub to automate security checks.
# The results are shown as code scanning alerts in GitHub. For more details, visit:
# https://docs.github.com/en/code-security/code-scanning/automatically-scanning-your-code-for-vulnerabilities-and-errors/about-code-scanning-with-codeql

name: "CodeQL"

on:
  push:
    # TODO: Add "feature*" back in again, once we determine the cause of the ongoing CodeQL failures.
    branches: ["main", "experimental*", "*-development"]
  schedule:
    - cron: "17 11 * * 2"

jobs:
  analyze:
    name: Analyze
    runs-on: ubuntu-latest
    permissions:
      actions: read
      contents: read
      security-events: write

    strategy:
      fail-fast: false
      matrix:
        language: ["csharp", "python"]
        # CodeQL supports [ 'cpp', 'csharp', 'go', 'java', 'javascript', 'python', 'ruby' ]
        # Use only 'java' to analyze code written in Java, Kotlin or both
        # Use only 'javascript' to analyze code written in JavaScript, TypeScript or both
        # Learn more about CodeQL language support at https://aka.ms/codeql-docs/language-support

    steps:
      - name: Checkout repository
        uses: actions/checkout@v4
        with:
          persist-credentials: false

      # Initializes the CodeQL tools for scanning.
      - name: Initialize CodeQL
        uses: github/codeql-action/init@v3
        with:
          languages: ${{ matrix.language }}
          # If you wish to specify custom queries, you can do so here or in a config file.
          # By default, queries listed here will override any specified in a config file.
          # Prefix the list here with "+" to use these queries and those in the config file.

          # Details on CodeQL's query packs refer to : https://docs.github.com/en/code-security/code-scanning/automatically-scanning-your-code-for-vulnerabilities-and-errors/configuring-code-scanning#using-queries-in-ql-packs
          # queries: security-extended,security-and-quality

      # Autobuild attempts to build any compiled languages  (C/C++, C#, Go, or Java).
      # If this step fails, then you should remove it and run the build manually (see below)
      - name: Autobuild
        if: ${{ matrix.language != 'java' }}
<<<<<<< HEAD
        uses: github/codeql-action/autobuild@v3
=======
        uses: github/codeql-action/autobuild@v2
>>>>>>> ac81fae8

      # ℹ️ Command-line programs to run using the OS shell.
      # 📚 See https://docs.github.com/en/actions/using-workflows/workflow-syntax-for-github-actions#jobsjob_idstepsrun

      #   If the Autobuild fails above, remove it and uncomment the following three lines.
      #   modify them (or add more) to build your code if your project, please refer to the EXAMPLE below for guidance.

      # - run: |
      #     echo "Run, Build Application using script"
      #     ./location_of_script_within_repo/buildscript.sh

      - name: Perform CodeQL Analysis
        uses: github/codeql-action/analyze@v3
        with:
          category: "/language:${{matrix.language}}"<|MERGE_RESOLUTION|>--- conflicted
+++ resolved
@@ -6,8 +6,7 @@
 
 on:
   push:
-    # TODO: Add "feature*" back in again, once we determine the cause of the ongoing CodeQL failures.
-    branches: ["main", "experimental*", "*-development"]
+    branches: ["main", "experimental*", "feature*", "*-development"]
   schedule:
     - cron: "17 11 * * 2"
 
@@ -23,7 +22,7 @@
     strategy:
       fail-fast: false
       matrix:
-        language: ["csharp", "python"]
+        language: ["csharp", "python", "java"]
         # CodeQL supports [ 'cpp', 'csharp', 'go', 'java', 'javascript', 'python', 'ruby' ]
         # Use only 'java' to analyze code written in Java, Kotlin or both
         # Use only 'javascript' to analyze code written in JavaScript, TypeScript or both
@@ -32,12 +31,10 @@
     steps:
       - name: Checkout repository
         uses: actions/checkout@v4
-        with:
-          persist-credentials: false
 
       # Initializes the CodeQL tools for scanning.
       - name: Initialize CodeQL
-        uses: github/codeql-action/init@v3
+        uses: github/codeql-action/init@v2
         with:
           languages: ${{ matrix.language }}
           # If you wish to specify custom queries, you can do so here or in a config file.
@@ -51,11 +48,7 @@
       # If this step fails, then you should remove it and run the build manually (see below)
       - name: Autobuild
         if: ${{ matrix.language != 'java' }}
-<<<<<<< HEAD
-        uses: github/codeql-action/autobuild@v3
-=======
         uses: github/codeql-action/autobuild@v2
->>>>>>> ac81fae8
 
       # ℹ️ Command-line programs to run using the OS shell.
       # 📚 See https://docs.github.com/en/actions/using-workflows/workflow-syntax-for-github-actions#jobsjob_idstepsrun
@@ -68,6 +61,6 @@
       #     ./location_of_script_within_repo/buildscript.sh
 
       - name: Perform CodeQL Analysis
-        uses: github/codeql-action/analyze@v3
+        uses: github/codeql-action/analyze@v2
         with:
           category: "/language:${{matrix.language}}"