--- conflicted
+++ resolved
@@ -136,11 +136,8 @@
           Bing__ApiKey: ${{ secrets.BING__APIKEY }}
           OpenAI__ApiKey: ${{ secrets.OPENAI__APIKEY }}
           OpenAI__ChatModelId: ${{ vars.OPENAI__CHATMODELID }}
-<<<<<<< HEAD
-=======
           AzureAIInference__ApiKey: ${{ secrets.AZUREAIINFERENCE__APIKEY }}
           AzureAIInference__Endpoint: ${{ secrets.AZUREAIINFERENCE__ENDPOINT }}
->>>>>>> 98c4e3b5
 
       # Generate test reports and check coverage
       - name: Generate test reports
