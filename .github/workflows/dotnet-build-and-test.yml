--- conflicted
+++ resolved
@@ -121,29 +121,17 @@
           # OpenAI Models
           OpenAI__ApiKey: ${{ secrets.OPENAI__APIKEY }}
           OpenAI__ChatModelId: ${{ vars.OPENAI__CHATMODELID }}
+          OpenAIEmbeddings__ApiKey: ${{ secrets.OPENAIEMBEDDINGS__APIKEY }}
+          OpenAIEmbeddings__ModelId: ${{ vars.OPENAIEMBEDDINGS__MODELID }}
           OpenAITextToAudio__ApiKey: ${{ secrets.OPENAITEXTTOAUDIO__APIKEY }}
           OpenAITextToAudio__ModelId: ${{ vars.OPENAITEXTTOAUDIO__MODELID }}
           OpenAIAudioToText__ApiKey: ${{ secrets.OPENAIAUDIOTOTEXT__APIKEY }}
           OpenAIAudioToText__ModelId: ${{ vars.OPENAIAUDIOTOTEXT__MODELID }}
           OpenAITextToImage__ApiKey: ${{ secrets.OPENAITEXTTOIMAGE__APIKEY }}
           OpenAITextToImage__ModelId: ${{ vars.OPENAITEXTTOIMAGE__MODELID }}
-<<<<<<< HEAD
           Planners__OpenAI__ApiKey: ${{ secrets.PLANNERS__OPENAI__APIKEY }}
           Planners__OpenAI__ModelId: ${{ vars.PLANNERS__OPENAI__MODELID }}
           # Bing Web Search
-=======
-          OpenAIEmbeddings__ApiKey: ${{ secrets.OPENAIEMBEDDINGS__APIKEY }}
-          OpenAIEmbeddings__ModelId: ${{ vars.OPENAIEMBEDDINGS__MODELID }}
-          AzureOpenAITextToAudio__ApiKey: ${{ secrets.AZUREOPENAITEXTTOAUDIO__APIKEY }}
-          AzureOpenAITextToAudio__Endpoint: ${{ secrets.AZUREOPENAITEXTTOAUDIO__ENDPOINT }}
-          AzureOpenAITextToAudio__DeploymentName: ${{ vars.AZUREOPENAITEXTTOAUDIO__DEPLOYMENTNAME }}
-          AzureOpenAIAudioToText__ApiKey: ${{ secrets.AZUREOPENAIAUDIOTOTEXT__APIKEY }}
-          AzureOpenAIAudioToText__Endpoint: ${{ secrets.AZUREOPENAIAUDIOTOTEXT__ENDPOINT }}
-          AzureOpenAIAudioToText__DeploymentName: ${{ vars.AZUREOPENAIAUDIOTOTEXT__DEPLOYMENTNAME }}
-          AzureOpenAITextToImage__ApiKey: ${{ secrets.AZUREOPENAITEXTTOIMAGE__APIKEY }}
-          AzureOpenAITextToImage__Endpoint: ${{ secrets.AZUREOPENAITEXTTOIMAGE__ENDPOINT }}
-          AzureOpenAITextToImage__DeploymentName: ${{ vars.AZUREOPENAITEXTTOIMAGE__DEPLOYMENTNAME }}
->>>>>>> 474cc690
           Bing__ApiKey: ${{ secrets.BING__APIKEY }}
           # Google Web Search
           Google__SearchEngineId: ${{ secrets.GOOGLE__SEARCHENGINEID }}
