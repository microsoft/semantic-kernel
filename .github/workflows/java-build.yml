--- conflicted
+++ resolved
@@ -67,12 +67,8 @@
             echo "JDK_VERSION=$version" >> $GITHUB_OUTPUT
           fi
 
-<<<<<<< HEAD
       # Sets up the specified JDK version from the matrix
-        uses: actions/setup-java@v3
-=======
       - uses: actions/setup-java@v4
->>>>>>> c1d5fd49
         with:
           java-version: ${{ steps.set-jdk.outputs.JDK_VERSION }}
           distribution: microsoft
