--- conflicted
+++ resolved
@@ -1,9 +1,5 @@
 name: Build Java Semantic Kernel
-<<<<<<< HEAD
- 
-=======
 
->>>>>>> 038ca455
 # Triggers the workflow on manual dispatch, push, and pull request events
 # for the specified branches and paths
 on:
@@ -16,10 +12,10 @@
     branches: [ "main", "java-development" ]
     paths:
       - 'java/**'
- 
+
 permissions:
   contents: read
- 
+
 jobs:
   # Determines if Java files have changed
   paths-filter:
@@ -41,11 +37,7 @@
       - name: not java tests
         if: steps.filter.outputs.java != 'true'
         run: echo "NOT java file"
-<<<<<<< HEAD
- 
-=======
 
->>>>>>> 038ca455
   # Builds and tests the Java project
   java-build:
     runs-on: ubuntu-latest
@@ -56,21 +48,13 @@
       matrix:
         # Defines a matrix strategy for JDK versions 11 and 17
         java-versions: [11, 17]
-<<<<<<< HEAD
- 
-=======
 
->>>>>>> 038ca455
     name: Java CI on JDK${{ matrix.java-versions }}
- 
+
     steps:
       - name: Checkout
         uses: actions/checkout@v3
-<<<<<<< HEAD
- 
-=======
 
->>>>>>> 038ca455
       # Sets up the specified JDK version from the matrix
       - name: Set up JDK ${{ matrix.java-versions }}
         uses: actions/setup-java@v3
@@ -78,29 +62,17 @@
           java-version: ${{ matrix.java-versions }}
           distribution: microsoft
           cache: maven
-<<<<<<< HEAD
- 
-=======
 
->>>>>>> 038ca455
       # Builds the project with Maven using the matrix JDK version
       - name: Build with Maven
         run: ./mvnw -B -Pbug-check -DskipTests -Pcompile-jdk${{ matrix.java-versions }} clean install --file pom.xml
         working-directory: java
-<<<<<<< HEAD
- 
-=======
 
->>>>>>> 038ca455
       # Runs tests with Maven using the matrix JDK version
       - name: Run tests
         run: ./mvnw -B -Pbug-check -Pcompile-jdk${{ matrix.java-versions }} test --file pom.xml
         working-directory: java
-<<<<<<< HEAD
- 
-=======
 
->>>>>>> 038ca455
       # Uploads test artifacts for each JDK version
       - uses: actions/upload-artifact@v2
         if: always()
