name: Python Test Coverage Report

on:
  workflow_run:
    workflows: ["Python Test Coverage"]
    types:
      - completed

permissions:
  contents: read
  pull-requests: write

jobs:
  python-test-coverage-report:
    runs-on: ubuntu-latest
    if: github.event.workflow_run.conclusion == 'success'
    continue-on-error: false
    defaults:
      run:
        working-directory: python
    steps:
      - uses: actions/checkout@v5
      - name: Download coverage report
        uses: actions/download-artifact@v5
        with:
          github-token: ${{ secrets.GH_ACTIONS_PR_WRITE }}
          run-id: ${{ github.event.workflow_run.id }}
          path: ./python
          merge-multiple: true
      - name: Display structure of downloaded files
        run: ls
      - name: Read and set PR number
        # Need to read the PR number from the file saved in the previous workflow
        # because the workflow_run event does not have access to the PR number
        # The PR number is needed to post the comment on the PR
        run: |
          PR_NUMBER=$(cat pr_number)
          echo "PR number: $PR_NUMBER"
          echo "PR_NUMBER=$PR_NUMBER" >> $GITHUB_ENV
      - name: Pytest coverage comment
        id: coverageComment
<<<<<<< HEAD
        uses: MishaKav/pytest-coverage-comment@v1.1.57
=======
        uses: MishaKav/pytest-coverage-comment@v1.1.56
>>>>>>> 27e8457f
        with:
          github-token: ${{ secrets.GH_ACTIONS_PR_WRITE }}
          issue-number: ${{ env.PR_NUMBER }}
          pytest-xml-coverage-path: python/python-coverage.xml
          title: "Python Test Coverage Report"
          badge-title: "Python Test Coverage"
          junitxml-title: "Python Unit Test Overview"
          junitxml-path: python/pytest.xml
          default-branch: "main"
          report-only-changed-files: true<|MERGE_RESOLUTION|>--- conflicted
+++ resolved
@@ -39,11 +39,7 @@
           echo "PR_NUMBER=$PR_NUMBER" >> $GITHUB_ENV
       - name: Pytest coverage comment
         id: coverageComment
-<<<<<<< HEAD
         uses: MishaKav/pytest-coverage-comment@v1.1.57
-=======
-        uses: MishaKav/pytest-coverage-comment@v1.1.56
->>>>>>> 27e8457f
         with:
           github-token: ${{ secrets.GH_ACTIONS_PR_WRITE }}
           issue-number: ${{ env.PR_NUMBER }}
