name: Python Unit Tests

on:
  pull_request:
    branches: ["main", "feature*"]
    paths:
      - "python/**"

jobs:
  python-unit-tests:
    name: Python Unit Tests
    runs-on: ${{ matrix.os }}
    strategy:
      fail-fast: false
      matrix:
        python-version: ["3.8", "3.9", "3.10", "3.11", "3.12"]
        os: [ubuntu-latest, windows-latest, macos-latest]
    permissions:
      contents: write
    steps:
      - uses: actions/checkout@v4
      - name: Install poetry
        run: pipx install poetry
      - name: Set up Python ${{ matrix.python-version }}
        uses: actions/setup-python@v5
        with:
          python-version: ${{ matrix.python-version }}
          cache: "poetry"
      - name: Install dependencies
<<<<<<< HEAD
        run: cd python && poetry install --without chromadb --without azure_cognitive_search --without weaviate --without pinecone --without postgres --without qdrant --without redis
      - name: Test with pytest
        run: cd python && poetry run pytest ./tests/unit
=======
        run: cd python && poetry install --with unit-tests
      - name: Test with pytest
        run: cd python && poetry run pytest -q --junitxml=pytest-${{ matrix.os }}-${{ matrix.python-version }}.xml  --cov=semantic_kernel --cov-report=term-missing:skip-covered ./tests/unit | tee python-coverage-${{ matrix.os }}-${{ matrix.python-version }}.txt
      - name: Upload coverage
        uses: actions/upload-artifact@v4
        with:
          name: python-coverage-${{ matrix.os }}-${{ matrix.python-version }}.txt
          path: python/python-coverage-${{ matrix.os }}-${{ matrix.python-version }}.txt
          overwrite: true
          retention-days: 1  
      - name: Upload pytest.xml
        uses: actions/upload-artifact@v4
        with:
          name: pytest-${{ matrix.os }}-${{ matrix.python-version }}.xml
          path: python/pytest-${{ matrix.os }}-${{ matrix.python-version }}.xml
          overwrite: true
          retention-days: 1
>>>>>>> b8e01f9b
<|MERGE_RESOLUTION|>--- conflicted
+++ resolved
@@ -27,11 +27,6 @@
           python-version: ${{ matrix.python-version }}
           cache: "poetry"
       - name: Install dependencies
-<<<<<<< HEAD
-        run: cd python && poetry install --without chromadb --without azure_cognitive_search --without weaviate --without pinecone --without postgres --without qdrant --without redis
-      - name: Test with pytest
-        run: cd python && poetry run pytest ./tests/unit
-=======
         run: cd python && poetry install --with unit-tests
       - name: Test with pytest
         run: cd python && poetry run pytest -q --junitxml=pytest-${{ matrix.os }}-${{ matrix.python-version }}.xml  --cov=semantic_kernel --cov-report=term-missing:skip-covered ./tests/unit | tee python-coverage-${{ matrix.os }}-${{ matrix.python-version }}.txt
@@ -48,5 +43,4 @@
           name: pytest-${{ matrix.os }}-${{ matrix.python-version }}.xml
           path: python/pytest-${{ matrix.os }}-${{ matrix.python-version }}.xml
           overwrite: true
-          retention-days: 1
->>>>>>> b8e01f9b
+          retention-days: 1