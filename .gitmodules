--- conflicted
+++ resolved
@@ -1,4 +1,3 @@
-<<<<<<< HEAD
 [submodule "Singularity"]
     path = Singularity
     url = <URL_HERE>
@@ -8,19 +7,12 @@
 [submodule "SK"]
     path = SK
     url = <URL_HERE>
-=======
->>>>>>> b0e58405
 [submodule "semantic-kernel"]
 	path = semantic-kernel
 	url = https://github.com/Bryan-Roe/semantic-kernel.git
 [submodule "SK.AI"]
 	path = SK.AI
-<<<<<<< HEAD
-	url = https://Bryan-Roe@github.com/Bryan-Roe/SK.AI
+	url = https://github.com/Bryan-Roe/SK.AI.git
 [submodule "tree-sitter-python"]
     path = tree-sitter-python
-    url = <URL_HERE>
-=======
-	url = https://github.com/Bryan-Roe/SK.AI.git
-[submodule "tree-sitter-python"]
->>>>>>> b0e58405
+    url = <URL_HERE>