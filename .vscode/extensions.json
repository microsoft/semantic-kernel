{
  "recommendations": [
    "ms-azuretools.vscode-azurefunctions",
    "ms-dotnettools.csharp",
    "vscjava.vscode-gradle",
    "github.copilot-chat",
    "franneck94.c-cpp-runner",
    "ms-azuretools.vscode-azureresourcegroups",
<<<<<<< HEAD
    "quarto.quarto"
=======
    "quarto.quarto",
    "stateful.runme"
>>>>>>> 256d8735
  ]
}<|MERGE_RESOLUTION|>--- conflicted
+++ resolved
@@ -6,11 +6,7 @@
     "github.copilot-chat",
     "franneck94.c-cpp-runner",
     "ms-azuretools.vscode-azureresourcegroups",
-<<<<<<< HEAD
-    "quarto.quarto"
-=======
     "quarto.quarto",
     "stateful.runme"
->>>>>>> 256d8735
   ]
 }