--- conflicted
+++ resolved
@@ -4,17 +4,9 @@
     "ms-dotnettools.csharp",
     "vscjava.vscode-gradle",
     "github.copilot-chat",
-<<<<<<< HEAD
-    "github.copilot",
-    "franneck94.c-cpp-runner",
-    "ms-azuretools.vscode-azureresourcegroups",
-    "ms-python.debugpy",
-    "atariq11700.debugpy-old"
-=======
     "franneck94.c-cpp-runner",
     "ms-azuretools.vscode-azureresourcegroups",
     "quarto.quarto",
     "stateful.runme"
->>>>>>> d9eaf409
   ]
 }