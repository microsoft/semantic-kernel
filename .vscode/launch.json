{
<<<<<<< HEAD
    // Use IntelliSense to learn about possible attributes.
    // Hover to view descriptions of existing attributes.
    // For more information, visit: https://go.microsoft.com/fwlink/?linkid=830387
    "version": "0.2.0",
    "configurations": [
    
        {
            "name": "Docker .NET Attach (Preview)",
            "type": "docker",
            "request": "attach",
            "platform": "netCore",
            "sourceFileMap": {
                "/src": "${workspaceFolder}"
            }
        },
        {
            "name": "Python Debugger: Current File",
            "type": "debugpy",
            "request": "launch",
            "program": "${file}",
            "console": "integratedTerminal"
        },
        {
            "name": "Attach to .NET Functions",
            "type": "coreclr",
            "request": "attach",
            "processId": "${command:azureFunctions.pickProcess}"
        }
    ]
=======
  "program": "",
  "version": "0.2.0",
  "configurations": [
    {
      "name": "RobotCode: Run All",
      "type": "robotcode",
      "request": "launch",
      "cwd": "${workspaceFolder}",
      "target": "."
      "name": "C#: Concept Samples",
      "type": "clr",
      "request": "launch",
      "preLaunchTask": "build (Concepts)",
      "program": "${workspaceFolder}/dotnet/samples/Concepts/bin/Debug/net6.0/Concepts.dll",
      "args": [],
      "cwd": "${workspaceFolder}/dotnet/samples/Concepts",
      "console": "internalConsole"
    },
    {
      "type": "lldb",
      "request": "launch",
      "name": "Launch",
      "program": "${workspaceFolder}/path/to/your/program",
      "args": [],
      "cwd": "${workspaceFolder}"
    },
    {
      "name": "PowerShell: Binary Module Pester Tests",
      "type": "PowerShell",
      "request": "launch",
      "script": "Invoke-Pester",
      "createTemporaryIntegratedConsole": true,
      "attachDotnetDebugger": true
    },
    {
      "name": "C#: Concept Samples",
          "type": "lldb",
          "request": "launch",
          "preLaunchTask": "build (Concepts)",
          "program": "${workspaceFolder}/dotnet/samples/Concepts/bin/Debug/net6.0/Concepts.dll",
          "args": [],
          "cwd": "${workspaceFolder}/dotnet/samples/Concepts",
          "console": "internalConsole"
    },
    {
      "name": ".NET Core Attach",
      "type": "lldb",
      "request": "attach"
    },
    {
      "name": "C#: HuggingFaceImageToText Demo",
      "type": "lldb",
      "request": "launch",
      "program": "${workspaceFolder}/dotnet/samples/Demos/bin/Debug/net6.0/HuggingFaceImageToText.dll"
    },
    {
      "name": "C#: GettingStarted Samples",
      "type": "lldb",
      "request": "launch",
      "program": "${workspaceFolder}/dotnet/samples/GettingStarted/bin/Debug/net6.0/GettingStarted.dll"
    }
  ]
>>>>>>> b0428f4e
}<|MERGE_RESOLUTION|>--- conflicted
+++ resolved
@@ -1,5 +1,4 @@
 {
-<<<<<<< HEAD
     // Use IntelliSense to learn about possible attributes.
     // Hover to view descriptions of existing attributes.
     // For more information, visit: https://go.microsoft.com/fwlink/?linkid=830387
@@ -29,7 +28,6 @@
             "processId": "${command:azureFunctions.pickProcess}"
         }
     ]
-=======
   "program": "",
   "version": "0.2.0",
   "configurations": [
@@ -92,5 +90,4 @@
       "program": "${workspaceFolder}/dotnet/samples/GettingStarted/bin/Debug/net6.0/GettingStarted.dll"
     }
   ]
->>>>>>> b0428f4e
 }