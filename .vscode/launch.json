--- conflicted
+++ resolved
@@ -4,10 +4,8 @@
     {
       "name": "Attach to .NET Functions",
       "type": "coreclr",
-<<<<<<< HEAD
       "request": "attach",
       "processId": "${command:azureFunctions.pickProcess}"
-=======
       "request": "launch",
       "preLaunchTask": "build (Concepts)",
       // If you have changed target frameworks, make sure to update the program path.
@@ -54,7 +52,6 @@
       "projectPath": "${workspaceFolder}\\dotnet\\samples\\Demos\\ProcessWithDapr\\ProcessWithDapr.csproj",
       "preLaunchTask": "daprd-debug",
       "postDebugTask": "dapr-down"
->>>>>>> 2577cc9e
     }
   ]
 }