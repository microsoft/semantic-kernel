{
  "prettier.enable": true,
  "css.lint.validProperties": [
    "composes"
  ],
  "editor.formatOnType": true,
  "editor.formatOnSave": true,
  "editor.formatOnPaste": true,
  "[csharp]": {
    "editor.defaultFormatter": "ms-dotnettools.csharp",
    "editor.codeActionsOnSave": {
      "source.fixAll": true
    }
  },
  "editor.bracketPairColorization.enabled": true,
  "editor.guides.bracketPairs": "active",
  "python.formatting.provider": "autopep8",
  "python.formatting.autopep8Args": [
    "--max-line-length=120"
  ],
  "notebook.output.textLineLimit": 500,
  "python.analysis.extraPaths": [
    "./python/src"
  ],
  "javascript.updateImportsOnFileMove.enabled": "always",
  "search.exclude": {
    "**/node_modules": true,
    "**/bower_components": true,
    "**/build": true
  },
  "[typescript]": {
    "editor.defaultFormatter": "esbenp.prettier-vscode",
    "editor.codeActionsOnSave": {
      "source.organizeImports": true,
      "source.fixAll": true
    }
  },
  "[typescriptreact]": {
    "editor.defaultFormatter": "esbenp.prettier-vscode",
    "editor.codeActionsOnSave": {
      "source.organizeImports": true,
      "source.fixAll": true
    }
  },
  "typescript.updateImportsOnFileMove.enabled": "always",
  "eslint.enable": true,
  "eslint.validate": [
    "javascript",
    "javascriptreact",
    "typescript",
    "typescriptreact"
  ],
  "eslint.lintTask.enable": true,
  "eslint.workingDirectories": [
    {
      "mode": "auto"
    }
  ],
  "eslint.options": {
    "overrideConfigFile": "./package.json"
  },
  "files.associations": {
    "*.json": "jsonc"
  },
  "files.exclude": {
    "**/.git": true,
    "**/.svn": true,
    "**/.hg": true,
    "**/CVS": true,
    "**/.DS_Store": true,
    "**/Thumbs.db": true
  },
  "cSpell.words": [
<<<<<<< HEAD
    "Partitioner",
    "SKEXP"
=======
    "autogen",
    "Partitioner"
>>>>>>> babfb72d
  ],
  "[java]": {
    "editor.formatOnSave": false,
    "editor.tabSize": 4,
    "editor.codeActionsOnSave": {
      "source.fixAll": false
    },
  },
  "emeraldwalk.runonsave": {
    "commands": [
      {
        "match": "\\.java$",
        "cmd": "java -Xmx128m -jar ${workspaceFolder}/java/utilities/google-java-format-1.17.0-all-deps.jar --replace --aosp ${file}"
      },
    ],
  },
  "java.debug.settings.onBuildFailureProceed": true,
  "java.compile.nullAnalysis.mode": "disabled",
  "dotnet.defaultSolution": "dotnet\\SK-dotnet.sln",
  "python.testing.pytestArgs": [
    "python/tests"
  ],
  "python.testing.unittestEnabled": false,
  "python.testing.pytestEnabled": true
}<|MERGE_RESOLUTION|>--- conflicted
+++ resolved
@@ -71,13 +71,8 @@
     "**/Thumbs.db": true
   },
   "cSpell.words": [
-<<<<<<< HEAD
-    "Partitioner",
-    "SKEXP"
-=======
     "autogen",
     "Partitioner"
->>>>>>> babfb72d
   ],
   "[java]": {
     "editor.formatOnSave": false,
