--- conflicted
+++ resolved
@@ -78,11 +78,9 @@
     "editor.formatOnSave": false,
     "editor.tabSize": 4,
     "editor.codeActionsOnSave": {
-<<<<<<< HEAD
       "source.fixAll": "never"
-=======
+    }
       "source.fixAll": false
->>>>>>> 85be7232
     }
   },
   "emeraldwalk.runonsave": {
@@ -92,6 +90,8 @@
         "cmd": "java -Xmx128m -jar ${workspaceFolder}/java/utilities/google-java-format-1.17.0-all-deps.jar --replace --aosp ${file}"
       }
     ]
+      }
+    ]
   },
   "java.debug.settings.onBuildFailureProceed": true,
   "java.compile.nullAnalysis.mode": "disabled",
@@ -101,7 +101,6 @@
   ],
   "python.testing.unittestEnabled": false,
   "python.testing.pytestEnabled": true,
-<<<<<<< HEAD
   "azureFunctions.deploySubpath": "dotnet/samples/CreateChatGptPlugin/MathPlugin/azure-function/bin/Release/net6.0/publish",
   "azureFunctions.projectLanguage": "C#",
   "azureFunctions.projectRuntime": "~4",
@@ -111,18 +110,12 @@
   "objectscript.conn": {
     "active": false
   },
-=======
-  "C_Cpp_Runner.msvcBatchPath": "",
->>>>>>> 85be7232
   "C_Cpp_Runner.cCompilerPath": "gcc",
   "C_Cpp_Runner.cppCompilerPath": "g++",
   "C_Cpp_Runner.debuggerPath": "gdb",
   "C_Cpp_Runner.cStandard": "",
   "C_Cpp_Runner.cppStandard": "",
-<<<<<<< HEAD
   "C_Cpp_Runner.msvcBatchPath": "",
-=======
->>>>>>> 85be7232
   "C_Cpp_Runner.useMsvc": false,
   "C_Cpp_Runner.warnings": [
     "-Wall",
@@ -175,7 +168,6 @@
   "C_Cpp_Runner.useLinkTimeOptimization": false,
   "C_Cpp_Runner.msvcSecureNoWarnings": false,
   "java.configuration.updateBuildConfiguration": "interactive",
-<<<<<<< HEAD
   "cSpell.enabledLanguageIds": [
     "asciidoc",
     "c",
@@ -222,7 +214,64 @@
   "github-actions.workflows.pinned.workflows": [
     ".github/workflows/java-build.yml"
   ]
-=======
+  "python.testing.pytestEnabled": true,
+  "C_Cpp_Runner.msvcBatchPath": "",
+  "C_Cpp_Runner.cCompilerPath": "gcc",
+  "C_Cpp_Runner.cppCompilerPath": "g++",
+  "C_Cpp_Runner.debuggerPath": "gdb",
+  "C_Cpp_Runner.cStandard": "",
+  "C_Cpp_Runner.cppStandard": "",
+  "C_Cpp_Runner.useMsvc": false,
+  "C_Cpp_Runner.warnings": [
+    "-Wall",
+    "-Wextra",
+    "-Wpedantic",
+    "-Wshadow",
+    "-Wformat=2",
+    "-Wcast-align",
+    "-Wconversion",
+    "-Wsign-conversion",
+    "-Wnull-dereference"
+  ],
+  "C_Cpp_Runner.msvcWarnings": [
+    "/W4",
+    "/permissive-",
+    "/w14242",
+    "/w14287",
+    "/w14296",
+    "/w14311",
+    "/w14826",
+    "/w44062",
+    "/w44242",
+    "/w14905",
+    "/w14906",
+    "/w14263",
+    "/w44265",
+    "/w14928"
+  ],
+  "C_Cpp_Runner.enableWarnings": true,
+  "C_Cpp_Runner.warningsAsError": false,
+  "C_Cpp_Runner.compilerArgs": [],
+  "C_Cpp_Runner.linkerArgs": [],
+  "C_Cpp_Runner.includePaths": [],
+  "C_Cpp_Runner.includeSearch": [
+    "*",
+    "**/*"
+  ],
+  "C_Cpp_Runner.excludeSearch": [
+    "**/build",
+    "**/build/**",
+    "**/.*",
+    "**/.*/**",
+    "**/.vscode",
+    "**/.vscode/**"
+  ],
+  "C_Cpp_Runner.useAddressSanitizer": false,
+  "C_Cpp_Runner.useUndefinedSanitizer": false,
+  "C_Cpp_Runner.useLeakSanitizer": false,
+  "C_Cpp_Runner.showCompilationTime": false,
+  "C_Cpp_Runner.useLinkTimeOptimization": false,
+  "C_Cpp_Runner.msvcSecureNoWarnings": false,
+  "java.configuration.updateBuildConfiguration": "interactive",
   "maven.view": "hierarchical"
->>>>>>> 85be7232
 }