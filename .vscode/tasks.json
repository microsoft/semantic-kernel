{
<<<<<<< HEAD
	"version": "2.0.0",
	"tasks": [
		{
			"label": "verify",
			"type": "shell",
			"command": "mvn -B verify",
			"group": "build"
		},
		{
			"label": "test",
			"type": "shell",
			"command": "mvn -B test",
			"group": "test"
		},
		{
			"label": "clean (functions)",
			"command": "dotnet",
			"args": [
				"clean",
				"/property:GenerateFullPaths=true",
				"/consoleloggerparameters:NoSummary"
			],
			"type": "process",
			"problemMatcher": "$msCompile",
			"options": {
				"cwd": "${workspaceFolder}/semantic-kernel/dotnet/samples/Demos/CreateChatGptPlugin/MathPlugin/azure-function"
			}
		},
		{
			"label": "build (functions)",
			"command": "dotnet",
			"args": [
				"build",
				"/property:GenerateFullPaths=true",
				"/consoleloggerparameters:NoSummary"
			],
			"type": "process",
			"dependsOn": "clean (functions)",
			"group": {
				"kind": "build",
				"isDefault": true
			},
			"problemMatcher": "$msCompile",
			"options": {
				"cwd": "${workspaceFolder}/semantic-kernel/dotnet/samples/Demos/CreateChatGptPlugin/MathPlugin/azure-function"
			}
		},
		{
			"label": "clean release (functions)",
			"command": "dotnet",
			"args": [
				"clean",
				"--configuration",
				"Release",
				"/property:GenerateFullPaths=true",
				"/consoleloggerparameters:NoSummary"
			],
			"type": "process",
			"problemMatcher": "$msCompile",
			"options": {
				"cwd": "${workspaceFolder}/semantic-kernel/dotnet/samples/Demos/CreateChatGptPlugin/MathPlugin/azure-function"
			}
		},
		{
			"label": "publish (functions)",
			"command": "dotnet",
			"args": [
				"publish",
				"--configuration",
				"Release",
				"/property:GenerateFullPaths=true",
				"/consoleloggerparameters:NoSummary"
			],
			"type": "process",
			"dependsOn": "clean release (functions)",
			"problemMatcher": "$msCompile",
			"options": {
				"cwd": "${workspaceFolder}/semantic-kernel/dotnet/samples/Demos/CreateChatGptPlugin/MathPlugin/azure-function"
			}
		},
		{
			"type": "func",
			"dependsOn": "build (functions)",
			"options": {
				"cwd": "${workspaceFolder}/semantic-kernel/dotnet/samples/Demos/CreateChatGptPlugin/MathPlugin/azure-function/bin/Debug/net8.0"
			},
			"command": "host start",
			"isBackground": true,
			"problemMatcher": "$func-dotnet-watch"
		}
	]
=======
  "version": "2.0.0",
  "tasks": [
    {
      "label": "setup (contributing-R#)",
      "detail": "",
      "group": "build",
      "dependsOn": [
        "new tool-manifest",
        "# Setup"
      ],
      "dependsOrder": "sequence"
    },
    {
      "label": "new tool-manifest",
      "detail": "Install ReSharper Global Tools",
      "command": "dotnet",
      "type": "process",
      "args": [
        "new",
        "tool-manifest"
      ],
      "options": {
        "cwd": "${workspaceFolder}/dotnet"
      }
    },
    {
      "label": "R# Setup",
      "detail": "Install ReSharper Global Tools",
      "command": "dotnet",
      "type": "process",
      "args": [
        "--global"
      ],
      "options": {
        "cwd": "${workspaceFolder}/dotnet"
      }
    },
    {
      "label": "format-check (contributing-R#)",
      "command": "dotnet",
      "type": "process",
      "group": "build",
      "args": [
        "jb",
        "inspectcode",
        "--output=inspectcode.log",
        "--no-build",
        "--settings=SK-dotnet.sln.DotSettings",
        "--format=Text",
        "SK-dotnet.sln"
      ],
      "options": {
        "cwd": "${workspaceFolder}/dotnet"
      }
    },
    {
      "label": "format (contributing-R#)",
      "command": "dotnet",
      "type": "process",
      "group": "build",
      "args": [
        "jb",
        "cleanupcode",
        "--no-build",
        "--verbosity=WARN",
        "--profile=Built-in: Reformat Code",
        "--settings=SK-dotnet.sln.DotSettings",
        "SK-dotnet.sln"
      ],
      "options": {
        "cwd": "${workspaceFolder}/dotnet"
      }
    },
    {
      "label": "validate (contributing-Format-Build-Test-Run)",
      "detail": "Runs tasks to validate changes before checking in.",
      "group": "build",
      "dependsOn": [
        "R# cleanup",
        "build (Semantic-Kernel)",
        "test (Semantic-Kernel",
        "run (Kernel-Demo)"
      ],
      "dependsOrder": "sequence"
    },
    {
      "label": "setup (contributing-python)",
      "detail": "",
      "group": "build",
      "dependsOn": [
        "install poetry",
        "install python packages"
      ],
      "dependsOrder": "sequence"
    },
    {
      "label": "install poetry",
      "detail": "Install poetry",
      "command": "pip3",
      "type": "shell",
      "args": [
        "install",
        "poetry"
      ],
      "options": {
        "cwd": "${workspaceFolder}/python"
      },
      "problemMatcher": [
        "$func-dotnet-watch"
      ],
      "isBackground": true
    },
    {
      "label": "install python packages",
      "detail": "Install python packages",
      "command": "poetry",
      "type": "shell",
      "args": [
        "install"
      ],
      "options": {
        "cwd": "${workspaceFolder}/python"
      }
    },
    {
      "label": "validate (contributing-python)",
      "command": "poetry",
      "type": "shell",
      "group": "build",
      "args": [
        "run",
        "pre-commit",
        "run",
        "-c",
        ".conf/.pre-commit-config.yaml",
        "-a"
      ],
      "options": {
        "cwd": "${workspaceFolder}/python"
      }
    },
    // ***************
    // Kernel (dotnet)
    // ***************
    // Build
    {
      "label": "build (Semantic-Kernel)",
      "command": "dotnet",
      "type": "process",
      "args": [
        "build",
        "${workspaceFolder}/dotnet/SK-dotnet.sln",
        "--configuration",
        "Release"
      ],
      "problemMatcher": "$msCompile",
      "group": "build",
      "presentation": {
        "reveal": "always",
        "panel": "shared",
        "group": "PR-Validate"
      }
    },
    {
      "label": "test (Semantic-Kernel)",
      "command": "dotnet",
      "type": "process",
      "args": [
        "test",
        "SemanticKernel.UnitTests.csproj"
      ],
      "problemMatcher": "$msCompile",
      "group": "test",
      "presentation": {
        "reveal": "always",
        "panel": "shared",
        "group": "PR-Validate"
      },
      "options": {
        "cwd": "${workspaceFolder}/dotnet/src/SemanticKernel.UnitTests/"
      }
    },
    {
      "label": "test (Semantic-Kernel (Code Coverage))",
      "command": "dotnet",
      "type": "process",
      "args": [
        "test",
        "--results-directory",
        "${workspaceFolder}/dotnet/TestResults/",
        "--collect",
        "XPlat Code Coverage;Format=lcov",
        "--filter",
        "${input:filter}",
        "SemanticKernel.UnitTests.csproj"
      ],
      "problemMatcher": "$msCompile",
      "group": "test",
      "presentation": {
        "reveal": "always",
        "panel": "shared"
      },
      "options": {
        "cwd": "${workspaceFolder}/dotnet/src/SemanticKernel.UnitTests/"
      }
    },
    {
      "label": "test (Extensions (Code Coverage))",
      "command": "dotnet",
      "type": "process",
      "args": [
        "test",
        "--results-directory",
        "${workspaceFolder}/dotnet/TestResults/",
        "--collect",
        "XPlat Code Coverage;Format=lcov",
        "--filter",
        "${input:filter}",
        "Extensions.UnitTests.csproj"
      ],
      "problemMatcher": "$msCompile",
      "group": "test",
      "presentation": {
        "reveal": "always",
        "panel": "shared"
      },
      "options": {
        "cwd": "${workspaceFolder}/dotnet/src/Extensions/Extensions.UnitTests/"
      }
    },
    {
      "label": "test (ALL (Code Coverage))",
      "command": "dotnet",
      "type": "process",
      "args": [
        "test",
        "--results-directory",
        "${workspaceFolder}/dotnet/TestResults/",
        "--collect",
        "XPlat Code Coverage;Format=lcov",
        "--filter",
        "${input:filter}"
      ],
      "problemMatcher": "$msCompile",
      "group": "test",
      "presentation": {
        "reveal": "always",
        "panel": "shared"
      },
      "options": {
        "cwd": "${workspaceFolder}/dotnet/"
      }
    },
    {
      "label": "test (Semantic-Kernel Integration (Code Coverage))",
      "command": "dotnet",
      "type": "process",
      "args": [
        "test",
        "--results-directory",
        "${workspaceFolder}/dotnet/TestResults/",
        "--collect",
        "XPlat Code Coverage;Format=lcov",
        "--filter",
        "${input:filter}",
        "IntegrationTests.csproj"
      ],
      "problemMatcher": "$msCompile",
      "group": "test",
      "presentation": {
        "reveal": "always",
        "panel": "shared"
      },
      "options": {
        "cwd": "${workspaceFolder}/dotnet/src/IntegrationTests/"
      }
    },
    {
      "label": "test (Semantic-Kernel-Python)",
      "command": "poetry",
      "type": "shell",
      "args": [
        "run",
        "pytest",
        "tests/unit"
      ],
      "problemMatcher": "$msCompile",
      "group": "test",
      "presentation": {
        "reveal": "always",
        "panel": "shared",
        "group": "PR-Validate"
      },
      "options": {
        "cwd": "${workspaceFolder}/python"
      }
    },
    {
      "label": "test (Semantic-Kernel-Python Integration)",
      "command": "poetry",
      "type": "shell",
      "args": [
        "run",
        "pytest",
        "tests/integration",
        "-k",
        "${input:filter}"
      ],
      "problemMatcher": "$msCompile",
      "group": "test",
      "presentation": {
        "reveal": "always",
        "panel": "shared",
        "group": "PR-Validate"
      },
      "options": {
        "cwd": "${workspaceFolder}/python"
      }
    },
    {
      "label": "test (Semantic-Kernel-Python ALL)",
      "command": "poetry",
      "type": "shell",
      "args": [
        "run",
        "pytest",
        "tests",
        "-k",
        "${input:filter}"
      ],
      "problemMatcher": "$msCompile",
      "group": "test",
      "presentation": {
        "reveal": "always",
        "panel": "shared",
        "group": "PR-Validate"
      },
      "options": {
        "cwd": "${workspaceFolder}/python"
      }
    },
    // ****************
    // Samples (dotnet)
    // ****************
    // Kernel Syntax Examples
    {
      "label": "build (Concepts)",
      "command": "dotnet",
      "type": "process",
      "args": [
        "build",
        "${workspaceFolder}/dotnet/samples/Concepts/Concepts.csproj",
        "/property:GenerateFullPaths=true",
        "/consoleloggerparameters:NoSummary",
        "/property:DebugType=portable"
      ],
      "problemMatcher": "$msCompile",
      "group": "build"
    },
    {
      "label": "watch (Concepts)",
      "command": "dotnet",
      "type": "process",
      "args": [
        "watch",
        "run",
        "--project",
        "${workspaceFolder}/dotnet/samples/Concepts/Concepts.csproj"
      ],
      "problemMatcher": "$msCompile",
      "group": "build"
    },
    {
      "label": "run (Concepts)",
      "command": "dotnet",
      "type": "process",
      "args": [
        "run",
        "--project",
        "${workspaceFolder}/dotnet/samples/Concepts/Concepts.csproj",
        "${input:filter}"
      ],
      "problemMatcher": "$msCompile",
      "group": "test",
      "presentation": {
        "reveal": "always",
        "panel": "shared",
        "group": "PR-Validate"
      }
    },
    {
      "label": "clean (functions)",
      "command": "dotnet",
      "args": [
        "clean",
        "/property:GenerateFullPaths=true",
        "/consoleloggerparameters:NoSummary"
      ],
      "type": "process",
      "problemMatcher": "$msCompile",
      "options": {
        "cwd": "${workspaceFolder}/samples/dotnet/AIPluginsServer/AIPlugins.AzureFunctions"
      }
    },
    {
      "label": "build (functions)",
      "command": "dotnet",
      "args": [
        "build",
        "/property:GenerateFullPaths=true",
        "/consoleloggerparameters:NoSummary"
      ],
      "type": "process",
      "dependsOn": "clean (functions)",
      "group": {
        "kind": "build",
        "isDefault": true
      },
      "problemMatcher": "$msCompile",
      "options": {
        "cwd": "${workspaceFolder}/samples/dotnet/AIPluginsServer/AIPlugins.AzureFunctions"
      }
    },
    {
      "label": "clean release (functions)",
      "command": "dotnet",
      "args": [
        "clean",
        "--configuration",
        "Release",
        "/property:GenerateFullPaths=true",
        "/consoleloggerparameters:NoSummary"
      ],
      "type": "process",
      "problemMatcher": "$msCompile",
      "options": {
        "cwd": "${workspaceFolder}/samples/dotnet/AIPluginsServer/AIPlugins.AzureFunctions"
      }
    },
    {
      "label": "publish (functions)",
      "command": "dotnet",
      "args": [
        "publish",
        "--configuration",
        "Release",
        "/property:GenerateFullPaths=true",
        "/consoleloggerparameters:NoSummary"
      ],
      "type": "process",
      "dependsOn": "clean release (functions)",
      "problemMatcher": "$msCompile",
      "options": {
        "cwd": "${workspaceFolder}/samples/dotnet/AIPluginsServer/AIPlugins.AzureFunctions"
      }
    },
    {
      "type": "func",
      "dependsOn": "build (functions)",
      "options": {
        "cwd": "${workspaceFolder}/samples/dotnet/AIPluginsServer/AIPlugins.AzureFunctions/bin/Debug/net6.0"
      },
      "command": "host start",
      "isBackground": true,
      "problemMatcher": "$func-dotnet-watch"
    },
    {
      "label": "build (functions)",
      "command": "dotnet",
      "args": [
        "build",
        "/property:GenerateFullPaths=true",
        "/consoleloggerparameters:NoSummary"
      ],
      "type": "process",
      "problemMatcher": "$msCompile",
      "options": {
        "cwd": "${workspaceFolder}/samples/dotnet/AIPluginsServer/AIPlugins.AzureFunctions"
      }
    }
  ],
  "inputs": [
    {
      "id": "filter",
      "type": "promptString",
      "default": "",
      "description": "Enter a filter to pass as argument or filter"
    }
  ]
>>>>>>> b0428f4e
}<|MERGE_RESOLUTION|>--- conflicted
+++ resolved
@@ -1,5 +1,4 @@
 {
-<<<<<<< HEAD
 	"version": "2.0.0",
 	"tasks": [
 		{
@@ -91,7 +90,6 @@
 			"problemMatcher": "$func-dotnet-watch"
 		}
 	]
-=======
   "version": "2.0.0",
   "tasks": [
     {
@@ -581,5 +579,4 @@
       "description": "Enter a filter to pass as argument or filter"
     }
   ]
->>>>>>> b0428f4e
 }