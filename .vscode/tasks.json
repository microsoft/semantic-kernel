--- conflicted
+++ resolved
@@ -322,67 +322,6 @@
     },
     {
       "label": "run (CopilotChatWebApi)",
-<<<<<<< HEAD
-      "command": "dotnet",
-      "type": "process",
-      "args": [
-        "run",
-        "--project",
-        "${workspaceFolder}/samples/apps/copilot-chat-app/webapi/CopilotChatWebApi.csproj"
-      ],
-      "problemMatcher": "$msCompile",
-      "group": "test",
-      "presentation": {
-        "reveal": "always",
-        "panel": "shared",
-        "group": "copilot"
-      }
-    },
-    {
-      "label": "watch (CopilotChatWebApi)",
-      "command": "dotnet",
-      "type": "process",
-      "args": [
-        "watch",
-        "run",
-        "--project",
-        "${workspaceFolder}/samples/apps/copilot-chat-app/webapi/CopilotChatWebApi.csproj"
-      ],
-      "problemMatcher": "$msCompile",
-      "group": "build"
-    },
-    // Kernel Syntax Examples
-    {
-      "label": "build (KernelSyntaxExamples)",
-      "command": "dotnet",
-      "type": "process",
-      "args": [
-        "build",
-        "${workspaceFolder}/samples/dotnet/kernel-syntax-examples/KernelSyntaxExamples.csproj",
-        "/property:GenerateFullPaths=true",
-        "/consoleloggerparameters:NoSummary",
-        "/property:DebugType=portable"
-      ],
-      "problemMatcher": "$msCompile",
-      "group": "build"
-    },
-    {
-      "label": "watch (KernelSyntaxExamples)",
-      "command": "dotnet",
-      "type": "process",
-      "args": [
-        "watch",
-        "run",
-        "--project",
-        "${workspaceFolder}/samples/dotnet/kernel-syntax-examples/KernelSyntaxExamples.csproj"
-      ],
-      "problemMatcher": "$msCompile",
-      "group": "build"
-    },
-    {
-      "label": "run (KernelSyntaxExamples)",
-=======
->>>>>>> f8a8d884
       "command": "dotnet",
       "type": "process",
       "args": [
