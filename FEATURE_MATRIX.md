# Kernel Feature Matrix by Language

## AI Services
| | C# | Python | Notes |
|---|---|---|---|
| TextGeneration                    | ✅ | ✅ | Example: Text-Davinci-003 |
| TextEmbeddings                    | ✅ | ✅ | Example: Text-Embeddings-Ada-002 |
| ChatCompletion                    | ✅ | ✅ | Example: GPT4, Chat-GPT |
| Image Generation                  | ✅ | ❌ | Example: Dall-E |

## AI Service Endpoints
| | C# | Python | Notes |
|---|---|---|---|
| OpenAI                            | ✅ | ✅ | |
| AzureOpenAI                       | ✅ | ✅ | |
| Hugging Face Inference API        | 🔄 | ❌ | Coming soon to Python, not all scenarios are covered for .NET |
| Hugging Face Local                | ❌ | ✅ | |
| Custom                            | ✅ | 🔄 | Requires the user to define the service schema in their application |

## Tokenizers
| | C# | Python | Notes |
|---|---|---|---|
| GPT2                              | ✅ | ✅ | |
| GPT3                              | ✅ | ❌ | |
| tiktoken                          | 🔄 | ❌ | Coming soon to Python and C#. Can be manually added to Python via `pip install tiktoken` |

## Core Skills
| | C# | Python | Notes |
|---|---|---|---|
| TextMemorySkill                   | ✅ | ✅ | |
| ConversationSummarySkill          | ✅ | ✅ | |
| FileIOSkill                       | ✅ | ✅ | |
| HttpSkill                         | ✅ | ✅ | |
| MathSkill                         | ✅ | ✅ | |
| TextSkill                         | ✅ | ✅ | |
| TimeSkill                         | ✅ | ✅ | |

## Planning
| | C# | Python | Notes |
|---|---|---|---|
| Plan | ✅ | ❌ | |
| SequentialPlanner | ✅ | ❌ | |

## Connectors and Skill Libraries
| | C# | Python | Notes |
|---|---|---|---|
| Qdrant (Memory)                   | ✅ | ❌ | Vector optimized |
| ChromaDb (Memory)                 | ❌ | 🔄 | |
| Milvus (Memory)                   | ❌ | ❌ | Vector optimized |
<<<<<<< HEAD
| Pinecone (Memory)                 | ❌ | ❌ | Vector optimized |
| Weaviate (Memory)                 | ❌ | ✅ | Vector optimized |
=======
| Pinecone (Memory)                 | ✅ | ❌ | Vector optimized |
| Weaviate (Memory)                 | ❌ | ❌ | Vector optimized |
>>>>>>> 143d30cc
| CosmosDB (Memory)                 | ✅ | ❌ | CosmosDB is not optimized for vector storage |
| Sqlite (Memory)                   | ✅ | ❌ | Sqlite is not optimized for vector storage |
| Postgres (Memory)                 | ✅ | ❌ | Vector optimized (required the [pgvector](https://github.com/pgvector/pgvector) extension) |
| Azure Cognitive Search            | ❌ | ❌ | |
| MsGraph                           | ✅ | ❌ | Contains connectors for OneDrive, Outlook, ToDos, and Organization Hierarchies |
| Document Skills                   | ✅ | ❌ | Currently only supports Word documents |
| OpenAPI                           | ✅ | ❌ | |
| Web Skills                        | ✅ | ❌ | |

# Design Choices

The overall architecture of the core kernel is consistent across Python and C#,
however, the code should follow common paradigms and style of each language.

During the initial development phase, many Python best practices have been ignored
in the interest of velocity and feature parity. The project is now going through
a refactoring exercise to increase code quality.

To make the Kernel as lightweight as possible, the core pip package should have
a minimal set of external dependencies. On the other hand, the SDK should not
reinvent mature solutions already available, unless of major concerns.<|MERGE_RESOLUTION|>--- conflicted
+++ resolved
@@ -47,13 +47,8 @@
 | Qdrant (Memory)                   | ✅ | ❌ | Vector optimized |
 | ChromaDb (Memory)                 | ❌ | 🔄 | |
 | Milvus (Memory)                   | ❌ | ❌ | Vector optimized |
-<<<<<<< HEAD
-| Pinecone (Memory)                 | ❌ | ❌ | Vector optimized |
 | Weaviate (Memory)                 | ❌ | ✅ | Vector optimized |
-=======
-| Pinecone (Memory)                 | ✅ | ❌ | Vector optimized |
-| Weaviate (Memory)                 | ❌ | ❌ | Vector optimized |
->>>>>>> 143d30cc
+| Pinecone (Memory)                 | ✅ | ❌ | Vector optimized |=
 | CosmosDB (Memory)                 | ✅ | ❌ | CosmosDB is not optimized for vector storage |
 | Sqlite (Memory)                   | ✅ | ❌ | Sqlite is not optimized for vector storage |
 | Postgres (Memory)                 | ✅ | ❌ | Vector optimized (required the [pgvector](https://github.com/pgvector/pgvector) extension) |
