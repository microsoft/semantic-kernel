--- conflicted
+++ resolved
@@ -1,4 +1,3 @@
-<<<<<<< HEAD
                                  Apache License
                            Version 2.0, January 2004
                         http://www.apache.org/licenses/
@@ -200,7 +199,6 @@
    WITHOUT WARRANTIES OR CONDITIONS OF ANY KIND, either express or implied.
    See the License for the specific language governing permissions and
    limitations under the License.
-=======
     # MIT License
 
     Copyright (c) Microsoft Corporation.
@@ -221,5 +219,4 @@
     AUTHORS OR COPYRIGHT HOLDERS BE LIABLE FOR ANY CLAIM, DAMAGES OR OTHER
     LIABILITY, WHETHER IN AN ACTION OF CONTRACT, TORT OR OTHERWISE, ARISING FROM,
     OUT OF OR IN CONNECTION WITH THE SOFTWARE OR THE USE OR OTHER DEALINGS IN THE
-    SOFTWARE
->>>>>>> b0428f4e
+    SOFTWARE