--- conflicted
+++ resolved
@@ -84,8 +84,8 @@
 The fastest way to learn how to use Semantic Kernel is with our C# and Python Jupyter notebooks. These notebooks
 demonstrate how to use Semantic Kernel with code snippets that you can run with a push of a button.
 
-- [Getting Started with C# notebook](samples/notebooks/dotnet/00-getting-started.ipynb)
-- [Getting Started with Python notebook](samples/notebooks/python/00-getting-started.ipynb)
+- [Getting Started with C# notebook](dotnet/notebooks/00-getting-started.ipynb)
+- [Getting Started with Python notebook](python/notebooks/00-getting-started.ipynb)
 
 Once you've finished the getting started notebooks, you can then check out the main walkthroughs
 on our Learn site. Each sample comes with a completed C# and Python project that you can run locally.
@@ -113,7 +113,6 @@
 
 ![Chat Copilot answering a question](https://learn.microsoft.com/en-us/semantic-kernel/media/chat-copilot-in-action.gif)
 
-<<<<<<< HEAD
 You can run the app yourself by downloading it from its [GitHub repo](https://github.com/microsoft/chat-copilot).
 
 ## Visual Studio Code extension: design semantic functions with ease
@@ -135,10 +134,6 @@
 ## Check out our other repos!
 
 If you like Semantic Kernel, you may also be interested in other repos the Semantic Kernel team supports:
-=======
-- [Getting Started with C# notebook](dotnet/notebooks/00-getting-started.ipynb)
-- [Getting Started with Python notebook](python/notebooks/00-getting-started.ipynb)
->>>>>>> 54ee340c
 
 | Repo                                                                              | Description                                                                                   |
 | --------------------------------------------------------------------------------- | --------------------------------------------------------------------------------------------- |
