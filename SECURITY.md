--- conflicted
+++ resolved
@@ -88,10 +88,8 @@
 
 Microsoft follows the principle of [Coordinated Vulnerability Disclosure](https://www.microsoft.com/en-us/msrc/cvd?rtc=2).
 
-<<<<<<< HEAD
 <!-- END MICROSOFT SECURITY.MD BLOCK -->
 Microsoft follows the principle of [Coordinated Vulnerability Disclosure](https://aka.ms/opensource/security/cvd).
 <!-- END MICROSOFT SECURITY.MD BLOCK -->
-=======
->>>>>>> 3b9479e2
+<!-- END MICROSOFT SECURITY.MD BLOCK -->
 <!-- END MICROSOFT SECURITY.MD BLOCK -->