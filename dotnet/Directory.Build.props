﻿<Project>
  <PropertyGroup>
    <!-- Default properties inherited by all projects. Projects can override. -->
    <RunAnalyzersDuringBuild>true</RunAnalyzersDuringBuild>
    <EnableNETAnalyzers>true</EnableNETAnalyzers>
    <AnalysisMode>AllEnabledByDefault</AnalysisMode>
    <AnalysisLevel>latest</AnalysisLevel>
    <GenerateDocumentationFile>true</GenerateDocumentationFile>
    <LangVersion>12</LangVersion>
    <Nullable>enable</Nullable>
    <ImplicitUsings>disable</ImplicitUsings>
  </PropertyGroup>

  <PropertyGroup>
    <!-- In "main" branch this flag should be always "false". -->
<<<<<<< HEAD
    <IsReleaseCandidate>true</IsReleaseCandidate>
=======
    <IsReleaseCandidate>false</IsReleaseCandidate>
>>>>>>> 504d60c6
  </PropertyGroup>
  
  <PropertyGroup>
    <!-- Disable NuGet packaging by default. Projects can override. -->
    <IsPackable>disable</IsPackable>
  </PropertyGroup>

  <PropertyGroup Condition="'$(Configuration)'=='Publish'">
    <Optimize>True</Optimize>
  </PropertyGroup>

  <PropertyGroup>
    <RepoRoot>$([System.IO.Path]::GetDirectoryName($([MSBuild]::GetPathOfFileAbove('.gitignore', '$(MSBuildThisFileDirectory)'))))</RepoRoot>
  </PropertyGroup>

  <ItemGroup>
    <!-- Add CLSCompliant=false to all projects by default. Projects can override. -->
    <AssemblyAttribute Include="System.CLSCompliantAttribute">
      <_Parameter1>false</_Parameter1>
    </AssemblyAttribute>
  </ItemGroup>
</Project><|MERGE_RESOLUTION|>--- conflicted
+++ resolved
@@ -13,11 +13,7 @@
 
   <PropertyGroup>
     <!-- In "main" branch this flag should be always "false". -->
-<<<<<<< HEAD
-    <IsReleaseCandidate>true</IsReleaseCandidate>
-=======
     <IsReleaseCandidate>false</IsReleaseCandidate>
->>>>>>> 504d60c6
   </PropertyGroup>
   
   <PropertyGroup>
