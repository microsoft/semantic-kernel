--- conflicted
+++ resolved
@@ -86,350 +86,30 @@
     <PackageVersion Include="Microsoft.Extensions.Configuration.Json" Version="6.0.0" />
     <PackageVersion Include="Microsoft.Extensions.Configuration.UserSecrets" Version="6.0.1" />
     <PackageVersion Include="Microsoft.Extensions.DependencyInjection" Version="6.0.1" />
-<<<<<<< Updated upstream
-<<<<<<< Updated upstream
-<<<<<<< Updated upstream
-<<<<<<< Updated upstream
-<<<<<<< Updated upstream
-<<<<<<< Updated upstream
-<<<<<<< Updated upstream
-<<<<<<< Updated upstream
-<<<<<<< Updated upstream
-<<<<<<< Updated upstream
-<<<<<<< Updated upstream
-<<<<<<< Updated upstream
-<<<<<<< Updated upstream
-<<<<<<< Updated upstream
-<<<<<<< Updated upstream
-<<<<<<< Updated upstream
-<<<<<<< Updated upstream
-<<<<<<< Updated upstream
-<<<<<<< Updated upstream
-<<<<<<< Updated upstream
-<<<<<<< Updated upstream
-<<<<<<< Updated upstream
-<<<<<<< Updated upstream
-<<<<<<< Updated upstream
-<<<<<<< Updated upstream
-<<<<<<< Updated upstream
-<<<<<<< Updated upstream
-<<<<<<< Updated upstream
     <PackageVersion Include="Microsoft.Extensions.TimeProvider.Testing" Version="8.7.0" />
-=======
-    <PackageVersion Include="Microsoft.Extensions.TimeProvider.Testing" Version="8.8.0" />
->>>>>>> Stashed changes
-=======
-<<<<<<< Updated upstream
-    <PackageVersion Include="Microsoft.Extensions.TimeProvider.Testing" Version="8.8.0" />
-=======
-=======
->>>>>>> Stashed changes
-=======
->>>>>>> Stashed changes
-=======
-    <PackageVersion Include="Microsoft.Extensions.TimeProvider.Testing" Version="8.8.0" />
-=======
->>>>>>> Stashed changes
-=======
->>>>>>> Stashed changes
-=======
->>>>>>> Stashed changes
-=======
->>>>>>> Stashed changes
-=======
->>>>>>> Stashed changes
-=======
->>>>>>> Stashed changes
-=======
->>>>>>> Stashed changes
-=======
-    <PackageVersion Include="Microsoft.Extensions.TimeProvider.Testing" Version="8.8.0" />
-=======
->>>>>>> Stashed changes
-=======
->>>>>>> Stashed changes
-=======
-    <PackageVersion Include="Microsoft.Extensions.TimeProvider.Testing" Version="8.8.0" />
-=======
->>>>>>> Stashed changes
-=======
->>>>>>> Stashed changes
-=======
->>>>>>> Stashed changes
-=======
->>>>>>> Stashed changes
-=======
->>>>>>> Stashed changes
-=======
->>>>>>> Stashed changes
-=======
->>>>>>> Stashed changes
-=======
->>>>>>> Stashed changes
-=======
-    <PackageVersion Include="Microsoft.Extensions.TimeProvider.Testing" Version="8.8.0" />
-=======
->>>>>>> Stashed changes
+    <PackageVersion Include="Microsoft.Extensions.TimeProvider.Testing" Version="8.8.0" />
+    <PackageVersion Include="Microsoft.Extensions.TimeProvider.Testing" Version="8.8.0" />
+    <PackageVersion Include="Microsoft.Extensions.TimeProvider.Testing" Version="8.8.0" />
+    <PackageVersion Include="Microsoft.Extensions.TimeProvider.Testing" Version="8.8.0" />
+    <PackageVersion Include="Microsoft.Extensions.TimeProvider.Testing" Version="8.8.0" />
+    <PackageVersion Include="Microsoft.Extensions.TimeProvider.Testing" Version="8.8.0" />
     <PackageVersion Include="Microsoft.Extensions.TimeProvider.Testing" Version="8.7.0" />
-=======
-    <PackageVersion Include="Microsoft.Extensions.TimeProvider.Testing" Version="8.8.0" />
->>>>>>>+upstream/main
-<<<<<<< Updated upstream
-<<<<<<< Updated upstream
-<<<<<<< Updated upstream
-<<<<<<< Updated upstream
-<<<<<<< Updated upstream
-<<<<<<< Updated upstream
-<<<<<<< Updated upstream
-<<<<<<< Updated upstream
-<<<<<<< Updated upstream
-<<<<<<< Updated upstream
-<<<<<<< Updated upstream
-<<<<<<< Updated upstream
-<<<<<<< Updated upstream
-<<<<<<< Updated upstream
-<<<<<<< Updated upstream
-<<<<<<< Updated upstream
-<<<<<<< Updated upstream
-<<<<<<< Updated upstream
-<<<<<<< Updated upstream
-<<<<<<< Updated upstream
-=======
->>>>>>> Stashed changes
-=======
->>>>>>> Stashed changes
-=======
->>>>>>> Stashed changes
-=======
->>>>>>> Stashed changes
->>>>>>> Stashed changes
-=======
-    <PackageVersion Include="Microsoft.Extensions.TimeProvider.Testing" Version="8.8.0" />
->>>>>>> main-upstream
-<<<<<<< Updated upstream
-<<<<<<< Updated upstream
-<<<<<<< Updated upstream
-<<<<<<< Updated upstream
->>>>>>> Stashed changes
-=======
->>>>>>> Stashed changes
-=======
->>>>>>> Stashed changes
-=======
->>>>>>> Stashed changes
-=======
->>>>>>> Stashed changes
-=======
->>>>>>> Stashed changes
-=======
->>>>>>> Stashed changes
-=======
->>>>>>> Stashed changes
-=======
->>>>>>> Stashed changes
-=======
->>>>>>> Stashed changes
-=======
->>>>>>> Stashed changes
-=======
->>>>>>> Stashed changes
-=======
->>>>>>> Stashed changes
-=======
->>>>>>> Stashed changes
-=======
->>>>>>> Stashed changes
-=======
->>>>>>> Stashed changes
-=======
->>>>>>> Stashed changes
-=======
->>>>>>> Stashed changes
-=======
->>>>>>> Stashed changes
-=======
->>>>>>> Stashed changes
+    <PackageVersion Include="Microsoft.Extensions.TimeProvider.Testing" Version="8.8.0" />
+    <PackageVersion Include="Microsoft.Extensions.TimeProvider.Testing" Version="8.8.0" />
+
     <!-- Test -->
     <PackageVersion Include="Microsoft.NET.Test.Sdk" Version="17.11.0" />
     <PackageVersion Include="Moq" Version="[4.18.4]" />
     <PackageVersion Include="System.Threading.Channels" Version="8.0.0" />
     <PackageVersion Include="System.Threading.Tasks.Dataflow" Version="8.0.0" />
-<<<<<<< Updated upstream
-<<<<<<< Updated upstream
-<<<<<<< Updated upstream
-<<<<<<< Updated upstream
-<<<<<<< Updated upstream
-<<<<<<< Updated upstream
-<<<<<<< Updated upstream
-<<<<<<< Updated upstream
-<<<<<<< Updated upstream
-<<<<<<< Updated upstream
-<<<<<<< Updated upstream
-<<<<<<< Updated upstream
-<<<<<<< Updated upstream
-<<<<<<< Updated upstream
-<<<<<<< Updated upstream
-<<<<<<< Updated upstream
-<<<<<<< Updated upstream
-<<<<<<< Updated upstream
-<<<<<<< Updated upstream
-<<<<<<< Updated upstream
-    <PackageVersion Include="Verify.Xunit" Version="26.1.5" />
-=======
-<<<<<<< Updated upstream
-    <PackageVersion Include="Verify.Xunit" Version="26.1.5" />
-=======
-=======
->>>>>>> Stashed changes
-=======
->>>>>>> Stashed changes
-=======
-    <PackageVersion Include="Verify.Xunit" Version="26.1.5" />
-=======
->>>>>>> Stashed changes
-=======
->>>>>>> Stashed changes
-=======
->>>>>>> Stashed changes
-=======
->>>>>>> Stashed changes
-=======
->>>>>>> Stashed changes
-=======
->>>>>>> Stashed changes
-=======
->>>>>>> Stashed changes
-=======
-    <PackageVersion Include="Verify.Xunit" Version="26.1.5" />
-=======
->>>>>>> Stashed changes
-=======
->>>>>>> Stashed changes
-=======
->>>>>>> Stashed changes
-=======
->>>>>>> Stashed changes
-=======
->>>>>>> Stashed changes
-=======
->>>>>>> Stashed changes
-=======
->>>>>>> Stashed changes
-=======
->>>>>>> Stashed changes
-=======
->>>>>>> Stashed changes
-<<<<<<<+main
-    <PackageVersion Include="Verify.Xunit" Version="26.1.5" />
-=======
-    <PackageVersion Include="Verify.Xunit" Version="23.5.2" />
-<<<<<<< Updated upstream
-<<<<<<< Updated upstream
-<<<<<<< Updated upstream
-<<<<<<< Updated upstream
-<<<<<<< Updated upstream
-<<<<<<< Updated upstream
-<<<<<<< Updated upstream
-<<<<<<< Updated upstream
-<<<<<<< Updated upstream
-<<<<<<< Updated upstream
-<<<<<<< Updated upstream
-<<<<<<< Updated upstream
-<<<<<<< Updated upstream
-<<<<<<< Updated upstream
-<<<<<<< Updated upstream
-<<<<<<< Updated upstream
-<<<<<<< Updated upstream
-<<<<<<< Updated upstream
-=======
->>>>>>> Stashed changes
-=======
->>>>>>> Stashed changes
-<<<<<<< main
->>>>>>> upstream/main
-<<<<<<< Updated upstream
->>>>>>> Stashed changes
-=======
-=======
->>>>>>> main-upstream
->>>>>>> Stashed changes
-<<<<<<< Updated upstream
-<<<<<<< Updated upstream
->>>>>>> Stashed changes
-=======
->>>>>>> upstream/main
->>>>>>> Stashed changes
-=======
->>>>>>> upstream/main
->>>>>>> Stashed changes
-=======
->>>>>>> Stashed changes
-=======
->>>>>>> upstream/main
->>>>>>> Stashed changes
-=======
->>>>>>> upstream/main
->>>>>>> Stashed changes
-=======
->>>>>>> upstream/main
->>>>>>> Stashed changes
-=======
->>>>>>> upstream/main
->>>>>>> Stashed changes
-=======
->>>>>>> upstream/main
->>>>>>> Stashed changes
-=======
->>>>>>> upstream/main
->>>>>>> Stashed changes
-=======
->>>>>>> Stashed changes
-=======
->>>>>>> upstream/main
->>>>>>> Stashed changes
-=======
->>>>>>> upstream/main
->>>>>>> Stashed changes
-=======
->>>>>>> upstream/main
->>>>>>> Stashed changes
-=======
->>>>>>> upstream/main
->>>>>>> Stashed changes
-=======
->>>>>>> upstream/main
->>>>>>> Stashed changes
-=======
->>>>>>> upstream/main
->>>>>>> Stashed changes
-=======
->>>>>>> upstream/main
->>>>>>> Stashed changes
-    <PackageVersion Include="xunit" Version="2.9.0" />
-    <PackageVersion Include="xunit.abstractions" Version="2.0.3" />
-    <PackageVersion Include="xunit.runner.visualstudio" Version="2.8.2" />
-    <PackageVersion Include="xretry" Version="1.9.0" />
-    <PackageVersion Include="coverlet.collector" Version="6.0.2" />
-    <PackageVersion Include="Docker.DotNet" Version="3.125.15" />
-    <!-- Plugins -->
-<<<<<<< Updated upstream
-<<<<<<< Updated upstream
-<<<<<<< Updated upstream
-<<<<<<< Updated upstream
-<<<<<<< Updated upstream
-<<<<<<< Updated upstream
-<<<<<<< Updated upstream
-<<<<<<< Updated upstream
-<<<<<<< Updated upstream
-<<<<<<< Updated upstream
-<<<<<<< Updated upstream
-<<<<<<< Updated upstream
-<<<<<<< Updated upstream
-<<<<<<< Updated upstream
-<<<<<<< Updated upstream
-<<<<<<< Updated upstream
-<<<<<<< Updated upstream
-<<<<<<< Updated upstream
+    <PackageVersion Include="Verify.Xunit" Version="26.1.5" />
+    <PackageVersion Include="xunit" Version="2.9.0" />
+    <PackageVersion Include="xunit.abstractions" Version="2.0.3" />
+    <PackageVersion Include="xunit.runner.visualstudio" Version="2.8.2" />
+    <PackageVersion Include="xretry" Version="1.9.0" />
+    <PackageVersion Include="coverlet.collector" Version="6.0.2" />
+    <PackageVersion Include="Docker.DotNet" Version="3.125.15" />
+    <!-- Plugins -->
     <PackageVersion Include="DocumentFormat.OpenXml" Version="3.1.0" />
     <PackageVersion Include="Microsoft.Data.Sqlite" Version="8.0.7" />
     <PackageVersion Include="DuckDB.NET.Data.Full" Version="1.0.2" />
@@ -445,477 +125,29 @@
     <PackageVersion Include="protobuf-net" Version="3.2.30" />
     <PackageVersion Include="protobuf-net.Reflection" Version="3.2.12" />
     <PackageVersion Include="YamlDotNet" Version="16.0.0" />
-=======
-<<<<<<< Updated upstream
-    <PackageVersion Include="DocumentFormat.OpenXml" Version="3.1.0" />
-    <PackageVersion Include="Microsoft.Data.Sqlite" Version="8.0.7" /> 
-=======
-=======
->>>>>>> Stashed changes
-=======
->>>>>>> Stashed changes
-=======
-    <PackageVersion Include="DocumentFormat.OpenXml" Version="3.1.0" />
-    <PackageVersion Include="Microsoft.Data.Sqlite" Version="8.0.7" /> 
-=======
->>>>>>> Stashed changes
-=======
->>>>>>> Stashed changes
-=======
->>>>>>> Stashed changes
-=======
->>>>>>> Stashed changes
-=======
->>>>>>> Stashed changes
-=======
->>>>>>> Stashed changes
-=======
->>>>>>> Stashed changes
-=======
-    <PackageVersion Include="DocumentFormat.OpenXml" Version="3.1.0" />
-    <PackageVersion Include="Microsoft.Data.Sqlite" Version="8.0.7" /> 
-=======
->>>>>>> Stashed changes
-=======
->>>>>>> Stashed changes
-=======
->>>>>>> Stashed changes
-=======
->>>>>>> Stashed changes
-<<<<<<< main
+    <PackageVersion Include="DocumentFormat.OpenXml" Version="3.1.0" />
+    <PackageVersion Include="Microsoft.Data.Sqlite" Version="8.0.7" /> 
+    <PackageVersion Include="DocumentFormat.OpenXml" Version="3.1.0" />
+    <PackageVersion Include="Microsoft.Data.Sqlite" Version="8.0.7" /> 
+    <PackageVersion Include="DocumentFormat.OpenXml" Version="3.1.0" />
+    <PackageVersion Include="Microsoft.Data.Sqlite" Version="8.0.7" /> 
     <PackageVersion Include="DocumentFormat.OpenXml" Version="3.0.2" />
     <PackageVersion Include="Microsoft.Data.Sqlite" Version="8.0.7" />
-=======
     <PackageVersion Include="DocumentFormat.OpenXml" Version="3.1.0" />
     <PackageVersion Include="Microsoft.Data.Sqlite" Version="8.0.2" />
->>>>>>> upstream/main
-<<<<<<< Updated upstream
-<<<<<<< Updated upstream
-<<<<<<< Updated upstream
-<<<<<<< Updated upstream
-<<<<<<< Updated upstream
-<<<<<<< Updated upstream
-<<<<<<< Updated upstream
-<<<<<<< Updated upstream
-<<<<<<< Updated upstream
-<<<<<<< Updated upstream
-<<<<<<< Updated upstream
-<<<<<<< Updated upstream
-<<<<<<< Updated upstream
->>>>>>> Stashed changes
->>>>>>> Stashed changes
-=======
->>>>>>> Stashed changes
-=======
-=======
->>>>>>> Stashed changes
->>>>>>> Stashed changes
-=======
->>>>>>> Stashed changes
-=======
->>>>>>> Stashed changes
-=======
->>>>>>> Stashed changes
-=======
->>>>>>> Stashed changes
-=======
->>>>>>> Stashed changes
-=======
-=======
->>>>>>> Stashed changes
->>>>>>> Stashed changes
-=======
->>>>>>> Stashed changes
-=======
->>>>>>> Stashed changes
-=======
->>>>>>> Stashed changes
-    <PackageVersion Include="DuckDB.NET.Data.Full" Version="1.0.2" />
-    <PackageVersion Include="DuckDB.NET.Data" Version="1.0.1" />
-    <PackageVersion Include="MongoDB.Driver" Version="2.27.0" />
-    <PackageVersion Include="Microsoft.Graph" Version="[4.51.0, 5)" />
-    <PackageVersion Include="Microsoft.Identity.Client.Extensions.Msal" Version="[2.28.0, )" />
-<<<<<<< Updated upstream
-<<<<<<< Updated upstream
-<<<<<<< Updated upstream
-<<<<<<< Updated upstream
-<<<<<<< Updated upstream
-<<<<<<< Updated upstream
-<<<<<<< Updated upstream
-<<<<<<< Updated upstream
-<<<<<<< Updated upstream
-<<<<<<< Updated upstream
-<<<<<<< Updated upstream
-<<<<<<< Updated upstream
-<<<<<<< Updated upstream
-<<<<<<< Updated upstream
-    <PackageVersion Include="Microsoft.OpenApi" Version="1.6.16" />
-    <PackageVersion Include="Microsoft.OpenApi.Readers" Version="1.6.16" />
-=======
-<<<<<<< Updated upstream
-    <PackageVersion Include="Microsoft.OpenApi" Version="1.6.16" />
-    <PackageVersion Include="Microsoft.OpenApi.Readers" Version="1.6.16" />
-=======
-=======
->>>>>>> Stashed changes
-=======
->>>>>>> Stashed changes
-=======
-    <PackageVersion Include="Microsoft.OpenApi" Version="1.6.16" />
-    <PackageVersion Include="Microsoft.OpenApi.Readers" Version="1.6.16" />
-=======
->>>>>>> Stashed changes
-=======
->>>>>>> Stashed changes
-=======
->>>>>>> Stashed changes
-=======
->>>>>>> Stashed changes
-=======
->>>>>>> Stashed changes
-=======
->>>>>>> Stashed changes
-=======
->>>>>>> Stashed changes
-=======
-    <PackageVersion Include="Microsoft.OpenApi" Version="1.6.16" />
-    <PackageVersion Include="Microsoft.OpenApi.Readers" Version="1.6.16" />
-=======
->>>>>>> Stashed changes
-=======
->>>>>>> Stashed changes
-=======
->>>>>>> Stashed changes
-<<<<<<< main
-    <PackageVersion Include="Microsoft.OpenApi" Version="1.6.15" />
-    <PackageVersion Include="Microsoft.OpenApi.Readers" Version="1.6.15" />
-=======
-    <PackageVersion Include="Microsoft.OpenApi" Version="1.6.16" />
-    <PackageVersion Include="Microsoft.OpenApi.Readers" Version="1.6.16" />
->>>>>>> upstream/main
-<<<<<<< Updated upstream
-<<<<<<< Updated upstream
-<<<<<<< Updated upstream
-<<<<<<< Updated upstream
-<<<<<<< Updated upstream
-<<<<<<< Updated upstream
-<<<<<<< Updated upstream
-<<<<<<< Updated upstream
-<<<<<<< Updated upstream
-<<<<<<< Updated upstream
-<<<<<<< Updated upstream
-<<<<<<< Updated upstream
->>>>>>> Stashed changes
->>>>>>> Stashed changes
-=======
->>>>>>> Stashed changes
-=======
-=======
->>>>>>> Stashed changes
->>>>>>> Stashed changes
-=======
->>>>>>> Stashed changes
-=======
->>>>>>> Stashed changes
-=======
->>>>>>> Stashed changes
-=======
->>>>>>> Stashed changes
-=======
->>>>>>> Stashed changes
-=======
-=======
->>>>>>> Stashed changes
->>>>>>> Stashed changes
-=======
->>>>>>> Stashed changes
-    <PackageVersion Include="Microsoft.OpenApi.ApiManifest" Version="0.5.4-preview" />
-    <PackageVersion Include="Google.Apis.CustomSearchAPI.v1" Version="[1.60.0.3001, )" />
-    <PackageVersion Include="Grpc.Net.Client" Version="2.64.0" />
-    <PackageVersion Include="protobuf-net" Version="3.2.30" />
-    <PackageVersion Include="protobuf-net.Reflection" Version="3.2.12" />
-<<<<<<< Updated upstream
-<<<<<<< Updated upstream
-<<<<<<< Updated upstream
-<<<<<<< Updated upstream
-<<<<<<< Updated upstream
-<<<<<<< Updated upstream
-<<<<<<< Updated upstream
-<<<<<<< Updated upstream
-<<<<<<< Updated upstream
-<<<<<<< Updated upstream
-<<<<<<< Updated upstream
-<<<<<<< Updated upstream
-    <PackageVersion Include="YamlDotNet" Version="16.0.0" />
-=======
-<<<<<<< Updated upstream
-    <PackageVersion Include="YamlDotNet" Version="16.0.0" />
-=======
-=======
->>>>>>> Stashed changes
-=======
->>>>>>> Stashed changes
-=======
-    <PackageVersion Include="YamlDotNet" Version="16.0.0" />
-=======
->>>>>>> Stashed changes
-=======
->>>>>>> Stashed changes
-=======
->>>>>>> Stashed changes
-=======
->>>>>>> Stashed changes
-=======
->>>>>>> Stashed changes
-=======
->>>>>>> Stashed changes
-=======
->>>>>>> Stashed changes
-=======
-    <PackageVersion Include="YamlDotNet" Version="16.0.0" />
-=======
->>>>>>> Stashed changes
-=======
->>>>>>> Stashed changes
-<<<<<<< main
-    <PackageVersion Include="YamlDotNet" Version="16.0.0" />
-=======
-    <PackageVersion Include="YamlDotNet" Version="15.3.0" />
->>>>>>> upstream/main
-<<<<<<< Updated upstream
-<<<<<<< Updated upstream
-<<<<<<< Updated upstream
-<<<<<<< Updated upstream
-<<<<<<< Updated upstream
-<<<<<<< Updated upstream
-<<<<<<< Updated upstream
-<<<<<<< Updated upstream
-<<<<<<< Updated upstream
-<<<<<<< Updated upstream
-<<<<<<< Updated upstream
->>>>>>> Stashed changes
->>>>>>> Stashed changes
-=======
->>>>>>> Stashed changes
-=======
-=======
->>>>>>> Stashed changes
->>>>>>> Stashed changes
-=======
->>>>>>> Stashed changes
-=======
->>>>>>> Stashed changes
-=======
->>>>>>> Stashed changes
-=======
->>>>>>> Stashed changes
-=======
->>>>>>> Stashed changes
-=======
-=======
->>>>>>> Stashed changes
->>>>>>> Stashed changes
-=======
-=======
-=======
-=======
-<<<<<<<+main
-    <PackageVersion Include="Microsoft.Extensions.TimeProvider.Testing" Version="8.5.0" />
->>>>>>> Stashed changes
-    <PackageVersion Include="System.Text.Json" Version="6.0.8" />
-    <PackageVersion Include="Microsoft.PowerShell.SDK" Version="6.2.7" />
-    <!-- Microsoft.Extensions.Logging -->
-    <PackageVersion Include="Microsoft.Extensions.Logging.Abstractions" Version="6.0.4" />
-    <PackageVersion Include="Microsoft.Extensions.Logging.Console" Version="6.0.0" />
-    <!-- Microsoft.Extensions.Configuration -->
-    <PackageVersion Include="Microsoft.Extensions.Configuration" Version="6.0.1" />
-    <PackageVersion Include="Microsoft.Extensions.Configuration.Binder" Version="7.0.4" />
-    <PackageVersion Include="Microsoft.Extensions.Configuration.EnvironmentVariables" Version="6.0.1" />
-    <PackageVersion Include="Microsoft.Extensions.Configuration.Json" Version="6.0.0" />
-    <PackageVersion Include="Microsoft.Extensions.Configuration.UserSecrets" Version="6.0.1" />
-    <PackageVersion Include="Microsoft.Extensions.DependencyInjection" Version="6.0.1" />
-<<<<<<< Updated upstream
-<<<<<<< Updated upstream
-    <PackageVersion Include="Microsoft.Extensions.TimeProvider.Testing" Version="8.8.0" />
-=======
-=======
->>>>>>> Stashed changes
-    <PackageVersion Include="Microsoft.Extensions.TimeProvider.Testing" Version="8.7.0" />
-=======
-    <PackageVersion Include="Microsoft.Extensions.TimeProvider.Testing" Version="8.8.0" />
->>>>>>>+upstream/main
-<<<<<<< Updated upstream
->>>>>>> Stashed changes
-=======
-    <PackageVersion Include="Microsoft.Extensions.TimeProvider.Testing" Version="8.8.0" />
->>>>>>> main-upstream
-=======
->>>>>>> Stashed changes
-    <!-- Test -->
-    <PackageVersion Include="Microsoft.NET.Test.Sdk" Version="17.11.0" />
-    <PackageVersion Include="Moq" Version="[4.18.4]" />
-    <PackageVersion Include="System.Threading.Channels" Version="8.0.0" />
-    <PackageVersion Include="System.Threading.Tasks.Dataflow" Version="8.0.0" />
-<<<<<<< Updated upstream
-<<<<<<< Updated upstream
->>>>>>> Stashed changes
-    <PackageVersion Include="Verify.Xunit" Version="26.1.5" />
-=======
-=======
->>>>>>> Stashed changes
-<<<<<<<+main
-    <PackageVersion Include="Verify.Xunit" Version="26.1.5" />
-=======
-    <PackageVersion Include="Verify.Xunit" Version="23.5.2" />
-<<<<<<< Updated upstream
-<<<<<<< main
->>>>>>> upstream/main
-<<<<<<< Updated upstream
->>>>>>> Stashed changes
-=======
-=======
->>>>>>> main-upstream
->>>>>>> Stashed changes
-=======
->>>>>>> upstream/main
->>>>>>> Stashed changes
-    <PackageVersion Include="xunit" Version="2.9.0" />
-    <PackageVersion Include="xunit.abstractions" Version="2.0.3" />
-    <PackageVersion Include="xunit.runner.visualstudio" Version="2.8.2" />
-    <PackageVersion Include="xretry" Version="1.9.0" />
-    <PackageVersion Include="coverlet.collector" Version="6.0.2" />
-    <PackageVersion Include="Docker.DotNet" Version="3.125.15" />
-    <!-- Plugins -->
-<<<<<<< Updated upstream
-<<<<<<< Updated upstream
-    <PackageVersion Include="DocumentFormat.OpenXml" Version="3.1.0" />
-    <PackageVersion Include="Microsoft.Data.Sqlite" Version="8.0.7" /> 
-=======
-=======
->>>>>>> Stashed changes
-<<<<<<< main
-    <PackageVersion Include="DocumentFormat.OpenXml" Version="3.0.2" />
-    <PackageVersion Include="Microsoft.Data.Sqlite" Version="8.0.7" />
-=======
-    <PackageVersion Include="DocumentFormat.OpenXml" Version="3.1.0" />
-    <PackageVersion Include="Microsoft.Data.Sqlite" Version="8.0.2" />
->>>>>>> upstream/main
-<<<<<<< Updated upstream
->>>>>>> Stashed changes
-=======
->>>>>>> Stashed changes
-    <PackageVersion Include="DuckDB.NET.Data.Full" Version="1.0.2" />
-    <PackageVersion Include="DuckDB.NET.Data" Version="1.0.1" />
-    <PackageVersion Include="MongoDB.Driver" Version="2.27.0" />
-    <PackageVersion Include="Microsoft.Graph" Version="[4.51.0, 5)" />
-    <PackageVersion Include="Microsoft.Identity.Client.Extensions.Msal" Version="[2.28.0, )" />
-<<<<<<< Updated upstream
-<<<<<<< Updated upstream
-    <PackageVersion Include="Microsoft.OpenApi" Version="1.6.16" />
-    <PackageVersion Include="Microsoft.OpenApi.Readers" Version="1.6.16" />
-=======
-=======
->>>>>>> Stashed changes
-<<<<<<< main
-    <PackageVersion Include="Microsoft.OpenApi" Version="1.6.15" />
-    <PackageVersion Include="Microsoft.OpenApi.Readers" Version="1.6.15" />
-=======
-    <PackageVersion Include="Microsoft.OpenApi" Version="1.6.16" />
-    <PackageVersion Include="Microsoft.OpenApi.Readers" Version="1.6.16" />
->>>>>>> upstream/main
-<<<<<<< Updated upstream
->>>>>>> Stashed changes
-=======
->>>>>>> Stashed changes
-    <PackageVersion Include="Microsoft.OpenApi.ApiManifest" Version="0.5.4-preview" />
-    <PackageVersion Include="Google.Apis.CustomSearchAPI.v1" Version="[1.60.0.3001, )" />
-    <PackageVersion Include="Grpc.Net.Client" Version="2.64.0" />
-    <PackageVersion Include="protobuf-net" Version="3.2.30" />
-    <PackageVersion Include="protobuf-net.Reflection" Version="3.2.12" />
-<<<<<<< Updated upstream
-<<<<<<< Updated upstream
-    <PackageVersion Include="YamlDotNet" Version="16.0.0" />
-=======
-=======
->>>>>>> Stashed changes
-<<<<<<< main
-    <PackageVersion Include="YamlDotNet" Version="16.0.0" />
-=======
-    <PackageVersion Include="YamlDotNet" Version="15.3.0" />
->>>>>>> upstream/main
-<<<<<<< Updated upstream
->>>>>>> Stashed changes
-<<<<<<< Updated upstream
->>>>>>> Stashed changes
-=======
->>>>>>> Stashed changes
-=======
->>>>>>> Stashed changes
-    <PackageVersion Include="Fluid.Core" Version="2.11.1" />
-    <!-- Memory stores -->
-    <PackageVersion Include="Microsoft.Azure.Cosmos" Version="3.42.0" />
-    <PackageVersion Include="Pgvector" Version="0.2.0" />
-    <PackageVersion Include="NRedisStack" Version="0.12.0" />
-    <PackageVersion Include="Milvus.Client" Version="2.3.0-preview.1" />
-<<<<<<< Updated upstream
-<<<<<<< Updated upstream
-<<<<<<< Updated upstream
-<<<<<<< Updated upstream
-<<<<<<< Updated upstream
-<<<<<<< Updated upstream
-<<<<<<< Updated upstream
-<<<<<<< Updated upstream
-<<<<<<< Updated upstream
-<<<<<<< Updated upstream
-<<<<<<< Updated upstream
-<<<<<<< Updated upstream
-<<<<<<< Updated upstream
-<<<<<<< Updated upstream
-<<<<<<< Updated upstream
-    <PackageVersion Include="Testcontainers.Milvus" Version="3.10.0" />
-    <PackageVersion Include="Microsoft.Data.SqlClient" Version="5.2.1" />
-    <PackageVersion Include="Qdrant.Client" Version="1.11.0" />
-    <!-- Symbols -->
-    <PackageVersion Include="Microsoft.SourceLink.GitHub" Version="8.0.0" />
-    <!-- Toolset -->
-    <PackageVersion Include="Microsoft.CodeAnalysis.NetAnalyzers" Version="9.0.0-preview.24324.1" />
-=======
-=======
->>>>>>> Stashed changes
-=======
->>>>>>> Stashed changes
-=======
->>>>>>> Stashed changes
-=======
->>>>>>> Stashed changes
-=======
->>>>>>> Stashed changes
-=======
->>>>>>> Stashed changes
-=======
->>>>>>> Stashed changes
-=======
->>>>>>> Stashed changes
-=======
->>>>>>> Stashed changes
-=======
->>>>>>> Stashed changes
-=======
->>>>>>> Stashed changes
-=======
->>>>>>> Stashed changes
-=======
->>>>>>> Stashed changes
-=======
->>>>>>> Stashed changes
-=======
-=======
-    <PackageVersion Include="Microsoft.Extensions.Options.DataAnnotations" Version="8.0.0" />
-<<<<<<< main
-<<<<<<< Updated upstream
-=======
-<<<<<<<+main
->>>>>>> Stashed changes
+    <PackageVersion Include="DuckDB.NET.Data.Full" Version="1.0.2" />
+    <PackageVersion Include="DuckDB.NET.Data" Version="1.0.1" />
+    <PackageVersion Include="MongoDB.Driver" Version="2.27.0" />
+    <PackageVersion Include="Microsoft.Graph" Version="[4.51.0, 5)" />
+    <PackageVersion Include="Microsoft.Identity.Client.Extensions.Msal" Version="[2.28.0, )" />
+    <PackageVersion Include="Microsoft.OpenApi" Version="1.6.16" />
+    <PackageVersion Include="Microsoft.OpenApi.Readers" Version="1.6.16" />
+    <PackageVersion Include="Microsoft.OpenApi.ApiManifest" Version="0.5.4-preview" />
+    <PackageVersion Include="Google.Apis.CustomSearchAPI.v1" Version="[1.60.0.3001, )" />
+    <PackageVersion Include="Grpc.Net.Client" Version="2.64.0" />
+    <PackageVersion Include="protobuf-net" Version="3.2.30" />
+    <PackageVersion Include="protobuf-net.Reflection" Version="3.2.12" />
+    <PackageVersion Include="YamlDotNet" Version="16.0.0" />
     <PackageVersion Include="Microsoft.Extensions.TimeProvider.Testing" Version="8.5.0" />
     <PackageVersion Include="System.Text.Json" Version="6.0.8" />
     <PackageVersion Include="Microsoft.PowerShell.SDK" Version="6.2.7" />
@@ -929,1303 +161,53 @@
     <PackageVersion Include="Microsoft.Extensions.Configuration.Json" Version="6.0.0" />
     <PackageVersion Include="Microsoft.Extensions.Configuration.UserSecrets" Version="6.0.1" />
     <PackageVersion Include="Microsoft.Extensions.DependencyInjection" Version="6.0.1" />
-<<<<<<< Updated upstream
->>>>>>> Stashed changes
-    <PackageVersion Include="Microsoft.Extensions.TimeProvider.Testing" Version="8.8.0" />
-=======
+    <PackageVersion Include="Microsoft.Extensions.TimeProvider.Testing" Version="8.8.0" />
     <PackageVersion Include="Microsoft.Extensions.TimeProvider.Testing" Version="8.7.0" />
-=======
-    <PackageVersion Include="Microsoft.Extensions.TimeProvider.Testing" Version="8.8.0" />
->>>>>>>+upstream/main
->>>>>>> Stashed changes
-=======
-    <PackageVersion Include="Microsoft.Extensions.TimeProvider.Testing" Version="8.8.0" />
->>>>>>> main-upstream
+    <PackageVersion Include="Microsoft.Extensions.TimeProvider.Testing" Version="8.8.0" />
+    <PackageVersion Include="Microsoft.Extensions.TimeProvider.Testing" Version="8.8.0" />
     <!-- Test -->
     <PackageVersion Include="Microsoft.NET.Test.Sdk" Version="17.11.0" />
     <PackageVersion Include="Moq" Version="[4.18.4]" />
     <PackageVersion Include="System.Threading.Channels" Version="8.0.0" />
     <PackageVersion Include="System.Threading.Tasks.Dataflow" Version="8.0.0" />
-<<<<<<< Updated upstream
-    <PackageVersion Include="Verify.Xunit" Version="26.1.5" />
-=======
-<<<<<<<+main
-    <PackageVersion Include="Verify.Xunit" Version="26.1.5" />
-=======
-    <PackageVersion Include="Verify.Xunit" Version="23.5.2" />
-<<<<<<< main
->>>>>>> upstream/main
-<<<<<<< Updated upstream
->>>>>>> Stashed changes
-=======
-=======
->>>>>>> main-upstream
->>>>>>> Stashed changes
-    <PackageVersion Include="xunit" Version="2.9.0" />
-    <PackageVersion Include="xunit.abstractions" Version="2.0.3" />
-    <PackageVersion Include="xunit.runner.visualstudio" Version="2.8.2" />
-    <PackageVersion Include="xretry" Version="1.9.0" />
-    <PackageVersion Include="coverlet.collector" Version="6.0.2" />
-    <PackageVersion Include="Docker.DotNet" Version="3.125.15" />
-    <!-- Plugins -->
-<<<<<<< Updated upstream
-    <PackageVersion Include="DocumentFormat.OpenXml" Version="3.1.0" />
-    <PackageVersion Include="Microsoft.Data.Sqlite" Version="8.0.7" /> 
-=======
-<<<<<<< main
-    <PackageVersion Include="DocumentFormat.OpenXml" Version="3.0.2" />
-    <PackageVersion Include="Microsoft.Data.Sqlite" Version="8.0.7" />
-=======
-    <PackageVersion Include="DocumentFormat.OpenXml" Version="3.1.0" />
-    <PackageVersion Include="Microsoft.Data.Sqlite" Version="8.0.2" />
->>>>>>> upstream/main
->>>>>>> Stashed changes
-    <PackageVersion Include="DuckDB.NET.Data.Full" Version="1.0.2" />
-    <PackageVersion Include="DuckDB.NET.Data" Version="1.0.1" />
-    <PackageVersion Include="MongoDB.Driver" Version="2.27.0" />
-    <PackageVersion Include="Microsoft.Graph" Version="[4.51.0, 5)" />
-    <PackageVersion Include="Microsoft.Identity.Client.Extensions.Msal" Version="[2.28.0, )" />
-<<<<<<< Updated upstream
-    <PackageVersion Include="Microsoft.OpenApi" Version="1.6.16" />
-    <PackageVersion Include="Microsoft.OpenApi.Readers" Version="1.6.16" />
-=======
-    <PackageVersion Include="Microsoft.Extensions.TimeProvider.Testing" Version="8.8.0" />
-=======
-    <PackageVersion Include="Microsoft.Extensions.TimeProvider.Testing" Version="8.7.0" />
-=======
-    <PackageVersion Include="Microsoft.Extensions.TimeProvider.Testing" Version="8.8.0" />
->>>>>>>+upstream/main
->>>>>>> Stashed changes
-=======
-    <PackageVersion Include="Microsoft.Extensions.TimeProvider.Testing" Version="8.8.0" />
->>>>>>> main-upstream
-    <!-- Test -->
-    <PackageVersion Include="Microsoft.NET.Test.Sdk" Version="17.11.0" />
-    <PackageVersion Include="Moq" Version="[4.18.4]" />
-    <PackageVersion Include="System.Threading.Channels" Version="8.0.0" />
-    <PackageVersion Include="System.Threading.Tasks.Dataflow" Version="8.0.0" />
-<<<<<<< Updated upstream
-    <PackageVersion Include="Verify.Xunit" Version="26.1.5" />
-=======
-<<<<<<<+main
-    <PackageVersion Include="Verify.Xunit" Version="26.1.5" />
-=======
-    <PackageVersion Include="Verify.Xunit" Version="23.5.2" />
-<<<<<<< main
->>>>>>> upstream/main
-<<<<<<< Updated upstream
->>>>>>> Stashed changes
-=======
-=======
->>>>>>> main-upstream
->>>>>>> Stashed changes
-    <PackageVersion Include="xunit" Version="2.9.0" />
-    <PackageVersion Include="xunit.abstractions" Version="2.0.3" />
-    <PackageVersion Include="xunit.runner.visualstudio" Version="2.8.2" />
-    <PackageVersion Include="xretry" Version="1.9.0" />
-    <PackageVersion Include="coverlet.collector" Version="6.0.2" />
-    <PackageVersion Include="Docker.DotNet" Version="3.125.15" />
-    <!-- Plugins -->
-<<<<<<< Updated upstream
-    <PackageVersion Include="DocumentFormat.OpenXml" Version="3.1.0" />
-    <PackageVersion Include="Microsoft.Data.Sqlite" Version="8.0.7" /> 
-=======
-<<<<<<< main
-    <PackageVersion Include="DocumentFormat.OpenXml" Version="3.0.2" />
-    <PackageVersion Include="Microsoft.Data.Sqlite" Version="8.0.7" />
-=======
-    <PackageVersion Include="DocumentFormat.OpenXml" Version="3.1.0" />
-    <PackageVersion Include="Microsoft.Data.Sqlite" Version="8.0.2" />
->>>>>>> upstream/main
->>>>>>> Stashed changes
-    <PackageVersion Include="DuckDB.NET.Data.Full" Version="1.0.2" />
-    <PackageVersion Include="DuckDB.NET.Data" Version="1.0.1" />
-    <PackageVersion Include="MongoDB.Driver" Version="2.27.0" />
-    <PackageVersion Include="Microsoft.Graph" Version="[4.51.0, 5)" />
-    <PackageVersion Include="Microsoft.Identity.Client.Extensions.Msal" Version="[2.28.0, )" />
-<<<<<<< Updated upstream
-    <PackageVersion Include="Microsoft.OpenApi" Version="1.6.16" />
-    <PackageVersion Include="Microsoft.OpenApi.Readers" Version="1.6.16" />
->>>>>>> Stashed changes
-=======
-<<<<<<< main
-    <PackageVersion Include="Microsoft.OpenApi" Version="1.6.15" />
-    <PackageVersion Include="Microsoft.OpenApi.Readers" Version="1.6.15" />
-=======
-    <PackageVersion Include="Microsoft.OpenApi" Version="1.6.16" />
-    <PackageVersion Include="Microsoft.OpenApi.Readers" Version="1.6.16" />
->>>>>>> upstream/main
->>>>>>> Stashed changes
-    <PackageVersion Include="Microsoft.OpenApi.ApiManifest" Version="0.5.4-preview" />
-    <PackageVersion Include="Google.Apis.CustomSearchAPI.v1" Version="[1.60.0.3001, )" />
-    <PackageVersion Include="Grpc.Net.Client" Version="2.64.0" />
-    <PackageVersion Include="protobuf-net" Version="3.2.30" />
-    <PackageVersion Include="protobuf-net.Reflection" Version="3.2.12" />
-<<<<<<< Updated upstream
-    <PackageVersion Include="YamlDotNet" Version="16.0.0" />
-=======
-<<<<<<< main
-    <PackageVersion Include="YamlDotNet" Version="16.0.0" />
-=======
-    <PackageVersion Include="YamlDotNet" Version="15.3.0" />
->>>>>>> upstream/main
->>>>>>> Stashed changes
-    <PackageVersion Include="Fluid.Core" Version="2.11.1" />
-    <!-- Memory stores -->
-    <PackageVersion Include="Microsoft.Azure.Cosmos" Version="3.42.0" />
-<<<<<<< Updated upstream
-    <PackageVersion Include="Pgvector" Version="0.2.0" />
-    <PackageVersion Include="NRedisStack" Version="0.12.0" />
-    <PackageVersion Include="Milvus.Client" Version="2.3.0-preview.1" />
-<<<<<<< Updated upstream
->>>>>>> Stashed changes
-=======
->>>>>>> Stashed changes
-=======
-    <PackageVersion Include="Pgvector" Version="0.2.0" />
-    <PackageVersion Include="NRedisStack" Version="0.12.0" />
-    <PackageVersion Include="Milvus.Client" Version="2.3.0-preview.1" />
->>>>>>> Stashed changes
-    <PackageVersion Include="Testcontainers.Milvus" Version="3.9.0" />
-    <PackageVersion Include="Microsoft.Data.SqlClient" Version="5.2.1" />
-    <PackageVersion Include="Qdrant.Client" Version="1.9.0" />
-    <!-- Symbols -->
-    <PackageVersion Include="Microsoft.SourceLink.GitHub" Version="8.0.0" />
-    <!-- Toolset -->
-<<<<<<< Updated upstream
-<<<<<<< Updated upstream
-<<<<<<< Updated upstream
-<<<<<<< Updated upstream
-<<<<<<< Updated upstream
-<<<<<<< Updated upstream
-<<<<<<< Updated upstream
-<<<<<<< Updated upstream
-<<<<<<< Updated upstream
-<<<<<<< Updated upstream
-<<<<<<< Updated upstream
-<<<<<<< Updated upstream
-<<<<<<< Updated upstream
-<<<<<<< Updated upstream
-<<<<<<< Updated upstream
-<<<<<<< Updated upstream
-<<<<<<< Updated upstream
-<<<<<<< Updated upstream
-    <PackageVersion Include="Microsoft.CodeAnalysis.NetAnalyzers" Version="9.0.0-preview.24324.1" />
-    <PackageVersion Include="Microsoft.CodeAnalysis.NetAnalyzers" Version="9.0.0-preview.24324.1" />
-=======
-=======
->>>>>>> Stashed changes
-=======
->>>>>>> Stashed changes
-=======
-    <PackageVersion Include="Microsoft.CodeAnalysis.NetAnalyzers" Version="9.0.0-preview.24324.1" />
-    <PackageVersion Include="Microsoft.CodeAnalysis.NetAnalyzers" Version="9.0.0-preview.24324.1" />
-=======
->>>>>>> Stashed changes
-=======
->>>>>>> Stashed changes
-=======
->>>>>>> Stashed changes
-=======
->>>>>>> Stashed changes
-=======
->>>>>>> Stashed changes
-=======
->>>>>>> Stashed changes
-=======
->>>>>>> Stashed changes
-=======
-    <PackageVersion Include="Microsoft.CodeAnalysis.NetAnalyzers" Version="9.0.0-preview.24324.1" />
-    <PackageVersion Include="Microsoft.CodeAnalysis.NetAnalyzers" Version="9.0.0-preview.24324.1" />
-=======
->>>>>>> Stashed changes
-=======
->>>>>>> Stashed changes
-=======
-    <PackageVersion Include="Microsoft.CodeAnalysis.NetAnalyzers" Version="9.0.0-preview.24324.1" />
-    <PackageVersion Include="Microsoft.CodeAnalysis.NetAnalyzers" Version="9.0.0-preview.24324.1" />
-=======
->>>>>>> Stashed changes
-=======
-    <PackageVersion Include="Microsoft.CodeAnalysis.NetAnalyzers" Version="9.0.0-preview.24324.1" />
-    <PackageVersion Include="Microsoft.CodeAnalysis.NetAnalyzers" Version="9.0.0-preview.24324.1" />
-=======
->>>>>>> Stashed changes
-=======
->>>>>>> Stashed changes
-=======
-    <PackageVersion Include="Microsoft.CodeAnalysis.NetAnalyzers" Version="9.0.0-preview.24324.1" />
-    <PackageVersion Include="Microsoft.CodeAnalysis.NetAnalyzers" Version="9.0.0-preview.24324.1" />
-=======
->>>>>>> Stashed changes
-=======
-    <PackageVersion Include="Microsoft.CodeAnalysis.NetAnalyzers" Version="9.0.0-preview.24324.1" />
-    <PackageVersion Include="Microsoft.CodeAnalysis.NetAnalyzers" Version="9.0.0-preview.24324.1" />
-=======
->>>>>>> Stashed changes
-=======
-    <PackageVersion Include="Microsoft.CodeAnalysis.NetAnalyzers" Version="9.0.0-preview.24324.1" />
-    <PackageVersion Include="Microsoft.CodeAnalysis.NetAnalyzers" Version="9.0.0-preview.24324.1" />
-=======
->>>>>>> Stashed changes
-=======
-=======
-=======
-=======
->>>>>>> Stashed changes
-=======
->>>>>>> Stashed changes
-=======
->>>>>>> Stashed changes
-=======
->>>>>>> Stashed changes
-=======
->>>>>>> Stashed changes
-    <PackageVersion Include="OpenAI" Version="2.0.0-beta.10" />
-    <PackageVersion Include="System.ClientModel" Version="1.1.0-beta.7" />
-    <PackageVersion Include="Azure.AI.ContentSafety" Version="1.0.0" />
-    <PackageVersion Include="Azure.AI.OpenAI" Version="2.0.0-beta.4" />
-    <PackageVersion Include="Azure.Identity" Version="1.12.0" />
-    <PackageVersion Include="Azure.Monitor.OpenTelemetry.Exporter" Version="1.3.0" />
-    <PackageVersion Include="Azure.Search.Documents" Version="11.6.0" />
-    <PackageVersion Include="Handlebars.Net.Helpers" Version="2.4.5" />
-    <PackageVersion Include="Markdig" Version="0.37.0" />
-    <PackageVersion Include="Handlebars.Net" Version="2.1.6" />
-    <PackageVersion Include="Microsoft.AspNet.WebApi.Client" Version="6.0.0" />
-    <PackageVersion Include="JsonSchema.Net" Version="7.1.2" />
-    <PackageVersion Include="Microsoft.Azure.Functions.Worker" Version="1.20.1" />
-    <PackageVersion Include="Microsoft.Azure.Functions.Worker.Extensions.Http" Version="3.1.0" />
-    <PackageVersion Include="Microsoft.Azure.Kusto.Data" Version="12.2.5" />
-    <PackageVersion Include="Microsoft.Azure.WebJobs.Extensions.OpenApi" Version="1.5.1" />
-    <PackageVersion Include="Microsoft.Bcl.HashCode" Version="1.1.1" />
-    <PackageVersion Include="Microsoft.Bcl.AsyncInterfaces" Version="8.0.0" />
-    <PackageVersion Include="Microsoft.Bcl.Numerics" Version="8.0.0" />
-    <PackageVersion Include="Microsoft.CodeAnalysis.Common" Version="4.3.0" />
-    <PackageVersion Include="Microsoft.CodeAnalysis.CSharp" Version="4.3.0" />
-    <PackageVersion Include="Microsoft.Bcl.TimeProvider" Version="8.0.1" />
-    <PackageVersion Include="Microsoft.Extensions.Logging.Debug" Version="8.0.0" />
-    <PackageVersion Include="Microsoft.Identity.Client" Version="4.64.0" />
-<<<<<<< Updated upstream
-<<<<<<< Updated upstream
-<<<<<<< Updated upstream
-<<<<<<< Updated upstream
-<<<<<<< Updated upstream
->>>>>>> Stashed changes
-=======
->>>>>>> Stashed changes
-=======
->>>>>>> Stashed changes
-=======
->>>>>>> Stashed changes
-=======
->>>>>>> Stashed changes
-=======
->>>>>>> Stashed changes
-    <PackageVersion Include="Microsoft.ML.OnnxRuntime" Version="1.18.1" />
-    <PackageVersion Include="FastBertTokenizer" Version="1.0.28" />
-    <PackageVersion Include="Pinecone.NET" Version="2.1.1" />
-    <PackageVersion Include="System.Diagnostics.DiagnosticSource" Version="8.0.1" />
-    <PackageVersion Include="System.Linq.Async" Version="6.0.1" />
-    <PackageVersion Include="System.Memory.Data" Version="8.0.0" />
-    <PackageVersion Include="System.Numerics.Tensors" Version="8.0.0" />
-    <PackageVersion Include="System.Text.Json" Version="8.0.4" />
-    <PackageVersion Include="System.Threading.Tasks.Extensions" Version="4.5.4" />
-    <PackageVersion Include="System.ValueTuple" Version="4.5.0" />
-    <PackageVersion Include="OllamaSharp" Version="3.0.1" />
-    <!-- Tokenizers -->
-    <PackageVersion Include="Microsoft.ML.Tokenizers" Version="0.22.0-preview.24378.1" />
-    <PackageVersion Include="Microsoft.DeepDev.TokenizerLib" Version="1.3.3" />
-    <PackageVersion Include="SharpToken" Version="2.0.3" />
-    <!-- Microsoft.Extensions.* -->
-    <PackageVersion Include="Microsoft.Extensions.Configuration" Version="8.0.0" />
-    <PackageVersion Include="Microsoft.Extensions.Configuration.Binder" Version="8.0.2" />
-    <PackageVersion Include="Microsoft.Extensions.Configuration.EnvironmentVariables" Version="8.0.0" />
-    <PackageVersion Include="Microsoft.Extensions.Configuration.Json" Version="8.0.0" />
-    <PackageVersion Include="Microsoft.Extensions.Configuration.UserSecrets" Version="8.0.0" />
-    <PackageVersion Include="Microsoft.Extensions.DependencyInjection" Version="8.0.0" />
-    <PackageVersion Include="Microsoft.Extensions.DependencyInjection.Abstractions" Version="8.0.1" />
-    <PackageVersion Include="Microsoft.Extensions.Hosting" Version="8.0.0" />
-    <PackageVersion Include="Microsoft.Extensions.Http" Version="8.0.0" />
-    <PackageVersion Include="Microsoft.Extensions.Http.Resilience" Version="8.8.0" />
-    <PackageVersion Include="Microsoft.Extensions.Logging" Version="8.0.0" />
-    <PackageVersion Include="Microsoft.Extensions.Logging.Abstractions" Version="8.0.1" />
-    <PackageVersion Include="Microsoft.Extensions.Logging.Console" Version="8.0.0" />
-    <PackageVersion Include="Microsoft.Extensions.Options.DataAnnotations" Version="8.0.0" />
-<<<<<<< Updated upstream
-<<<<<<< Updated upstream
-<<<<<<< Updated upstream
-<<<<<<< Updated upstream
-<<<<<<< Updated upstream
-<<<<<<< Updated upstream
-<<<<<<< main
-<<<<<<< Updated upstream
-=======
-<<<<<<<+main
->>>>>>> Stashed changes
-=======
-<<<<<<<+main
->>>>>>> Stashed changes
-=======
-<<<<<<<+main
->>>>>>> Stashed changes
-=======
-<<<<<<<+main
->>>>>>> Stashed changes
-=======
-<<<<<<<+main
->>>>>>> Stashed changes
-=======
-<<<<<<<+main
->>>>>>> Stashed changes
-    <PackageVersion Include="Microsoft.Extensions.TimeProvider.Testing" Version="8.5.0" />
-    <PackageVersion Include="System.Text.Json" Version="6.0.8" />
-    <PackageVersion Include="Microsoft.PowerShell.SDK" Version="6.2.7" />
-    <!-- Microsoft.Extensions.Logging -->
-    <PackageVersion Include="Microsoft.Extensions.Logging.Abstractions" Version="6.0.4" />
-    <PackageVersion Include="Microsoft.Extensions.Logging.Console" Version="6.0.0" />
-    <!-- Microsoft.Extensions.Configuration -->
-    <PackageVersion Include="Microsoft.Extensions.Configuration" Version="6.0.1" />
-    <PackageVersion Include="Microsoft.Extensions.Configuration.Binder" Version="7.0.4" />
-<<<<<<< Updated upstream
-    <PackageVersion Include="Microsoft.Extensions.Configuration.EnvironmentVariables" Version="6.0.1" />
-    <PackageVersion Include="Microsoft.Extensions.Configuration.Json" Version="6.0.0" />
-    <PackageVersion Include="Microsoft.Extensions.Configuration.UserSecrets" Version="6.0.1" />
-    <PackageVersion Include="Microsoft.Extensions.DependencyInjection" Version="6.0.1" />
-<<<<<<< Updated upstream
-<<<<<<< Updated upstream
-<<<<<<< Updated upstream
-<<<<<<< Updated upstream
-<<<<<<< Updated upstream
->>>>>>> Stashed changes
-    <PackageVersion Include="Microsoft.Extensions.TimeProvider.Testing" Version="8.8.0" />
-=======
-=======
->>>>>>> Stashed changes
-=======
->>>>>>> Stashed changes
-=======
->>>>>>> Stashed changes
-=======
->>>>>>> Stashed changes
-    <PackageVersion Include="Microsoft.Extensions.TimeProvider.Testing" Version="8.7.0" />
-=======
-    <PackageVersion Include="Microsoft.Extensions.TimeProvider.Testing" Version="8.8.0" />
->>>>>>>+upstream/main
-<<<<<<< Updated upstream
-<<<<<<< Updated upstream
-<<<<<<< Updated upstream
-<<<<<<< Updated upstream
-=======
-    <PackageVersion Include="Microsoft.Extensions.TimeProvider.Testing" Version="8.8.0" />
-=======
-    <PackageVersion Include="Microsoft.Extensions.TimeProvider.Testing" Version="8.7.0" />
-=======
-    <PackageVersion Include="Microsoft.Extensions.TimeProvider.Testing" Version="8.8.0" />
->>>>>>>+upstream/main
->>>>>>> Stashed changes
->>>>>>> Stashed changes
-=======
-    <PackageVersion Include="Microsoft.Extensions.TimeProvider.Testing" Version="8.8.0" />
->>>>>>> main-upstream
-<<<<<<< Updated upstream
-=======
->>>>>>> Stashed changes
-=======
->>>>>>> Stashed changes
-=======
->>>>>>> Stashed changes
-=======
->>>>>>> Stashed changes
-=======
->>>>>>> Stashed changes
-    <!-- Test -->
-    <PackageVersion Include="Microsoft.NET.Test.Sdk" Version="17.11.0" />
-    <PackageVersion Include="Moq" Version="[4.18.4]" />
-    <PackageVersion Include="System.Threading.Channels" Version="8.0.0" />
-    <PackageVersion Include="System.Threading.Tasks.Dataflow" Version="8.0.0" />
-<<<<<<< Updated upstream
-<<<<<<< Updated upstream
-<<<<<<< Updated upstream
-<<<<<<< Updated upstream
-<<<<<<< Updated upstream
-<<<<<<< Updated upstream
-    <PackageVersion Include="Verify.Xunit" Version="26.1.5" />
-=======
-=======
->>>>>>> Stashed changes
-=======
->>>>>>> Stashed changes
-=======
->>>>>>> Stashed changes
-=======
->>>>>>> Stashed changes
-=======
-    <PackageVersion Include="Verify.Xunit" Version="26.1.5" />
-=======
->>>>>>> Stashed changes
-<<<<<<<+main
-    <PackageVersion Include="Verify.Xunit" Version="26.1.5" />
-=======
-    <PackageVersion Include="Verify.Xunit" Version="23.5.2" />
-<<<<<<< Updated upstream
-<<<<<<< Updated upstream
-<<<<<<< Updated upstream
-<<<<<<< Updated upstream
-<<<<<<< Updated upstream
-=======
->>>>>>> Stashed changes
-<<<<<<< main
->>>>>>> upstream/main
-<<<<<<< Updated upstream
->>>>>>> Stashed changes
-=======
-=======
->>>>>>> main-upstream
->>>>>>> Stashed changes
-<<<<<<< Updated upstream
-=======
->>>>>>> upstream/main
->>>>>>> Stashed changes
-=======
->>>>>>> upstream/main
->>>>>>> Stashed changes
-=======
->>>>>>> upstream/main
->>>>>>> Stashed changes
-=======
->>>>>>> upstream/main
->>>>>>> Stashed changes
-    <PackageVersion Include="xunit" Version="2.9.0" />
-    <PackageVersion Include="xunit.abstractions" Version="2.0.3" />
-    <PackageVersion Include="xunit.runner.visualstudio" Version="2.8.2" />
-    <PackageVersion Include="xretry" Version="1.9.0" />
-    <PackageVersion Include="coverlet.collector" Version="6.0.2" />
-    <PackageVersion Include="Docker.DotNet" Version="3.125.15" />
-    <!-- Plugins -->
-<<<<<<< Updated upstream
-<<<<<<< Updated upstream
-<<<<<<< Updated upstream
-<<<<<<< Updated upstream
-<<<<<<< Updated upstream
-    <PackageVersion Include="DocumentFormat.OpenXml" Version="3.1.0" />
-    <PackageVersion Include="Microsoft.Data.Sqlite" Version="8.0.7" /> 
-=======
-=======
->>>>>>> Stashed changes
-=======
->>>>>>> Stashed changes
-=======
->>>>>>> Stashed changes
-=======
->>>>>>> Stashed changes
-<<<<<<< main
-    <PackageVersion Include="DocumentFormat.OpenXml" Version="3.0.2" />
-    <PackageVersion Include="Microsoft.Data.Sqlite" Version="8.0.7" />
-=======
-    <PackageVersion Include="DocumentFormat.OpenXml" Version="3.1.0" />
-    <PackageVersion Include="Microsoft.Data.Sqlite" Version="8.0.2" />
->>>>>>> upstream/main
-<<<<<<< Updated upstream
-<<<<<<< Updated upstream
-<<<<<<< Updated upstream
-<<<<<<< Updated upstream
->>>>>>> Stashed changes
-=======
->>>>>>> Stashed changes
-=======
->>>>>>> Stashed changes
-=======
->>>>>>> Stashed changes
-=======
->>>>>>> Stashed changes
-    <PackageVersion Include="DuckDB.NET.Data.Full" Version="1.0.2" />
-    <PackageVersion Include="DuckDB.NET.Data" Version="1.0.1" />
-    <PackageVersion Include="MongoDB.Driver" Version="2.27.0" />
-    <PackageVersion Include="Microsoft.Graph" Version="[4.51.0, 5)" />
-    <PackageVersion Include="Microsoft.Identity.Client.Extensions.Msal" Version="[2.28.0, )" />
-<<<<<<< Updated upstream
-<<<<<<< Updated upstream
-<<<<<<< Updated upstream
-<<<<<<< Updated upstream
-<<<<<<< Updated upstream
-    <PackageVersion Include="Microsoft.OpenApi" Version="1.6.16" />
-    <PackageVersion Include="Microsoft.OpenApi.Readers" Version="1.6.16" />
-=======
-=======
->>>>>>> Stashed changes
-=======
->>>>>>> Stashed changes
-=======
->>>>>>> Stashed changes
-=======
->>>>>>> Stashed changes
-<<<<<<< main
-    <PackageVersion Include="Microsoft.OpenApi" Version="1.6.15" />
-    <PackageVersion Include="Microsoft.OpenApi.Readers" Version="1.6.15" />
-=======
-    <PackageVersion Include="Microsoft.OpenApi" Version="1.6.16" />
-    <PackageVersion Include="Microsoft.OpenApi.Readers" Version="1.6.16" />
->>>>>>> upstream/main
-<<<<<<< Updated upstream
-<<<<<<< Updated upstream
-<<<<<<< Updated upstream
-<<<<<<< Updated upstream
->>>>>>> Stashed changes
-=======
->>>>>>> Stashed changes
-=======
->>>>>>> Stashed changes
-=======
->>>>>>> Stashed changes
-=======
->>>>>>> Stashed changes
-    <PackageVersion Include="Microsoft.OpenApi.ApiManifest" Version="0.5.4-preview" />
-    <PackageVersion Include="Google.Apis.CustomSearchAPI.v1" Version="[1.60.0.3001, )" />
-    <PackageVersion Include="Grpc.Net.Client" Version="2.64.0" />
-    <PackageVersion Include="protobuf-net" Version="3.2.30" />
-    <PackageVersion Include="protobuf-net.Reflection" Version="3.2.12" />
-<<<<<<< Updated upstream
-<<<<<<< Updated upstream
-<<<<<<< Updated upstream
-<<<<<<< Updated upstream
-<<<<<<< Updated upstream
-    <PackageVersion Include="YamlDotNet" Version="16.0.0" />
-=======
-=======
->>>>>>> Stashed changes
-=======
->>>>>>> Stashed changes
-=======
->>>>>>> Stashed changes
-=======
->>>>>>> Stashed changes
-<<<<<<< main
-    <PackageVersion Include="YamlDotNet" Version="16.0.0" />
-=======
-    <PackageVersion Include="YamlDotNet" Version="15.3.0" />
->>>>>>> upstream/main
-<<<<<<< Updated upstream
-<<<<<<< Updated upstream
-<<<<<<< Updated upstream
-<<<<<<< Updated upstream
->>>>>>> Stashed changes
-=======
->>>>>>> Stashed changes
-=======
->>>>>>> Stashed changes
-=======
->>>>>>> Stashed changes
-=======
->>>>>>> Stashed changes
+    <PackageVersion Include="Verify.Xunit" Version="26.1.5" />
+    <PackageVersion Include="xunit" Version="2.9.0" />
+    <PackageVersion Include="xunit.abstractions" Version="2.0.3" />
+    <PackageVersion Include="xunit.runner.visualstudio" Version="2.8.2" />
+    <PackageVersion Include="xretry" Version="1.9.0" />
+    <PackageVersion Include="coverlet.collector" Version="6.0.2" />
+    <PackageVersion Include="Docker.DotNet" Version="3.125.15" />
+    <!-- Plugins -->
+    <PackageVersion Include="DocumentFormat.OpenXml" Version="3.1.0" />
+    <PackageVersion Include="Microsoft.Data.Sqlite" Version="8.0.7" /> 
+    <PackageVersion Include="DuckDB.NET.Data.Full" Version="1.0.2" />
+    <PackageVersion Include="DuckDB.NET.Data" Version="1.0.1" />
+    <PackageVersion Include="MongoDB.Driver" Version="2.27.0" />
+    <PackageVersion Include="Microsoft.Graph" Version="[4.51.0, 5)" />
+    <PackageVersion Include="Microsoft.Identity.Client.Extensions.Msal" Version="[2.28.0, )" />
+    <PackageVersion Include="Microsoft.OpenApi" Version="1.6.16" />
+    <PackageVersion Include="Microsoft.OpenApi.Readers" Version="1.6.16" />
+    <PackageVersion Include="Microsoft.OpenApi" Version="1.6.16" />
+    <PackageVersion Include="Microsoft.OpenApi.Readers" Version="1.6.16" /> Include="Microsoft.OpenApi.ApiManifest" Version="0.5.4-preview" />
+    <PackageVersion Include="Google.Apis.CustomSearchAPI.v1" Version="[1.60.0.3001, )" />
+    <PackageVersion Include="Grpc.Net.Client" Version="2.64.0" />
+    <PackageVersion Include="protobuf-net" Version="3.2.30" />
+    <PackageVersion Include="protobuf-net.Reflection" Version="3.2.12" />
+    <PackageVersion Include="YamlDotNet" Version="16.0.0" />
     <PackageVersion Include="Fluid.Core" Version="2.11.1" />
     <!-- Memory stores -->
     <PackageVersion Include="Microsoft.Azure.Cosmos" Version="3.42.0" />
     <PackageVersion Include="Pgvector" Version="0.2.0" />
     <PackageVersion Include="NRedisStack" Version="0.12.0" />
     <PackageVersion Include="Milvus.Client" Version="2.3.0-preview.1" />
-    <PackageVersion Include="Testcontainers.Milvus" Version="3.9.0" />
+    <PackageVersion Include="Testcontainers.Milvus" Version="3.10.0" />
     <PackageVersion Include="Microsoft.Data.SqlClient" Version="5.2.1" />
-    <PackageVersion Include="Qdrant.Client" Version="1.9.0" />
+    <PackageVersion Include="Qdrant.Client" Version="1.11.0" />
     <!-- Symbols -->
     <PackageVersion Include="Microsoft.SourceLink.GitHub" Version="8.0.0" />
     <!-- Toolset -->
-<<<<<<< Updated upstream
-<<<<<<< Updated upstream
-<<<<<<< Updated upstream
-<<<<<<< Updated upstream
-<<<<<<< Updated upstream
-    <PackageVersion Include="Microsoft.CodeAnalysis.NetAnalyzers" Version="9.0.0-preview.24324.1" />
-    <PackageVersion Include="Microsoft.CodeAnalysis.NetAnalyzers" Version="9.0.0-preview.24324.1" />
-=======
-<<<<<<< Updated upstream
->>>>>>> Stashed changes
-=======
->>>>>>> Stashed changes
-=======
->>>>>>> Stashed changes
-=======
->>>>>>> Stashed changes
-=======
->>>>>>> Stashed changes
-=======
->>>>>>> Stashed changes
-<<<<<<< main
-    <PackageVersion Include="Microsoft.CodeAnalysis.NetAnalyzers" Version="9.0.0-preview.24318.1" />
-=======
-    <PackageVersion Include="Microsoft.CodeAnalysis.NetAnalyzers" Version="9.0.0-preview.24324.1" />
->>>>>>> upstream/main
-<<<<<<< Updated upstream
-<<<<<<< Updated upstream
-<<<<<<< Updated upstream
-<<<<<<< Updated upstream
-<<<<<<< Updated upstream
-<<<<<<< Updated upstream
-<<<<<<< Updated upstream
-<<<<<<< Updated upstream
-<<<<<<< Updated upstream
-<<<<<<< Updated upstream
-<<<<<<< Updated upstream
-<<<<<<< Updated upstream
-<<<<<<< Updated upstream
-<<<<<<< Updated upstream
-<<<<<<< Updated upstream
-<<<<<<< Updated upstream
-<<<<<<< Updated upstream
-<<<<<<< Updated upstream
-<<<<<<< Updated upstream
-<<<<<<< Updated upstream
-<<<<<<< Updated upstream
-<<<<<<< Updated upstream
-<<<<<<< Updated upstream
->>>>>>> Stashed changes
->>>>>>> Stashed changes
-=======
->>>>>>> Stashed changes
-=======
-=======
->>>>>>> Stashed changes
->>>>>>> Stashed changes
-=======
->>>>>>> Stashed changes
-=======
->>>>>>> Stashed changes
-=======
->>>>>>> Stashed changes
-=======
->>>>>>> Stashed changes
-=======
->>>>>>> Stashed changes
-=======
-=======
->>>>>>> Stashed changes
->>>>>>> Stashed changes
-=======
-=======
->>>>>>> Stashed changes
-=======
->>>>>>> Stashed changes
->>>>>>> Stashed changes
-=======
-=======
->>>>>>> Stashed changes
-=======
->>>>>>> Stashed changes
-=======
->>>>>>> Stashed changes
-=======
->>>>>>> Stashed changes
-=======
->>>>>>> Stashed changes
->>>>>>> Stashed changes
-=======
->>>>>>> Stashed changes
-=======
->>>>>>> Stashed changes
-=======
->>>>>>> Stashed changes
-=======
-=======
-=======
-=======
-<<<<<<<+main
-    <PackageVersion Include="Microsoft.Extensions.TimeProvider.Testing" Version="8.5.0" />
-    <PackageVersion Include="System.Text.Json" Version="6.0.8" />
-    <PackageVersion Include="Microsoft.PowerShell.SDK" Version="6.2.7" />
-    <!-- Microsoft.Extensions.Logging -->
-    <PackageVersion Include="Microsoft.Extensions.Logging.Abstractions" Version="6.0.4" />
-    <PackageVersion Include="Microsoft.Extensions.Logging.Console" Version="6.0.0" />
-    <!-- Microsoft.Extensions.Configuration -->
-    <PackageVersion Include="Microsoft.Extensions.Configuration" Version="6.0.1" />
-    <PackageVersion Include="Microsoft.Extensions.Configuration.Binder" Version="7.0.4" />
->>>>>>> Stashed changes
-    <PackageVersion Include="Microsoft.Extensions.Configuration.EnvironmentVariables" Version="6.0.1" />
-    <PackageVersion Include="Microsoft.Extensions.Configuration.Json" Version="6.0.0" />
-    <PackageVersion Include="Microsoft.Extensions.Configuration.UserSecrets" Version="6.0.1" />
-    <PackageVersion Include="Microsoft.Extensions.DependencyInjection" Version="6.0.1" />
-    <PackageVersion Include="Microsoft.Extensions.TimeProvider.Testing" Version="8.7.0" />
-=======
-    <PackageVersion Include="Microsoft.Extensions.TimeProvider.Testing" Version="8.8.0" />
->>>>>>>+upstream/main
-    <!-- Test -->
-    <PackageVersion Include="Microsoft.NET.Test.Sdk" Version="17.11.0" />
-    <PackageVersion Include="Moq" Version="[4.18.4]" />
-    <PackageVersion Include="System.Threading.Channels" Version="8.0.0" />
-    <PackageVersion Include="System.Threading.Tasks.Dataflow" Version="8.0.0" />
-<<<<<<<+main
-    <PackageVersion Include="Verify.Xunit" Version="26.1.5" />
-=======
-    <PackageVersion Include="Verify.Xunit" Version="23.5.2" />
->>>>>>> upstream/main
-<<<<<<< Updated upstream
->>>>>>> Stashed changes
-=======
->>>>>>> Stashed changes
-    <PackageVersion Include="xunit" Version="2.9.0" />
-    <PackageVersion Include="xunit.abstractions" Version="2.0.3" />
-    <PackageVersion Include="xunit.runner.visualstudio" Version="2.8.2" />
-    <PackageVersion Include="xretry" Version="1.9.0" />
-    <PackageVersion Include="coverlet.collector" Version="6.0.2" />
-    <PackageVersion Include="Docker.DotNet" Version="3.125.15" />
-    <!-- Plugins -->
-<<<<<<< Updated upstream
-<<<<<<< Updated upstream
-<<<<<<< Updated upstream
-    <PackageVersion Include="DocumentFormat.OpenXml" Version="3.1.0" />
-    <PackageVersion Include="Microsoft.Data.Sqlite" Version="8.0.7" /> 
-=======
-<<<<<<< main
-    <PackageVersion Include="DocumentFormat.OpenXml" Version="3.0.2" />
-    <PackageVersion Include="Microsoft.Data.Sqlite" Version="8.0.7" />
-=======
-    <PackageVersion Include="DocumentFormat.OpenXml" Version="3.1.0" />
-    <PackageVersion Include="Microsoft.Data.Sqlite" Version="8.0.2" />
->>>>>>> upstream/main
->>>>>>> Stashed changes
-    <PackageVersion Include="DuckDB.NET.Data.Full" Version="1.0.2" />
-    <PackageVersion Include="DuckDB.NET.Data" Version="1.0.1" />
-    <PackageVersion Include="MongoDB.Driver" Version="2.27.0" />
-    <PackageVersion Include="Microsoft.Graph" Version="[4.51.0, 5)" />
-    <PackageVersion Include="Microsoft.Identity.Client.Extensions.Msal" Version="[2.28.0, )" />
-<<<<<<< Updated upstream
-    <PackageVersion Include="Microsoft.OpenApi" Version="1.6.16" />
-    <PackageVersion Include="Microsoft.OpenApi.Readers" Version="1.6.16" />
-=======
-<<<<<<< main
-    <PackageVersion Include="Microsoft.OpenApi" Version="1.6.15" />
-    <PackageVersion Include="Microsoft.OpenApi.Readers" Version="1.6.15" />
-=======
-<<<<<<< main
-    <PackageVersion Include="Microsoft.OpenApi" Version="1.6.15" />
-    <PackageVersion Include="Microsoft.OpenApi.Readers" Version="1.6.15" />
->>>>>>> Stashed changes
-=======
-    <PackageVersion Include="Microsoft.OpenApi" Version="1.6.16" />
-    <PackageVersion Include="Microsoft.OpenApi.Readers" Version="1.6.16" />
->>>>>>> upstream/main
-<<<<<<< Updated upstream
->>>>>>> Stashed changes
-=======
->>>>>>> Stashed changes
-=======
->>>>>>> Stashed changes
-    <PackageVersion Include="Microsoft.OpenApi.ApiManifest" Version="0.5.4-preview" />
-    <PackageVersion Include="Google.Apis.CustomSearchAPI.v1" Version="[1.60.0.3001, )" />
-    <PackageVersion Include="Grpc.Net.Client" Version="2.64.0" />
-    <PackageVersion Include="protobuf-net" Version="3.2.30" />
-    <PackageVersion Include="protobuf-net.Reflection" Version="3.2.12" />
-<<<<<<< main
-<<<<<<< Updated upstream
-<<<<<<< Updated upstream
-<<<<<<< Updated upstream
-    <PackageVersion Include="YamlDotNet" Version="16.0.0" />
-=======
-=======
->>>>>>> Stashed changes
-=======
->>>>>>> Stashed changes
-<<<<<<< main
-    <PackageVersion Include="YamlDotNet" Version="16.0.0" />
-=======
-    <PackageVersion Include="YamlDotNet" Version="15.3.0" />
->>>>>>> upstream/main
-<<<<<<< Updated upstream
-<<<<<<< Updated upstream
->>>>>>> Stashed changes
-=======
->>>>>>> Stashed changes
-=======
->>>>>>> Stashed changes
-    <PackageVersion Include="Fluid.Core" Version="2.11.1" />
-=======
-    <PackageVersion Include="CoreCLR-NCalc" Version="2.2.113" />
-    <PackageVersion Include="YamlDotNet" Version="13.1.1" />
->>>>>>> ms/feature-feature-flow-planner
-    <!-- Memory stores -->
-    <PackageVersion Include="Microsoft.Azure.Cosmos" Version="3.42.0" />
-    <PackageVersion Include="Pgvector" Version="0.2.0" />
-    <PackageVersion Include="NRedisStack" Version="0.12.0" />
-    <PackageVersion Include="Milvus.Client" Version="2.3.0-preview.1" />
-    <PackageVersion Include="Testcontainers.Milvus" Version="3.9.0" />
-    <PackageVersion Include="Microsoft.Data.SqlClient" Version="5.2.1" />
-    <PackageVersion Include="Qdrant.Client" Version="1.9.0" />
-    <!-- Symbols -->
-<<<<<<< main
-    <PackageVersion Include="Microsoft.SourceLink.GitHub" Version="8.0.0" />
-    <!-- Toolset -->
-<<<<<<< Updated upstream
-<<<<<<< Updated upstream
-<<<<<<< Updated upstream
-    <PackageVersion Include="Microsoft.CodeAnalysis.NetAnalyzers" Version="9.0.0-preview.24324.1" />
-    <PackageVersion Include="Microsoft.CodeAnalysis.NetAnalyzers" Version="9.0.0-preview.24324.1" />
-=======
-=======
->>>>>>> Stashed changes
-=======
->>>>>>> Stashed changes
-<<<<<<< main
-    <PackageVersion Include="Microsoft.CodeAnalysis.NetAnalyzers" Version="9.0.0-preview.24318.1" />
-=======
-    <PackageVersion Include="Microsoft.CodeAnalysis.NetAnalyzers" Version="9.0.0-preview.24324.1" />
->>>>>>> upstream/main
-<<<<<<< Updated upstream
-<<<<<<< Updated upstream
->>>>>>> Stashed changes
->>>>>>> Stashed changes
-=======
->>>>>>> Stashed changes
-=======
->>>>>>> Stashed changes
-=======
-<<<<<<< main
-    <PackageVersion Include="DocumentFormat.OpenXml" Version="3.0.2" />
-    <PackageVersion Include="Microsoft.Data.Sqlite" Version="8.0.7" />
-=======
-    <PackageVersion Include="DocumentFormat.OpenXml" Version="3.1.0" />
-    <PackageVersion Include="Microsoft.Data.Sqlite" Version="8.0.2" />
->>>>>>> upstream/main
-    <PackageVersion Include="DuckDB.NET.Data.Full" Version="1.0.2" />
-    <PackageVersion Include="DuckDB.NET.Data" Version="1.0.1" />
-    <PackageVersion Include="MongoDB.Driver" Version="2.27.0" />
-    <PackageVersion Include="Microsoft.Graph" Version="[4.51.0, 5)" />
-    <PackageVersion Include="Microsoft.Identity.Client.Extensions.Msal" Version="[2.28.0, )" />
-<<<<<<< main
-    <PackageVersion Include="Microsoft.OpenApi" Version="1.6.15" />
-    <PackageVersion Include="Microsoft.OpenApi.Readers" Version="1.6.15" />
-=======
-    <PackageVersion Include="Microsoft.OpenApi" Version="1.6.16" />
-    <PackageVersion Include="Microsoft.OpenApi.Readers" Version="1.6.16" />
->>>>>>> upstream/main
-    <PackageVersion Include="Microsoft.OpenApi.ApiManifest" Version="0.5.4-preview" />
-    <PackageVersion Include="Google.Apis.CustomSearchAPI.v1" Version="[1.60.0.3001, )" />
-    <PackageVersion Include="Grpc.Net.Client" Version="2.64.0" />
-    <PackageVersion Include="protobuf-net" Version="3.2.30" />
-    <PackageVersion Include="protobuf-net.Reflection" Version="3.2.12" />
-<<<<<<< main
-=======
-<<<<<<< main
-    <PackageVersion Include="DocumentFormat.OpenXml" Version="3.0.2" />
-    <PackageVersion Include="Microsoft.Data.Sqlite" Version="8.0.7" />
-=======
-    <PackageVersion Include="DocumentFormat.OpenXml" Version="3.1.0" />
-    <PackageVersion Include="Microsoft.Data.Sqlite" Version="8.0.2" />
->>>>>>> upstream/main
-    <PackageVersion Include="DuckDB.NET.Data.Full" Version="1.0.2" />
-    <PackageVersion Include="DuckDB.NET.Data" Version="1.0.1" />
-    <PackageVersion Include="MongoDB.Driver" Version="2.27.0" />
-    <PackageVersion Include="Microsoft.Graph" Version="[4.51.0, 5)" />
-    <PackageVersion Include="Microsoft.Identity.Client.Extensions.Msal" Version="[2.28.0, )" />
-<<<<<<< main
-    <PackageVersion Include="Microsoft.OpenApi" Version="1.6.15" />
-    <PackageVersion Include="Microsoft.OpenApi.Readers" Version="1.6.15" />
-=======
-    <PackageVersion Include="Microsoft.OpenApi" Version="1.6.16" />
-    <PackageVersion Include="Microsoft.OpenApi.Readers" Version="1.6.16" />
->>>>>>> upstream/main
-=======
-=======
->>>>>>> Stashed changes
-=======
->>>>>>> Stashed changes
-<<<<<<< main
-    <PackageVersion Include="DocumentFormat.OpenXml" Version="3.0.2" />
-=======
-<<<<<<< main
-    <PackageVersion Include="DocumentFormat.OpenXml" Version="3.0.2" />
->>>>>>> Stashed changes
-    <PackageVersion Include="Microsoft.Data.Sqlite" Version="8.0.7" />
-=======
-    <PackageVersion Include="DocumentFormat.OpenXml" Version="3.1.0" />
-    <PackageVersion Include="Microsoft.Data.Sqlite" Version="8.0.2" />
->>>>>>> upstream/main
-    <PackageVersion Include="DuckDB.NET.Data.Full" Version="1.0.2" />
-    <PackageVersion Include="DuckDB.NET.Data" Version="1.0.1" />
-    <PackageVersion Include="MongoDB.Driver" Version="2.27.0" />
-    <PackageVersion Include="Microsoft.Graph" Version="[4.51.0, 5)" />
-    <PackageVersion Include="Microsoft.Identity.Client.Extensions.Msal" Version="[2.28.0, )" />
-<<<<<<< main
-    <PackageVersion Include="Microsoft.OpenApi" Version="1.6.15" />
-    <PackageVersion Include="Microsoft.OpenApi.Readers" Version="1.6.15" />
-=======
-    <PackageVersion Include="Microsoft.OpenApi" Version="1.6.16" />
-    <PackageVersion Include="Microsoft.OpenApi.Readers" Version="1.6.16" />
->>>>>>> upstream/main
-<<<<<<< Updated upstream
-<<<<<<< Updated upstream
-<<<<<<< Updated upstream
->>>>>>> Stashed changes
-=======
->>>>>>> Stashed changes
-=======
->>>>>>> Stashed changes
-=======
->>>>>>> Stashed changes
-=======
->>>>>>> upstream/main
-    <PackageVersion Include="xunit" Version="2.9.0" />
-    <PackageVersion Include="xunit.abstractions" Version="2.0.3" />
-    <PackageVersion Include="xunit.runner.visualstudio" Version="2.8.2" />
-    <PackageVersion Include="xretry" Version="1.9.0" />
-    <PackageVersion Include="coverlet.collector" Version="6.0.2" />
-    <PackageVersion Include="Docker.DotNet" Version="3.125.15" />
-    <!-- Plugins -->
-<<<<<<< main
-    <PackageVersion Include="DocumentFormat.OpenXml" Version="3.0.2" />
-    <PackageVersion Include="Microsoft.Data.Sqlite" Version="8.0.7" />
-=======
-    <PackageVersion Include="DocumentFormat.OpenXml" Version="3.1.0" />
-    <PackageVersion Include="Microsoft.Data.Sqlite" Version="8.0.2" />
->>>>>>> upstream/main
-    <PackageVersion Include="DuckDB.NET.Data.Full" Version="1.0.2" />
-    <PackageVersion Include="DuckDB.NET.Data" Version="1.0.1" />
-    <PackageVersion Include="MongoDB.Driver" Version="2.27.0" />
-    <PackageVersion Include="Microsoft.Graph" Version="[4.51.0, 5)" />
-    <PackageVersion Include="Microsoft.Identity.Client.Extensions.Msal" Version="[2.28.0, )" />
-<<<<<<< main
-    <PackageVersion Include="Microsoft.OpenApi" Version="1.6.15" />
-    <PackageVersion Include="Microsoft.OpenApi.Readers" Version="1.6.15" />
-=======
-    <PackageVersion Include="Microsoft.OpenApi" Version="1.6.16" />
-    <PackageVersion Include="Microsoft.OpenApi.Readers" Version="1.6.16" />
->>>>>>> upstream/main
->>>>>>> Stashed changes
-    <PackageVersion Include="Microsoft.OpenApi.ApiManifest" Version="0.5.4-preview" />
-    <PackageVersion Include="Google.Apis.CustomSearchAPI.v1" Version="[1.60.0.3001, )" />
-    <PackageVersion Include="Grpc.Net.Client" Version="2.64.0" />
-    <PackageVersion Include="protobuf-net" Version="3.2.30" />
-    <PackageVersion Include="protobuf-net.Reflection" Version="3.2.12" />
-<<<<<<< main
-<<<<<<< Updated upstream
-<<<<<<< Updated upstream
-<<<<<<< Updated upstream
-<<<<<<< Updated upstream
-<<<<<<< Updated upstream
->>>>>>> Stashed changes
-=======
->>>>>>> Stashed changes
-=======
->>>>>>> Stashed changes
-=======
->>>>>>> Stashed changes
-=======
->>>>>>> Stashed changes
-=======
->>>>>>> Stashed changes
-    <PackageVersion Include="YamlDotNet" Version="16.0.0" />
-=======
-    <PackageVersion Include="YamlDotNet" Version="15.3.0" />
->>>>>>> upstream/main
-    <PackageVersion Include="Fluid.Core" Version="2.11.1" />
-    <!-- Memory stores -->
-    <PackageVersion Include="Microsoft.Azure.Cosmos" Version="3.42.0" />
-    <PackageVersion Include="Pgvector" Version="0.2.0" />
-    <PackageVersion Include="NRedisStack" Version="0.12.0" />
-    <PackageVersion Include="Milvus.Client" Version="2.3.0-preview.1" />
-    <PackageVersion Include="Testcontainers.Milvus" Version="3.9.0" />
-    <PackageVersion Include="Microsoft.Data.SqlClient" Version="5.2.1" />
-    <PackageVersion Include="Qdrant.Client" Version="1.9.0" />
-    <!-- Symbols -->
-    <PackageVersion Include="Microsoft.SourceLink.GitHub" Version="8.0.0" />
-    <!-- Toolset -->
-<<<<<<< main
-    <PackageVersion Include="Microsoft.CodeAnalysis.NetAnalyzers" Version="9.0.0-preview.24318.1" />
-=======
-    <PackageVersion Include="Microsoft.CodeAnalysis.NetAnalyzers" Version="9.0.0-preview.24324.1" />
->>>>>>> upstream/main
-<<<<<<< Updated upstream
-<<<<<<< Updated upstream
-<<<<<<< Updated upstream
-<<<<<<< Updated upstream
-<<<<<<< Updated upstream
-<<<<<<< Updated upstream
->>>>>>> Stashed changes
-=======
->>>>>>> Stashed changes
-=======
->>>>>>> Stashed changes
-=======
->>>>>>> Stashed changes
-=======
->>>>>>> Stashed changes
-=======
->>>>>>> Stashed changes
-=======
->>>>>>> Stashed changes
-    <PackageReference Include="Microsoft.CodeAnalysis.NetAnalyzers">
-      <PrivateAssets>all</PrivateAssets>
-      <IncludeAssets>runtime; build; native; contentfiles; analyzers; buildtransitive</IncludeAssets>
-    </PackageReference>
-    <PackageVersion Include="Microsoft.VisualStudio.Threading.Analyzers" Version="17.11.20" />
-    <PackageReference Include="Microsoft.VisualStudio.Threading.Analyzers">
-=======
-    <PackageVersion Include="Microsoft.SourceLink.GitHub" Version="1.1.1" />
-    <!-- Analyzers -->
-    <!-- TODO: Not working with .NET Standard 2.0
-    <PackageVersion Include="Microsoft.CodeDom.Providers.DotNetCompilerPlatform" Version="4.1.0" />
-    <PackageReference Include="Microsoft.CodeDom.Providers.DotNetCompilerPlatform">
->>>>>>> origin/features/ichatcompletion-multi
-      <PrivateAssets>all</PrivateAssets>
-      <IncludeAssets>runtime; build; native; contentfiles; analyzers; buildtransitive</IncludeAssets>
-    </PackageReference>
-    <PackageVersion Include="xunit.analyzers" Version="1.16.0" />
-    <PackageReference Include="xunit.analyzers">
-      <PrivateAssets>all</PrivateAssets>
-      <IncludeAssets>runtime; build; native; contentfiles; analyzers; buildtransitive</IncludeAssets>
-    </PackageReference>
-<<<<<<< main
-<<<<<<< Updated upstream
-<<<<<<< Updated upstream
-<<<<<<< Updated upstream
-<<<<<<< Updated upstream
-<<<<<<< Updated upstream
-<<<<<<< Updated upstream
-<<<<<<< Updated upstream
-<<<<<<< Updated upstream
-<<<<<<< Updated upstream
-<<<<<<< Updated upstream
-<<<<<<< Updated upstream
-<<<<<<< Updated upstream
-<<<<<<< Updated upstream
-<<<<<<< Updated upstream
-<<<<<<< Updated upstream
-<<<<<<< Updated upstream
-<<<<<<< Updated upstream
-<<<<<<< Updated upstream
-<<<<<<< Updated upstream
-<<<<<<< Updated upstream
-<<<<<<< Updated upstream
-<<<<<<< Updated upstream
-<<<<<<< Updated upstream
-<<<<<<< Updated upstream
-<<<<<<< Updated upstream
-<<<<<<< Updated upstream
-<<<<<<< Updated upstream
-<<<<<<< Updated upstream
-<<<<<<< Updated upstream
-<<<<<<< Updated upstream
-<<<<<<< Updated upstream
-<<<<<<< Updated upstream
-<<<<<<< Updated upstream
-<<<<<<< Updated upstream
-    <PackageVersion Include="Moq.Analyzers" Version="0.1.2" />
-=======
-    <PackageVersion Include="Moq.Analyzers" Version="0.1.1" />
->>>>>>> Stashed changes
-=======
-    <PackageVersion Include="Moq.Analyzers" Version="0.1.1" />
->>>>>>> Stashed changes
-=======
-    <PackageVersion Include="Moq.Analyzers" Version="0.1.1" />
->>>>>>> Stashed changes
-=======
-    <PackageVersion Include="Moq.Analyzers" Version="0.1.1" />
->>>>>>> Stashed changes
-=======
-    <PackageVersion Include="Moq.Analyzers" Version="0.1.1" />
->>>>>>> Stashed changes
-=======
-    <PackageVersion Include="Moq.Analyzers" Version="0.1.1" />
->>>>>>> Stashed changes
-=======
-    <PackageVersion Include="Moq.Analyzers" Version="0.1.1" />
->>>>>>> Stashed changes
-=======
-    <PackageVersion Include="Moq.Analyzers" Version="0.1.1" />
->>>>>>> Stashed changes
-=======
-    <PackageVersion Include="Moq.Analyzers" Version="0.1.1" />
->>>>>>> Stashed changes
-=======
-    <PackageVersion Include="Moq.Analyzers" Version="0.1.1" />
->>>>>>> Stashed changes
-=======
-    <PackageVersion Include="Moq.Analyzers" Version="0.1.1" />
->>>>>>> Stashed changes
-=======
-    <PackageVersion Include="Moq.Analyzers" Version="0.1.1" />
->>>>>>> Stashed changes
-=======
-    <PackageVersion Include="Moq.Analyzers" Version="0.1.1" />
->>>>>>> Stashed changes
-=======
-    <PackageVersion Include="Moq.Analyzers" Version="0.1.1" />
->>>>>>> Stashed changes
-=======
-    <PackageVersion Include="Moq.Analyzers" Version="0.1.1" />
->>>>>>> Stashed changes
-=======
-    <PackageVersion Include="Moq.Analyzers" Version="0.1.1" />
->>>>>>> Stashed changes
-=======
-    <PackageVersion Include="Moq.Analyzers" Version="0.1.1" />
->>>>>>> Stashed changes
-=======
-    <PackageVersion Include="Moq.Analyzers" Version="0.1.1" />
->>>>>>> Stashed changes
-=======
-    <PackageVersion Include="Moq.Analyzers" Version="0.1.1" />
->>>>>>> Stashed changes
-=======
-    <PackageVersion Include="Moq.Analyzers" Version="0.1.1" />
->>>>>>> Stashed changes
-=======
-    <PackageVersion Include="Moq.Analyzers" Version="0.1.1" />
->>>>>>> Stashed changes
-=======
-    <PackageVersion Include="Moq.Analyzers" Version="0.1.1" />
->>>>>>> Stashed changes
-=======
-    <PackageVersion Include="Moq.Analyzers" Version="0.1.1" />
->>>>>>> Stashed changes
-=======
-    <PackageVersion Include="Moq.Analyzers" Version="0.1.1" />
->>>>>>> Stashed changes
-=======
-    <PackageVersion Include="Moq.Analyzers" Version="0.1.1" />
->>>>>>> Stashed changes
-=======
-    <PackageVersion Include="Moq.Analyzers" Version="0.1.1" />
->>>>>>> Stashed changes
-=======
-    <PackageVersion Include="Moq.Analyzers" Version="0.1.1" />
->>>>>>> Stashed changes
-=======
-    <PackageVersion Include="Moq.Analyzers" Version="0.1.1" />
->>>>>>> Stashed changes
-=======
-    <PackageVersion Include="Moq.Analyzers" Version="0.1.1" />
->>>>>>> Stashed changes
-=======
-    <PackageVersion Include="Moq.Analyzers" Version="0.1.1" />
->>>>>>> Stashed changes
-=======
-    <PackageVersion Include="Moq.Analyzers" Version="0.1.1" />
->>>>>>> Stashed changes
-=======
-    <PackageVersion Include="Moq.Analyzers" Version="0.1.1" />
->>>>>>> Stashed changes
-=======
-    <PackageVersion Include="Moq.Analyzers" Version="0.1.1" />
->>>>>>> Stashed changes
-=======
-    <PackageVersion Include="Moq.Analyzers" Version="0.1.1" />
->>>>>>> Stashed changes
-=======
+    <PackageVersion Include="Microsoft.CodeAnalysis.NetAnalyzers" Version="9.0.0-preview.24324.1" />
     <PackageVersion Include="Microsoft.Extensions.Options.DataAnnotations" Version="8.0.0" />
-<<<<<<< main
-<<<<<<< Updated upstream
-=======
-<<<<<<<+main
->>>>>>> Stashed changes
-=======
-=======
->>>>>>> Stashed changes
-=======
->>>>>>> Stashed changes
-=======
->>>>>>> Stashed changes
-=======
->>>>>>> Stashed changes
-=======
->>>>>>> Stashed changes
-=======
->>>>>>> Stashed changes
-=======
->>>>>>> Stashed changes
-=======
->>>>>>> Stashed changes
-=======
->>>>>>> Stashed changes
-    <PackageVersion Include="OpenAI" Version="2.0.0-beta.10" />
-    <PackageVersion Include="System.ClientModel" Version="1.1.0-beta.7" />
-    <PackageVersion Include="Azure.AI.ContentSafety" Version="1.0.0" />
-    <PackageVersion Include="Azure.AI.OpenAI" Version="2.0.0-beta.4" />
-    <PackageVersion Include="Azure.Identity" Version="1.12.0" />
-    <PackageVersion Include="Azure.Monitor.OpenTelemetry.Exporter" Version="1.3.0" />
-    <PackageVersion Include="Azure.Search.Documents" Version="11.6.0" />
-    <PackageVersion Include="Handlebars.Net.Helpers" Version="2.4.5" />
-    <PackageVersion Include="Markdig" Version="0.37.0" />
-    <PackageVersion Include="Handlebars.Net" Version="2.1.6" />
-    <PackageVersion Include="Microsoft.AspNet.WebApi.Client" Version="6.0.0" />
-    <PackageVersion Include="JsonSchema.Net" Version="7.1.2" />
-    <PackageVersion Include="Microsoft.Azure.Functions.Worker" Version="1.20.1" />
-    <PackageVersion Include="Microsoft.Azure.Functions.Worker.Extensions.Http" Version="3.1.0" />
-    <PackageVersion Include="Microsoft.Azure.Kusto.Data" Version="12.2.5" />
-    <PackageVersion Include="Microsoft.Azure.WebJobs.Extensions.OpenApi" Version="1.5.1" />
-    <PackageVersion Include="Microsoft.Bcl.HashCode" Version="1.1.1" />
-    <PackageVersion Include="Microsoft.Bcl.AsyncInterfaces" Version="8.0.0" />
-    <PackageVersion Include="Microsoft.Bcl.Numerics" Version="8.0.0" />
-    <PackageVersion Include="Microsoft.CodeAnalysis.Common" Version="4.3.0" />
-    <PackageVersion Include="Microsoft.CodeAnalysis.CSharp" Version="4.3.0" />
-    <PackageVersion Include="Microsoft.Bcl.TimeProvider" Version="8.0.1" />
-    <PackageVersion Include="Microsoft.Extensions.Logging.Debug" Version="8.0.0" />
-    <PackageVersion Include="Microsoft.Identity.Client" Version="4.64.0" />
-    <PackageVersion Include="Microsoft.ML.OnnxRuntime" Version="1.18.1" />
-    <PackageVersion Include="FastBertTokenizer" Version="1.0.28" />
-    <PackageVersion Include="Pinecone.NET" Version="2.1.1" />
-    <PackageVersion Include="System.Diagnostics.DiagnosticSource" Version="8.0.1" />
-    <PackageVersion Include="System.Linq.Async" Version="6.0.1" />
-    <PackageVersion Include="System.Memory.Data" Version="8.0.0" />
-    <PackageVersion Include="System.Numerics.Tensors" Version="8.0.0" />
-    <PackageVersion Include="System.Text.Json" Version="8.0.4" />
-    <PackageVersion Include="System.Threading.Tasks.Extensions" Version="4.5.4" />
-    <PackageVersion Include="System.ValueTuple" Version="4.5.0" />
-    <PackageVersion Include="OllamaSharp" Version="3.0.1" />
-    <!-- Tokenizers -->
-    <PackageVersion Include="Microsoft.ML.Tokenizers" Version="0.22.0-preview.24378.1" />
-    <PackageVersion Include="Microsoft.DeepDev.TokenizerLib" Version="1.3.3" />
-    <PackageVersion Include="SharpToken" Version="2.0.3" />
-    <!-- Microsoft.Extensions.* -->
-    <PackageVersion Include="Microsoft.Extensions.Configuration" Version="8.0.0" />
-    <PackageVersion Include="Microsoft.Extensions.Configuration.Binder" Version="8.0.2" />
-    <PackageVersion Include="Microsoft.Extensions.Configuration.EnvironmentVariables" Version="8.0.0" />
-    <PackageVersion Include="Microsoft.Extensions.Configuration.Json" Version="8.0.0" />
-    <PackageVersion Include="Microsoft.Extensions.Configuration.UserSecrets" Version="8.0.0" />
-    <PackageVersion Include="Microsoft.Extensions.DependencyInjection" Version="8.0.0" />
-    <PackageVersion Include="Microsoft.Extensions.DependencyInjection.Abstractions" Version="8.0.1" />
-    <PackageVersion Include="Microsoft.Extensions.Hosting" Version="8.0.0" />
-    <PackageVersion Include="Microsoft.Extensions.Http" Version="8.0.0" />
-    <PackageVersion Include="Microsoft.Extensions.Http.Resilience" Version="8.8.0" />
-    <PackageVersion Include="Microsoft.Extensions.Logging" Version="8.0.0" />
-    <PackageVersion Include="Microsoft.Extensions.Logging.Abstractions" Version="8.0.1" />
-    <PackageVersion Include="Microsoft.Extensions.Logging.Console" Version="8.0.0" />
-<<<<<<< Updated upstream
-<<<<<<< Updated upstream
-<<<<<<< Updated upstream
-    <PackageVersion Include="Microsoft.Extensions.Options.DataAnnotations" Version="8.0.0" />
-<<<<<<< Updated upstream
-<<<<<<< Updated upstream
-<<<<<<< Updated upstream
-<<<<<<< Updated upstream
-<<<<<<< Updated upstream
-<<<<<<< Updated upstream
-=======
-<<<<<<< main
-<<<<<<< Updated upstream
-=======
->>>>>>> Stashed changes
-<<<<<<<+main
->>>>>>> Stashed changes
-=======
-<<<<<<<+main
->>>>>>> Stashed changes
-=======
-=======
-<<<<<<< main
-<<<<<<< Updated upstream
-=======
->>>>>>> Stashed changes
-=======
-<<<<<<< main
-<<<<<<< Updated upstream
-=======
->>>>>>> Stashed changes
-=======
-<<<<<<< main
-<<<<<<< Updated upstream
-=======
->>>>>>> Stashed changes
-<<<<<<<+main
->>>>>>> Stashed changes
     <PackageVersion Include="Microsoft.Extensions.TimeProvider.Testing" Version="8.5.0" />
     <PackageVersion Include="System.Text.Json" Version="6.0.8" />
     <PackageVersion Include="Microsoft.PowerShell.SDK" Version="6.2.7" />
@@ -2239,566 +221,58 @@
     <PackageVersion Include="Microsoft.Extensions.Configuration.Json" Version="6.0.0" />
     <PackageVersion Include="Microsoft.Extensions.Configuration.UserSecrets" Version="6.0.1" />
     <PackageVersion Include="Microsoft.Extensions.DependencyInjection" Version="6.0.1" />
-<<<<<<< Updated upstream
-<<<<<<< Updated upstream
-<<<<<<< Updated upstream
-<<<<<<< Updated upstream
-<<<<<<< Updated upstream
-<<<<<<< Updated upstream
-<<<<<<< Updated upstream
-<<<<<<< Updated upstream
-    <PackageVersion Include="Microsoft.Extensions.TimeProvider.Testing" Version="8.8.0" />
-=======
-=======
->>>>>>> Stashed changes
-=======
-    <PackageVersion Include="Microsoft.Extensions.TimeProvider.Testing" Version="8.8.0" />
-=======
->>>>>>> Stashed changes
-=======
->>>>>>> Stashed changes
-=======
->>>>>>> Stashed changes
-=======
-    <PackageVersion Include="Microsoft.Extensions.TimeProvider.Testing" Version="8.8.0" />
-=======
->>>>>>> Stashed changes
-=======
-    <PackageVersion Include="Microsoft.Extensions.TimeProvider.Testing" Version="8.8.0" />
-=======
->>>>>>> Stashed changes
-=======
-    <PackageVersion Include="Microsoft.Extensions.TimeProvider.Testing" Version="8.8.0" />
-=======
->>>>>>> Stashed changes
-    <PackageVersion Include="Microsoft.Extensions.TimeProvider.Testing" Version="8.7.0" />
-=======
-    <PackageVersion Include="Microsoft.Extensions.TimeProvider.Testing" Version="8.8.0" />
->>>>>>>+upstream/main
-<<<<<<< Updated upstream
-<<<<<<< Updated upstream
-<<<<<<< Updated upstream
-<<<<<<< Updated upstream
-<<<<<<< Updated upstream
-<<<<<<< Updated upstream
-<<<<<<< Updated upstream
-=======
->>>>>>> Stashed changes
-=======
->>>>>>> Stashed changes
-=======
->>>>>>> Stashed changes
-=======
->>>>>>> Stashed changes
->>>>>>> Stashed changes
-=======
-    <PackageVersion Include="Microsoft.Extensions.TimeProvider.Testing" Version="8.8.0" />
->>>>>>> main-upstream
-<<<<<<< Updated upstream
-<<<<<<< Updated upstream
-<<<<<<< Updated upstream
-<<<<<<< Updated upstream
-=======
->>>>>>> Stashed changes
-=======
->>>>>>> Stashed changes
-=======
->>>>>>> Stashed changes
-=======
->>>>>>> Stashed changes
-=======
->>>>>>> Stashed changes
-=======
->>>>>>> Stashed changes
-=======
->>>>>>> Stashed changes
-=======
-    <PackageVersion Include="Microsoft.Extensions.Options.DataAnnotations" Version="8.0.0" />
-<<<<<<< main
-<<<<<<< Updated upstream
-=======
-<<<<<<<+main
-=======
-    <PackageVersion Include="Microsoft.Extensions.Options.DataAnnotations" Version="8.0.0" />
-<<<<<<< main
-<<<<<<< Updated upstream
-=======
-<<<<<<<+main
->>>>>>> Stashed changes
->>>>>>> Stashed changes
-=======
-    <PackageVersion Include="Microsoft.Extensions.Options.DataAnnotations" Version="8.0.0" />
-<<<<<<<+main
->>>>>>> Stashed changes
-=======
-    <PackageVersion Include="Microsoft.Extensions.Options.DataAnnotations" Version="8.0.0" />
-<<<<<<<+main
->>>>>>> Stashed changes
-    <PackageVersion Include="Microsoft.Extensions.TimeProvider.Testing" Version="8.5.0" />
-    <PackageVersion Include="System.Text.Json" Version="6.0.8" />
-    <PackageVersion Include="Microsoft.PowerShell.SDK" Version="6.2.7" />
-    <!-- Microsoft.Extensions.Logging -->
-    <PackageVersion Include="Microsoft.Extensions.Logging.Abstractions" Version="6.0.4" />
-<<<<<<< Updated upstream
-<<<<<<< Updated upstream
-    <PackageVersion Include="Microsoft.Extensions.Logging.Console" Version="6.0.0" />
-    <!-- Microsoft.Extensions.Configuration -->
-    <PackageVersion Include="Microsoft.Extensions.Configuration" Version="6.0.1" />
-<<<<<<< Updated upstream
-    <PackageVersion Include="Microsoft.Extensions.Configuration.Binder" Version="7.0.4" />
-    <PackageVersion Include="Microsoft.Extensions.Configuration.EnvironmentVariables" Version="6.0.1" />
-    <PackageVersion Include="Microsoft.Extensions.Configuration.Json" Version="6.0.0" />
-    <PackageVersion Include="Microsoft.Extensions.Configuration.UserSecrets" Version="6.0.1" />
-    <PackageVersion Include="Microsoft.Extensions.DependencyInjection" Version="6.0.1" />
-<<<<<<< Updated upstream
-    <PackageVersion Include="Microsoft.Extensions.TimeProvider.Testing" Version="8.8.0" />
-=======
-    <PackageVersion Include="Microsoft.Extensions.TimeProvider.Testing" Version="8.7.0" />
-=======
-    <PackageVersion Include="Microsoft.Extensions.TimeProvider.Testing" Version="8.8.0" />
->>>>>>>+upstream/main
->>>>>>> Stashed changes
-=======
-    <PackageVersion Include="Microsoft.Extensions.TimeProvider.Testing" Version="8.8.0" />
->>>>>>> main-upstream
->>>>>>> Stashed changes
+    <PackageVersion Include="Microsoft.Extensions.TimeProvider.Testing" Version="8.8.0" />
     <!-- Test -->
     <PackageVersion Include="Microsoft.NET.Test.Sdk" Version="17.11.0" />
     <PackageVersion Include="Moq" Version="[4.18.4]" />
     <PackageVersion Include="System.Threading.Channels" Version="8.0.0" />
     <PackageVersion Include="System.Threading.Tasks.Dataflow" Version="8.0.0" />
-<<<<<<< Updated upstream
-<<<<<<< Updated upstream
-<<<<<<< Updated upstream
-<<<<<<< Updated upstream
-<<<<<<< Updated upstream
-<<<<<<< Updated upstream
-<<<<<<< Updated upstream
-<<<<<<< Updated upstream
-<<<<<<< Updated upstream
-    <PackageVersion Include="Verify.Xunit" Version="26.1.5" />
-=======
-=======
->>>>>>> Stashed changes
-=======
-    <PackageVersion Include="Verify.Xunit" Version="26.1.5" />
-=======
->>>>>>> Stashed changes
-=======
->>>>>>> Stashed changes
-=======
->>>>>>> Stashed changes
-=======
-    <PackageVersion Include="Verify.Xunit" Version="26.1.5" />
-=======
->>>>>>> Stashed changes
-=======
-    <PackageVersion Include="Verify.Xunit" Version="26.1.5" />
-=======
->>>>>>> Stashed changes
-=======
-    <PackageVersion Include="Verify.Xunit" Version="26.1.5" />
-=======
->>>>>>> Stashed changes
-=======
-    <PackageVersion Include="Verify.Xunit" Version="26.1.5" />
-=======
->>>>>>> Stashed changes
-<<<<<<<+main
-    <PackageVersion Include="Verify.Xunit" Version="26.1.5" />
-=======
-    <PackageVersion Include="Verify.Xunit" Version="23.5.2" />
-<<<<<<< Updated upstream
-<<<<<<< Updated upstream
-<<<<<<< Updated upstream
-<<<<<<< Updated upstream
-<<<<<<< Updated upstream
-<<<<<<< Updated upstream
-<<<<<<< Updated upstream
-<<<<<<< Updated upstream
-=======
->>>>>>> Stashed changes
-=======
->>>>>>> Stashed changes
-=======
->>>>>>> Stashed changes
-=======
->>>>>>> Stashed changes
-=======
->>>>>>> Stashed changes
-<<<<<<< main
->>>>>>> upstream/main
-<<<<<<< Updated upstream
->>>>>>> Stashed changes
-=======
-=======
->>>>>>> main-upstream
->>>>>>> Stashed changes
-<<<<<<< Updated upstream
-<<<<<<< Updated upstream
-<<<<<<< Updated upstream
-<<<<<<< Updated upstream
-<<<<<<< Updated upstream
-=======
->>>>>>> upstream/main
->>>>>>> Stashed changes
-=======
->>>>>>> Stashed changes
-=======
->>>>>>> upstream/main
->>>>>>> Stashed changes
-=======
->>>>>>> upstream/main
->>>>>>> Stashed changes
-=======
->>>>>>> Stashed changes
-=======
->>>>>>> Stashed changes
-=======
->>>>>>> Stashed changes
-=======
->>>>>>> Stashed changes
-    <PackageVersion Include="xunit" Version="2.9.0" />
-    <PackageVersion Include="xunit.abstractions" Version="2.0.3" />
-    <PackageVersion Include="xunit.runner.visualstudio" Version="2.8.2" />
-    <PackageVersion Include="xretry" Version="1.9.0" />
-    <PackageVersion Include="coverlet.collector" Version="6.0.2" />
-    <PackageVersion Include="Docker.DotNet" Version="3.125.15" />
-    <!-- Plugins -->
-<<<<<<< Updated upstream
-<<<<<<< Updated upstream
-<<<<<<< Updated upstream
-<<<<<<< Updated upstream
-<<<<<<< Updated upstream
-<<<<<<< Updated upstream
-<<<<<<< Updated upstream
-<<<<<<< Updated upstream
-<<<<<<< Updated upstream
-    <PackageVersion Include="DocumentFormat.OpenXml" Version="3.1.0" />
-    <PackageVersion Include="Microsoft.Data.Sqlite" Version="8.0.7" /> 
-=======
-=======
->>>>>>> Stashed changes
-=======
-    <PackageVersion Include="DocumentFormat.OpenXml" Version="3.1.0" />
-    <PackageVersion Include="Microsoft.Data.Sqlite" Version="8.0.7" /> 
-=======
->>>>>>> Stashed changes
-=======
->>>>>>> Stashed changes
-=======
->>>>>>> Stashed changes
-<<<<<<< main
-    <PackageVersion Include="DocumentFormat.OpenXml" Version="3.0.2" />
-    <PackageVersion Include="Microsoft.Data.Sqlite" Version="8.0.7" />
-=======
-    <PackageVersion Include="DocumentFormat.OpenXml" Version="3.1.0" />
-    <PackageVersion Include="Microsoft.Data.Sqlite" Version="8.0.2" />
->>>>>>> upstream/main
-<<<<<<< Updated upstream
-<<<<<<< Updated upstream
-<<<<<<< Updated upstream
-<<<<<<< Updated upstream
->>>>>>> Stashed changes
-=======
-=======
->>>>>>> Stashed changes
->>>>>>> Stashed changes
-=======
->>>>>>> Stashed changes
-=======
-=======
-=======
->>>>>>> Stashed changes
-=======
->>>>>>> Stashed changes
-=======
->>>>>>> Stashed changes
-=======
-=======
-    <PackageVersion Include="Microsoft.Extensions.Logging.Console" Version="6.0.0" />
-    <!-- Microsoft.Extensions.Configuration -->
-    <PackageVersion Include="Microsoft.Extensions.Configuration" Version="6.0.1" />
->>>>>>> Stashed changes
-=======
-    <PackageVersion Include="Microsoft.Extensions.Logging.Console" Version="6.0.0" />
-    <!-- Microsoft.Extensions.Configuration -->
-    <PackageVersion Include="Microsoft.Extensions.Configuration" Version="6.0.1" />
->>>>>>> Stashed changes
-    <PackageVersion Include="Microsoft.Extensions.Configuration.Binder" Version="7.0.4" />
-    <PackageVersion Include="Microsoft.Extensions.Configuration.EnvironmentVariables" Version="6.0.1" />
-    <PackageVersion Include="Microsoft.Extensions.Configuration.Json" Version="6.0.0" />
-    <PackageVersion Include="Microsoft.Extensions.Configuration.UserSecrets" Version="6.0.1" />
-    <PackageVersion Include="Microsoft.Extensions.DependencyInjection" Version="6.0.1" />
-<<<<<<< Updated upstream
-<<<<<<< Updated upstream
-<<<<<<< Updated upstream
-    <PackageVersion Include="Microsoft.Extensions.TimeProvider.Testing" Version="8.8.0" />
-=======
-=======
->>>>>>> Stashed changes
-=======
->>>>>>> Stashed changes
-    <PackageVersion Include="Microsoft.Extensions.TimeProvider.Testing" Version="8.7.0" />
-=======
-    <PackageVersion Include="Microsoft.Extensions.TimeProvider.Testing" Version="8.8.0" />
->>>>>>>+upstream/main
-<<<<<<< Updated upstream
-<<<<<<< Updated upstream
->>>>>>> Stashed changes
-=======
-    <PackageVersion Include="Microsoft.Extensions.TimeProvider.Testing" Version="8.8.0" />
->>>>>>> main-upstream
-=======
->>>>>>> Stashed changes
-=======
->>>>>>> Stashed changes
+    <PackageVersion Include="Verify.Xunit" Version="26.1.5" />
+    <PackageVersion Include="xunit" Version="2.9.0" />
+    <PackageVersion Include="xunit.abstractions" Version="2.0.3" />
+    <PackageVersion Include="xunit.runner.visualstudio" Version="2.8.2" />
+    <PackageVersion Include="xretry" Version="1.9.0" />
+    <PackageVersion Include="coverlet.collector" Version="6.0.2" />
+    <PackageVersion Include="Docker.DotNet" Version="3.125.15" />
+    <!-- Plugins -->
+    <PackageVersion Include="DocumentFormat.OpenXml" Version="3.1.0" />
+    <PackageVersion Include="Microsoft.Data.Sqlite" Version="8.0.7" /> 
+    <PackageVersion Include="DuckDB.NET.Data.Full" Version="1.0.2" />
+    <PackageVersion Include="DuckDB.NET.Data" Version="1.0.1" />
+    <PackageVersion Include="MongoDB.Driver" Version="2.27.0" />
+    <PackageVersion Include="Microsoft.Graph" Version="[4.51.0, 5)" />
+    <PackageVersion Include="Microsoft.Identity.Client.Extensions.Msal" Version="[2.28.0, )" />
+    <PackageVersion Include="Microsoft.OpenApi" Version="1.6.16" />
+    <PackageVersion Include="Microsoft.OpenApi.Readers" Version="1.6.16" />
+    <PackageVersion Include="Microsoft.Extensions.TimeProvider.Testing" Version="8.8.0" />
     <!-- Test -->
     <PackageVersion Include="Microsoft.NET.Test.Sdk" Version="17.11.0" />
     <PackageVersion Include="Moq" Version="[4.18.4]" />
     <PackageVersion Include="System.Threading.Channels" Version="8.0.0" />
     <PackageVersion Include="System.Threading.Tasks.Dataflow" Version="8.0.0" />
-<<<<<<< Updated upstream
-<<<<<<< Updated upstream
-<<<<<<< Updated upstream
-    <PackageVersion Include="Verify.Xunit" Version="26.1.5" />
-=======
-=======
->>>>>>> Stashed changes
-<<<<<<<+main
-    <PackageVersion Include="Verify.Xunit" Version="26.1.5" />
-=======
-    <PackageVersion Include="Verify.Xunit" Version="23.5.2" />
-<<<<<<< Updated upstream
-<<<<<<< main
->>>>>>> upstream/main
-<<<<<<< Updated upstream
->>>>>>> Stashed changes
-=======
-=======
->>>>>>> main-upstream
->>>>>>> Stashed changes
-=======
->>>>>>> upstream/main
->>>>>>> Stashed changes
-=======
-<<<<<<<+main
-    <PackageVersion Include="Verify.Xunit" Version="26.1.5" />
-=======
-    <PackageVersion Include="Verify.Xunit" Version="23.5.2" />
->>>>>>> upstream/main
->>>>>>> Stashed changes
-    <PackageVersion Include="xunit" Version="2.9.0" />
-    <PackageVersion Include="xunit.abstractions" Version="2.0.3" />
-    <PackageVersion Include="xunit.runner.visualstudio" Version="2.8.2" />
-    <PackageVersion Include="xretry" Version="1.9.0" />
-    <PackageVersion Include="coverlet.collector" Version="6.0.2" />
-    <PackageVersion Include="Docker.DotNet" Version="3.125.15" />
-    <!-- Plugins -->
-<<<<<<< Updated upstream
-<<<<<<< Updated upstream
-<<<<<<< Updated upstream
->>>>>>> Stashed changes
-    <PackageVersion Include="DocumentFormat.OpenXml" Version="3.1.0" />
-    <PackageVersion Include="Microsoft.Data.Sqlite" Version="8.0.7" /> 
-=======
-=======
->>>>>>> Stashed changes
-=======
->>>>>>> Stashed changes
-<<<<<<< main
-    <PackageVersion Include="DocumentFormat.OpenXml" Version="3.0.2" />
-    <PackageVersion Include="Microsoft.Data.Sqlite" Version="8.0.7" />
-=======
-    <PackageVersion Include="DocumentFormat.OpenXml" Version="3.1.0" />
-    <PackageVersion Include="Microsoft.Data.Sqlite" Version="8.0.2" />
->>>>>>> upstream/main
-<<<<<<< Updated upstream
-<<<<<<< Updated upstream
->>>>>>> Stashed changes
-<<<<<<< Updated upstream
-<<<<<<< Updated upstream
-<<<<<<< Updated upstream
-<<<<<<< Updated upstream
->>>>>>> Stashed changes
-=======
->>>>>>> Stashed changes
-=======
->>>>>>> Stashed changes
-=======
->>>>>>> Stashed changes
-=======
->>>>>>> Stashed changes
-=======
->>>>>>> Stashed changes
-=======
->>>>>>> Stashed changes
-    <PackageVersion Include="DuckDB.NET.Data.Full" Version="1.0.2" />
-    <PackageVersion Include="DuckDB.NET.Data" Version="1.0.1" />
-    <PackageVersion Include="MongoDB.Driver" Version="2.27.0" />
-    <PackageVersion Include="Microsoft.Graph" Version="[4.51.0, 5)" />
-    <PackageVersion Include="Microsoft.Identity.Client.Extensions.Msal" Version="[2.28.0, )" />
-<<<<<<< Updated upstream
-<<<<<<< Updated upstream
-<<<<<<< Updated upstream
-<<<<<<< Updated upstream
-<<<<<<< Updated upstream
-<<<<<<< Updated upstream
-<<<<<<< Updated upstream
-<<<<<<< Updated upstream
-<<<<<<< Updated upstream
-<<<<<<< Updated upstream
-<<<<<<< Updated upstream
-<<<<<<< Updated upstream
-    <PackageVersion Include="Microsoft.OpenApi" Version="1.6.16" />
-    <PackageVersion Include="Microsoft.OpenApi.Readers" Version="1.6.16" />
-=======
-=======
->>>>>>> Stashed changes
-=======
-    <PackageVersion Include="Microsoft.OpenApi" Version="1.6.16" />
-    <PackageVersion Include="Microsoft.OpenApi.Readers" Version="1.6.16" />
-=======
->>>>>>> Stashed changes
-=======
->>>>>>> Stashed changes
-=======
->>>>>>> Stashed changes
-=======
-    <PackageVersion Include="Microsoft.OpenApi" Version="1.6.16" />
-    <PackageVersion Include="Microsoft.OpenApi.Readers" Version="1.6.16" />
-=======
->>>>>>> Stashed changes
-=======
->>>>>>> Stashed changes
-<<<<<<< main
-    <PackageVersion Include="Microsoft.OpenApi" Version="1.6.15" />
-    <PackageVersion Include="Microsoft.OpenApi.Readers" Version="1.6.15" />
-=======
-    <PackageVersion Include="Microsoft.OpenApi" Version="1.6.16" />
-    <PackageVersion Include="Microsoft.OpenApi.Readers" Version="1.6.16" />
->>>>>>> upstream/main
-<<<<<<< Updated upstream
-<<<<<<< Updated upstream
-<<<<<<< Updated upstream
-<<<<<<< Updated upstream
-<<<<<<< Updated upstream
-<<<<<<< Updated upstream
->>>>>>> Stashed changes
-=======
-=======
->>>>>>> Stashed changes
->>>>>>> Stashed changes
-=======
->>>>>>> Stashed changes
-=======
-=======
->>>>>>> Stashed changes
-=======
-=======
->>>>>>> Stashed changes
-=======
->>>>>>> Stashed changes
-=======
->>>>>>> Stashed changes
-    <PackageVersion Include="Microsoft.OpenApi" Version="1.6.16" />
-    <PackageVersion Include="Microsoft.OpenApi.Readers" Version="1.6.16" />
-=======
-<<<<<<< main
-    <PackageVersion Include="Microsoft.OpenApi" Version="1.6.15" />
-<<<<<<< Updated upstream
-    <PackageVersion Include="Microsoft.OpenApi.Readers" Version="1.6.15" />
-=======
-    <PackageVersion Include="Microsoft.OpenApi" Version="1.6.16" />
-    <PackageVersion Include="Microsoft.OpenApi.Readers" Version="1.6.16" />
->>>>>>> upstream/main
->>>>>>> Stashed changes
-<<<<<<< Updated upstream
-<<<<<<< Updated upstream
->>>>>>> Stashed changes
-    <PackageVersion Include="Microsoft.OpenApi.ApiManifest" Version="0.5.4-preview" />
-    <PackageVersion Include="Google.Apis.CustomSearchAPI.v1" Version="[1.60.0.3001, )" />
-    <PackageVersion Include="Grpc.Net.Client" Version="2.64.0" />
-    <PackageVersion Include="protobuf-net" Version="3.2.30" />
-    <PackageVersion Include="protobuf-net.Reflection" Version="3.2.12" />
-<<<<<<< Updated upstream
-<<<<<<< Updated upstream
-<<<<<<< Updated upstream
-<<<<<<< Updated upstream
-<<<<<<< Updated upstream
-<<<<<<< Updated upstream
-<<<<<<< Updated upstream
-    <PackageVersion Include="YamlDotNet" Version="16.0.0" />
-=======
-=======
->>>>>>> Stashed changes
-=======
-    <PackageVersion Include="YamlDotNet" Version="16.0.0" />
-=======
->>>>>>> Stashed changes
-=======
->>>>>>> Stashed changes
-=======
->>>>>>> Stashed changes
-=======
-    <PackageVersion Include="YamlDotNet" Version="16.0.0" />
-=======
->>>>>>> Stashed changes
-=======
-    <PackageVersion Include="YamlDotNet" Version="16.0.0" />
-=======
->>>>>>> Stashed changes
-=======
-=======
->>>>>>> Stashed changes
-    <PackageVersion Include="Microsoft.OpenApi.ApiManifest" Version="0.5.4-preview" />
-    <PackageVersion Include="Google.Apis.CustomSearchAPI.v1" Version="[1.60.0.3001, )" />
-    <PackageVersion Include="Grpc.Net.Client" Version="2.64.0" />
-    <PackageVersion Include="protobuf-net" Version="3.2.30" />
-<<<<<<< Updated upstream
-    <PackageVersion Include="protobuf-net.Reflection" Version="3.2.12" />
-<<<<<<< Updated upstream
-    <PackageVersion Include="YamlDotNet" Version="16.0.0" />
-=======
->>>>>>> Stashed changes
-<<<<<<< main
-    <PackageVersion Include="YamlDotNet" Version="16.0.0" />
-=======
-    <PackageVersion Include="YamlDotNet" Version="15.3.0" />
->>>>>>> upstream/main
-<<<<<<< Updated upstream
-<<<<<<< Updated upstream
-<<<<<<< Updated upstream
-<<<<<<< Updated upstream
-<<<<<<< Updated upstream
-<<<<<<< Updated upstream
-<<<<<<< Updated upstream
->>>>>>> Stashed changes
-=======
-=======
->>>>>>> Stashed changes
->>>>>>> Stashed changes
-=======
->>>>>>> Stashed changes
-=======
-=======
->>>>>>> Stashed changes
-=======
->>>>>>> Stashed changes
-=======
->>>>>>> Stashed changes
-=======
-    <PackageVersion Include="protobuf-net.Reflection" Version="3.2.12" />
-<<<<<<< Updated upstream
-    <PackageVersion Include="YamlDotNet" Version="16.0.0" />
-=======
-<<<<<<< main
-    <PackageVersion Include="YamlDotNet" Version="16.0.0" />
-=======
-    <PackageVersion Include="YamlDotNet" Version="15.3.0" />
->>>>>>> upstream/main
->>>>>>> Stashed changes
->>>>>>> Stashed changes
+    <PackageVersion Include="Verify.Xunit" Version="26.1.5" />
+    <PackageVersion Include="xunit" Version="2.9.0" />
+    <PackageVersion Include="xunit.abstractions" Version="2.0.3" />
+    <PackageVersion Include="xunit.runner.visualstudio" Version="2.8.2" />
+    <PackageVersion Include="xretry" Version="1.9.0" />
+    <PackageVersion Include="coverlet.collector" Version="6.0.2" />
+    <PackageVersion Include="Docker.DotNet" Version="3.125.15" />
+    <!-- Plugins -->
+    <PackageVersion Include="DocumentFormat.OpenXml" Version="3.1.0" />
+    <PackageVersion Include="Microsoft.Data.Sqlite" Version="8.0.7" /> 
+    <PackageVersion Include="DuckDB.NET.Data.Full" Version="1.0.2" />
+    <PackageVersion Include="DuckDB.NET.Data" Version="1.0.1" />
+    <PackageVersion Include="MongoDB.Driver" Version="2.27.0" />
+    <PackageVersion Include="Microsoft.Graph" Version="[4.51.0, 5)" />
+    <PackageVersion Include="Microsoft.Identity.Client.Extensions.Msal" Version="[2.28.0, )" />
+    <PackageVersion Include="Microsoft.OpenApi" Version="1.6.16" />
+    <PackageVersion Include="Microsoft.OpenApi.Readers" Version="1.6.16" />
+    <PackageVersion Include="Microsoft.OpenApi.ApiManifest" Version="0.5.4-preview" />
+    <PackageVersion Include="Google.Apis.CustomSearchAPI.v1" Version="[1.60.0.3001, )" />
+    <PackageVersion Include="Grpc.Net.Client" Version="2.64.0" />
+    <PackageVersion Include="protobuf-net" Version="3.2.30" />
+    <PackageVersion Include="protobuf-net.Reflection" Version="3.2.12" />
+    <PackageVersion Include="YamlDotNet" Version="16.0.0" />
     <PackageVersion Include="Fluid.Core" Version="2.11.1" />
     <!-- Memory stores -->
     <PackageVersion Include="Microsoft.Azure.Cosmos" Version="3.42.0" />
@@ -2811,158 +285,7 @@
     <!-- Symbols -->
     <PackageVersion Include="Microsoft.SourceLink.GitHub" Version="8.0.0" />
     <!-- Toolset -->
-<<<<<<< Updated upstream
-<<<<<<< Updated upstream
-<<<<<<< Updated upstream
-<<<<<<< Updated upstream
-<<<<<<< Updated upstream
-<<<<<<< Updated upstream
-<<<<<<< Updated upstream
-<<<<<<< Updated upstream
-<<<<<<< Updated upstream
-    <PackageVersion Include="Microsoft.CodeAnalysis.NetAnalyzers" Version="9.0.0-preview.24324.1" />
-    <PackageVersion Include="Microsoft.CodeAnalysis.NetAnalyzers" Version="9.0.0-preview.24324.1" />
-=======
-=======
->>>>>>> Stashed changes
-=======
-    <PackageVersion Include="Microsoft.CodeAnalysis.NetAnalyzers" Version="9.0.0-preview.24324.1" />
-    <PackageVersion Include="Microsoft.CodeAnalysis.NetAnalyzers" Version="9.0.0-preview.24324.1" />
-=======
->>>>>>> Stashed changes
-=======
->>>>>>> Stashed changes
-=======
->>>>>>> Stashed changes
-=======
-    <PackageVersion Include="Microsoft.CodeAnalysis.NetAnalyzers" Version="9.0.0-preview.24324.1" />
-    <PackageVersion Include="Microsoft.CodeAnalysis.NetAnalyzers" Version="9.0.0-preview.24324.1" />
-=======
->>>>>>> Stashed changes
-=======
-    <PackageVersion Include="Microsoft.CodeAnalysis.NetAnalyzers" Version="9.0.0-preview.24324.1" />
-    <PackageVersion Include="Microsoft.CodeAnalysis.NetAnalyzers" Version="9.0.0-preview.24324.1" />
-=======
->>>>>>> Stashed changes
-=======
-    <PackageVersion Include="Microsoft.CodeAnalysis.NetAnalyzers" Version="9.0.0-preview.24324.1" />
-    <PackageVersion Include="Microsoft.CodeAnalysis.NetAnalyzers" Version="9.0.0-preview.24324.1" />
-=======
->>>>>>> Stashed changes
-=======
-    <PackageVersion Include="Microsoft.CodeAnalysis.NetAnalyzers" Version="9.0.0-preview.24324.1" />
-    <PackageVersion Include="Microsoft.CodeAnalysis.NetAnalyzers" Version="9.0.0-preview.24324.1" />
-=======
->>>>>>> Stashed changes
-=======
-=======
-<<<<<<< main
-    <PackageVersion Include="Microsoft.OpenApi" Version="1.6.15" />
->>>>>>> Stashed changes
-    <PackageVersion Include="Microsoft.OpenApi.Readers" Version="1.6.15" />
-=======
-    <PackageVersion Include="Microsoft.OpenApi" Version="1.6.16" />
-    <PackageVersion Include="Microsoft.OpenApi.Readers" Version="1.6.16" />
->>>>>>> upstream/main
-<<<<<<< Updated upstream
->>>>>>> Stashed changes
-=======
->>>>>>> Stashed changes
-=======
->>>>>>> Stashed changes
-    <PackageVersion Include="Microsoft.OpenApi.ApiManifest" Version="0.5.4-preview" />
-    <PackageVersion Include="Google.Apis.CustomSearchAPI.v1" Version="[1.60.0.3001, )" />
-    <PackageVersion Include="Grpc.Net.Client" Version="2.64.0" />
-    <PackageVersion Include="protobuf-net" Version="3.2.30" />
-    <PackageVersion Include="protobuf-net.Reflection" Version="3.2.12" />
-<<<<<<< Updated upstream
-<<<<<<< Updated upstream
-<<<<<<< Updated upstream
-    <PackageVersion Include="YamlDotNet" Version="16.0.0" />
-=======
-=======
->>>>>>> Stashed changes
-=======
->>>>>>> Stashed changes
-<<<<<<< main
-    <PackageVersion Include="YamlDotNet" Version="16.0.0" />
-=======
-    <PackageVersion Include="YamlDotNet" Version="15.3.0" />
->>>>>>> upstream/main
-<<<<<<< Updated upstream
-<<<<<<< Updated upstream
->>>>>>> Stashed changes
-=======
->>>>>>> Stashed changes
-=======
->>>>>>> Stashed changes
-    <PackageVersion Include="Fluid.Core" Version="2.11.1" />
-    <!-- Memory stores -->
-    <PackageVersion Include="Microsoft.Azure.Cosmos" Version="3.42.0" />
-    <PackageVersion Include="Pgvector" Version="0.2.0" />
-    <PackageVersion Include="NRedisStack" Version="0.12.0" />
-    <PackageVersion Include="Milvus.Client" Version="2.3.0-preview.1" />
-    <PackageVersion Include="Testcontainers.Milvus" Version="3.9.0" />
-    <PackageVersion Include="Microsoft.Data.SqlClient" Version="5.2.1" />
-    <PackageVersion Include="Qdrant.Client" Version="1.9.0" />
-    <!-- Symbols -->
-    <PackageVersion Include="Microsoft.SourceLink.GitHub" Version="8.0.0" />
-    <!-- Toolset -->
-<<<<<<< Updated upstream
-<<<<<<< Updated upstream
-<<<<<<< Updated upstream
-    <PackageVersion Include="Microsoft.CodeAnalysis.NetAnalyzers" Version="9.0.0-preview.24324.1" />
-    <PackageVersion Include="Microsoft.CodeAnalysis.NetAnalyzers" Version="9.0.0-preview.24324.1" />
-=======
->>>>>>> Stashed changes
-=======
->>>>>>> Stashed changes
-=======
->>>>>>> Stashed changes
-<<<<<<< main
-    <PackageVersion Include="Microsoft.CodeAnalysis.NetAnalyzers" Version="9.0.0-preview.24318.1" />
-=======
-    <PackageVersion Include="Microsoft.CodeAnalysis.NetAnalyzers" Version="9.0.0-preview.24324.1" />
->>>>>>> upstream/main
-<<<<<<< Updated upstream
-<<<<<<< Updated upstream
-<<<<<<< Updated upstream
-<<<<<<< Updated upstream
-<<<<<<< Updated upstream
-<<<<<<< Updated upstream
-<<<<<<< Updated upstream
-<<<<<<< Updated upstream
-<<<<<<< Updated upstream
-<<<<<<< Updated upstream
-<<<<<<< Updated upstream
->>>>>>> Stashed changes
-=======
-=======
->>>>>>> Stashed changes
->>>>>>> Stashed changes
-=======
->>>>>>> Stashed changes
-=======
-=======
->>>>>>> Stashed changes
-=======
->>>>>>> Stashed changes
-=======
->>>>>>> Stashed changes
-=======
->>>>>>> Stashed changes
-=======
->>>>>>> Stashed changes
->>>>>>> Stashed changes
-=======
->>>>>>> Stashed changes
-=======
-=======
-=======
-=======
->>>>>>> Stashed changes
-=======
->>>>>>> Stashed changes
+    <PackageVersion Include="Microsoft.CodeAnalysis.NetAnalyzers" Version="9.0.0-preview.24324.1" />
     <PackageVersion Include="OpenAI" Version="2.0.0-beta.10" />
     <PackageVersion Include="System.ClientModel" Version="1.1.0-beta.7" />
     <PackageVersion Include="Azure.AI.ContentSafety" Version="1.0.0" />
@@ -3017,19 +340,6 @@
     <PackageVersion Include="Microsoft.Extensions.Logging.Abstractions" Version="8.0.1" />
     <PackageVersion Include="Microsoft.Extensions.Logging.Console" Version="8.0.0" />
     <PackageVersion Include="Microsoft.Extensions.Options.DataAnnotations" Version="8.0.0" />
-<<<<<<< Updated upstream
-<<<<<<< Updated upstream
-<<<<<<<+main
-=======
-<<<<<<< main
-<<<<<<< Updated upstream
-=======
-<<<<<<<+main
->>>>>>> Stashed changes
->>>>>>> Stashed changes
-=======
-<<<<<<<+main
->>>>>>> Stashed changes
     <PackageVersion Include="Microsoft.Extensions.TimeProvider.Testing" Version="8.5.0" />
     <PackageVersion Include="System.Text.Json" Version="6.0.8" />
     <PackageVersion Include="Microsoft.PowerShell.SDK" Version="6.2.7" />
@@ -3043,190 +353,157 @@
     <PackageVersion Include="Microsoft.Extensions.Configuration.Json" Version="6.0.0" />
     <PackageVersion Include="Microsoft.Extensions.Configuration.UserSecrets" Version="6.0.1" />
     <PackageVersion Include="Microsoft.Extensions.DependencyInjection" Version="6.0.1" />
-<<<<<<< Updated upstream
-<<<<<<< Updated upstream
-=======
-<<<<<<< Updated upstream
-    <PackageVersion Include="Microsoft.Extensions.TimeProvider.Testing" Version="8.8.0" />
-=======
->>>>>>> Stashed changes
-=======
->>>>>>> Stashed changes
-    <PackageVersion Include="Microsoft.Extensions.TimeProvider.Testing" Version="8.7.0" />
-=======
-    <PackageVersion Include="Microsoft.Extensions.TimeProvider.Testing" Version="8.8.0" />
->>>>>>>+upstream/main
-<<<<<<< Updated upstream
->>>>>>> Stashed changes
-<<<<<<< Updated upstream
-=======
-=======
-    <PackageVersion Include="Microsoft.Extensions.TimeProvider.Testing" Version="8.8.0" />
->>>>>>> main-upstream
->>>>>>> Stashed changes
-=======
->>>>>>> Stashed changes
+    <PackageVersion Include="Microsoft.Extensions.TimeProvider.Testing" Version="8.8.0" />
     <!-- Test -->
     <PackageVersion Include="Microsoft.NET.Test.Sdk" Version="17.11.0" />
     <PackageVersion Include="Moq" Version="[4.18.4]" />
     <PackageVersion Include="System.Threading.Channels" Version="8.0.0" />
     <PackageVersion Include="System.Threading.Tasks.Dataflow" Version="8.0.0" />
-<<<<<<< Updated upstream
-<<<<<<< Updated upstream
-<<<<<<< Updated upstream
-<<<<<<< Updated upstream
-    <PackageVersion Include="Verify.Xunit" Version="26.1.5" />
-=======
-=======
->>>>>>> Stashed changes
-=======
-    <PackageVersion Include="Verify.Xunit" Version="26.1.5" />
-=======
->>>>>>> Stashed changes
-=======
->>>>>>> Stashed changes
-<<<<<<<+main
-    <PackageVersion Include="Verify.Xunit" Version="26.1.5" />
-=======
+    <PackageVersion Include="Verify.Xunit" Version="26.1.5" />
     <PackageVersion Include="Verify.Xunit" Version="23.5.2" />
-<<<<<<< Updated upstream
-<<<<<<< Updated upstream
-<<<<<<< Updated upstream
-=======
->>>>>>> Stashed changes
-<<<<<<< main
->>>>>>> upstream/main
-<<<<<<< Updated upstream
->>>>>>> Stashed changes
-=======
-=======
->>>>>>> main-upstream
->>>>>>> Stashed changes
-<<<<<<< Updated upstream
-=======
->>>>>>> upstream/main
->>>>>>> Stashed changes
-=======
->>>>>>> Stashed changes
-=======
->>>>>>> upstream/main
->>>>>>> Stashed changes
-    <PackageVersion Include="xunit" Version="2.9.0" />
-    <PackageVersion Include="xunit.abstractions" Version="2.0.3" />
-    <PackageVersion Include="xunit.runner.visualstudio" Version="2.8.2" />
-    <PackageVersion Include="xretry" Version="1.9.0" />
-    <PackageVersion Include="coverlet.collector" Version="6.0.2" />
-    <PackageVersion Include="Docker.DotNet" Version="3.125.15" />
-    <!-- Plugins -->
-<<<<<<< Updated upstream
-<<<<<<< Updated upstream
-<<<<<<< Updated upstream
-<<<<<<< Updated upstream
-    <PackageVersion Include="DocumentFormat.OpenXml" Version="3.1.0" />
-    <PackageVersion Include="Microsoft.Data.Sqlite" Version="8.0.7" /> 
-=======
-=======
->>>>>>> Stashed changes
-=======
-    <PackageVersion Include="DocumentFormat.OpenXml" Version="3.1.0" />
-    <PackageVersion Include="Microsoft.Data.Sqlite" Version="8.0.7" /> 
-=======
->>>>>>> Stashed changes
-=======
->>>>>>> Stashed changes
-<<<<<<< main
-    <PackageVersion Include="DocumentFormat.OpenXml" Version="3.0.2" />
+    <PackageVersion Include="xunit" Version="2.9.0" />
+    <PackageVersion Include="xunit.abstractions" Version="2.0.3" />
+    <PackageVersion Include="xunit.runner.visualstudio" Version="2.8.2" />
+    <PackageVersion Include="xretry" Version="1.9.0" />
+    <PackageVersion Include="coverlet.collector" Version="6.0.2" />
+    <PackageVersion Include="Docker.DotNet" Version="3.125.15" />
+    <!-- Plugins -->
+    <PackageVersion Include="DocumentFormat.OpenXml" Version="3.1.0" />
+    <PackageVersion Include="Microsoft.Data.Sqlite" Version="8.0.7" /> 
+    <PackageVersion Include="DuckDB.NET.Data.Full" Version="1.0.2" />
+    <PackageVersion Include="DuckDB.NET.Data" Version="1.0.1" />
+    <PackageVersion Include="MongoDB.Driver" Version="2.27.0" />
+    <PackageVersion Include="Microsoft.Graph" Version="[4.51.0, 5)" />
+    <PackageVersion Include="Microsoft.Identity.Client.Extensions.Msal" Version="[2.28.0, )" />
+    <PackageVersion Include="Microsoft.OpenApi" Version="1.6.16" />
+    <PackageVersion Include="Microsoft.OpenApi.Readers" Version="1.6.16" />
+    <PackageVersion Include="Microsoft.OpenApi.ApiManifest" Version="0.5.4-preview" />
+    <PackageVersion Include="Google.Apis.CustomSearchAPI.v1" Version="[1.60.0.3001, )" />
+    <PackageVersion Include="Grpc.Net.Client" Version="2.64.0" />
+    <PackageVersion Include="protobuf-net" Version="3.2.30" />
+    <PackageVersion Include="protobuf-net.Reflection" Version="3.2.12" />
+    <PackageVersion Include="YamlDotNet" Version="16.0.0" />
+    <PackageVersion Include="Fluid.Core" Version="2.11.1" />
+    <!-- Memory stores -->
+    <PackageVersion Include="Microsoft.Azure.Cosmos" Version="3.42.0" />
+    <PackageVersion Include="Pgvector" Version="0.2.0" />
+    <PackageVersion Include="NRedisStack" Version="0.12.0" />
+    <PackageVersion Include="Milvus.Client" Version="2.3.0-preview.1" />
+    <PackageVersion Include="Testcontainers.Milvus" Version="3.9.0" />
+    <PackageVersion Include="Microsoft.Data.SqlClient" Version="5.2.1" />
+    <PackageVersion Include="Qdrant.Client" Version="1.9.0" />
+    <!-- Symbols -->
+    <PackageVersion Include="Microsoft.SourceLink.GitHub" Version="8.0.0" />
+    <!-- Toolset --> Include="Microsoft.CodeAnalysis.NetAnalyzers" Version="9.0.0-preview.24324.1" />
+    <PackageVersion Include="Microsoft.CodeAnalysis.NetAnalyzers" Version="9.0.0-preview.24324.1" />
+    <PackageVersion Include="Microsoft.Extensions.TimeProvider.Testing" Version="8.5.0" />
+    <PackageVersion Include="System.Text.Json" Version="6.0.8" />
+    <PackageVersion Include="Microsoft.PowerShell.SDK" Version="6.2.7" />
+    <!-- Microsoft.Extensions.Logging -->
+    <PackageVersion Include="Microsoft.Extensions.Logging.Abstractions" Version="6.0.4" />
+    <PackageVersion Include="Microsoft.Extensions.Logging.Console" Version="6.0.0" />
+    <!-- Microsoft.Extensions.Configuration -->
+    <PackageVersion Include="Microsoft.Extensions.Configuration" Version="6.0.1" />
+    <PackageVersion Include="Microsoft.Extensions.Configuration.Binder" Version="7.0.4" />
+    <PackageVersion Include="Microsoft.Extensions.Configuration.EnvironmentVariables" Version="6.0.1" />
+    <PackageVersion Include="Microsoft.Extensions.Configuration.Json" Version="6.0.0" />
+    <PackageVersion Include="Microsoft.Extensions.Configuration.UserSecrets" Version="6.0.1" />
+    <PackageVersion Include="Microsoft.Extensions.DependencyInjection" Version="6.0.1" />
+    <PackageVersion Include="Microsoft.Extensions.TimeProvider.Testing" Version="8.8.0" />
+    <!-- Test -->
+    <PackageVersion Include="Microsoft.NET.Test.Sdk" Version="17.11.0" />
+    <PackageVersion Include="Moq" Version="[4.18.4]" />
+    <PackageVersion Include="System.Threading.Channels" Version="8.0.0" />
+    <PackageVersion Include="System.Threading.Tasks.Dataflow" Version="8.0.0" />
+    <PackageVersion Include="Verify.Xunit" Version="26.1.5" />
+    <PackageVersion Include="xunit" Version="2.9.0" />
+    <PackageVersion Include="xunit.abstractions" Version="2.0.3" />
+    <PackageVersion Include="xunit.runner.visualstudio" Version="2.8.2" />
+    <PackageVersion Include="xretry" Version="1.9.0" />
+    <PackageVersion Include="coverlet.collector" Version="6.0.2" />
+    <PackageVersion Include="Docker.DotNet" Version="3.125.15" />
+    <!-- Plugins -->
+    <PackageVersion Include="DocumentFormat.OpenXml" Version="3.1.0" />
+    <PackageVersion Include="Microsoft.Data.Sqlite" Version="8.0.7" /> 
+    <PackageVersion Include="DuckDB.NET.Data.Full" Version="1.0.2" />
+    <PackageVersion Include="DuckDB.NET.Data" Version="1.0.1" />
+    <PackageVersion Include="MongoDB.Driver" Version="2.27.0" />
+    <PackageVersion Include="Microsoft.Graph" Version="[4.51.0, 5)" />
+    <PackageVersion Include="Microsoft.Identity.Client.Extensions.Msal" Version="[2.28.0, )" />
+    <PackageVersion Include="Microsoft.OpenApi" Version="1.6.16" />
+    <PackageVersion Include="Microsoft.OpenApi.Readers" Version="1.6.16" />
+    <PackageVersion Include="Microsoft.OpenApi.ApiManifest" Version="0.5.4-preview" />
+    <PackageVersion Include="Google.Apis.CustomSearchAPI.v1" Version="[1.60.0.3001, )" />
+    <PackageVersion Include="Grpc.Net.Client" Version="2.64.0" />
+    <PackageVersion Include="protobuf-net" Version="3.2.30" />
+    <PackageVersion Include="protobuf-net.Reflection" Version="3.2.12" />
+    <PackageVersion Include="YamlDotNet" Version="16.0.0" />
+    <PackageVersion Include="Fluid.Core" Version="2.11.1" />
+    <PackageVersion Include="CoreCLR-NCalc" Version="2.2.113" />
+    <PackageVersion Include="YamlDotNet" Version="13.1.1" />
+    <!-- Memory stores -->
+    <PackageVersion Include="Microsoft.Azure.Cosmos" Version="3.42.0" />
+    <PackageVersion Include="Pgvector" Version="0.2.0" />
+    <PackageVersion Include="NRedisStack" Version="0.12.0" />
+    <PackageVersion Include="Milvus.Client" Version="2.3.0-preview.1" />
+    <PackageVersion Include="Testcontainers.Milvus" Version="3.9.0" />
+    <PackageVersion Include="Microsoft.Data.SqlClient" Version="5.2.1" />
+    <PackageVersion Include="Qdrant.Client" Version="1.9.0" />
+    <!-- Symbols -->
+    <PackageVersion Include="Microsoft.SourceLink.GitHub" Version="8.0.0" />
+    <!-- Toolset -->
+    <PackageVersion Include="Microsoft.CodeAnalysis.NetAnalyzers" Version="9.0.0-preview.24324.1" />
+    <PackageVersion Include="Microsoft.CodeAnalysis.NetAnalyzers" Version="9.0.0-preview.24324.1" />
+    <PackageVersion Include="DocumentFormat.OpenXml" Version="3.1.0" />
     <PackageVersion Include="Microsoft.Data.Sqlite" Version="8.0.7" />
-=======
-    <PackageVersion Include="DocumentFormat.OpenXml" Version="3.1.0" />
-<<<<<<< Updated upstream
-<<<<<<< Updated upstream
-    <PackageVersion Include="Microsoft.Data.Sqlite" Version="8.0.2" />
->>>>>>> upstream/main
-<<<<<<< Updated upstream
->>>>>>> Stashed changes
-=======
-=======
-    <PackageVersion Include="Microsoft.Data.Sqlite" Version="8.0.2" />
->>>>>>> upstream/main
->>>>>>> Stashed changes
->>>>>>> Stashed changes
-=======
-    <PackageVersion Include="Microsoft.Data.Sqlite" Version="8.0.2" />
->>>>>>> upstream/main
->>>>>>> Stashed changes
-    <PackageVersion Include="DuckDB.NET.Data.Full" Version="1.0.2" />
-    <PackageVersion Include="DuckDB.NET.Data" Version="1.0.1" />
-    <PackageVersion Include="MongoDB.Driver" Version="2.27.0" />
-    <PackageVersion Include="Microsoft.Graph" Version="[4.51.0, 5)" />
-    <PackageVersion Include="Microsoft.Identity.Client.Extensions.Msal" Version="[2.28.0, )" />
-<<<<<<< Updated upstream
-<<<<<<< Updated upstream
-<<<<<<< Updated upstream
-<<<<<<< Updated upstream
-    <PackageVersion Include="Microsoft.OpenApi" Version="1.6.16" />
-    <PackageVersion Include="Microsoft.OpenApi.Readers" Version="1.6.16" />
-=======
-=======
->>>>>>> Stashed changes
-=======
-    <PackageVersion Include="Microsoft.OpenApi" Version="1.6.16" />
-    <PackageVersion Include="Microsoft.OpenApi.Readers" Version="1.6.16" />
-=======
->>>>>>> Stashed changes
-=======
->>>>>>> Stashed changes
-<<<<<<< main
-    <PackageVersion Include="Microsoft.OpenApi" Version="1.6.15" />
-    <PackageVersion Include="Microsoft.OpenApi.Readers" Version="1.6.15" />
-=======
-    <PackageVersion Include="Microsoft.OpenApi" Version="1.6.16" />
-    <PackageVersion Include="Microsoft.OpenApi.Readers" Version="1.6.16" />
->>>>>>> upstream/main
-<<<<<<< Updated upstream
-<<<<<<< Updated upstream
-<<<<<<< Updated upstream
->>>>>>> Stashed changes
-=======
-=======
->>>>>>> Stashed changes
->>>>>>> Stashed changes
-=======
->>>>>>> Stashed changes
-    <PackageVersion Include="Microsoft.OpenApi.ApiManifest" Version="0.5.4-preview" />
-    <PackageVersion Include="Google.Apis.CustomSearchAPI.v1" Version="[1.60.0.3001, )" />
-    <PackageVersion Include="Grpc.Net.Client" Version="2.64.0" />
-    <PackageVersion Include="protobuf-net" Version="3.2.30" />
-    <PackageVersion Include="protobuf-net.Reflection" Version="3.2.12" />
-<<<<<<< Updated upstream
-<<<<<<< Updated upstream
-<<<<<<< Updated upstream
-<<<<<<< Updated upstream
-    <PackageVersion Include="YamlDotNet" Version="16.0.0" />
-=======
-=======
->>>>>>> Stashed changes
-=======
-    <PackageVersion Include="YamlDotNet" Version="16.0.0" />
-=======
->>>>>>> Stashed changes
-=======
->>>>>>> Stashed changes
-<<<<<<< main
-    <PackageVersion Include="YamlDotNet" Version="16.0.0" />
-=======
-    <PackageVersion Include="YamlDotNet" Version="15.3.0" />
->>>>>>> upstream/main
-<<<<<<< Updated upstream
-<<<<<<< Updated upstream
-<<<<<<< Updated upstream
->>>>>>> Stashed changes
-=======
-=======
->>>>>>> Stashed changes
->>>>>>> Stashed changes
-=======
->>>>>>> Stashed changes
+    <PackageVersion Include="DuckDB.NET.Data.Full" Version="1.0.2" />
+    <PackageVersion Include="DuckDB.NET.Data" Version="1.0.1" />
+    <PackageVersion Include="MongoDB.Driver" Version="2.27.0" />
+    <PackageVersion Include="Microsoft.Graph" Version="[4.51.0, 5)" />
+    <PackageVersion Include="Microsoft.Identity.Client.Extensions.Msal" Version="[2.28.0, )" />
+    <PackageVersion Include="Microsoft.OpenApi" Version="1.6.16" />
+    <PackageVersion Include="Microsoft.OpenApi.Readers" Version="1.6.16" />
+    <PackageVersion Include="Microsoft.OpenApi.ApiManifest" Version="0.5.4-preview" />
+    <PackageVersion Include="Google.Apis.CustomSearchAPI.v1" Version="[1.60.0.3001, )" />
+    <PackageVersion Include="Grpc.Net.Client" Version="2.64.0" />
+    <PackageVersion Include="protobuf-net" Version="3.2.30" />
+    <PackageVersion Include="protobuf-net.Reflection" Version="3.2.12" />
+    <PackageVersion Include="DuckDB.NET.Data.Full" Version="1.0.2" />
+    <PackageVersion Include="DuckDB.NET.Data" Version="1.0.1" />
+    <PackageVersion Include="MongoDB.Driver" Version="2.27.0" />
+    <PackageVersion Include="Microsoft.Graph" Version="[4.51.0, 5)" />
+    <PackageVersion Include="Microsoft.Identity.Client.Extensions.Msal" Version="[2.28.0, )" />
+    <PackageVersion Include="Microsoft.OpenApi" Version="1.6.16" />
+    <PackageVersion Include="Microsoft.OpenApi.Readers" Version="1.6.16" />
+    <PackageVersion Include="DuckDB.NET.Data.Full" Version="1.0.2" />
+    <PackageVersion Include="DuckDB.NET.Data" Version="1.0.1" />
+    <PackageVersion Include="MongoDB.Driver" Version="2.27.0" />
+    <PackageVersion Include="Microsoft.Graph" Version="[4.51.0, 5)" />
+    <PackageVersion Include="Microsoft.Identity.Client.Extensions.Msal" Version="[2.28.0, )" />
+    <PackageVersion Include="Microsoft.OpenApi" Version="1.6.16" />
+    <PackageVersion Include="Microsoft.OpenApi.Readers" Version="1.6.16" />
+    <PackageVersion Include="xunit" Version="2.9.0" />
+    <PackageVersion Include="xunit.abstractions" Version="2.0.3" />
+    <PackageVersion Include="xunit.runner.visualstudio" Version="2.8.2" />
+    <PackageVersion Include="xretry" Version="1.9.0" />
+    <PackageVersion Include="coverlet.collector" Version="6.0.2" />
+    <PackageVersion Include="Docker.DotNet" Version="3.125.15" />
+    <!-- Plugins -->
+    <PackageVersion Include="DocumentFormat.OpenXml" Version="3.1.0" />
+    <PackageVersion Include="Microsoft.Data.Sqlite" Version="8.0.7" />
+    <PackageVersion Include="DuckDB.NET.Data.Full" Version="1.0.2" />
+    <PackageVersion Include="DuckDB.NET.Data" Version="1.0.1" />
+    <PackageVersion Include="MongoDB.Driver" Version="2.27.0" />
+    <PackageVersion Include="Microsoft.Graph" Version="[4.51.0, 5)" />
+    <PackageVersion Include="Microsoft.Identity.Client.Extensions.Msal" Version="[2.28.0, )" />
+    <PackageVersion Include="Microsoft.OpenApi" Version="1.6.16" />
+    <PackageVersion Include="Microsoft.OpenApi.Readers" Version="1.6.16" />
+    <PackageVersion Include="Microsoft.OpenApi.ApiManifest" Version="0.5.4-preview" />
+    <PackageVersion Include="Google.Apis.CustomSearchAPI.v1" Version="[1.60.0.3001, )" />
+    <PackageVersion Include="Grpc.Net.Client" Version="2.64.0" />
+    <PackageVersion Include="protobuf-net" Version="3.2.30" />
+    <PackageVersion Include="protobuf-net.Reflection" Version="3.2.12" />
+    <PackageVersion Include="YamlDotNet" Version="16.0.0" />
     <PackageVersion Include="Fluid.Core" Version="2.11.1" />
     <!-- Memory stores -->
     <PackageVersion Include="Microsoft.Azure.Cosmos" Version="3.42.0" />
@@ -3239,260 +516,18 @@
     <!-- Symbols -->
     <PackageVersion Include="Microsoft.SourceLink.GitHub" Version="8.0.0" />
     <!-- Toolset -->
-<<<<<<< Updated upstream
-<<<<<<< Updated upstream
-<<<<<<< Updated upstream
-<<<<<<< Updated upstream
-    <PackageVersion Include="Microsoft.CodeAnalysis.NetAnalyzers" Version="9.0.0-preview.24324.1" />
-    <PackageVersion Include="Microsoft.CodeAnalysis.NetAnalyzers" Version="9.0.0-preview.24324.1" />
-=======
-=======
->>>>>>> Stashed changes
-=======
-    <PackageVersion Include="Microsoft.CodeAnalysis.NetAnalyzers" Version="9.0.0-preview.24324.1" />
-    <PackageVersion Include="Microsoft.CodeAnalysis.NetAnalyzers" Version="9.0.0-preview.24324.1" />
-=======
->>>>>>> Stashed changes
-=======
->>>>>>> Stashed changes
-<<<<<<< main
-    <PackageVersion Include="Microsoft.CodeAnalysis.NetAnalyzers" Version="9.0.0-preview.24318.1" />
-=======
-    <PackageVersion Include="Microsoft.CodeAnalysis.NetAnalyzers" Version="9.0.0-preview.24324.1" />
->>>>>>> upstream/main
-<<<<<<< Updated upstream
-<<<<<<< Updated upstream
-<<<<<<< Updated upstream
->>>>>>> Stashed changes
->>>>>>> Stashed changes
-=======
-=======
->>>>>>> Stashed changes
->>>>>>> Stashed changes
-=======
-=======
-    <PackageVersion Include="Microsoft.Extensions.TimeProvider.Testing" Version="8.8.0" />
-=======
-    <PackageVersion Include="Microsoft.Extensions.TimeProvider.Testing" Version="8.7.0" />
-=======
-    <PackageVersion Include="Microsoft.Extensions.TimeProvider.Testing" Version="8.8.0" />
->>>>>>>+upstream/main
->>>>>>> Stashed changes
-=======
-    <PackageVersion Include="Microsoft.Extensions.TimeProvider.Testing" Version="8.8.0" />
->>>>>>> main-upstream
-    <!-- Test -->
-    <PackageVersion Include="Microsoft.NET.Test.Sdk" Version="17.11.0" />
-    <PackageVersion Include="Moq" Version="[4.18.4]" />
-    <PackageVersion Include="System.Threading.Channels" Version="8.0.0" />
-    <PackageVersion Include="System.Threading.Tasks.Dataflow" Version="8.0.0" />
-<<<<<<< Updated upstream
-    <PackageVersion Include="Verify.Xunit" Version="26.1.5" />
-=======
-<<<<<<<+main
-    <PackageVersion Include="Verify.Xunit" Version="26.1.5" />
-=======
-    <PackageVersion Include="Verify.Xunit" Version="23.5.2" />
-<<<<<<< main
->>>>>>> upstream/main
-<<<<<<< Updated upstream
->>>>>>> Stashed changes
-=======
-=======
->>>>>>> main-upstream
->>>>>>> Stashed changes
-    <PackageVersion Include="xunit" Version="2.9.0" />
-    <PackageVersion Include="xunit.abstractions" Version="2.0.3" />
-    <PackageVersion Include="xunit.runner.visualstudio" Version="2.8.2" />
-    <PackageVersion Include="xretry" Version="1.9.0" />
-    <PackageVersion Include="coverlet.collector" Version="6.0.2" />
-    <PackageVersion Include="Docker.DotNet" Version="3.125.15" />
-    <!-- Plugins -->
-<<<<<<< Updated upstream
-    <PackageVersion Include="DocumentFormat.OpenXml" Version="3.1.0" />
-    <PackageVersion Include="Microsoft.Data.Sqlite" Version="8.0.7" /> 
-=======
-<<<<<<< main
-    <PackageVersion Include="DocumentFormat.OpenXml" Version="3.0.2" />
-    <PackageVersion Include="Microsoft.Data.Sqlite" Version="8.0.7" />
-=======
-    <PackageVersion Include="DocumentFormat.OpenXml" Version="3.1.0" />
-    <PackageVersion Include="Microsoft.Data.Sqlite" Version="8.0.2" />
->>>>>>> upstream/main
->>>>>>> Stashed changes
-    <PackageVersion Include="DuckDB.NET.Data.Full" Version="1.0.2" />
-<<<<<<< main
-    <PackageVersion Include="DuckDB.NET.Data" Version="1.0.1" />
-    <PackageVersion Include="MongoDB.Driver" Version="2.27.0" />
-=======
-    <PackageVersion Include="DuckDB.NET.Data" Version="1.1.0.1" />
-    <PackageVersion Include="MongoDB.Driver" Version="2.28.0" />
->>>>>>> ms/dependabot/nuget/dotnet/DuckDB.NET.Data-1.1.0.1
-    <PackageVersion Include="Microsoft.Graph" Version="[4.51.0, 5)" />
-    <PackageVersion Include="Microsoft.Identity.Client.Extensions.Msal" Version="[2.28.0, )" />
-<<<<<<< Updated upstream
-    <PackageVersion Include="Microsoft.OpenApi" Version="1.6.16" />
-    <PackageVersion Include="Microsoft.OpenApi.Readers" Version="1.6.16" />
-=======
-<<<<<<< main
-    <PackageVersion Include="Microsoft.OpenApi" Version="1.6.15" />
-    <PackageVersion Include="Microsoft.OpenApi.Readers" Version="1.6.15" />
-=======
-    <PackageVersion Include="Microsoft.OpenApi" Version="1.6.16" />
-    <PackageVersion Include="Microsoft.OpenApi.Readers" Version="1.6.16" />
->>>>>>> upstream/main
->>>>>>> Stashed changes
-    <PackageVersion Include="Microsoft.OpenApi.ApiManifest" Version="0.5.4-preview" />
-    <PackageVersion Include="Google.Apis.CustomSearchAPI.v1" Version="[1.60.0.3001, )" />
-    <PackageVersion Include="Grpc.Net.Client" Version="2.64.0" />
-    <PackageVersion Include="protobuf-net" Version="3.2.30" />
-    <PackageVersion Include="protobuf-net.Reflection" Version="3.2.12" />
-<<<<<<< Updated upstream
-    <PackageVersion Include="YamlDotNet" Version="16.0.0" />
-=======
-<<<<<<< main
-    <PackageVersion Include="YamlDotNet" Version="16.0.0" />
-=======
-    <PackageVersion Include="YamlDotNet" Version="15.3.0" />
->>>>>>> upstream/main
->>>>>>> Stashed changes
-    <PackageVersion Include="Fluid.Core" Version="2.11.1" />
-    <!-- Memory stores -->
-    <PackageVersion Include="Microsoft.Azure.Cosmos" Version="3.42.0" />
-    <PackageVersion Include="Pgvector" Version="0.2.0" />
-    <PackageVersion Include="NRedisStack" Version="0.12.0" />
-    <PackageVersion Include="Milvus.Client" Version="2.3.0-preview.1" />
-    <PackageVersion Include="Testcontainers.Milvus" Version="3.9.0" />
-    <PackageVersion Include="Microsoft.Data.SqlClient" Version="5.2.1" />
-    <PackageVersion Include="Qdrant.Client" Version="1.9.0" />
-    <!-- Symbols -->
-    <PackageVersion Include="Microsoft.SourceLink.GitHub" Version="8.0.0" />
-    <!-- Toolset -->
-<<<<<<< Updated upstream
-    <PackageVersion Include="Microsoft.CodeAnalysis.NetAnalyzers" Version="9.0.0-preview.24324.1" />
-    <PackageVersion Include="Microsoft.CodeAnalysis.NetAnalyzers" Version="9.0.0-preview.24324.1" />
-=======
-<<<<<<< main
-    <PackageVersion Include="Microsoft.CodeAnalysis.NetAnalyzers" Version="9.0.0-preview.24318.1" />
-=======
-    <PackageVersion Include="Microsoft.Extensions.TimeProvider.Testing" Version="8.8.0" />
-=======
-    <PackageVersion Include="Microsoft.Extensions.TimeProvider.Testing" Version="8.7.0" />
-=======
-    <PackageVersion Include="Microsoft.Extensions.TimeProvider.Testing" Version="8.8.0" />
->>>>>>>+upstream/main
->>>>>>> Stashed changes
-=======
-    <PackageVersion Include="Microsoft.Extensions.TimeProvider.Testing" Version="8.8.0" />
->>>>>>> main-upstream
-    <!-- Test -->
-    <PackageVersion Include="Microsoft.NET.Test.Sdk" Version="17.11.0" />
-    <PackageVersion Include="Moq" Version="[4.18.4]" />
-    <PackageVersion Include="System.Threading.Channels" Version="8.0.0" />
-    <PackageVersion Include="System.Threading.Tasks.Dataflow" Version="8.0.0" />
-<<<<<<< Updated upstream
-    <PackageVersion Include="Verify.Xunit" Version="26.1.5" />
-=======
-<<<<<<<+main
-    <PackageVersion Include="Verify.Xunit" Version="26.1.5" />
-=======
-    <PackageVersion Include="Verify.Xunit" Version="23.5.2" />
-<<<<<<< main
->>>>>>> upstream/main
-<<<<<<< Updated upstream
->>>>>>> Stashed changes
-=======
-=======
->>>>>>> main-upstream
->>>>>>> Stashed changes
-    <PackageVersion Include="xunit" Version="2.9.0" />
-    <PackageVersion Include="xunit.abstractions" Version="2.0.3" />
-    <PackageVersion Include="xunit.runner.visualstudio" Version="2.8.2" />
-    <PackageVersion Include="xretry" Version="1.9.0" />
-    <PackageVersion Include="coverlet.collector" Version="6.0.2" />
-    <PackageVersion Include="Docker.DotNet" Version="3.125.15" />
-    <!-- Plugins -->
-<<<<<<< Updated upstream
-    <PackageVersion Include="DocumentFormat.OpenXml" Version="3.1.0" />
-    <PackageVersion Include="Microsoft.Data.Sqlite" Version="8.0.7" /> 
-=======
-<<<<<<< main
-    <PackageVersion Include="DocumentFormat.OpenXml" Version="3.0.2" />
-    <PackageVersion Include="Microsoft.Data.Sqlite" Version="8.0.7" />
-=======
-    <PackageVersion Include="DocumentFormat.OpenXml" Version="3.1.0" />
-    <PackageVersion Include="Microsoft.Data.Sqlite" Version="8.0.2" />
->>>>>>> upstream/main
->>>>>>> Stashed changes
-    <PackageVersion Include="DuckDB.NET.Data.Full" Version="1.0.2" />
-    <PackageVersion Include="DuckDB.NET.Data" Version="1.0.1" />
-    <PackageVersion Include="MongoDB.Driver" Version="2.27.0" />
-    <PackageVersion Include="Microsoft.Graph" Version="[4.51.0, 5)" />
-    <PackageVersion Include="Microsoft.Identity.Client.Extensions.Msal" Version="[2.28.0, )" />
-<<<<<<< Updated upstream
-    <PackageVersion Include="Microsoft.OpenApi" Version="1.6.16" />
-    <PackageVersion Include="Microsoft.OpenApi.Readers" Version="1.6.16" />
-=======
-<<<<<<< main
-    <PackageVersion Include="Microsoft.OpenApi" Version="1.6.15" />
-    <PackageVersion Include="Microsoft.OpenApi.Readers" Version="1.6.15" />
-=======
-    <PackageVersion Include="Microsoft.OpenApi" Version="1.6.16" />
-    <PackageVersion Include="Microsoft.OpenApi.Readers" Version="1.6.16" />
->>>>>>> upstream/main
->>>>>>> Stashed changes
-    <PackageVersion Include="Microsoft.OpenApi.ApiManifest" Version="0.5.4-preview" />
-    <PackageVersion Include="Google.Apis.CustomSearchAPI.v1" Version="[1.60.0.3001, )" />
-    <PackageVersion Include="Grpc.Net.Client" Version="2.64.0" />
-    <PackageVersion Include="protobuf-net" Version="3.2.30" />
-    <PackageVersion Include="protobuf-net.Reflection" Version="3.2.12" />
-<<<<<<< Updated upstream
-    <PackageVersion Include="YamlDotNet" Version="16.0.0" />
-=======
-<<<<<<< main
-    <PackageVersion Include="YamlDotNet" Version="16.0.0" />
-=======
-    <PackageVersion Include="YamlDotNet" Version="15.3.0" />
->>>>>>> upstream/main
->>>>>>> Stashed changes
-    <PackageVersion Include="Fluid.Core" Version="2.11.1" />
-    <!-- Memory stores -->
-    <PackageVersion Include="Microsoft.Azure.Cosmos" Version="3.42.0" />
-    <PackageVersion Include="Pgvector" Version="0.2.0" />
-    <PackageVersion Include="NRedisStack" Version="0.12.0" />
-    <PackageVersion Include="Milvus.Client" Version="2.3.0-preview.1" />
-    <PackageVersion Include="Testcontainers.Milvus" Version="3.9.0" />
-    <PackageVersion Include="Microsoft.Data.SqlClient" Version="5.2.1" />
-    <PackageVersion Include="Qdrant.Client" Version="1.9.0" />
-    <!-- Symbols -->
-    <PackageVersion Include="Microsoft.SourceLink.GitHub" Version="8.0.0" />
-    <!-- Toolset -->
-<<<<<<< Updated upstream
-    <PackageVersion Include="Microsoft.CodeAnalysis.NetAnalyzers" Version="9.0.0-preview.24324.1" />
-    <PackageVersion Include="Microsoft.CodeAnalysis.NetAnalyzers" Version="9.0.0-preview.24324.1" />
-=======
-<<<<<<< main
-    <PackageVersion Include="Microsoft.CodeAnalysis.NetAnalyzers" Version="9.0.0-preview.24318.1" />
->>>>>>> Stashed changes
-=======
-    <PackageVersion Include="Microsoft.CodeAnalysis.NetAnalyzers" Version="9.0.0-preview.24324.1" />
->>>>>>> upstream/main
->>>>>>> Stashed changes
-<<<<<<< Updated upstream
->>>>>>> Stashed changes
-=======
->>>>>>> Stashed changes
-=======
-    -->
-    <PackageVersion Include="Microsoft.CodeAnalysis.NetAnalyzers" Version="8.0.0-preview1.23165.1" />
->>>>>>> origin/features/ichatcompletion-multi
+    <PackageVersion Include="Microsoft.CodeAnalysis.NetAnalyzers" Version="9.0.0-preview.24324.1" />
     <PackageReference Include="Microsoft.CodeAnalysis.NetAnalyzers">
       <PrivateAssets>all</PrivateAssets>
       <IncludeAssets>runtime; build; native; contentfiles; analyzers; buildtransitive</IncludeAssets>
     </PackageReference>
-<<<<<<< main
     <PackageVersion Include="Microsoft.VisualStudio.Threading.Analyzers" Version="17.11.20" />
     <PackageReference Include="Microsoft.VisualStudio.Threading.Analyzers">
+    <PackageVersion Include="Microsoft.SourceLink.GitHub" Version="1.1.1" />
+    <!-- Analyzers -->
+    <!-- TODO: Not working with .NET Standard 2.0
+    <PackageVersion Include="Microsoft.CodeDom.Providers.DotNetCompilerPlatform" Version="4.1.0" />
+    <PackageReference Include="Microsoft.CodeDom.Providers.DotNetCompilerPlatform">
       <PrivateAssets>all</PrivateAssets>
       <IncludeAssets>runtime; build; native; contentfiles; analyzers; buildtransitive</IncludeAssets>
     </PackageReference>
@@ -3501,68 +536,8 @@
       <PrivateAssets>all</PrivateAssets>
       <IncludeAssets>runtime; build; native; contentfiles; analyzers; buildtransitive</IncludeAssets>
     </PackageReference>
-    <PackageVersion Include="Moq.Analyzers" Version="0.1.1" />
-<<<<<<< Updated upstream
-<<<<<<< Updated upstream
-<<<<<<< Updated upstream
-<<<<<<< Updated upstream
-<<<<<<< Updated upstream
-<<<<<<< Updated upstream
-<<<<<<< Updated upstream
-<<<<<<< Updated upstream
-<<<<<<< Updated upstream
-<<<<<<< Updated upstream
-<<<<<<< Updated upstream
-<<<<<<< Updated upstream
-<<<<<<< Updated upstream
-<<<<<<< Updated upstream
-<<<<<<< Updated upstream
-<<<<<<< Updated upstream
-<<<<<<< Updated upstream
->>>>>>> Stashed changes
-=======
->>>>>>> Stashed changes
-=======
->>>>>>> Stashed changes
-=======
->>>>>>> Stashed changes
-=======
->>>>>>> Stashed changes
-=======
->>>>>>> Stashed changes
-=======
->>>>>>> Stashed changes
-=======
->>>>>>> Stashed changes
-=======
->>>>>>> Stashed changes
-=======
->>>>>>> Stashed changes
-=======
->>>>>>> Stashed changes
-=======
->>>>>>> Stashed changes
-=======
->>>>>>> Stashed changes
-=======
->>>>>>> Stashed changes
-=======
->>>>>>> Stashed changes
-=======
->>>>>>> Stashed changes
-=======
->>>>>>> Stashed changes
-=======
->>>>>>> Stashed changes
-=======
-    <PackageVersion Include="Microsoft.Extensions.TimeProvider.Testing" Version="8.8.0" />
-=======
-=======
-=======
-=======
->>>>>>> Stashed changes
-=======
->>>>>>> Stashed changes
+    <PackageVersion Include="Moq.Analyzers" Version="0.1.2" />
+    <PackageVersion Include="Microsoft.Extensions.Options.DataAnnotations" Version="8.0.0" />
     <PackageVersion Include="OpenAI" Version="2.0.0-beta.10" />
     <PackageVersion Include="System.ClientModel" Version="1.1.0-beta.7" />
     <PackageVersion Include="Azure.AI.ContentSafety" Version="1.0.0" />
@@ -3587,11 +562,6 @@
     <PackageVersion Include="Microsoft.Bcl.TimeProvider" Version="8.0.1" />
     <PackageVersion Include="Microsoft.Extensions.Logging.Debug" Version="8.0.0" />
     <PackageVersion Include="Microsoft.Identity.Client" Version="4.64.0" />
-<<<<<<< Updated upstream
-=======
->>>>>>> ms/features/bugbash-prep
-=======
->>>>>>> Stashed changes
     <PackageVersion Include="Microsoft.ML.OnnxRuntime" Version="1.18.1" />
     <PackageVersion Include="FastBertTokenizer" Version="1.0.28" />
     <PackageVersion Include="Pinecone.NET" Version="2.1.1" />
@@ -3609,13 +579,6 @@
     <PackageVersion Include="SharpToken" Version="2.0.3" />
     <!-- Microsoft.Extensions.* -->
     <PackageVersion Include="Microsoft.Extensions.Configuration" Version="8.0.0" />
-<<<<<<< Updated upstream
-<<<<<<< Updated upstream
->>>>>>> Stashed changes
-=======
->>>>>>> Stashed changes
-=======
->>>>>>> Stashed changes
     <PackageVersion Include="Microsoft.Extensions.Configuration.Binder" Version="8.0.2" />
     <PackageVersion Include="Microsoft.Extensions.Configuration.EnvironmentVariables" Version="8.0.0" />
     <PackageVersion Include="Microsoft.Extensions.Configuration.Json" Version="8.0.0" />
@@ -3629,19 +592,6 @@
     <PackageVersion Include="Microsoft.Extensions.Logging.Abstractions" Version="8.0.1" />
     <PackageVersion Include="Microsoft.Extensions.Logging.Console" Version="8.0.0" />
     <PackageVersion Include="Microsoft.Extensions.Options.DataAnnotations" Version="8.0.0" />
-<<<<<<< Updated upstream
-<<<<<<< Updated upstream
-<<<<<<<+main
-=======
-<<<<<<< main
-<<<<<<< Updated upstream
-=======
-<<<<<<<+main
->>>>>>> Stashed changes
->>>>>>> Stashed changes
-=======
-<<<<<<<+main
->>>>>>> Stashed changes
     <PackageVersion Include="Microsoft.Extensions.TimeProvider.Testing" Version="8.5.0" />
     <PackageVersion Include="System.Text.Json" Version="6.0.8" />
     <PackageVersion Include="Microsoft.PowerShell.SDK" Version="6.2.7" />
@@ -3655,227 +605,78 @@
     <PackageVersion Include="Microsoft.Extensions.Configuration.Json" Version="6.0.0" />
     <PackageVersion Include="Microsoft.Extensions.Configuration.UserSecrets" Version="6.0.1" />
     <PackageVersion Include="Microsoft.Extensions.DependencyInjection" Version="6.0.1" />
-<<<<<<< Updated upstream
-<<<<<<< Updated upstream
-<<<<<<< Updated upstream
->>>>>>> Stashed changes
-=======
->>>>>>> Stashed changes
-=======
-    <PackageVersion Include="Microsoft.Extensions.TimeProvider.Testing" Version="8.8.0" />
-=======
->>>>>>> Stashed changes
-=======
->>>>>>> Stashed changes
-    <PackageVersion Include="Microsoft.Extensions.TimeProvider.Testing" Version="8.7.0" />
-=======
-    <PackageVersion Include="Microsoft.Extensions.TimeProvider.Testing" Version="8.8.0" />
->>>>>>>+upstream/main
-<<<<<<< Updated upstream
-<<<<<<< Updated upstream
-<<<<<<< Updated upstream
-<<<<<<< Updated upstream
-=======
->>>>>>> Stashed changes
->>>>>>> Stashed changes
-=======
-    <PackageVersion Include="Microsoft.Extensions.TimeProvider.Testing" Version="8.8.0" />
->>>>>>> main-upstream
-<<<<<<< Updated upstream
-=======
->>>>>>> Stashed changes
-=======
->>>>>>> Stashed changes
-=======
->>>>>>> Stashed changes
-=======
->>>>>>> Stashed changes
+    <PackageVersion Include="Microsoft.Extensions.TimeProvider.Testing" Version="8.8.0" />
+    <PackageVersion Include="Microsoft.Extensions.Options.DataAnnotations" Version="8.0.0" /> Include="Microsoft.Extensions.TimeProvider.Testing" Version="8.5.0" />
+    <PackageVersion Include="System.Text.Json" Version="6.0.8" />
+    <PackageVersion Include="Microsoft.PowerShell.SDK" Version="6.2.7" />
+    <!-- Microsoft.Extensions.Logging -->
+    <PackageVersion Include="Microsoft.Extensions.Logging.Abstractions" Version="6.0.4" />
+    <PackageVersion Include="Microsoft.Extensions.Logging.Console" Version="6.0.0" />
+    <!-- Microsoft.Extensions.Configuration -->
+    <PackageVersion Include="Microsoft.Extensions.Configuration" Version="6.0.1" />
+    <PackageVersion Include="Microsoft.Extensions.Configuration.Binder" Version="7.0.4" />
+    <PackageVersion Include="Microsoft.Extensions.Configuration.EnvironmentVariables" Version="6.0.1" />
+    <PackageVersion Include="Microsoft.Extensions.Configuration.Json" Version="6.0.0" />
+    <PackageVersion Include="Microsoft.Extensions.Configuration.UserSecrets" Version="6.0.1" />
+    <PackageVersion Include="Microsoft.Extensions.DependencyInjection" Version="6.0.1" />
+    <PackageVersion Include="Microsoft.Extensions.TimeProvider.Testing" Version="8.8.0" />
     <!-- Test -->
     <PackageVersion Include="Microsoft.NET.Test.Sdk" Version="17.11.0" />
     <PackageVersion Include="Moq" Version="[4.18.4]" />
     <PackageVersion Include="System.Threading.Channels" Version="8.0.0" />
     <PackageVersion Include="System.Threading.Tasks.Dataflow" Version="8.0.0" />
-<<<<<<< Updated upstream
-<<<<<<< Updated upstream
-<<<<<<< Updated upstream
-<<<<<<< Updated upstream
-<<<<<<< Updated upstream
-    <PackageVersion Include="Verify.Xunit" Version="26.1.5" />
-=======
-=======
->>>>>>> Stashed changes
-=======
->>>>>>> Stashed changes
-=======
-    <PackageVersion Include="Verify.Xunit" Version="26.1.5" />
-=======
->>>>>>> Stashed changes
-=======
->>>>>>> Stashed changes
-<<<<<<<+main
-    <PackageVersion Include="Verify.Xunit" Version="26.1.5" />
-=======
-    <PackageVersion Include="Verify.Xunit" Version="23.5.2" />
-<<<<<<< Updated upstream
-<<<<<<< Updated upstream
-<<<<<<< Updated upstream
-<<<<<<< Updated upstream
-=======
->>>>>>> Stashed changes
-<<<<<<< main
->>>>>>> upstream/main
-<<<<<<< Updated upstream
->>>>>>> Stashed changes
-=======
-=======
->>>>>>> main-upstream
->>>>>>> Stashed changes
-<<<<<<< Updated upstream
-=======
->>>>>>> upstream/main
->>>>>>> Stashed changes
-=======
->>>>>>> upstream/main
->>>>>>> Stashed changes
-=======
->>>>>>> Stashed changes
-=======
->>>>>>> upstream/main
->>>>>>> Stashed changes
-    <PackageVersion Include="xunit" Version="2.9.0" />
-    <PackageVersion Include="xunit.abstractions" Version="2.0.3" />
-    <PackageVersion Include="xunit.runner.visualstudio" Version="2.8.2" />
-    <PackageVersion Include="xretry" Version="1.9.0" />
-    <PackageVersion Include="coverlet.collector" Version="6.0.2" />
-    <PackageVersion Include="Docker.DotNet" Version="3.125.15" />
-    <!-- Plugins -->
-<<<<<<< Updated upstream
-<<<<<<< Updated upstream
-<<<<<<< Updated upstream
-<<<<<<< Updated upstream
-<<<<<<< Updated upstream
-    <PackageVersion Include="DocumentFormat.OpenXml" Version="3.1.0" />
-    <PackageVersion Include="Microsoft.Data.Sqlite" Version="8.0.7" /> 
-=======
-=======
->>>>>>> Stashed changes
-=======
->>>>>>> Stashed changes
-=======
-    <PackageVersion Include="DocumentFormat.OpenXml" Version="3.1.0" />
-    <PackageVersion Include="Microsoft.Data.Sqlite" Version="8.0.7" /> 
-=======
->>>>>>> Stashed changes
-=======
->>>>>>> Stashed changes
-<<<<<<< main
-    <PackageVersion Include="DocumentFormat.OpenXml" Version="3.0.2" />
-    <PackageVersion Include="Microsoft.Data.Sqlite" Version="8.0.7" />
-=======
-    <PackageVersion Include="DocumentFormat.OpenXml" Version="3.1.0" />
-    <PackageVersion Include="Microsoft.Data.Sqlite" Version="8.0.2" />
->>>>>>> upstream/main
-<<<<<<< Updated upstream
-<<<<<<< Updated upstream
-<<<<<<< Updated upstream
-<<<<<<< Updated upstream
->>>>>>> Stashed changes
-=======
->>>>>>> Stashed changes
-=======
-=======
->>>>>>> Stashed changes
->>>>>>> Stashed changes
-=======
->>>>>>> Stashed changes
-    <PackageVersion Include="DuckDB.NET.Data.Full" Version="1.0.2" />
-    <PackageVersion Include="DuckDB.NET.Data" Version="1.0.1" />
-    <PackageVersion Include="MongoDB.Driver" Version="2.27.0" />
-    <PackageVersion Include="Microsoft.Graph" Version="[4.51.0, 5)" />
-    <PackageVersion Include="Microsoft.Identity.Client.Extensions.Msal" Version="[2.28.0, )" />
-<<<<<<< Updated upstream
-<<<<<<< Updated upstream
-<<<<<<< Updated upstream
-<<<<<<< Updated upstream
-<<<<<<< Updated upstream
-    <PackageVersion Include="Microsoft.OpenApi" Version="1.6.16" />
-    <PackageVersion Include="Microsoft.OpenApi.Readers" Version="1.6.16" />
-=======
-=======
->>>>>>> Stashed changes
-=======
->>>>>>> Stashed changes
-=======
-    <PackageVersion Include="Microsoft.OpenApi" Version="1.6.16" />
-    <PackageVersion Include="Microsoft.OpenApi.Readers" Version="1.6.16" />
-=======
->>>>>>> Stashed changes
-=======
->>>>>>> Stashed changes
-<<<<<<< main
-    <PackageVersion Include="Microsoft.OpenApi" Version="1.6.15" />
-    <PackageVersion Include="Microsoft.OpenApi.Readers" Version="1.6.15" />
-=======
-    <PackageVersion Include="Microsoft.OpenApi" Version="1.6.16" />
-<<<<<<< Updated upstream
-<<<<<<< Updated upstream
-    <PackageVersion Include="Microsoft.OpenApi.Readers" Version="1.6.16" />
->>>>>>> upstream/main
-<<<<<<< Updated upstream
-<<<<<<< Updated upstream
->>>>>>> Stashed changes
-=======
->>>>>>> Stashed changes
-=======
-=======
-    <PackageVersion Include="Microsoft.OpenApi.Readers" Version="1.6.16" />
->>>>>>> upstream/main
->>>>>>> Stashed changes
->>>>>>> Stashed changes
-=======
-    <PackageVersion Include="Microsoft.OpenApi.Readers" Version="1.6.16" />
->>>>>>> upstream/main
->>>>>>> Stashed changes
-    <PackageVersion Include="Microsoft.OpenApi.ApiManifest" Version="0.5.4-preview" />
-    <PackageVersion Include="Google.Apis.CustomSearchAPI.v1" Version="[1.60.0.3001, )" />
-    <PackageVersion Include="Grpc.Net.Client" Version="2.64.0" />
-    <PackageVersion Include="protobuf-net" Version="3.2.30" />
-    <PackageVersion Include="protobuf-net.Reflection" Version="3.2.12" />
-<<<<<<< Updated upstream
-<<<<<<< Updated upstream
-<<<<<<< Updated upstream
-<<<<<<< Updated upstream
-<<<<<<< Updated upstream
-    <PackageVersion Include="YamlDotNet" Version="16.0.0" />
-=======
-=======
->>>>>>> Stashed changes
-=======
->>>>>>> Stashed changes
-=======
-    <PackageVersion Include="YamlDotNet" Version="16.0.0" />
-=======
->>>>>>> Stashed changes
-=======
->>>>>>> Stashed changes
-<<<<<<< main
-    <PackageVersion Include="YamlDotNet" Version="16.0.0" />
-=======
-    <PackageVersion Include="YamlDotNet" Version="15.3.0" />
->>>>>>> upstream/main
-<<<<<<< Updated upstream
-<<<<<<< Updated upstream
-<<<<<<< Updated upstream
-<<<<<<< Updated upstream
->>>>>>> Stashed changes
-=======
->>>>>>> Stashed changes
-=======
-=======
->>>>>>> Stashed changes
->>>>>>> Stashed changes
-=======
->>>>>>> Stashed changes
+    <PackageVersion Include="Verify.Xunit" Version="26.1.5" />
+    <PackageVersion Include="xunit" Version="2.9.0" />
+    <PackageVersion Include="xunit.abstractions" Version="2.0.3" />
+    <PackageVersion Include="xunit.runner.visualstudio" Version="2.8.2" />
+    <PackageVersion Include="xretry" Version="1.9.0" />
+    <PackageVersion Include="coverlet.collector" Version="6.0.2" />
+    <PackageVersion Include="Docker.DotNet" Version="3.125.15" />
+    <!-- Plugins -->
+    <PackageVersion Include="DocumentFormat.OpenXml" Version="3.1.0" />
+    <PackageVersion Include="Microsoft.Data.Sqlite" Version="8.0.7" /> 
+    <PackageVersion Include="Microsoft.Extensions.Logging.Console" Version="6.0.0" />
+    <!-- Microsoft.Extensions.Configuration -->
+    <PackageVersion Include="Microsoft.Extensions.Configuration" Version="6.0.1" />
+    <PackageVersion Include="Microsoft.Extensions.Configuration.Binder" Version="7.0.4" />
+    <PackageVersion Include="Microsoft.Extensions.Configuration.EnvironmentVariables" Version="6.0.1" />
+    <PackageVersion Include="Microsoft.Extensions.Configuration.Json" Version="6.0.0" />
+    <PackageVersion Include="Microsoft.Extensions.Configuration.UserSecrets" Version="6.0.1" />
+    <PackageVersion Include="Microsoft.Extensions.DependencyInjection" Version="6.0.1" /> Include="Microsoft.Extensions.TimeProvider.Testing" Version="8.8.0" />
+    <!-- Test -->
+    <PackageVersion Include="Microsoft.NET.Test.Sdk" Version="17.11.0" />
+    <PackageVersion Include="Moq" Version="[4.18.4]" />
+    <PackageVersion Include="System.Threading.Channels" Version="8.0.0" />
+    <PackageVersion Include="System.Threading.Tasks.Dataflow" Version="8.0.0" />
+    <PackageVersion Include="Verify.Xunit" Version="26.1.5" />
+    <PackageVersion Include="xunit" Version="2.9.0" />
+    <PackageVersion Include="xunit.abstractions" Version="2.0.3" />
+    <PackageVersion Include="xunit.runner.visualstudio" Version="2.8.2" />
+    <PackageVersion Include="xretry" Version="1.9.0" />
+    <PackageVersion Include="coverlet.collector" Version="6.0.2" />
+    <PackageVersion Include="Docker.DotNet" Version="3.125.15" />
+    <!-- Plugins -->
+    <PackageVersion Include="DocumentFormat.OpenXml" Version="3.1.0" />
+    <PackageVersion Include="Microsoft.Data.Sqlite" Version="8.0.7" /> 
+    <PackageVersion Include="DuckDB.NET.Data.Full" Version="1.0.2" />
+    <PackageVersion Include="DuckDB.NET.Data" Version="1.0.1" />
+    <PackageVersion Include="MongoDB.Driver" Version="2.27.0" />
+    <PackageVersion Include="Microsoft.Graph" Version="[4.51.0, 5)" />
+    <PackageVersion Include="Microsoft.Identity.Client.Extensions.Msal" Version="[2.28.0, )" />
+    <PackageVersion Include="Microsoft.OpenApi" Version="1.6.16" />
+    <PackageVersion Include="Microsoft.OpenApi.Readers" Version="1.6.16" />
+    <PackageVersion Include="Microsoft.OpenApi.ApiManifest" Version="0.5.4-preview" />
+    <PackageVersion Include="Google.Apis.CustomSearchAPI.v1" Version="[1.60.0.3001, )" />
+    <PackageVersion Include="Grpc.Net.Client" Version="2.64.0" />
+    <PackageVersion Include="protobuf-net" Version="3.2.30" />
+    <PackageVersion Include="protobuf-net.Reflection" Version="3.2.12" />
+    <PackageVersion Include="YamlDotNet" Version="16.0.0" />
+    <PackageVersion Include="Microsoft.OpenApi.ApiManifest" Version="0.5.4-preview" />
+    <PackageVersion Include="Google.Apis.CustomSearchAPI.v1" Version="[1.60.0.3001, )" />
+    <PackageVersion Include="Grpc.Net.Client" Version="2.64.0" />
+    <PackageVersion Include="protobuf-net" Version="3.2.30" />
+    <PackageVersion Include="protobuf-net.Reflection" Version="3.2.12" />
+    <PackageVersion Include="YamlDotNet" Version="16.0.0" />
     <PackageVersion Include="Fluid.Core" Version="2.11.1" />
     <!-- Memory stores -->
     <PackageVersion Include="Microsoft.Azure.Cosmos" Version="3.42.0" />
@@ -3888,381 +689,396 @@
     <!-- Symbols -->
     <PackageVersion Include="Microsoft.SourceLink.GitHub" Version="8.0.0" />
     <!-- Toolset -->
-<<<<<<< main
-<<<<<<< Updated upstream
-<<<<<<< Updated upstream
-<<<<<<< Updated upstream
-<<<<<<< Updated upstream
-<<<<<<< Updated upstream
-    <PackageVersion Include="Microsoft.CodeAnalysis.NetAnalyzers" Version="9.0.0-preview.24324.1" />
-    <PackageVersion Include="Microsoft.CodeAnalysis.NetAnalyzers" Version="9.0.0-preview.24324.1" />
-=======
-=======
->>>>>>> Stashed changes
-=======
->>>>>>> Stashed changes
-=======
-    <PackageVersion Include="Microsoft.CodeAnalysis.NetAnalyzers" Version="9.0.0-preview.24324.1" />
-    <PackageVersion Include="Microsoft.CodeAnalysis.NetAnalyzers" Version="9.0.0-preview.24324.1" />
-=======
->>>>>>> Stashed changes
-<<<<<<< main
-=======
->>>>>>> Stashed changes
-    <PackageVersion Include="Microsoft.CodeAnalysis.NetAnalyzers" Version="9.0.0-preview.24318.1" />
-=======
-    <PackageVersion Include="Microsoft.CodeAnalysis.NetAnalyzers" Version="9.0.0-preview.24324.1" />
->>>>>>> upstream/main
-<<<<<<< Updated upstream
-<<<<<<< Updated upstream
-<<<<<<< Updated upstream
-<<<<<<< Updated upstream
->>>>>>> Stashed changes
-=======
->>>>>>> Stashed changes
-=======
-=======
->>>>>>> Stashed changes
->>>>>>> Stashed changes
-=======
-    <PackageVersion Include="Microsoft.CodeAnalysis.NetAnalyzers" Version="9.0.0-preview.24324.1" />
->>>>>>> ms/features/bugbash-prep
-=======
->>>>>>> Stashed changes
+    <PackageVersion Include="Microsoft.CodeAnalysis.NetAnalyzers" Version="9.0.0-preview.24324.1" />
+    <PackageVersion Include="Microsoft.OpenApi" Version="1.6.16" />
+    <PackageVersion Include="Microsoft.OpenApi.Readers" Version="1.6.16" />
+    <PackageVersion Include="Microsoft.OpenApi.ApiManifest" Version="0.5.4-preview" />
+    <PackageVersion Include="Google.Apis.CustomSearchAPI.v1" Version="[1.60.0.3001, )" />
+    <PackageVersion Include="Grpc.Net.Client" Version="2.64.0" />
+    <PackageVersion Include="protobuf-net" Version="3.2.30" />
+    <PackageVersion Include="protobuf-net.Reflection" Version="3.2.12" />
+    <PackageVersion Include="YamlDotNet" Version="16.0.0" />
+    <PackageVersion Include="Fluid.Core" Version="2.11.1" />
+    <!-- Memory stores -->
+    <PackageVersion Include="Microsoft.Azure.Cosmos" Version="3.42.0" />
+    <PackageVersion Include="Pgvector" Version="0.2.0" />
+    <PackageVersion Include="NRedisStack" Version="0.12.0" />
+    <PackageVersion Include="Milvus.Client" Version="2.3.0-preview.1" />
+    <PackageVersion Include="Testcontainers.Milvus" Version="3.9.0" />
+    <PackageVersion Include="Microsoft.Data.SqlClient" Version="5.2.1" />
+    <PackageVersion Include="Qdrant.Client" Version="1.9.0" />
+    <!-- Symbols -->
+    <PackageVersion Include="Microsoft.SourceLink.GitHub" Version="8.0.0" />
+    <!-- Toolset -->
+    <PackageVersion Include="Microsoft.CodeAnalysis.NetAnalyzers" Version="9.0.0-preview.24324.1" />
+    <PackageVersion Include="OpenAI" Version="2.0.0-beta.10" />
+    <PackageVersion Include="System.ClientModel" Version="1.1.0-beta.7" />
+    <PackageVersion Include="Azure.AI.ContentSafety" Version="1.0.0" />
+    <PackageVersion Include="Azure.AI.OpenAI" Version="2.0.0-beta.4" />
+    <PackageVersion Include="Azure.Identity" Version="1.12.0" />
+    <PackageVersion Include="Azure.Monitor.OpenTelemetry.Exporter" Version="1.3.0" />
+    <PackageVersion Include="Azure.Search.Documents" Version="11.6.0" />
+    <PackageVersion Include="Handlebars.Net.Helpers" Version="2.4.5" />
+    <PackageVersion Include="Markdig" Version="0.37.0" />
+    <PackageVersion Include="Handlebars.Net" Version="2.1.6" />
+    <PackageVersion Include="Microsoft.AspNet.WebApi.Client" Version="6.0.0" />
+    <PackageVersion Include="JsonSchema.Net" Version="7.1.2" />
+    <PackageVersion Include="Microsoft.Azure.Functions.Worker" Version="1.20.1" />
+    <PackageVersion Include="Microsoft.Azure.Functions.Worker.Extensions.Http" Version="3.1.0" />
+    <PackageVersion Include="Microsoft.Azure.Kusto.Data" Version="12.2.5" />
+    <PackageVersion Include="Microsoft.Azure.WebJobs.Extensions.OpenApi" Version="1.5.1" />
+    <PackageVersion Include="Microsoft.Bcl.HashCode" Version="1.1.1" />
+    <PackageVersion Include="Microsoft.Bcl.AsyncInterfaces" Version="8.0.0" />
+    <PackageVersion Include="Microsoft.Bcl.Numerics" Version="8.0.0" />
+    <PackageVersion Include="Microsoft.CodeAnalysis.Common" Version="4.3.0" />
+    <PackageVersion Include="Microsoft.CodeAnalysis.CSharp" Version="4.3.0" />
+    <PackageVersion Include="Microsoft.Bcl.TimeProvider" Version="8.0.1" />
+    <PackageVersion Include="Microsoft.Extensions.Logging.Debug" Version="8.0.0" />
+    <PackageVersion Include="Microsoft.Identity.Client" Version="4.64.0" />
+    <PackageVersion Include="Microsoft.ML.OnnxRuntime" Version="1.18.1" />
+    <PackageVersion Include="FastBertTokenizer" Version="1.0.28" />
+    <PackageVersion Include="Pinecone.NET" Version="2.1.1" />
+    <PackageVersion Include="System.Diagnostics.DiagnosticSource" Version="8.0.1" />
+    <PackageVersion Include="System.Linq.Async" Version="6.0.1" />
+    <PackageVersion Include="System.Memory.Data" Version="8.0.0" />
+    <PackageVersion Include="System.Numerics.Tensors" Version="8.0.0" />
+    <PackageVersion Include="System.Text.Json" Version="8.0.4" />
+    <PackageVersion Include="System.Threading.Tasks.Extensions" Version="4.5.4" />
+    <PackageVersion Include="System.ValueTuple" Version="4.5.0" />
+    <PackageVersion Include="OllamaSharp" Version="3.0.1" />
+    <!-- Tokenizers -->
+    <PackageVersion Include="Microsoft.ML.Tokenizers" Version="0.22.0-preview.24378.1" />
+    <PackageVersion Include="Microsoft.DeepDev.TokenizerLib" Version="1.3.3" />
+    <PackageVersion Include="SharpToken" Version="2.0.3" />
+    <!-- Microsoft.Extensions.* -->
+    <PackageVersion Include="Microsoft.Extensions.Configuration" Version="8.0.0" />
+    <PackageVersion Include="Microsoft.Extensions.Configuration.Binder" Version="8.0.2" />
+    <PackageVersion Include="Microsoft.Extensions.Configuration.EnvironmentVariables" Version="8.0.0" />
+    <PackageVersion Include="Microsoft.Extensions.Configuration.Json" Version="8.0.0" />
+    <PackageVersion Include="Microsoft.Extensions.Configuration.UserSecrets" Version="8.0.0" />
+    <PackageVersion Include="Microsoft.Extensions.DependencyInjection" Version="8.0.0" />
+    <PackageVersion Include="Microsoft.Extensions.DependencyInjection.Abstractions" Version="8.0.1" />
+    <PackageVersion Include="Microsoft.Extensions.Hosting" Version="8.0.0" />
+    <PackageVersion Include="Microsoft.Extensions.Http" Version="8.0.0" />
+    <PackageVersion Include="Microsoft.Extensions.Http.Resilience" Version="8.8.0" />
+    <PackageVersion Include="Microsoft.Extensions.Logging" Version="8.0.0" />
+    <PackageVersion Include="Microsoft.Extensions.Logging.Abstractions" Version="8.0.1" />
+    <PackageVersion Include="Microsoft.Extensions.Logging.Console" Version="8.0.0" />
+    <PackageVersion Include="Microsoft.Extensions.Options.DataAnnotations" Version="8.0.0" />
+    <PackageVersion Include="Microsoft.Extensions.TimeProvider.Testing" Version="8.5.0" />
+    <PackageVersion Include="System.Text.Json" Version="6.0.8" />
+    <PackageVersion Include="Microsoft.PowerShell.SDK" Version="6.2.7" />
+    <!-- Microsoft.Extensions.Logging -->
+    <PackageVersion Include="Microsoft.Extensions.Logging.Abstractions" Version="6.0.4" />
+    <PackageVersion Include="Microsoft.Extensions.Logging.Console" Version="6.0.0" />
+    <!-- Microsoft.Extensions.Configuration -->
+    <PackageVersion Include="Microsoft.Extensions.Configuration" Version="6.0.1" />
+    <PackageVersion Include="Microsoft.Extensions.Configuration.Binder" Version="7.0.4" />
+    <PackageVersion Include="Microsoft.Extensions.Configuration.EnvironmentVariables" Version="6.0.1" />
+    <PackageVersion Include="Microsoft.Extensions.Configuration.Json" Version="6.0.0" />
+    <PackageVersion Include="Microsoft.Extensions.Configuration.UserSecrets" Version="6.0.1" />
+    <PackageVersion Include="Microsoft.Extensions.DependencyInjection" Version="6.0.1" />
+    <PackageVersion Include="Microsoft.Extensions.TimeProvider.Testing" Version="8.8.0" />
+    <!-- Test -->
+    <PackageVersion Include="Microsoft.NET.Test.Sdk" Version="17.11.0" />
+    <PackageVersion Include="Moq" Version="[4.18.4]" />
+    <PackageVersion Include="System.Threading.Channels" Version="8.0.0" />
+    <PackageVersion Include="System.Threading.Tasks.Dataflow" Version="8.0.0" />
+    <PackageVersion Include="Verify.Xunit" Version="26.1.5" />
+    <PackageVersion Include="xunit" Version="2.9.0" />
+    <PackageVersion Include="xunit.abstractions" Version="2.0.3" />
+    <PackageVersion Include="xunit.runner.visualstudio" Version="2.8.2" />
+    <PackageVersion Include="xretry" Version="1.9.0" />
+    <PackageVersion Include="coverlet.collector" Version="6.0.2" />
+    <PackageVersion Include="Docker.DotNet" Version="3.125.15" />
+    <!-- Plugins -->
+    <PackageVersion Include="DocumentFormat.OpenXml" Version="3.1.0" />
+    <PackageVersion Include="Microsoft.Data.Sqlite" Version="8.0.7" /> 
+    <PackageVersion Include="DuckDB.NET.Data.Full" Version="1.0.2" />
+    <PackageVersion Include="DuckDB.NET.Data" Version="1.0.1" />
+    <PackageVersion Include="MongoDB.Driver" Version="2.27.0" />
+    <PackageVersion Include="Microsoft.Graph" Version="[4.51.0, 5)" />
+    <PackageVersion Include="Microsoft.Identity.Client.Extensions.Msal" Version="[2.28.0, )" />
+    <PackageVersion Include="Microsoft.OpenApi" Version="1.6.16" />
+    <PackageVersion Include="Microsoft.OpenApi.Readers" Version="1.6.16" />
+    <PackageVersion Include="Microsoft.OpenApi.ApiManifest" Version="0.5.4-preview" />
+    <PackageVersion Include="Google.Apis.CustomSearchAPI.v1" Version="[1.60.0.3001, )" />
+    <PackageVersion Include="Grpc.Net.Client" Version="2.64.0" />
+    <PackageVersion Include="protobuf-net" Version="3.2.30" />
+    <PackageVersion Include="protobuf-net.Reflection" Version="3.2.12" />
+    <PackageVersion Include="YamlDotNet" Version="16.0.0" />
+    <PackageVersion Include="Fluid.Core" Version="2.11.1" />
+    <!-- Memory stores -->
+    <PackageVersion Include="Microsoft.Azure.Cosmos" Version="3.42.0" />
+    <PackageVersion Include="Pgvector" Version="0.2.0" />
+    <PackageVersion Include="NRedisStack" Version="0.12.0" />
+    <PackageVersion Include="Milvus.Client" Version="2.3.0-preview.1" />
+    <PackageVersion Include="Testcontainers.Milvus" Version="3.9.0" />
+    <PackageVersion Include="Microsoft.Data.SqlClient" Version="5.2.1" />
+    <PackageVersion Include="Qdrant.Client" Version="1.9.0" />
+    <!-- Symbols -->
+    <PackageVersion Include="Microsoft.SourceLink.GitHub" Version="8.0.0" />
+    <!-- Toolset -->
+    <PackageVersion Include="Microsoft.CodeAnalysis.NetAnalyzers" Version="9.0.0-preview.24324.1" />
+    <PackageVersion Include="Microsoft.Extensions.TimeProvider.Testing" Version="8.8.0" />
+    <!-- Test -->
+    <PackageVersion Include="Microsoft.NET.Test.Sdk" Version="17.11.0" />
+    <PackageVersion Include="Moq" Version="[4.18.4]" />
+    <PackageVersion Include="System.Threading.Channels" Version="8.0.0" />
+    <PackageVersion Include="System.Threading.Tasks.Dataflow" Version="8.0.0" />
+    <PackageVersion Include="Verify.Xunit" Version="26.1.5" />
+    <PackageVersion Include="xunit" Version="2.9.0" />
+    <PackageVersion Include="xunit.abstractions" Version="2.0.3" />
+    <PackageVersion Include="xunit.runner.visualstudio" Version="2.8.2" />
+    <PackageVersion Include="xretry" Version="1.9.0" />
+    <PackageVersion Include="coverlet.collector" Version="6.0.2" />
+    <PackageVersion Include="Docker.DotNet" Version="3.125.15" />
+    <!-- Plugins -->
+    <PackageVersion Include="DocumentFormat.OpenXml" Version="3.1.0" />
+    <PackageVersion Include="Microsoft.Data.Sqlite" Version="8.0.7" /> 
+    <PackageVersion Include="DuckDB.NET.Data.Full" Version="1.0.2" />
+    <PackageVersion Include="DuckDB.NET.Data" Version="1.1.0.1" />
+    <PackageVersion Include="MongoDB.Driver" Version="2.28.0" />
+    <PackageVersion Include="Microsoft.Graph" Version="[4.51.0, 5)" />
+    <PackageVersion Include="Microsoft.Identity.Client.Extensions.Msal" Version="[2.28.0, )" />
+    <PackageVersion Include="Microsoft.OpenApi" Version="1.6.16" />
+    <PackageVersion Include="Microsoft.OpenApi.Readers" Version="1.6.16" />
+    <PackageVersion Include="Microsoft.OpenApi.ApiManifest" Version="0.5.4-preview" />
+    <PackageVersion Include="Google.Apis.CustomSearchAPI.v1" Version="[1.60.0.3001, )" />
+    <PackageVersion Include="Grpc.Net.Client" Version="2.64.0" />
+    <PackageVersion Include="protobuf-net" Version="3.2.30" />
+    <PackageVersion Include="protobuf-net.Reflection" Version="3.2.12" />
+    <PackageVersion Include="YamlDotNet" Version="16.0.0" />
+    <PackageVersion Include="Fluid.Core" Version="2.11.1" />
+    <!-- Memory stores -->
+    <PackageVersion Include="Microsoft.Azure.Cosmos" Version="3.42.0" />
+    <PackageVersion Include="Pgvector" Version="0.2.0" />
+    <PackageVersion Include="NRedisStack" Version="0.12.0" />
+    <PackageVersion Include="Milvus.Client" Version="2.3.0-preview.1" />
+    <PackageVersion Include="Testcontainers.Milvus" Version="3.9.0" />
+    <PackageVersion Include="Microsoft.Data.SqlClient" Version="5.2.1" />
+    <PackageVersion Include="Qdrant.Client" Version="1.9.0" />
+    <!-- Symbols -->
+    <PackageVersion Include="Microsoft.SourceLink.GitHub" Version="8.0.0" />
+    <!-- Toolset -->
+    <PackageVersion Include="Microsoft.CodeAnalysis.NetAnalyzers" Version="9.0.0-preview.24324.1" />
+    <PackageVersion Include="Microsoft.Extensions.TimeProvider.Testing" Version="8.8.0" />
+    <!-- Test -->
+    <PackageVersion Include="Microsoft.NET.Test.Sdk" Version="17.11.0" />
+    <PackageVersion Include="Moq" Version="[4.18.4]" />
+    <PackageVersion Include="System.Threading.Channels" Version="8.0.0" />
+    <PackageVersion Include="System.Threading.Tasks.Dataflow" Version="8.0.0" /
+    <PackageVersion Include="Verify.Xunit" Version="26.1.5" />
+    <PackageVersion Include="xunit" Version="2.9.0" />
+    <PackageVersion Include="xunit.abstractions" Version="2.0.3" />
+    <PackageVersion Include="xunit.runner.visualstudio" Version="2.8.2" />
+    <PackageVersion Include="xretry" Version="1.9.0" />
+    <PackageVersion Include="coverlet.collector" Version="6.0.2" />
+    <PackageVersion Include="Docker.DotNet" Version="3.125.15" />
+    <!-- Plugins -->
+    <PackageVersion Include="DocumentFormat.OpenXml" Version="3.1.0" />
+    <PackageVersion Include="Microsoft.Data.Sqlite" Version="8.0.7" /> 
+    <PackageVersion Include="DuckDB.NET.Data.Full" Version="1.0.2" />
+    <PackageVersion Include="DuckDB.NET.Data" Version="1.0.1" />
+    <PackageVersion Include="MongoDB.Driver" Version="2.27.0" />
+    <PackageVersion Include="Microsoft.Graph" Version="[4.51.0, 5)" />
+    <PackageVersion Include="Microsoft.Identity.Client.Extensions.Msal" Version="[2.28.0, )" />
+    <PackageVersion Include="Microsoft.OpenApi" Version="1.6.16" />
+    <PackageVersion Include="Microsoft.OpenApi.Readers" Version="1.6.16" />
+    <PackageVersion Include="Microsoft.OpenApi.ApiManifest" Version="0.5.4-preview" />
+    <PackageVersion Include="Google.Apis.CustomSearchAPI.v1" Version="[1.60.0.3001, )" />
+    <PackageVersion Include="Grpc.Net.Client" Version="2.64.0" />
+    <PackageVersion Include="protobuf-net" Version="3.2.30" />
+    <PackageVersion Include="protobuf-net.Reflection" Version="3.2.12" />
+    <PackageVersion Include="YamlDotNet" Version="16.0.0" />
+    <PackageVersion Include="Fluid.Core" Version="2.11.1" />
+    <!-- Memory stores -->
+    <PackageVersion Include="Microsoft.Azure.Cosmos" Version="3.42.0" />
+    <PackageVersion Include="Pgvector" Version="0.2.0" />
+    <PackageVersion Include="NRedisStack" Version="0.12.0" />
+    <PackageVersion Include="Milvus.Client" Version="2.3.0-preview.1" />
+    <PackageVersion Include="Testcontainers.Milvus" Version="3.9.0" />
+    <PackageVersion Include="Microsoft.Data.SqlClient" Version="5.2.1" />
+    <PackageVersion Include="Qdrant.Client" Version="1.9.0" />
+    <!-- Symbols -->
+    <PackageVersion Include="Microsoft.SourceLink.GitHub" Version="8.0.0" />
+    <!-- Toolset -->
+    <PackageVersion Include="Microsoft.CodeAnalysis.NetAnalyzers" Version="9.0.0-preview.24324.1" />
     <PackageReference Include="Microsoft.CodeAnalysis.NetAnalyzers">
       <PrivateAssets>all</PrivateAssets>
       <IncludeAssets>runtime; build; native; contentfiles; analyzers; buildtransitive</IncludeAssets>
     </PackageReference>
     <PackageVersion Include="Microsoft.VisualStudio.Threading.Analyzers" Version="17.11.20" />
-<<<<<<< Updated upstream
-=======
+    <PackageReference Include="Microsoft.VisualStudio.Threading.Analyzers">
+      <PrivateAssets>all</PrivateAssets>
+      <IncludeAssets>runtime; build; native; contentfiles; analyzers; buildtransitive</IncludeAssets>
+    </PackageReference>
+    <PackageVersion Include="xunit.analyzers" Version="1.16.0" />
+    <PackageReference Include="xunit.analyzers">
+      <PrivateAssets>all</PrivateAssets>
+      <IncludeAssets>runtime; build; native; contentfiles; analyzers; buildtransitive</IncludeAssets>
+    </PackageReference>
+    <PackageVersion Include="Moq.Analyzers" Version="0.1.1" />
+    <PackageVersion Include="Microsoft.Extensions.TimeProvider.Testing" Version="8.8.0" />
+    <PackageVersion Include="OpenAI" Version="2.0.0-beta.10" />
+    <PackageVersion Include="System.ClientModel" Version="1.1.0-beta.7" />
+    <PackageVersion Include="Azure.AI.ContentSafety" Version="1.0.0" />
+    <PackageVersion Include="Azure.AI.OpenAI" Version="2.0.0-beta.4" />
+    <PackageVersion Include="Azure.Identity" Version="1.12.0" />
+    <PackageVersion Include="Azure.Monitor.OpenTelemetry.Exporter" Version="1.3.0" />
+    <PackageVersion Include="Azure.Search.Documents" Version="11.6.0" />
+    <PackageVersion Include="Handlebars.Net.Helpers" Version="2.4.5" />
+    <PackageVersion Include="Markdig" Version="0.37.0" />
+    <PackageVersion Include="Handlebars.Net" Version="2.1.6" />
+    <PackageVersion Include="Microsoft.AspNet.WebApi.Client" Version="6.0.0" />
+    <PackageVersion Include="JsonSchema.Net" Version="7.1.2" />
+    <PackageVersion Include="Microsoft.Azure.Functions.Worker" Version="1.20.1" />
+    <PackageVersion Include="Microsoft.Azure.Functions.Worker.Extensions.Http" Version="3.1.0" />
+    <PackageVersion Include="Microsoft.Azure.Kusto.Data" Version="12.2.5" />
+    <PackageVersion Include="Microsoft.Azure.WebJobs.Extensions.OpenApi" Version="1.5.1" />
+    <PackageVersion Include="Microsoft.Bcl.HashCode" Version="1.1.1" />
+    <PackageVersion Include="Microsoft.Bcl.AsyncInterfaces" Version="8.0.0" />
+    <PackageVersion Include="Microsoft.Bcl.Numerics" Version="8.0.0" />
+    <PackageVersion Include="Microsoft.CodeAnalysis.Common" Version="4.3.0" />
+    <PackageVersion Include="Microsoft.CodeAnalysis.CSharp" Version="4.3.0" />
+    <PackageVersion Include="Microsoft.Bcl.TimeProvider" Version="8.0.1" />
+    <PackageVersion Include="Microsoft.Extensions.Logging.Debug" Version="8.0.0" />
+    <PackageVersion Include="Microsoft.Identity.Client" Version="4.64.0" />
+    <PackageVersion Include="Microsoft.ML.OnnxRuntime" Version="1.18.1" />
+    <PackageVersion Include="FastBertTokenizer" Version="1.0.28" />
+    <PackageVersion Include="Pinecone.NET" Version="2.1.1" />
+    <PackageVersion Include="System.Diagnostics.DiagnosticSource" Version="8.0.1" />
+    <PackageVersion Include="System.Linq.Async" Version="6.0.1" />
+    <PackageVersion Include="System.Memory.Data" Version="8.0.0" />
+    <PackageVersion Include="System.Numerics.Tensors" Version="8.0.0" />
+    <PackageVersion Include="System.Text.Json" Version="8.0.4" />
+    <PackageVersion Include="System.Threading.Tasks.Extensions" Version="4.5.4" />
+    <PackageVersion Include="System.ValueTuple" Version="4.5.0" />
+    <PackageVersion Include="OllamaSharp" Version="3.0.1" />
+    <!-- Tokenizers -->
+    <PackageVersion Include="Microsoft.ML.Tokenizers" Version="0.22.0-preview.24378.1" />
+    <PackageVersion Include="Microsoft.DeepDev.TokenizerLib" Version="1.3.3" />
+    <PackageVersion Include="SharpToken" Version="2.0.3" />
+    <!-- Microsoft.Extensions.* -->
+    <PackageVersion Include="Microsoft.Extensions.Configuration" Version="8.0.0" />
+    <PackageVersion Include="Microsoft.Extensions.Configuration.Binder" Version="8.0.2" />
+    <PackageVersion Include="Microsoft.Extensions.Configuration.EnvironmentVariables" Version="8.0.0" />
+    <PackageVersion Include="Microsoft.Extensions.Configuration.Json" Version="8.0.0" />
+    <PackageVersion Include="Microsoft.Extensions.Configuration.UserSecrets" Version="8.0.0" />
+    <PackageVersion Include="Microsoft.Extensions.DependencyInjection" Version="8.0.0" />
+    <PackageVersion Include="Microsoft.Extensions.DependencyInjection.Abstractions" Version="8.0.1" />
+    <PackageVersion Include="Microsoft.Extensions.Hosting" Version="8.0.0" />
+    <PackageVersion Include="Microsoft.Extensions.Http" Version="8.0.0" />
+    <PackageVersion Include="Microsoft.Extensions.Http.Resilience" Version="8.8.0" />
+    <PackageVersion Include="Microsoft.Extensions.Logging" Version="8.0.0" />
+    <PackageVersion Include="Microsoft.Extensions.Logging.Abstractions" Version="8.0.1" />
+    <PackageVersion Include="Microsoft.Extensions.Logging.Console" Version="8.0.0" />
+    <PackageVersion Include="Microsoft.Extensions.Options.DataAnnotations" Version="8.0.0" />
+    <PackageVersion Include="Microsoft.Extensions.TimeProvider.Testing" Version="8.5.0" />
+    <PackageVersion Include="System.Text.Json" Version="6.0.8" />
+    <PackageVersion Include="Microsoft.PowerShell.SDK" Version="6.2.7" />
+    <!-- Microsoft.Extensions.Logging -->
+    <PackageVersion Include="Microsoft.Extensions.Logging.Abstractions" Version="6.0.4" />
+    <PackageVersion Include="Microsoft.Extensions.Logging.Console" Version="6.0.0" />
+    <!-- Microsoft.Extensions.Configuration -->
+    <PackageVersion Include="Microsoft.Extensions.Configuration" Version="6.0.1" />
+    <PackageVersion Include="Microsoft.Extensions.Configuration.Binder" Version="7.0.4" />
+    <PackageVersion Include="Microsoft.Extensions.Configuration.EnvironmentVariables" Version="6.0.1" />
+    <PackageVersion Include="Microsoft.Extensions.Configuration.Json" Version="6.0.0" />
+    <PackageVersion Include="Microsoft.Extensions.Configuration.UserSecrets" Version="6.0.1" />
+    <PackageVersion Include="Microsoft.Extensions.DependencyInjection" Version="6.0.1" />
+    <PackageVersion Include="Microsoft.Extensions.TimeProvider.Testing" Version="8.8.0" />
+    <!-- Test -->
+    <PackageVersion Include="Microsoft.NET.Test.Sdk" Version="17.11.0" />
+    <PackageVersion Include="Moq" Version="[4.18.4]" />
+    <PackageVersion Include="System.Threading.Channels" Version="8.0.0" />
+    <PackageVersion Include="System.Threading.Tasks.Dataflow" Version="8.0.0" />
+    <PackageVersion Include="Verify.Xunit" Version="26.1.5" />
+    <PackageVersion Include="xunit" Version="2.9.0" />
+    <PackageVersion Include="xunit.abstractions" Version="2.0.3" />
+    <PackageVersion Include="xunit.runner.visualstudio" Version="2.8.2" />
+    <PackageVersion Include="xretry" Version="1.9.0" />
+    <PackageVersion Include="coverlet.collector" Version="6.0.2" />
+    <PackageVersion Include="Docker.DotNet" Version="3.125.15" />
+    <!-- Plugins -->
+    <PackageVersion Include="DocumentFormat.OpenXml" Version="3.1.0" />
+    <PackageVersion Include="Microsoft.Data.Sqlite" Version="8.0.7" /> 
+    <PackageVersion Include="DuckDB.NET.Data.Full" Version="1.0.2" />
+    <PackageVersion Include="DuckDB.NET.Data" Version="1.0.1" />
+    <PackageVersion Include="MongoDB.Driver" Version="2.27.0" />
+    <PackageVersion Include="Microsoft.Graph" Version="[4.51.0, 5)" />
+    <PackageVersion Include="Microsoft.Identity.Client.Extensions.Msal" Version="[2.28.0, )" />
+    <PackageVersion Include="Microsoft.OpenApi" Version="1.6.16" />
+    <PackageVersion Include="Microsoft.OpenApi.Readers" Version="1.6.16" />
+    <PackageVersion Include="Microsoft.OpenApi.ApiManifest" Version="0.5.4-preview" />
+    <PackageVersion Include="Google.Apis.CustomSearchAPI.v1" Version="[1.60.0.3001, )" />
+    <PackageVersion Include="Grpc.Net.Client" Version="2.64.0" />
+    <PackageVersion Include="protobuf-net" Version="3.2.30" />
+    <PackageVersion Include="protobuf-net.Reflection" Version="3.2.12" />
+    <PackageVersion Include="YamlDotNet" Version="16.0.0" />
+    <PackageVersion Include="Fluid.Core" Version="2.11.1" />
+    <!-- Memory stores -->
+    <PackageVersion Include="Microsoft.Azure.Cosmos" Version="3.42.0" />
+    <PackageVersion Include="Pgvector" Version="0.2.0" />
+    <PackageVersion Include="NRedisStack" Version="0.12.0" />
+    <PackageVersion Include="Milvus.Client" Version="2.3.0-preview.1" />
+    <PackageVersion Include="Testcontainers.Milvus" Version="3.9.0" />
+    <PackageVersion Include="Microsoft.Data.SqlClient" Version="5.2.1" />
+    <PackageVersion Include="Qdrant.Client" Version="1.9.0" />
+    <!-- Symbols -->
+    <PackageVersion Include="Microsoft.SourceLink.GitHub" Version="8.0.0" />
+    <!-- Toolset -->
+    <PackageVersion Include="Microsoft.CodeAnalysis.NetAnalyzers" Version="9.0.0-preview.24324.1" />
+    <PackageReference Include="Microsoft.CodeAnalysis.NetAnalyzers">
+      <PrivateAssets>all</PrivateAssets>
+      <IncludeAssets>runtime; build; native; contentfiles; analyzers; buildtransitive</IncludeAssets>
+    </PackageReference>
+    <PackageVersion Include="Microsoft.VisualStudio.Threading.Analyzers" Version="17.11.20" />
     <PackageVersion Include="Microsoft.CodeAnalysis.Analyzers" Version="3.3.4" />
     <PackageReference Include="Microsoft.CodeAnalysis.Analyzers">
       <PrivateAssets>all</PrivateAssets>
       <IncludeAssets>runtime; build; native; contentfiles; analyzers; buildtransitive</IncludeAssets>
     </PackageReference>
     <PackageVersion Include="Microsoft.VisualStudio.Threading.Analyzers" Version="17.6.40" />
->>>>>>> origin/features/ichatcompletion-multi
-=======
->>>>>>> Stashed changes
     <PackageReference Include="Microsoft.VisualStudio.Threading.Analyzers">
       <PrivateAssets>all</PrivateAssets>
       <IncludeAssets>runtime; build; native; contentfiles; analyzers; buildtransitive</IncludeAssets>
     </PackageReference>
-<<<<<<< Updated upstream
-<<<<<<< main
     <PackageVersion Include="xunit.analyzers" Version="1.16.0" />
-=======
     <PackageVersion Include="xunit.analyzers" Version="1.1.0" />
->>>>>>> origin/features/ichatcompletion-multi
-=======
-    <PackageVersion Include="xunit.analyzers" Version="1.16.0" />
->>>>>>> Stashed changes
     <PackageReference Include="xunit.analyzers">
       <PrivateAssets>all</PrivateAssets>
       <IncludeAssets>runtime; build; native; contentfiles; analyzers; buildtransitive</IncludeAssets>
     </PackageReference>
-<<<<<<< Updated upstream
-<<<<<<< main
     <PackageVersion Include="Moq.Analyzers" Version="0.1.1" />
-<<<<<<< Updated upstream
-<<<<<<< Updated upstream
-<<<<<<< Updated upstream
->>>>>>> Stashed changes
-=======
->>>>>>> Stashed changes
-=======
->>>>>>> Stashed changes
-=======
->>>>>>> Stashed changes
-=======
     <PackageVersion Include="Moq.Analyzers" Version="0.0.9" />
->>>>>>> origin/features/ichatcompletion-multi
-=======
-    <PackageVersion Include="Moq.Analyzers" Version="0.1.1" />
->>>>>>> Stashed changes
     <PackageReference Include="Moq.Analyzers">
       <PrivateAssets>all</PrivateAssets>
       <IncludeAssets>runtime; build; native; contentfiles; analyzers; buildtransitive</IncludeAssets>
     </PackageReference>
-<<<<<<< Updated upstream
-<<<<<<< main
     <PackageVersion Include="Roslynator.Analyzers" Version="[4.12.4]" />
-=======
     <PackageVersion Include="Roslynator.Analyzers" Version="4.3.0" />
->>>>>>> origin/features/ichatcompletion-multi
-=======
-    <PackageVersion Include="Roslynator.Analyzers" Version="[4.12.4]" />
->>>>>>> Stashed changes
     <PackageReference Include="Roslynator.Analyzers">
       <PrivateAssets>all</PrivateAssets>
       <IncludeAssets>runtime; build; native; contentfiles; analyzers; buildtransitive</IncludeAssets>
     </PackageReference>
-<<<<<<< Updated upstream
-<<<<<<< main
     <PackageVersion Include="Roslynator.CodeAnalysis.Analyzers" Version="[4.12.4]" />
-=======
     <PackageVersion Include="Roslynator.CodeAnalysis.Analyzers" Version="4.3.0" />
->>>>>>> origin/features/ichatcompletion-multi
-=======
-    <PackageVersion Include="Roslynator.CodeAnalysis.Analyzers" Version="[4.12.4]" />
->>>>>>> Stashed changes
     <PackageReference Include="Roslynator.CodeAnalysis.Analyzers">
       <PrivateAssets>all</PrivateAssets>
       <IncludeAssets>runtime; build; native; contentfiles; analyzers; buildtransitive</IncludeAssets>
     </PackageReference>
-<<<<<<< Updated upstream
-<<<<<<< main
     <PackageVersion Include="Roslynator.Formatting.Analyzers" Version="[4.12.4]" />
-=======
     <PackageVersion Include="Roslynator.Formatting.Analyzers" Version="4.3.0" />
->>>>>>> origin/features/ichatcompletion-multi
-=======
-    <PackageVersion Include="Roslynator.Formatting.Analyzers" Version="[4.12.4]" />
->>>>>>> Stashed changes
     <PackageReference Include="Roslynator.Formatting.Analyzers">
       <PrivateAssets>all</PrivateAssets>
       <IncludeAssets>runtime; build; native; contentfiles; analyzers; buildtransitive</IncludeAssets>
     </PackageReference>
     <!-- OnnxRuntimeGenAI -->
-<<<<<<< Updated upstream
-<<<<<<< Updated upstream
-<<<<<<< Updated upstream
-<<<<<<< Updated upstream
-<<<<<<< Updated upstream
-<<<<<<< Updated upstream
-<<<<<<< Updated upstream
-<<<<<<< Updated upstream
-<<<<<<< Updated upstream
-<<<<<<< Updated upstream
-<<<<<<< Updated upstream
-<<<<<<< Updated upstream
-<<<<<<< Updated upstream
-<<<<<<< Updated upstream
-<<<<<<< Updated upstream
-<<<<<<< Updated upstream
-<<<<<<< Updated upstream
-<<<<<<< Updated upstream
-<<<<<<< Updated upstream
-<<<<<<< Updated upstream
-<<<<<<< Updated upstream
-<<<<<<< Updated upstream
-<<<<<<< Updated upstream
-<<<<<<< Updated upstream
-<<<<<<< Updated upstream
-<<<<<<< Updated upstream
-<<<<<<< Updated upstream
-<<<<<<< Updated upstream
-<<<<<<< Updated upstream
-<<<<<<< Updated upstream
-<<<<<<< Updated upstream
-<<<<<<< Updated upstream
-<<<<<<< Updated upstream
-<<<<<<< Updated upstream
-<<<<<<< Updated upstream
-<<<<<<< Updated upstream
-<<<<<<< Updated upstream
-<<<<<<< Updated upstream
-<<<<<<< Updated upstream
-<<<<<<< Updated upstream
-<<<<<<< Updated upstream
-<<<<<<< Updated upstream
-<<<<<<< Updated upstream
-<<<<<<< Updated upstream
-<<<<<<< Updated upstream
-<<<<<<< Updated upstream
-<<<<<<< Updated upstream
-<<<<<<< Updated upstream
-<<<<<<< Updated upstream
-<<<<<<< Updated upstream
-<<<<<<< Updated upstream
-<<<<<<< Updated upstream
-<<<<<<< Updated upstream
-<<<<<<< Updated upstream
-<<<<<<< Updated upstream
-<<<<<<< Updated upstream
-<<<<<<< Updated upstream
-<<<<<<< Updated upstream
     <PackageVersion Include="Microsoft.ML.OnnxRuntimeGenAI" Version="0.4.0" />
-<<<<<<< HEAD
-=======
     <PackageVersion Include="Microsoft.ML.OnnxRuntimeGenAI" Version="0.3.0" />
->>>>>>> Stashed changes
-=======
-    <PackageVersion Include="Microsoft.ML.OnnxRuntimeGenAI" Version="0.3.0" />
->>>>>>> Stashed changes
-=======
-    <PackageVersion Include="Microsoft.ML.OnnxRuntimeGenAI" Version="0.3.0" />
->>>>>>> Stashed changes
-=======
-    <PackageVersion Include="Microsoft.ML.OnnxRuntimeGenAI" Version="0.3.0" />
->>>>>>> Stashed changes
-=======
-    <PackageVersion Include="Microsoft.ML.OnnxRuntimeGenAI" Version="0.3.0" />
->>>>>>> Stashed changes
-=======
-    <PackageVersion Include="Microsoft.ML.OnnxRuntimeGenAI" Version="0.3.0" />
->>>>>>> Stashed changes
-=======
-    <PackageVersion Include="Microsoft.ML.OnnxRuntimeGenAI" Version="0.3.0" />
->>>>>>> Stashed changes
-=======
-    <PackageVersion Include="Microsoft.ML.OnnxRuntimeGenAI" Version="0.3.0" />
->>>>>>> Stashed changes
-=======
-    <PackageVersion Include="Microsoft.ML.OnnxRuntimeGenAI" Version="0.3.0" />
->>>>>>> Stashed changes
-=======
-    <PackageVersion Include="Microsoft.ML.OnnxRuntimeGenAI" Version="0.3.0" />
->>>>>>> Stashed changes
-=======
-    <PackageVersion Include="Microsoft.ML.OnnxRuntimeGenAI" Version="0.3.0" />
->>>>>>> Stashed changes
-=======
-    <PackageVersion Include="Microsoft.ML.OnnxRuntimeGenAI" Version="0.3.0" />
->>>>>>> Stashed changes
-=======
-    <PackageVersion Include="Microsoft.ML.OnnxRuntimeGenAI" Version="0.3.0" />
->>>>>>> Stashed changes
-=======
-    <PackageVersion Include="Microsoft.ML.OnnxRuntimeGenAI" Version="0.3.0" />
->>>>>>> Stashed changes
-=======
-    <PackageVersion Include="Microsoft.ML.OnnxRuntimeGenAI" Version="0.3.0" />
->>>>>>> Stashed changes
-=======
-    <PackageVersion Include="Microsoft.ML.OnnxRuntimeGenAI" Version="0.3.0" />
->>>>>>> Stashed changes
-=======
-    <PackageVersion Include="Microsoft.ML.OnnxRuntimeGenAI" Version="0.3.0" />
->>>>>>> Stashed changes
-=======
-    <PackageVersion Include="Microsoft.ML.OnnxRuntimeGenAI" Version="0.3.0" />
->>>>>>> Stashed changes
-=======
-    <PackageVersion Include="Microsoft.ML.OnnxRuntimeGenAI" Version="0.3.0" />
->>>>>>> Stashed changes
-=======
-    <PackageVersion Include="Microsoft.ML.OnnxRuntimeGenAI" Version="0.3.0" />
->>>>>>> Stashed changes
-=======
-    <PackageVersion Include="Microsoft.ML.OnnxRuntimeGenAI" Version="0.3.0" />
->>>>>>> Stashed changes
-=======
-    <PackageVersion Include="Microsoft.ML.OnnxRuntimeGenAI" Version="0.3.0" />
->>>>>>> Stashed changes
-=======
-    <PackageVersion Include="Microsoft.ML.OnnxRuntimeGenAI" Version="0.3.0" />
->>>>>>> Stashed changes
-=======
-    <PackageVersion Include="Microsoft.ML.OnnxRuntimeGenAI" Version="0.3.0" />
->>>>>>> Stashed changes
-=======
-    <PackageVersion Include="Microsoft.ML.OnnxRuntimeGenAI" Version="0.3.0" />
->>>>>>> Stashed changes
-=======
-    <PackageVersion Include="Microsoft.ML.OnnxRuntimeGenAI" Version="0.3.0" />
->>>>>>> Stashed changes
-=======
-    <PackageVersion Include="Microsoft.ML.OnnxRuntimeGenAI" Version="0.3.0" />
->>>>>>> Stashed changes
-=======
-    <PackageVersion Include="Microsoft.ML.OnnxRuntimeGenAI" Version="0.3.0" />
->>>>>>> Stashed changes
-=======
-    <PackageVersion Include="Microsoft.ML.OnnxRuntimeGenAI" Version="0.3.0" />
->>>>>>> Stashed changes
-=======
-    <PackageVersion Include="Microsoft.ML.OnnxRuntimeGenAI" Version="0.3.0" />
->>>>>>> Stashed changes
-=======
-    <PackageVersion Include="Microsoft.ML.OnnxRuntimeGenAI" Version="0.3.0" />
->>>>>>> Stashed changes
-=======
-    <PackageVersion Include="Microsoft.ML.OnnxRuntimeGenAI" Version="0.3.0" />
->>>>>>> Stashed changes
-=======
-    <PackageVersion Include="Microsoft.ML.OnnxRuntimeGenAI" Version="0.3.0" />
->>>>>>> Stashed changes
-=======
-    <PackageVersion Include="Microsoft.ML.OnnxRuntimeGenAI" Version="0.3.0" />
->>>>>>> Stashed changes
-=======
-    <PackageVersion Include="Microsoft.ML.OnnxRuntimeGenAI" Version="0.3.0" />
->>>>>>> Stashed changes
-=======
-    <PackageVersion Include="Microsoft.ML.OnnxRuntimeGenAI" Version="0.3.0" />
->>>>>>> Stashed changes
-=======
-    <PackageVersion Include="Microsoft.ML.OnnxRuntimeGenAI" Version="0.3.0" />
->>>>>>> Stashed changes
-=======
-    <PackageVersion Include="Microsoft.ML.OnnxRuntimeGenAI" Version="0.3.0" />
->>>>>>> Stashed changes
-=======
-    <PackageVersion Include="Microsoft.ML.OnnxRuntimeGenAI" Version="0.3.0" />
->>>>>>> Stashed changes
-=======
-    <PackageVersion Include="Microsoft.ML.OnnxRuntimeGenAI" Version="0.3.0" />
->>>>>>> Stashed changes
-=======
-    <PackageVersion Include="Microsoft.ML.OnnxRuntimeGenAI" Version="0.3.0" />
->>>>>>> Stashed changes
-=======
-    <PackageVersion Include="Microsoft.ML.OnnxRuntimeGenAI" Version="0.3.0" />
->>>>>>> Stashed changes
-=======
-    <PackageVersion Include="Microsoft.ML.OnnxRuntimeGenAI" Version="0.3.0" />
->>>>>>> Stashed changes
-=======
-    <PackageVersion Include="Microsoft.ML.OnnxRuntimeGenAI" Version="0.3.0" />
->>>>>>> Stashed changes
-=======
-    <PackageVersion Include="Microsoft.ML.OnnxRuntimeGenAI" Version="0.3.0" />
->>>>>>> Stashed changes
-=======
-    <PackageVersion Include="Microsoft.ML.OnnxRuntimeGenAI" Version="0.3.0" />
->>>>>>> Stashed changes
-=======
-    <PackageVersion Include="Microsoft.ML.OnnxRuntimeGenAI" Version="0.3.0" />
->>>>>>> Stashed changes
-=======
-    <PackageVersion Include="Microsoft.ML.OnnxRuntimeGenAI" Version="0.3.0" />
->>>>>>> Stashed changes
-=======
-    <PackageVersion Include="Microsoft.ML.OnnxRuntimeGenAI" Version="0.3.0" />
->>>>>>> Stashed changes
-=======
-    <PackageVersion Include="Microsoft.ML.OnnxRuntimeGenAI" Version="0.3.0" />
->>>>>>> Stashed changes
-=======
-    <PackageVersion Include="Microsoft.ML.OnnxRuntimeGenAI" Version="0.3.0" />
->>>>>>> Stashed changes
-=======
-    <PackageVersion Include="Microsoft.ML.OnnxRuntimeGenAI" Version="0.3.0" />
->>>>>>> Stashed changes
-=======
-    <PackageVersion Include="Microsoft.ML.OnnxRuntimeGenAI" Version="0.3.0" />
->>>>>>> Stashed changes
-=======
-    <PackageVersion Include="Microsoft.ML.OnnxRuntimeGenAI" Version="0.3.0" />
->>>>>>> Stashed changes
-=======
-    <PackageVersion Include="Microsoft.ML.OnnxRuntimeGenAI" Version="0.3.0" />
->>>>>>> Stashed changes
-=======
-    <PackageVersion Include="Microsoft.ML.OnnxRuntimeGenAI" Version="0.3.0" />
->>>>>>> Stashed changes
-=======
-    <PackageVersion Include="Microsoft.ML.OnnxRuntimeGenAI" Version="0.3.0" />
->>>>>>> Stashed changes
-=======
-    <PackageVersion Include="Microsoft.ML.OnnxRuntimeGenAI" Version="0.3.0" />
->>>>>>> Stashed changes
     <PackageVersion Include="Microsoft.ML.OnnxRuntimeGenAI.Cuda" Version="0.3.0" />
-=======
     <PackageVersion Include="Microsoft.ML.OnnxRuntimeGenAI.Cuda" Version="0.4.0" />
->>>>>>> c7b22d9e
 	  <PackageVersion Include="Microsoft.ML.OnnxRuntimeGenAI.DirectML" Version="0.4.0"/>
   </ItemGroup>
 </Project>