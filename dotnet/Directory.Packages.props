<Project>
  <PropertyGroup>
    <!-- Enable central package management -->
    <!-- https://learn.microsoft.com/en-us/nuget/consume-packages/Central-Package-Management -->
    <ManagePackageVersionsCentrally>true</ManagePackageVersionsCentrally>
  </PropertyGroup>
  <ItemGroup>
    <PackageVersion Include="Aspire.Azure.Search.Documents" Version="9.1.0" />
    <PackageVersion Include="Aspire.Azure.AI.OpenAI" Version="9.1.0-preview.1.25121.10" />
    <PackageVersion Include="Aspire.Hosting.AppHost" Version="9.1.0" />
    <PackageVersion Include="Aspire.Hosting.Azure.CognitiveServices" Version="9.1.0" />
    <PackageVersion Include="Aspire.Hosting.Azure.Search" Version="9.1.0" />
    <PackageVersion Include="AWSSDK.BedrockAgent" Version="4.0.0-preview.13" />
    <PackageVersion Include="AWSSDK.BedrockAgentRuntime" Version="4.0.0-preview.13" />
    <PackageVersion Include="AWSSDK.BedrockRuntime" Version="4.0.0-preview.13" />
    <PackageVersion Include="AWSSDK.Core" Version="4.0.0-preview.13" />
<<<<<<< HEAD
=======
    <PackageVersion Include="Aspire.Azure.AI.OpenAI" Version="9.1.0-preview.1.25121.10" />
    <PackageVersion Include="Aspire.Hosting.AppHost" Version="9.2.0" />
    <PackageVersion Include="Aspire.Hosting.Azure.CognitiveServices" Version="9.1.0" />
>>>>>>> a7f3ad5f
    <PackageVersion Include="AWSSDK.Extensions.NETCore.Setup" Version="4.0.0-preview.10" />
    <PackageVersion Include="Azure.AI.ContentSafety" Version="1.0.0" />
    <PackageVersion Include="Azure.AI.Inference" Version="1.0.0-beta.2" />
    <PackageVersion Include="Azure.AI.OpenAI" Version="[2.2.0-beta.4]" />
    <PackageVersion Include="Azure.AI.Projects" Version="[1.0.0-beta.3]" />
    <PackageVersion Include="Azure.Identity" Version="1.13.2" />
    <PackageVersion Include="Azure.Monitor.OpenTelemetry.Exporter" Version="1.3.0" />
    <PackageVersion Include="Azure.Search.Documents" Version="11.6.0" />
    <PackageVersion Include="Community.OData.Linq" Version="2.1.0" />
    <PackageVersion Include="Dapr.Actors" Version="1.14.0" />
    <PackageVersion Include="Dapr.Actors.AspNetCore" Version="1.14.0" />
    <PackageVersion Include="Dapr.AspNetCore" Version="1.14.0" />
    <PackageVersion Include="EntityFramework" Version="6.5.1" />
    <PackageVersion Include="FastBertTokenizer" Version="1.0.28" />
    <PackageVersion Include="Google.Apis.Auth" Version="1.69.0" />
    <PackageVersion Include="Google.Apis.CustomSearchAPI.v1" Version="1.68.0.3520" />
    <PackageVersion Include="Google.Protobuf" Version="3.27.0" />
    <PackageVersion Include="Grpc.AspNetCore" Version="2.70.0" />
    <PackageVersion Include="Grpc.AspNetCore.Server" Version="2.70.0" />
    <PackageVersion Include="Grpc.AspNetCore.Server.Reflection" Version="2.70.0" />
    <PackageVersion Include="Grpc.AspNetCore.Web" Version="2.70.0" />
    <PackageVersion Include="Grpc.Net.Client" Version="2.70.0" />
    <PackageVersion Include="Grpc.Tools" Version="2.70.0" />
<<<<<<< HEAD
=======
    <PackageVersion Include="ModelContextProtocol" Version="0.1.0-preview.9" />
    <PackageVersion Include="Microsoft.AspNetCore.Mvc.Testing" Version="8.0.13" />
    <PackageVersion Include="Microsoft.AspNetCore.OpenApi" Version="8.0.14" />
    <PackageVersion Include="Microsoft.ML.Tokenizers.Data.Cl100kBase" Version="1.0.1" />
    <PackageVersion Include="Microsoft.IdentityModel.JsonWebTokens" Version="7.5.1" />
    <PackageVersion Include="Microsoft.VisualStudio.Threading" Version="17.12.19" />
>>>>>>> a7f3ad5f
    <PackageVersion Include="Handlebars.Net.Helpers" Version="2.4.10" />
    <PackageVersion Include="Handlebars.Net" Version="2.1.6" />
    <PackageVersion Include="HtmlAgilityPack" Version="1.11.72" />
    <PackageVersion Include="JsonSchema.Net" Version="5.4.2" />
    <PackageVersion Include="Markdig" Version="0.40.0" />
    <PackageVersion Include="Microsoft.AgentRuntime.Abstractions" Version="0.1.9" />
    <PackageVersion Include="Microsoft.AgentRuntime.Core" Version="0.1.9" />
    <PackageVersion Include="Microsoft.AgentRuntime.InProcess" Version="0.1.9" />
    <PackageVersion Include="Microsoft.AspNet.WebApi.Client" Version="6.0.0" />
    <PackageVersion Include="Microsoft.AspNetCore.Mvc.Testing" Version="8.0.13" />
    <PackageVersion Include="Microsoft.AspNetCore.OpenApi" Version="8.0.14" />
    <PackageVersion Include="Microsoft.Azure.Functions.Worker" Version="2.0.0" />
    <PackageVersion Include="Microsoft.Azure.Functions.Worker.Extensions.Http" Version="3.3.0" />
    <PackageVersion Include="Microsoft.Azure.Functions.Worker.Extensions.Http.AspNetCore"
      Version="2.0.0" />
    <PackageVersion Include="Microsoft.Azure.Functions.Worker.Extensions.Storage.Queues"
      Version="5.5.0" />
    <PackageVersion Include="Microsoft.Azure.Functions.Worker.SDK" Version="2.0.0" />
    <PackageVersion Include="Microsoft.Azure.Kusto.Data" Version="12.2.8" />
    <PackageVersion Include="Microsoft.Azure.WebJobs.Extensions.OpenApi" Version="1.5.1" />
    <PackageVersion Include="Microsoft.Azure.WebJobs.Extensions.Storage" Version="5.3.2" />
    <PackageVersion Include="Microsoft.Bcl.AsyncInterfaces" Version="8.0.0" />
    <PackageVersion Include="Microsoft.Bcl.HashCode" Version="1.1.1" />
    <PackageVersion Include="Microsoft.Bcl.Numerics" Version="8.0.0" />
    <PackageVersion Include="Microsoft.CodeAnalysis.Common" Version="4.13.0" />
    <PackageVersion Include="Microsoft.CodeAnalysis.CSharp" Version="4.13.0" />
    <PackageVersion Include="Microsoft.Bcl.TimeProvider" Version="8.0.1" />
    <PackageVersion Include="Microsoft.Identity.Client" Version="4.67.2" />
    <PackageVersion Include="Microsoft.IdentityModel.JsonWebTokens" Version="7.5.1" />
    <PackageVersion Include="Microsoft.ML.OnnxRuntime" Version="1.21.0" />
    <PackageVersion Include="Microsoft.ML.Tokenizers.Data.Cl100kBase" Version="1.0.1" />
    <PackageVersion Include="Microsoft.VisualStudio.Threading" Version="17.12.19" />
    <PackageVersion Include="ModelContextProtocol" Version="0.1.0-preview.8" />
    <PackageVersion Include="MSTest.TestFramework" Version="3.8.0" />
    <PackageVersion Include="Newtonsoft.Json" Version="13.0.3" />
    <PackageVersion Include="Npgsql" Version="8.0.6" />
    <PackageVersion Include="OllamaSharp" Version="5.1.12" />
    <PackageVersion Include="OpenAI" Version="[2.2.0-beta.4]" />
    <PackageVersion Include="OpenTelemetry.Exporter.Console" Version="1.9.0" />
    <PackageVersion Include="OpenTelemetry.Exporter.OpenTelemetryProtocol" Version="1.9.0" />
    <PackageVersion Include="OpenTelemetry.Extensions.Hosting" Version="1.9.0" />
    <PackageVersion Include="OpenTelemetry.Instrumentation.AspNetCore" Version="1.9.0" />
    <PackageVersion Include="OpenTelemetry.Instrumentation.Http" Version="1.9.0" />
    <PackageVersion Include="OpenTelemetry.Instrumentation.Runtime" Version="1.9.0" />
    <PackageVersion Include="PdfPig" Version="0.1.10" />
    <PackageVersion Include="Pinecone.Client" Version="3.0.0" />
    <PackageVersion Include="Prompty.Core" Version="0.0.23-alpha" />
    <PackageVersion Include="PuppeteerSharp" Version="20.0.5" />
    <PackageVersion Include="System.Diagnostics.DiagnosticSource" Version="8.0.1" />
    <PackageVersion Include="System.Formats.Asn1" Version="8.0.2" />
    <PackageVersion Include="System.IdentityModel.Tokens.Jwt" Version="7.5.1" />
    <PackageVersion Include="System.IO.Packaging" Version="8.0.1" />
    <PackageVersion Include="System.Linq.Async" Version="6.0.1" />
    <PackageVersion Include="System.Memory.Data" Version="8.0.1" />
    <PackageVersion Include="System.Net.Http" Version="4.3.4" />
    <PackageVersion Include="System.Numerics.Tensors" Version="9.0.0" />
    <PackageVersion Include="System.Text.Json" Version="8.0.5" />
    <!-- Tokenizers -->
    <PackageVersion Include="Microsoft.ML.Tokenizers" Version="1.0.1" />
    <PackageVersion Include="Microsoft.DeepDev.TokenizerLib" Version="1.3.3" />
    <PackageVersion Include="SharpToken" Version="2.0.3" />
    <!-- Microsoft.Extensions.* -->
    <PackageVersion Include="Microsoft.Extensions.AI" Version="9.4.0-preview.1.25207.5" />
    <PackageVersion Include="Microsoft.Extensions.AI.Abstractions" Version="9.4.0-preview.1.25207.5" />
    <PackageVersion Include="Microsoft.Extensions.AI.AzureAIInference"
      Version="9.4.0-preview.1.25207.5" />
    <PackageVersion Include="Microsoft.Extensions.AI.OpenAI" Version="9.4.0-preview.1.25207.5" />
    <PackageVersion Include="Microsoft.Extensions.Configuration" Version="8.0.0" />
    <PackageVersion Include="Microsoft.Extensions.Configuration.Abstractions" Version="8.0.0" />
    <PackageVersion Include="Microsoft.Extensions.Configuration.Binder" Version="8.0.2" />
    <PackageVersion Include="Microsoft.Extensions.Configuration.EnvironmentVariables"
      Version="8.0.0" />
    <PackageVersion Include="Microsoft.Extensions.Configuration.Json" Version="8.0.1" />
    <PackageVersion Include="Microsoft.Extensions.Configuration.UserSecrets" Version="8.0.1" />
    <PackageVersion Include="Microsoft.Extensions.DependencyInjection" Version="8.0.1" />
    <PackageVersion Include="Microsoft.Extensions.DependencyInjection.Abstractions" Version="8.0.2" />
    <PackageVersion Include="Microsoft.Extensions.Hosting" Version="8.0.1" />
    <PackageVersion Include="Microsoft.Extensions.Http" Version="8.0.1" />
    <PackageVersion Include="Microsoft.Extensions.Http.Resilience" Version="8.9.1" />
    <PackageVersion Include="Microsoft.Extensions.ServiceDiscovery" Version="9.0.0" />
    <PackageVersion Include="Microsoft.Extensions.Logging" Version="8.0.1" />
    <PackageVersion Include="Microsoft.Extensions.Logging.Abstractions" Version="8.0.2" />
    <PackageVersion Include="Microsoft.Extensions.Logging.Console" Version="8.0.1" />
    <PackageVersion Include="Microsoft.Extensions.Logging.Debug" Version="8.0.1" />
    <PackageVersion Include="Microsoft.Extensions.Options.DataAnnotations" Version="8.0.0" />
    <PackageVersion Include="Microsoft.Extensions.TimeProvider.Testing" Version="8.10.0" />
    <PackageVersion Include="Microsoft.Extensions.FileProviders.Physical" Version="8.0.0" />
    <PackageVersion Include="Microsoft.Extensions.FileProviders.Embedded" Version="8.0.11" />
    <!-- Test -->
    <PackageVersion Include="Microsoft.NET.Test.Sdk" Version="17.12.0" />
    <PackageVersion Include="Moq" Version="[4.18.4]" />
    <PackageVersion Include="System.Text.RegularExpressions" Version="4.3.1" />
    <PackageVersion Include="System.Threading.Channels" Version="8.0.0" />
    <PackageVersion Include="System.Threading.Tasks.Dataflow" Version="8.0.0" />
    <PackageVersion Include="xunit" Version="2.9.2" />
    <PackageVersion Include="xunit.abstractions" Version="2.0.3" />
    <PackageVersion Include="xunit.runner.visualstudio" Version="3.0.2" />
    <PackageVersion Include="xretry" Version="1.9.0" />
    <PackageVersion Include="coverlet.collector" Version="6.0.4" />
    <PackageVersion Include="Docker.DotNet" Version="3.125.15" />
    <!-- Plugins -->
    <PackageVersion Include="DocumentFormat.OpenXml" Version="3.3.0" />
    <PackageVersion Include="Microsoft.Data.Sqlite" Version="9.0.0" />
    <PackageVersion Include="DuckDB.NET.Data.Full" Version="1.2.0" />
    <PackageVersion Include="DuckDB.NET.Data" Version="1.1.3" />
    <PackageVersion Include="MongoDB.Driver" Version="2.30.0" />
    <PackageVersion Include="Microsoft.Graph" Version="4.51.0" />
    <PackageVersion Include="Microsoft.Identity.Client.Extensions.Msal" Version="4.67.2" />
    <PackageVersion Include="Microsoft.OpenApi" Version="1.6.23" />
    <PackageVersion Include="Microsoft.OpenApi.Readers" Version="1.6.23" />
    <PackageVersion Include="Microsoft.OpenApi.ApiManifest" Version="0.5.6-preview" />
    <PackageVersion Include="Microsoft.Plugins.Manifest" Version="1.0.0-rc3" />
    <PackageVersion Include="protobuf-net" Version="3.2.45" />
    <PackageVersion Include="protobuf-net.Reflection" Version="3.2.12" />
    <PackageVersion Include="YamlDotNet" Version="15.3.0" />
    <PackageVersion Include="Fluid.Core" Version="2.11.1" />
    <!-- Memory stores -->
    <PackageVersion Include="Microsoft.Azure.Cosmos" Version="3.48.0-preview.0" />
    <PackageVersion Include="Pgvector" Version="0.2.0" />
    <PackageVersion Include="NRedisStack" Version="0.12.0" />
    <PackageVersion Include="Milvus.Client" Version="2.3.0-preview.1" />
    <PackageVersion Include="Testcontainers" Version="4.1.0" />
    <PackageVersion Include="Testcontainers.Milvus" Version="4.1.0" />
    <PackageVersion Include="Testcontainers.MongoDB" Version="4.1.0" />
    <PackageVersion Include="Testcontainers.PostgreSql" Version="4.1.0" />
    <PackageVersion Include="Testcontainers.Redis" Version="4.1.0" />
    <PackageVersion Include="Microsoft.Data.SqlClient" Version="5.2.2" />
    <PackageVersion Include="Qdrant.Client" Version="1.13.0" />
    <!-- Symbols -->
    <PackageVersion Include="Microsoft.SourceLink.GitHub" Version="8.0.0" />
    <!-- Toolset -->
    <PackageVersion Include="Microsoft.Net.Compilers.Toolset" Version="4.12.0" />
    <PackageVersion Include="Microsoft.CodeAnalysis.NetAnalyzers" Version="9.0.0" />
    <PackageReference Include="Microsoft.CodeAnalysis.NetAnalyzers">
      <PrivateAssets>all</PrivateAssets>
      <IncludeAssets>runtime; build; native; contentfiles; analyzers; buildtransitive</IncludeAssets>
    </PackageReference>
    <PackageVersion Include="Microsoft.VisualStudio.Threading.Analyzers" Version="17.12.19" />
    <PackageReference Include="Microsoft.VisualStudio.Threading.Analyzers">
      <PrivateAssets>all</PrivateAssets>
      <IncludeAssets>runtime; build; native; contentfiles; analyzers; buildtransitive</IncludeAssets>
    </PackageReference>
    <PackageVersion Include="xunit.analyzers" Version="1.17.0" />
    <PackageReference Include="xunit.analyzers">
      <PrivateAssets>all</PrivateAssets>
      <IncludeAssets>runtime; build; native; contentfiles; analyzers; buildtransitive</IncludeAssets>
    </PackageReference>
    <PackageVersion Include="Moq.Analyzers" Version="0.3.0" />
    <PackageReference Include="Moq.Analyzers">
      <PrivateAssets>all</PrivateAssets>
      <IncludeAssets>runtime; build; native; contentfiles; analyzers; buildtransitive</IncludeAssets>
    </PackageReference>
    <PackageVersion Include="Roslynator.Analyzers" Version="[4.12.10]" />
    <PackageReference Include="Roslynator.Analyzers">
      <PrivateAssets>all</PrivateAssets>
      <IncludeAssets>runtime; build; native; contentfiles; analyzers; buildtransitive</IncludeAssets>
    </PackageReference>
    <PackageVersion Include="Roslynator.CodeAnalysis.Analyzers" Version="[4.12.4]" />
    <PackageReference Include="Roslynator.CodeAnalysis.Analyzers">
      <PrivateAssets>all</PrivateAssets>
      <IncludeAssets>runtime; build; native; contentfiles; analyzers; buildtransitive</IncludeAssets>
    </PackageReference>
    <PackageVersion Include="Roslynator.Formatting.Analyzers" Version="[4.12.11]" />
    <PackageReference Include="Roslynator.Formatting.Analyzers">
      <PrivateAssets>all</PrivateAssets>
      <IncludeAssets>runtime; build; native; contentfiles; analyzers; buildtransitive</IncludeAssets>
    </PackageReference>
    <!-- OnnxRuntimeGenAI -->
    <PackageVersion Include="Microsoft.ML.OnnxRuntimeGenAI" Version="0.7.0-rc2" />
    <PackageVersion Include="Microsoft.ML.OnnxRuntimeGenAI.Cuda" Version="0.7.0-rc2" />
    <PackageVersion Include="Microsoft.ML.OnnxRuntimeGenAI.DirectML" Version="0.7.0-rc2" />
    <!-- SpectreConsole-->
    <PackageVersion Include="Spectre.Console" Version="0.49.1" />
    <PackageVersion Include="Spectre.Console.Cli" Version="0.49.1" />
    <PackageVersion Include="Spectre.Console.Json" Version="0.49.1" />
  </ItemGroup>
</Project><|MERGE_RESOLUTION|>--- conflicted
+++ resolved
@@ -14,12 +14,6 @@
     <PackageVersion Include="AWSSDK.BedrockAgentRuntime" Version="4.0.0-preview.13" />
     <PackageVersion Include="AWSSDK.BedrockRuntime" Version="4.0.0-preview.13" />
     <PackageVersion Include="AWSSDK.Core" Version="4.0.0-preview.13" />
-<<<<<<< HEAD
-=======
-    <PackageVersion Include="Aspire.Azure.AI.OpenAI" Version="9.1.0-preview.1.25121.10" />
-    <PackageVersion Include="Aspire.Hosting.AppHost" Version="9.2.0" />
-    <PackageVersion Include="Aspire.Hosting.Azure.CognitiveServices" Version="9.1.0" />
->>>>>>> a7f3ad5f
     <PackageVersion Include="AWSSDK.Extensions.NETCore.Setup" Version="4.0.0-preview.10" />
     <PackageVersion Include="Azure.AI.ContentSafety" Version="1.0.0" />
     <PackageVersion Include="Azure.AI.Inference" Version="1.0.0-beta.2" />
@@ -43,15 +37,6 @@
     <PackageVersion Include="Grpc.AspNetCore.Web" Version="2.70.0" />
     <PackageVersion Include="Grpc.Net.Client" Version="2.70.0" />
     <PackageVersion Include="Grpc.Tools" Version="2.70.0" />
-<<<<<<< HEAD
-=======
-    <PackageVersion Include="ModelContextProtocol" Version="0.1.0-preview.9" />
-    <PackageVersion Include="Microsoft.AspNetCore.Mvc.Testing" Version="8.0.13" />
-    <PackageVersion Include="Microsoft.AspNetCore.OpenApi" Version="8.0.14" />
-    <PackageVersion Include="Microsoft.ML.Tokenizers.Data.Cl100kBase" Version="1.0.1" />
-    <PackageVersion Include="Microsoft.IdentityModel.JsonWebTokens" Version="7.5.1" />
-    <PackageVersion Include="Microsoft.VisualStudio.Threading" Version="17.12.19" />
->>>>>>> a7f3ad5f
     <PackageVersion Include="Handlebars.Net.Helpers" Version="2.4.10" />
     <PackageVersion Include="Handlebars.Net" Version="2.1.6" />
     <PackageVersion Include="HtmlAgilityPack" Version="1.11.72" />
