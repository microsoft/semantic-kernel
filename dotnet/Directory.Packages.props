<Project>
  <PropertyGroup>
    <!-- Enable central package management -->
    <!-- https://learn.microsoft.com/en-us/nuget/consume-packages/Central-Package-Management -->
    <ManagePackageVersionsCentrally>true</ManagePackageVersionsCentrally>
  </PropertyGroup>
  <ItemGroup>
    <PackageVersion Include="Azure.AI.Inference" Version="1.0.0-beta.1" />
<<<<<<< HEAD
    <PackageVersion Include="OpenAI" Version="2.0.0-beta.10" />
=======
    <PackageVersion Include="Microsoft.VisualStudio.Threading" Version="17.11.20" />
    <PackageVersion Include="OpenAI" Version="2.0.0-beta.11" />
>>>>>>> fd6d4a17
    <PackageVersion Include="System.ClientModel" Version="1.1.0-beta.7" />
    <PackageVersion Include="Azure.AI.ContentSafety" Version="1.0.0" />
    <PackageVersion Include="Azure.AI.OpenAI" Version="2.0.0-beta.4" />
    <PackageVersion Include="OpenAI" Version="2.0.0-beta.10" />
    <PackageVersion Include="System.ClientModel" Version="1.1.0-beta.7" />
    <PackageVersion Include="Azure.AI.ContentSafety" Version="1.0.0" />
    <PackageVersion Include="Azure.AI.OpenAI" Version="2.0.0-beta.3" />
    <PackageVersion Include="Azure.Identity" Version="1.12.0" />
    <PackageVersion Include="Azure.Monitor.OpenTelemetry.Exporter" Version="1.3.0" />
    <PackageVersion Include="Azure.Search.Documents" Version="11.6.0" />
    <PackageVersion Include="Handlebars.Net.Helpers" Version="2.4.5" />
    <PackageVersion Include="Markdig" Version="0.37.0" />
    <PackageVersion Include="Handlebars.Net" Version="2.1.6" />
    <PackageVersion Include="Microsoft.AspNet.WebApi.Client" Version="6.0.0" />
    <PackageVersion Include="JsonSchema.Net" Version="7.1.2" />
    <PackageVersion Include="Microsoft.Azure.Functions.Worker" Version="1.20.1" />
    <PackageVersion Include="Microsoft.Azure.Functions.Worker.Extensions.Http" Version="3.1.0" />
    <PackageVersion Include="Microsoft.Azure.Kusto.Data" Version="12.2.5" />
    <PackageVersion Include="Microsoft.Azure.WebJobs.Extensions.OpenApi" Version="1.5.1" />
    <PackageVersion Include="Microsoft.Bcl.HashCode" Version="1.1.1" />
    <PackageVersion Include="Microsoft.Bcl.AsyncInterfaces" Version="8.0.0" />
    <PackageVersion Include="Microsoft.Bcl.Numerics" Version="8.0.0" />
    <PackageVersion Include="Microsoft.CodeAnalysis.Common" Version="4.3.0" />
    <PackageVersion Include="Microsoft.CodeAnalysis.CSharp" Version="4.3.0" />
    <PackageVersion Include="Microsoft.Bcl.TimeProvider" Version="8.0.1" />
    <PackageVersion Include="Microsoft.Extensions.Logging.Debug" Version="8.0.0" />
    <PackageVersion Include="Microsoft.Identity.Client" Version="4.64.0" />
    <PackageVersion Include="Microsoft.ML.OnnxRuntime" Version="1.19.2" />
    <PackageVersion Include="FastBertTokenizer" Version="1.0.28" />
    <PackageVersion Include="Pinecone.NET" Version="2.1.1" />
    <PackageVersion Include="System.Diagnostics.DiagnosticSource" Version="8.0.1" />
    <PackageVersion Include="System.Linq.Async" Version="6.0.1" />
    <PackageVersion Include="System.Memory.Data" Version="8.0.0" />
    <PackageVersion Include="System.Numerics.Tensors" Version="8.0.0" />
    <PackageVersion Include="System.Text.Json" Version="8.0.4" />
    <PackageVersion Include="System.Threading.Tasks.Extensions" Version="4.5.4" />
    <PackageVersion Include="System.ValueTuple" Version="4.5.0" />
    <PackageVersion Include="OllamaSharp" Version="3.0.1" />
    <!-- Tokenizers -->
    <PackageVersion Include="Microsoft.ML.Tokenizers" Version="0.22.0-preview.24378.1" />
    <PackageVersion Include="Microsoft.DeepDev.TokenizerLib" Version="1.3.3" />
    <PackageVersion Include="SharpToken" Version="2.0.3" />
    <!-- Microsoft.Extensions.* -->
    <PackageVersion Include="Microsoft.Extensions.Configuration" Version="8.0.0" />
    <PackageVersion Include="Microsoft.Extensions.Configuration.Binder" Version="8.0.2" />
    <PackageVersion Include="Microsoft.Extensions.Configuration.EnvironmentVariables" Version="8.0.0" />
    <PackageVersion Include="Microsoft.Extensions.Configuration.Json" Version="8.0.0" />
    <PackageVersion Include="Microsoft.Extensions.Configuration.UserSecrets" Version="8.0.0" />
    <PackageVersion Include="Microsoft.Extensions.DependencyInjection" Version="8.0.0" />
    <PackageVersion Include="Microsoft.Extensions.DependencyInjection.Abstractions" Version="8.0.1" />
    <PackageVersion Include="Microsoft.Extensions.Hosting" Version="8.0.0" />
    <PackageVersion Include="Microsoft.Extensions.Http" Version="8.0.0" />
    <PackageVersion Include="Microsoft.Extensions.Http.Resilience" Version="8.8.0" />
    <PackageVersion Include="Microsoft.Extensions.Logging" Version="8.0.0" />
    <PackageVersion Include="Microsoft.Extensions.Logging.Abstractions" Version="8.0.1" />
    <PackageVersion Include="Microsoft.Extensions.Logging.Console" Version="8.0.0" />
    <PackageVersion Include="Microsoft.Extensions.Options.DataAnnotations" Version="8.0.0" />
    <PackageVersion Include="Microsoft.Extensions.TimeProvider.Testing" Version="8.9.1" />
    <PackageVersion Include="Microsoft.Extensions.Options.DataAnnotations" Version="8.0.0" />
    <PackageVersion Include="Microsoft.Extensions.TimeProvider.Testing" Version="8.5.0" />
    <PackageVersion Include="System.Text.Json" Version="6.0.8" />
    <PackageVersion Include="Microsoft.PowerShell.SDK" Version="6.2.7" />
    <PackageVersion Include="Azure.Search.Documents" Version="11.5.0-beta.2" />
    <PackageVersion Include="Microsoft.Bcl.HashCode" Version="[1.1.0, )" />
    <PackageVersion Include="Microsoft.Bcl.AsyncInterfaces" Version="[7.0.0, )" />
    <PackageVersion Include="Pgvector" Version="0.1.3" />
    <PackageVersion Include="System.Linq.Async" Version="6.0.1" />
    <PackageVersion Include="System.Text.Json" Version="[7.0.2, )" />
    <PackageVersion Include="Azure.AI.OpenAI" Version="[1.0.0-beta.5, )" />
    <!-- Microsoft.Extensions.Logging -->
    <PackageVersion Include="Microsoft.Extensions.Logging.Abstractions" Version="6.0.4" />
    <PackageVersion Include="Microsoft.Extensions.Logging.Console" Version="6.0.0" />
    <!-- Microsoft.Extensions.Configuration -->
    <PackageVersion Include="Microsoft.Extensions.Configuration" Version="6.0.1" />
    <PackageVersion Include="Microsoft.Extensions.Configuration.Binder" Version="7.0.4" />
    <PackageVersion Include="Microsoft.Extensions.Configuration.EnvironmentVariables" Version="6.0.1" />
    <PackageVersion Include="Microsoft.Extensions.Configuration.Json" Version="6.0.0" />
    <PackageVersion Include="Microsoft.Extensions.Configuration.UserSecrets" Version="6.0.1" />
    <PackageVersion Include="Microsoft.Extensions.DependencyInjection" Version="6.0.1" />
    <PackageVersion Include="Microsoft.Extensions.TimeProvider.Testing" Version="8.7.0" />
    <PackageVersion Include="Microsoft.Extensions.TimeProvider.Testing" Version="8.8.0" />
    <PackageVersion Include="Microsoft.Extensions.TimeProvider.Testing" Version="8.8.0" />
    <PackageVersion Include="Microsoft.Extensions.TimeProvider.Testing" Version="8.8.0" />
    <PackageVersion Include="Microsoft.Extensions.TimeProvider.Testing" Version="8.8.0" />
    <PackageVersion Include="Microsoft.Extensions.TimeProvider.Testing" Version="8.8.0" />
    <PackageVersion Include="Microsoft.Extensions.TimeProvider.Testing" Version="8.8.0" />
    <PackageVersion Include="Microsoft.Extensions.TimeProvider.Testing" Version="8.7.0" />
    <PackageVersion Include="Microsoft.Extensions.TimeProvider.Testing" Version="8.8.0" />
    <PackageVersion Include="Microsoft.Extensions.TimeProvider.Testing" Version="8.8.0" />

    <!-- Test -->
    <PackageVersion Include="Microsoft.NET.Test.Sdk" Version="17.11.1" />
    <PackageVersion Include="Moq" Version="[4.18.4]" />
    <PackageVersion Include="System.Threading.Channels" Version="8.0.0" />
    <PackageVersion Include="System.Threading.Tasks.Dataflow" Version="8.0.0" />
    <PackageVersion Include="Verify.Xunit" Version="26.1.5" />
    <PackageVersion Include="xunit" Version="2.9.0" />
    <PackageVersion Include="xunit.abstractions" Version="2.0.3" />
    <PackageVersion Include="xunit.runner.visualstudio" Version="2.8.2" />
    <PackageVersion Include="xretry" Version="1.9.0" />
    <PackageVersion Include="coverlet.collector" Version="6.0.2" />
    <PackageVersion Include="Docker.DotNet" Version="3.125.15" />
    <!-- Plugins -->
    <PackageVersion Include="DocumentFormat.OpenXml" Version="3.1.0" />
    <PackageVersion Include="Microsoft.Data.Sqlite" Version="8.0.8" />
    <PackageVersion Include="DuckDB.NET.Data.Full" Version="1.0.2" />
    <PackageVersion Include="DuckDB.NET.Data" Version="1.1.1" />
    <PackageVersion Include="MongoDB.Driver" Version="2.29.0" />
    <PackageVersion Include="Microsoft.Graph" Version="[4.51.0, 5)" />
    <PackageVersion Include="Microsoft.Identity.Client.Extensions.Msal" Version="[2.28.0, )" />
    <PackageVersion Include="Microsoft.OpenApi" Version="1.6.21" />
    <PackageVersion Include="Microsoft.OpenApi.Readers" Version="1.6.21" />
    <PackageVersion Include="Microsoft.OpenApi.ApiManifest" Version="0.5.4-preview" />
    <PackageVersion Include="Google.Apis.CustomSearchAPI.v1" Version="[1.60.0.3001, )" />
    <PackageVersion Include="Grpc.Net.Client" Version="2.65.0" />
    <PackageVersion Include="protobuf-net" Version="3.2.30" />
    <PackageVersion Include="protobuf-net.Reflection" Version="3.2.12" />
    <PackageVersion Include="YamlDotNet" Version="16.0.0" />
    <PackageVersion Include="DocumentFormat.OpenXml" Version="3.1.0" />
    <PackageVersion Include="Microsoft.Data.Sqlite" Version="8.0.7" /> 
    <PackageVersion Include="DocumentFormat.OpenXml" Version="3.1.0" />
    <PackageVersion Include="Microsoft.Data.Sqlite" Version="8.0.7" /> 
    <PackageVersion Include="DocumentFormat.OpenXml" Version="3.1.0" />
    <PackageVersion Include="Microsoft.Data.Sqlite" Version="8.0.7" /> 
    <PackageVersion Include="DocumentFormat.OpenXml" Version="3.0.2" />
    <PackageVersion Include="Microsoft.Data.Sqlite" Version="8.0.7" />
    <PackageVersion Include="DocumentFormat.OpenXml" Version="3.1.0" />
    <PackageVersion Include="Microsoft.Data.Sqlite" Version="8.0.2" />
    <PackageVersion Include="DuckDB.NET.Data.Full" Version="1.0.2" />
    <PackageVersion Include="DuckDB.NET.Data" Version="1.0.1" />
    <PackageVersion Include="MongoDB.Driver" Version="2.27.0" />
    <PackageVersion Include="Microsoft.Graph" Version="[4.51.0, 5)" />
    <PackageVersion Include="Microsoft.Identity.Client.Extensions.Msal" Version="[2.28.0, )" />
    <PackageVersion Include="Microsoft.OpenApi" Version="1.6.16" />
    <PackageVersion Include="Microsoft.OpenApi.Readers" Version="1.6.16" />
    <PackageVersion Include="Microsoft.OpenApi.ApiManifest" Version="0.5.4-preview" />
    <PackageVersion Include="Google.Apis.CustomSearchAPI.v1" Version="[1.60.0.3001, )" />
    <PackageVersion Include="Grpc.Net.Client" Version="2.64.0" />
    <PackageVersion Include="protobuf-net" Version="3.2.30" />
    <PackageVersion Include="protobuf-net.Reflection" Version="3.2.12" />
    <PackageVersion Include="YamlDotNet" Version="16.0.0" />
    <PackageVersion Include="Microsoft.Extensions.TimeProvider.Testing" Version="8.5.0" />
    <PackageVersion Include="System.Text.Json" Version="6.0.8" />
    <PackageVersion Include="Microsoft.PowerShell.SDK" Version="6.2.7" />
    <!-- Microsoft.Extensions.Logging -->
    <PackageVersion Include="Microsoft.Extensions.Logging.Abstractions" Version="6.0.4" />
    <PackageVersion Include="Microsoft.Extensions.Logging.Console" Version="6.0.0" />
    <!-- Microsoft.Extensions.Configuration -->
    <PackageVersion Include="Microsoft.Extensions.Configuration" Version="6.0.1" />
    <PackageVersion Include="Microsoft.Extensions.Configuration.Binder" Version="7.0.4" />
    <PackageVersion Include="Microsoft.Extensions.Configuration.EnvironmentVariables" Version="6.0.1" />
    <PackageVersion Include="Microsoft.Extensions.Configuration.Json" Version="6.0.0" />
    <PackageVersion Include="Microsoft.Extensions.Configuration.UserSecrets" Version="6.0.1" />
    <PackageVersion Include="Microsoft.Extensions.DependencyInjection" Version="6.0.1" />
    <PackageVersion Include="Microsoft.Extensions.TimeProvider.Testing" Version="8.8.0" />
    <PackageVersion Include="Microsoft.Extensions.TimeProvider.Testing" Version="8.7.0" />
    <PackageVersion Include="Microsoft.Extensions.TimeProvider.Testing" Version="8.8.0" />
    <PackageVersion Include="Microsoft.Extensions.TimeProvider.Testing" Version="8.8.0" />
    <!-- Test -->
    <PackageVersion Include="Microsoft.NET.Test.Sdk" Version="17.11.0" />
    <PackageVersion Include="Moq" Version="[4.18.4]" />
    <PackageVersion Include="System.Threading.Channels" Version="8.0.0" />
    <PackageVersion Include="System.Threading.Tasks.Dataflow" Version="8.0.0" />
    <PackageVersion Include="Verify.Xunit" Version="26.1.5" />
    <PackageVersion Include="xunit" Version="2.9.0" />
    <PackageVersion Include="xunit.abstractions" Version="2.0.3" />
    <PackageVersion Include="xunit.runner.visualstudio" Version="2.8.2" />
    <PackageVersion Include="xretry" Version="1.9.0" />
    <PackageVersion Include="coverlet.collector" Version="6.0.2" />
    <PackageVersion Include="Docker.DotNet" Version="3.125.15" />
    <!-- Plugins -->
    <PackageVersion Include="DocumentFormat.OpenXml" Version="3.1.0" />
    <PackageVersion Include="Microsoft.Data.Sqlite" Version="8.0.7" /> 
    <PackageVersion Include="DuckDB.NET.Data.Full" Version="1.0.2" />
    <PackageVersion Include="DuckDB.NET.Data" Version="1.0.1" />
    <PackageVersion Include="MongoDB.Driver" Version="2.27.0" />
    <PackageVersion Include="Microsoft.Graph" Version="[4.51.0, 5)" />
    <PackageVersion Include="Microsoft.Identity.Client.Extensions.Msal" Version="[2.28.0, )" />
    <PackageVersion Include="Microsoft.OpenApi" Version="1.6.16" />
    <PackageVersion Include="Microsoft.OpenApi.Readers" Version="1.6.16" />
    <PackageVersion Include="Microsoft.OpenApi" Version="1.6.16" />
    <PackageVersion Include="Microsoft.OpenApi.Readers" Version="1.6.16" /> Include="Microsoft.OpenApi.ApiManifest" Version="0.5.4-preview" />
    <PackageVersion Include="Google.Apis.CustomSearchAPI.v1" Version="[1.60.0.3001, )" />
    <PackageVersion Include="Grpc.Net.Client" Version="2.64.0" />
    <PackageVersion Include="protobuf-net" Version="3.2.30" />
    <PackageVersion Include="protobuf-net.Reflection" Version="3.2.12" />
    <PackageVersion Include="YamlDotNet" Version="16.0.0" />
    <PackageVersion Include="Fluid.Core" Version="2.11.1" />
    <!-- Memory stores -->
    <PackageVersion Include="Microsoft.Azure.Cosmos" Version="3.42.0" />
    <PackageVersion Include="Pgvector" Version="0.2.0" />
    <PackageVersion Include="NRedisStack" Version="0.12.0" />
    <PackageVersion Include="Milvus.Client" Version="2.3.0-preview.1" />
    <PackageVersion Include="Testcontainers.Milvus" Version="3.10.0" />
    <PackageVersion Include="Microsoft.Data.SqlClient" Version="5.2.1" />
    <PackageVersion Include="Qdrant.Client" Version="1.11.0" />
    <!-- Symbols -->
    <PackageVersion Include="Microsoft.SourceLink.GitHub" Version="8.0.0" />
    <!-- Toolset -->
    <PackageVersion Include="Microsoft.CodeAnalysis.NetAnalyzers" Version="9.0.0-preview.24324.1" />
    <PackageVersion Include="Microsoft.Extensions.Options.DataAnnotations" Version="8.0.0" />
    <PackageVersion Include="Microsoft.Extensions.TimeProvider.Testing" Version="8.5.0" />
    <PackageVersion Include="System.Text.Json" Version="6.0.8" />
    <PackageVersion Include="Microsoft.PowerShell.SDK" Version="6.2.7" />
    <!-- Microsoft.Extensions.Logging -->
    <PackageVersion Include="Microsoft.Extensions.Logging.Abstractions" Version="6.0.4" />
    <PackageVersion Include="Microsoft.Extensions.Logging.Console" Version="6.0.0" />
    <!-- Microsoft.Extensions.Configuration -->
    <PackageVersion Include="Microsoft.Extensions.Configuration" Version="6.0.1" />
    <PackageVersion Include="Microsoft.Extensions.Configuration.Binder" Version="7.0.4" />
    <PackageVersion Include="Microsoft.Extensions.Configuration.EnvironmentVariables" Version="6.0.1" />
    <PackageVersion Include="Microsoft.Extensions.Configuration.Json" Version="6.0.0" />
    <PackageVersion Include="Microsoft.Extensions.Configuration.UserSecrets" Version="6.0.1" />
    <PackageVersion Include="Microsoft.Extensions.DependencyInjection" Version="6.0.1" />
    <PackageVersion Include="Microsoft.Extensions.TimeProvider.Testing" Version="8.8.0" />
    <!-- Test -->
    <PackageVersion Include="Microsoft.NET.Test.Sdk" Version="17.11.0" />
    <PackageVersion Include="Moq" Version="[4.18.4]" />
    <PackageVersion Include="System.Threading.Channels" Version="8.0.0" />
    <PackageVersion Include="System.Threading.Tasks.Dataflow" Version="8.0.0" />
    <PackageVersion Include="Verify.Xunit" Version="26.1.5" />
    <PackageVersion Include="xunit" Version="2.9.0" />
    <PackageVersion Include="xunit.abstractions" Version="2.0.3" />
    <PackageVersion Include="xunit.runner.visualstudio" Version="2.8.2" />
    <PackageVersion Include="xretry" Version="1.9.0" />
    <PackageVersion Include="coverlet.collector" Version="6.0.2" />
    <PackageVersion Include="Docker.DotNet" Version="3.125.15" />
    <!-- Plugins -->
    <PackageVersion Include="DocumentFormat.OpenXml" Version="3.1.0" />
    <PackageVersion Include="Microsoft.Data.Sqlite" Version="8.0.7" /> 
    <PackageVersion Include="DuckDB.NET.Data.Full" Version="1.0.2" />
    <PackageVersion Include="DuckDB.NET.Data" Version="1.0.1" />
    <PackageVersion Include="MongoDB.Driver" Version="2.27.0" />
    <PackageVersion Include="Microsoft.Graph" Version="[4.51.0, 5)" />
    <PackageVersion Include="Microsoft.Identity.Client.Extensions.Msal" Version="[2.28.0, )" />
    <PackageVersion Include="Microsoft.OpenApi" Version="1.6.16" />
    <PackageVersion Include="Microsoft.OpenApi.Readers" Version="1.6.16" />
    <PackageVersion Include="Microsoft.Extensions.TimeProvider.Testing" Version="8.8.0" />
    <!-- Test -->
    <PackageVersion Include="Microsoft.NET.Test.Sdk" Version="17.11.0" />
    <PackageVersion Include="Moq" Version="[4.18.4]" />
    <PackageVersion Include="System.Threading.Channels" Version="8.0.0" />
    <PackageVersion Include="System.Threading.Tasks.Dataflow" Version="8.0.0" />
    <PackageVersion Include="Verify.Xunit" Version="26.1.5" />
    <PackageVersion Include="xunit" Version="2.9.0" />
    <PackageVersion Include="xunit.abstractions" Version="2.0.3" />
    <PackageVersion Include="xunit.runner.visualstudio" Version="2.8.2" />
    <PackageVersion Include="xretry" Version="1.9.0" />
    <PackageVersion Include="coverlet.collector" Version="6.0.2" />
    <PackageVersion Include="Docker.DotNet" Version="3.125.15" />
    <!-- Plugins -->
    <PackageVersion Include="DocumentFormat.OpenXml" Version="3.1.0" />
    <PackageVersion Include="Microsoft.Data.Sqlite" Version="8.0.7" /> 
    <PackageVersion Include="DuckDB.NET.Data.Full" Version="1.0.2" />
    <PackageVersion Include="DuckDB.NET.Data" Version="1.0.1" />
    <PackageVersion Include="MongoDB.Driver" Version="2.27.0" />
    <PackageVersion Include="Microsoft.Graph" Version="[4.51.0, 5)" />
    <PackageVersion Include="Microsoft.Identity.Client.Extensions.Msal" Version="[2.28.0, )" />
    <PackageVersion Include="Microsoft.OpenApi" Version="1.6.16" />
    <PackageVersion Include="Microsoft.OpenApi.Readers" Version="1.6.16" />
    <PackageVersion Include="Microsoft.OpenApi.ApiManifest" Version="0.5.4-preview" />
    <PackageVersion Include="Google.Apis.CustomSearchAPI.v1" Version="[1.60.0.3001, )" />
    <PackageVersion Include="Grpc.Net.Client" Version="2.64.0" />
    <PackageVersion Include="protobuf-net" Version="3.2.30" />
    <PackageVersion Include="protobuf-net.Reflection" Version="3.2.12" />
    <PackageVersion Include="YamlDotNet" Version="16.0.0" />
    <PackageVersion Include="Fluid.Core" Version="2.11.1" />
    <!-- Memory stores -->
    <PackageVersion Include="Microsoft.Azure.Cosmos" Version="3.42.0" />
    <PackageVersion Include="Pgvector" Version="0.2.0" />
    <PackageVersion Include="NRedisStack" Version="0.12.0" />
    <PackageVersion Include="Milvus.Client" Version="2.3.0-preview.1" />
    <PackageVersion Include="Testcontainers.Milvus" Version="3.9.0" />
    <PackageVersion Include="Microsoft.Data.SqlClient" Version="5.2.1" />
    <PackageVersion Include="Qdrant.Client" Version="1.9.0" />
    <!-- Symbols -->
    <PackageVersion Include="Microsoft.SourceLink.GitHub" Version="8.0.0" />
    <!-- Toolset -->
    <PackageVersion Include="Microsoft.CodeAnalysis.NetAnalyzers" Version="9.0.0-preview.24324.1" />
    <PackageVersion Include="OpenAI" Version="2.0.0-beta.10" />
    <PackageVersion Include="System.ClientModel" Version="1.1.0-beta.7" />
    <PackageVersion Include="Azure.AI.ContentSafety" Version="1.0.0" />
    <PackageVersion Include="Azure.AI.OpenAI" Version="2.0.0-beta.4" />
    <PackageVersion Include="Azure.Identity" Version="1.12.0" />
    <PackageVersion Include="Azure.Monitor.OpenTelemetry.Exporter" Version="1.3.0" />
    <PackageVersion Include="Azure.Search.Documents" Version="11.6.0" />
    <PackageVersion Include="Handlebars.Net.Helpers" Version="2.4.5" />
    <PackageVersion Include="Markdig" Version="0.37.0" />
    <PackageVersion Include="Handlebars.Net" Version="2.1.6" />
    <PackageVersion Include="Microsoft.AspNet.WebApi.Client" Version="6.0.0" />
    <PackageVersion Include="JsonSchema.Net" Version="7.1.2" />
    <PackageVersion Include="Microsoft.Azure.Functions.Worker" Version="1.20.1" />
    <PackageVersion Include="Microsoft.Azure.Functions.Worker.Extensions.Http" Version="3.1.0" />
    <PackageVersion Include="Microsoft.Azure.Kusto.Data" Version="12.2.5" />
    <PackageVersion Include="Microsoft.Azure.WebJobs.Extensions.OpenApi" Version="1.5.1" />
    <PackageVersion Include="Microsoft.Bcl.HashCode" Version="1.1.1" />
    <PackageVersion Include="Microsoft.Bcl.AsyncInterfaces" Version="8.0.0" />
    <PackageVersion Include="Microsoft.Bcl.Numerics" Version="8.0.0" />
    <PackageVersion Include="Microsoft.CodeAnalysis.Common" Version="4.3.0" />
    <PackageVersion Include="Microsoft.CodeAnalysis.CSharp" Version="4.3.0" />
    <PackageVersion Include="Microsoft.Bcl.TimeProvider" Version="8.0.1" />
    <PackageVersion Include="Microsoft.Extensions.Logging.Debug" Version="8.0.0" />
    <PackageVersion Include="Microsoft.Identity.Client" Version="4.64.0" />
    <PackageVersion Include="Microsoft.ML.OnnxRuntime" Version="1.18.1" />
    <PackageVersion Include="FastBertTokenizer" Version="1.0.28" />
    <PackageVersion Include="Pinecone.NET" Version="2.1.1" />
    <PackageVersion Include="System.Diagnostics.DiagnosticSource" Version="8.0.1" />
    <PackageVersion Include="System.Linq.Async" Version="6.0.1" />
    <PackageVersion Include="System.Memory.Data" Version="8.0.0" />
    <PackageVersion Include="System.Numerics.Tensors" Version="8.0.0" />
    <PackageVersion Include="System.Text.Json" Version="8.0.4" />
    <PackageVersion Include="System.Threading.Tasks.Extensions" Version="4.5.4" />
    <PackageVersion Include="System.ValueTuple" Version="4.5.0" />
    <PackageVersion Include="OllamaSharp" Version="3.0.1" />
    <!-- Tokenizers -->
    <PackageVersion Include="Microsoft.ML.Tokenizers" Version="0.22.0-preview.24378.1" />
    <PackageVersion Include="Microsoft.DeepDev.TokenizerLib" Version="1.3.3" />
    <PackageVersion Include="SharpToken" Version="2.0.3" />
    <!-- Microsoft.Extensions.* -->
    <PackageVersion Include="Microsoft.Extensions.Configuration" Version="8.0.0" />
    <PackageVersion Include="Microsoft.Extensions.Configuration.Binder" Version="8.0.2" />
    <PackageVersion Include="Microsoft.Extensions.Configuration.EnvironmentVariables" Version="8.0.0" />
    <PackageVersion Include="Microsoft.Extensions.Configuration.Json" Version="8.0.0" />
    <PackageVersion Include="Microsoft.Extensions.Configuration.UserSecrets" Version="8.0.0" />
    <PackageVersion Include="Microsoft.Extensions.DependencyInjection" Version="8.0.0" />
    <PackageVersion Include="Microsoft.Extensions.DependencyInjection.Abstractions" Version="8.0.1" />
    <PackageVersion Include="Microsoft.Extensions.Hosting" Version="8.0.0" />
    <PackageVersion Include="Microsoft.Extensions.Http" Version="8.0.0" />
    <PackageVersion Include="Microsoft.Extensions.Http.Resilience" Version="8.8.0" />
    <PackageVersion Include="Microsoft.Extensions.Logging" Version="8.0.0" />
    <PackageVersion Include="Microsoft.Extensions.Logging.Abstractions" Version="8.0.1" />
    <PackageVersion Include="Microsoft.Extensions.Logging.Console" Version="8.0.0" />
    <PackageVersion Include="Microsoft.Extensions.Options.DataAnnotations" Version="8.0.0" />
    <PackageVersion Include="Microsoft.Extensions.TimeProvider.Testing" Version="8.5.0" />
    <PackageVersion Include="System.Text.Json" Version="6.0.8" />
    <PackageVersion Include="Microsoft.PowerShell.SDK" Version="6.2.7" />
    <!-- Microsoft.Extensions.Logging -->
    <PackageVersion Include="Microsoft.Extensions.Logging.Abstractions" Version="6.0.4" />
    <PackageVersion Include="Microsoft.Extensions.Logging.Console" Version="6.0.0" />
    <!-- Microsoft.Extensions.Configuration -->
    <PackageVersion Include="Microsoft.Extensions.Configuration" Version="6.0.1" />
    <PackageVersion Include="Microsoft.Extensions.Configuration.Binder" Version="7.0.4" />
    <PackageVersion Include="Microsoft.Extensions.Configuration.EnvironmentVariables" Version="6.0.1" />
    <PackageVersion Include="Microsoft.Extensions.Configuration.Json" Version="6.0.0" />
    <PackageVersion Include="Microsoft.Extensions.Configuration.UserSecrets" Version="6.0.1" />
    <PackageVersion Include="Microsoft.Extensions.DependencyInjection" Version="6.0.1" />
    <PackageVersion Include="Microsoft.Extensions.TimeProvider.Testing" Version="8.8.0" />
    <!-- Test -->
    <PackageVersion Include="Microsoft.NET.Test.Sdk" Version="17.11.0" />
    <PackageVersion Include="Moq" Version="[4.18.4]" />
    <PackageVersion Include="System.Threading.Channels" Version="8.0.0" />
    <PackageVersion Include="System.Threading.Tasks.Dataflow" Version="8.0.0" />
    <PackageVersion Include="Verify.Xunit" Version="26.1.5" />
    <PackageVersion Include="Verify.Xunit" Version="23.5.2" />
    <PackageVersion Include="xunit" Version="2.9.0" />
    <PackageVersion Include="xunit.abstractions" Version="2.0.3" />
    <PackageVersion Include="xunit.runner.visualstudio" Version="2.8.2" />
    <PackageVersion Include="xretry" Version="1.9.0" />
    <PackageVersion Include="coverlet.collector" Version="6.0.2" />
    <PackageVersion Include="Docker.DotNet" Version="3.125.15" />
    <!-- Plugins -->
    <PackageVersion Include="DocumentFormat.OpenXml" Version="3.1.0" />
    <PackageVersion Include="Microsoft.Data.Sqlite" Version="8.0.7" /> 
    <PackageVersion Include="DuckDB.NET.Data.Full" Version="1.0.2" />
    <PackageVersion Include="DuckDB.NET.Data" Version="1.0.1" />
    <PackageVersion Include="MongoDB.Driver" Version="2.27.0" />
    <PackageVersion Include="Microsoft.Graph" Version="[4.51.0, 5)" />
    <PackageVersion Include="Microsoft.Identity.Client.Extensions.Msal" Version="[2.28.0, )" />
    <PackageVersion Include="Microsoft.OpenApi" Version="1.6.16" />
    <PackageVersion Include="Microsoft.OpenApi.Readers" Version="1.6.16" />
    <PackageVersion Include="Microsoft.OpenApi.ApiManifest" Version="0.5.4-preview" />
    <PackageVersion Include="Google.Apis.CustomSearchAPI.v1" Version="[1.60.0.3001, )" />
    <PackageVersion Include="Grpc.Net.Client" Version="2.64.0" />
    <PackageVersion Include="protobuf-net" Version="3.2.30" />
    <PackageVersion Include="protobuf-net.Reflection" Version="3.2.12" />
    <PackageVersion Include="YamlDotNet" Version="16.0.0" />
    <PackageVersion Include="Fluid.Core" Version="2.11.1" />
    <!-- Memory stores -->
    <PackageVersion Include="Microsoft.Azure.Cosmos" Version="3.42.0" />
    <PackageVersion Include="Pgvector" Version="0.2.0" />
    <PackageVersion Include="NRedisStack" Version="0.12.0" />
    <PackageVersion Include="Milvus.Client" Version="2.3.0-preview.1" />
    <PackageVersion Include="Testcontainers.Milvus" Version="3.9.0" />
    <PackageVersion Include="Microsoft.Data.SqlClient" Version="5.2.1" />
    <PackageVersion Include="Qdrant.Client" Version="1.9.0" />
    <!-- Symbols -->
    <PackageVersion Include="Microsoft.SourceLink.GitHub" Version="8.0.0" />
    <!-- Toolset --> Include="Microsoft.CodeAnalysis.NetAnalyzers" Version="9.0.0-preview.24324.1" />
    <PackageVersion Include="Microsoft.CodeAnalysis.NetAnalyzers" Version="9.0.0-preview.24324.1" />
    <PackageVersion Include="Microsoft.Extensions.TimeProvider.Testing" Version="8.5.0" />
    <PackageVersion Include="System.Text.Json" Version="6.0.8" />
    <PackageVersion Include="Microsoft.PowerShell.SDK" Version="6.2.7" />
    <!-- Microsoft.Extensions.Logging -->
    <PackageVersion Include="Microsoft.Extensions.Logging.Abstractions" Version="6.0.4" />
    <PackageVersion Include="Microsoft.Extensions.Logging.Console" Version="6.0.0" />
    <!-- Microsoft.Extensions.Configuration -->
    <PackageVersion Include="Microsoft.Extensions.Configuration" Version="6.0.1" />
    <PackageVersion Include="Microsoft.Extensions.Configuration.Binder" Version="7.0.4" />
    <PackageVersion Include="Microsoft.Extensions.Configuration.EnvironmentVariables" Version="6.0.1" />
    <PackageVersion Include="Microsoft.Extensions.Configuration.Json" Version="6.0.0" />
    <PackageVersion Include="Microsoft.Extensions.Configuration.UserSecrets" Version="6.0.1" />
    <PackageVersion Include="Microsoft.Extensions.DependencyInjection" Version="6.0.1" />
    <PackageVersion Include="Microsoft.Extensions.TimeProvider.Testing" Version="8.8.0" />
    <!-- Test -->
    <PackageVersion Include="Microsoft.NET.Test.Sdk" Version="17.11.0" />
    <PackageVersion Include="Moq" Version="[4.18.4]" />
    <PackageVersion Include="System.Threading.Channels" Version="8.0.0" />
    <PackageVersion Include="System.Threading.Tasks.Dataflow" Version="8.0.0" />
    <PackageVersion Include="Verify.Xunit" Version="26.1.5" />
    <PackageVersion Include="xunit" Version="2.9.0" />
    <PackageVersion Include="xunit.abstractions" Version="2.0.3" />
    <PackageVersion Include="xunit.runner.visualstudio" Version="2.8.2" />
    <PackageVersion Include="xretry" Version="1.9.0" />
    <PackageVersion Include="coverlet.collector" Version="6.0.2" />
    <PackageVersion Include="Docker.DotNet" Version="3.125.15" />
    <!-- Plugins -->
    <PackageVersion Include="DocumentFormat.OpenXml" Version="3.1.0" />
    <PackageVersion Include="Microsoft.Data.Sqlite" Version="8.0.7" /> 
    <PackageVersion Include="DuckDB.NET.Data.Full" Version="1.0.2" />
    <PackageVersion Include="DuckDB.NET.Data" Version="1.0.1" />
    <PackageVersion Include="MongoDB.Driver" Version="2.27.0" />
    <PackageVersion Include="Microsoft.Graph" Version="[4.51.0, 5)" />
    <PackageVersion Include="Microsoft.Identity.Client.Extensions.Msal" Version="[2.28.0, )" />
    <PackageVersion Include="Microsoft.OpenApi" Version="1.6.16" />
    <PackageVersion Include="Microsoft.OpenApi.Readers" Version="1.6.16" />
    <PackageVersion Include="Microsoft.OpenApi.ApiManifest" Version="0.5.4-preview" />
    <PackageVersion Include="Google.Apis.CustomSearchAPI.v1" Version="[1.60.0.3001, )" />
    <PackageVersion Include="Grpc.Net.Client" Version="2.64.0" />
    <PackageVersion Include="protobuf-net" Version="3.2.30" />
    <PackageVersion Include="protobuf-net.Reflection" Version="3.2.12" />
    <PackageVersion Include="YamlDotNet" Version="16.0.0" />
    <PackageVersion Include="Fluid.Core" Version="2.11.1" />
    <PackageVersion Include="CoreCLR-NCalc" Version="2.2.113" />
    <PackageVersion Include="YamlDotNet" Version="13.1.1" />
    <!-- Memory stores -->
    <PackageVersion Include="Microsoft.Azure.Cosmos" Version="3.42.0" />
    <PackageVersion Include="Pgvector" Version="0.2.0" />
    <PackageVersion Include="NRedisStack" Version="0.12.0" />
    <PackageVersion Include="Milvus.Client" Version="2.3.0-preview.1" />
    <PackageVersion Include="Testcontainers.Milvus" Version="3.9.0" />
    <PackageVersion Include="Microsoft.Data.SqlClient" Version="5.2.1" />
    <PackageVersion Include="Qdrant.Client" Version="1.9.0" />
    <!-- Symbols -->
    <PackageVersion Include="Microsoft.SourceLink.GitHub" Version="8.0.0" />
    <!-- Toolset -->
    <PackageVersion Include="Microsoft.CodeAnalysis.NetAnalyzers" Version="9.0.0-preview.24324.1" />
    <PackageVersion Include="Microsoft.CodeAnalysis.NetAnalyzers" Version="9.0.0-preview.24324.1" />
    <PackageVersion Include="DocumentFormat.OpenXml" Version="3.1.0" />
    <PackageVersion Include="Microsoft.Data.Sqlite" Version="8.0.7" />
    <PackageVersion Include="DuckDB.NET.Data.Full" Version="1.0.2" />
    <PackageVersion Include="DuckDB.NET.Data" Version="1.0.1" />
    <PackageVersion Include="MongoDB.Driver" Version="2.27.0" />
    <PackageVersion Include="Microsoft.Graph" Version="[4.51.0, 5)" />
    <PackageVersion Include="Microsoft.Identity.Client.Extensions.Msal" Version="[2.28.0, )" />
    <PackageVersion Include="Microsoft.OpenApi" Version="1.6.16" />
    <PackageVersion Include="Microsoft.OpenApi.Readers" Version="1.6.16" />
    <PackageVersion Include="Microsoft.OpenApi.ApiManifest" Version="0.5.4-preview" />
    <PackageVersion Include="Google.Apis.CustomSearchAPI.v1" Version="[1.60.0.3001, )" />
    <PackageVersion Include="Grpc.Net.Client" Version="2.64.0" />
    <PackageVersion Include="protobuf-net" Version="3.2.30" />
    <PackageVersion Include="protobuf-net.Reflection" Version="3.2.12" />
    <PackageVersion Include="DuckDB.NET.Data.Full" Version="1.0.2" />
    <PackageVersion Include="DuckDB.NET.Data" Version="1.0.1" />
    <PackageVersion Include="MongoDB.Driver" Version="2.27.0" />
    <PackageVersion Include="Microsoft.Graph" Version="[4.51.0, 5)" />
    <PackageVersion Include="Microsoft.Identity.Client.Extensions.Msal" Version="[2.28.0, )" />
    <PackageVersion Include="Microsoft.OpenApi" Version="1.6.16" />
    <PackageVersion Include="Microsoft.OpenApi.Readers" Version="1.6.16" />
    <PackageVersion Include="DuckDB.NET.Data.Full" Version="1.0.2" />
    <PackageVersion Include="DuckDB.NET.Data" Version="1.0.1" />
    <PackageVersion Include="MongoDB.Driver" Version="2.27.0" />
    <PackageVersion Include="Microsoft.Graph" Version="[4.51.0, 5)" />
    <PackageVersion Include="Microsoft.Identity.Client.Extensions.Msal" Version="[2.28.0, )" />
    <PackageVersion Include="Microsoft.OpenApi" Version="1.6.16" />
    <PackageVersion Include="Microsoft.OpenApi.Readers" Version="1.6.16" />
    <PackageVersion Include="xunit" Version="2.9.0" />
    <PackageVersion Include="xunit.abstractions" Version="2.0.3" />
    <PackageVersion Include="xunit.runner.visualstudio" Version="2.8.2" />
    <PackageVersion Include="xretry" Version="1.9.0" />
    <PackageVersion Include="coverlet.collector" Version="6.0.2" />
    <PackageVersion Include="Docker.DotNet" Version="3.125.15" />
    <!-- Plugins -->
    <PackageVersion Include="DocumentFormat.OpenXml" Version="3.1.0" />
    <PackageVersion Include="Microsoft.Data.Sqlite" Version="8.0.7" />
    <PackageVersion Include="DuckDB.NET.Data.Full" Version="1.0.2" />
    <PackageVersion Include="DuckDB.NET.Data" Version="1.0.1" />
    <PackageVersion Include="MongoDB.Driver" Version="2.27.0" />
    <PackageVersion Include="Microsoft.Graph" Version="[4.51.0, 5)" />
    <PackageVersion Include="Microsoft.Identity.Client.Extensions.Msal" Version="[2.28.0, )" />
    <PackageVersion Include="Microsoft.OpenApi" Version="1.6.16" />
    <PackageVersion Include="Microsoft.OpenApi.Readers" Version="1.6.16" />
    <PackageVersion Include="Microsoft.OpenApi.ApiManifest" Version="0.5.4-preview" />
    <PackageVersion Include="Google.Apis.CustomSearchAPI.v1" Version="[1.60.0.3001, )" />
    <PackageVersion Include="Grpc.Net.Client" Version="2.64.0" />
    <PackageVersion Include="protobuf-net" Version="3.2.30" />
    <PackageVersion Include="protobuf-net.Reflection" Version="3.2.12" />
    <PackageVersion Include="YamlDotNet" Version="16.0.0" />
    <PackageVersion Include="Fluid.Core" Version="2.11.1" />
    <!-- Memory stores -->
    <PackageVersion Include="Microsoft.Azure.Cosmos" Version="3.42.0" />
    <PackageVersion Include="Pgvector" Version="0.2.0" />
    <PackageVersion Include="NRedisStack" Version="0.12.0" />
    <PackageVersion Include="Milvus.Client" Version="2.3.0-preview.1" />
    <PackageVersion Include="Testcontainers.Milvus" Version="3.9.0" />
    <PackageVersion Include="Microsoft.Data.SqlClient" Version="5.2.1" />
    <PackageVersion Include="Qdrant.Client" Version="1.9.0" />
    <!-- Symbols -->
    <PackageVersion Include="Microsoft.SourceLink.GitHub" Version="8.0.0" />
    <!-- Toolset -->
    <PackageVersion Include="Microsoft.CodeAnalysis.NetAnalyzers" Version="9.0.0-preview.24324.1" />
    <PackageReference Include="Microsoft.CodeAnalysis.NetAnalyzers">
      <PrivateAssets>all</PrivateAssets>
      <IncludeAssets>runtime; build; native; contentfiles; analyzers; buildtransitive</IncludeAssets>
    </PackageReference>
    <PackageVersion Include="Microsoft.VisualStudio.Threading.Analyzers" Version="17.11.20" />
    <PackageReference Include="Microsoft.VisualStudio.Threading.Analyzers">
    <PackageVersion Include="Microsoft.SourceLink.GitHub" Version="1.1.1" />
    <!-- Analyzers -->
    <!-- TODO: Not working with .NET Standard 2.0
    <PackageVersion Include="Microsoft.CodeDom.Providers.DotNetCompilerPlatform" Version="4.1.0" />
    <PackageReference Include="Microsoft.CodeDom.Providers.DotNetCompilerPlatform">
      <PrivateAssets>all</PrivateAssets>
      <IncludeAssets>runtime; build; native; contentfiles; analyzers; buildtransitive</IncludeAssets>
    </PackageReference>
    <PackageVersion Include="xunit.analyzers" Version="1.16.0" />
    <PackageReference Include="xunit.analyzers">
      <PrivateAssets>all</PrivateAssets>
      <IncludeAssets>runtime; build; native; contentfiles; analyzers; buildtransitive</IncludeAssets>
    </PackageReference>
    <PackageVersion Include="Moq.Analyzers" Version="0.1.2" />
    <PackageVersion Include="Microsoft.Extensions.Options.DataAnnotations" Version="8.0.0" />
    <PackageVersion Include="OpenAI" Version="2.0.0-beta.10" />
    <PackageVersion Include="System.ClientModel" Version="1.1.0-beta.7" />
    <PackageVersion Include="Azure.AI.ContentSafety" Version="1.0.0" />
    <PackageVersion Include="Azure.AI.OpenAI" Version="2.0.0-beta.4" />
    <PackageVersion Include="Azure.Identity" Version="1.12.0" />
    <PackageVersion Include="Azure.Monitor.OpenTelemetry.Exporter" Version="1.3.0" />
    <PackageVersion Include="Azure.Search.Documents" Version="11.6.0" />
    <PackageVersion Include="Handlebars.Net.Helpers" Version="2.4.5" />
    <PackageVersion Include="Markdig" Version="0.37.0" />
    <PackageVersion Include="Handlebars.Net" Version="2.1.6" />
    <PackageVersion Include="Microsoft.AspNet.WebApi.Client" Version="6.0.0" />
    <PackageVersion Include="JsonSchema.Net" Version="7.1.2" />
    <PackageVersion Include="Microsoft.Azure.Functions.Worker" Version="1.20.1" />
    <PackageVersion Include="Microsoft.Azure.Functions.Worker.Extensions.Http" Version="3.1.0" />
    <PackageVersion Include="Microsoft.Azure.Kusto.Data" Version="12.2.5" />
    <PackageVersion Include="Microsoft.Azure.WebJobs.Extensions.OpenApi" Version="1.5.1" />
    <PackageVersion Include="Microsoft.Bcl.HashCode" Version="1.1.1" />
    <PackageVersion Include="Microsoft.Bcl.AsyncInterfaces" Version="8.0.0" />
    <PackageVersion Include="Microsoft.Bcl.Numerics" Version="8.0.0" />
    <PackageVersion Include="Microsoft.CodeAnalysis.Common" Version="4.3.0" />
    <PackageVersion Include="Microsoft.CodeAnalysis.CSharp" Version="4.3.0" />
    <PackageVersion Include="Microsoft.Bcl.TimeProvider" Version="8.0.1" />
    <PackageVersion Include="Microsoft.Extensions.Logging.Debug" Version="8.0.0" />
    <PackageVersion Include="Microsoft.Identity.Client" Version="4.64.0" />
    <PackageVersion Include="Microsoft.ML.OnnxRuntime" Version="1.18.1" />
    <PackageVersion Include="FastBertTokenizer" Version="1.0.28" />
    <PackageVersion Include="Pinecone.NET" Version="2.1.1" />
    <PackageVersion Include="System.Diagnostics.DiagnosticSource" Version="8.0.1" />
    <PackageVersion Include="System.Linq.Async" Version="6.0.1" />
    <PackageVersion Include="System.Memory.Data" Version="8.0.0" />
    <PackageVersion Include="System.Numerics.Tensors" Version="8.0.0" />
    <PackageVersion Include="System.Text.Json" Version="8.0.4" />
    <PackageVersion Include="System.Threading.Tasks.Extensions" Version="4.5.4" />
    <PackageVersion Include="System.ValueTuple" Version="4.5.0" />
    <PackageVersion Include="OllamaSharp" Version="3.0.1" />
    <!-- Tokenizers -->
    <PackageVersion Include="Microsoft.ML.Tokenizers" Version="0.22.0-preview.24378.1" />
    <PackageVersion Include="Microsoft.DeepDev.TokenizerLib" Version="1.3.3" />
    <PackageVersion Include="SharpToken" Version="2.0.3" />
    <!-- Microsoft.Extensions.* -->
    <PackageVersion Include="Microsoft.Extensions.Configuration" Version="8.0.0" />
    <PackageVersion Include="Microsoft.Extensions.Configuration.Binder" Version="8.0.2" />
    <PackageVersion Include="Microsoft.Extensions.Configuration.EnvironmentVariables" Version="8.0.0" />
    <PackageVersion Include="Microsoft.Extensions.Configuration.Json" Version="8.0.0" />
    <PackageVersion Include="Microsoft.Extensions.Configuration.UserSecrets" Version="8.0.0" />
    <PackageVersion Include="Microsoft.Extensions.DependencyInjection" Version="8.0.0" />
    <PackageVersion Include="Microsoft.Extensions.DependencyInjection.Abstractions" Version="8.0.1" />
    <PackageVersion Include="Microsoft.Extensions.Hosting" Version="8.0.0" />
    <PackageVersion Include="Microsoft.Extensions.Http" Version="8.0.0" />
    <PackageVersion Include="Microsoft.Extensions.Http.Resilience" Version="8.8.0" />
    <PackageVersion Include="Microsoft.Extensions.Logging" Version="8.0.0" />
    <PackageVersion Include="Microsoft.Extensions.Logging.Abstractions" Version="8.0.1" />
    <PackageVersion Include="Microsoft.Extensions.Logging.Console" Version="8.0.0" />
    <PackageVersion Include="Microsoft.Extensions.Options.DataAnnotations" Version="8.0.0" />
    <PackageVersion Include="Microsoft.Extensions.TimeProvider.Testing" Version="8.5.0" />
    <PackageVersion Include="System.Text.Json" Version="6.0.8" />
    <PackageVersion Include="Microsoft.PowerShell.SDK" Version="6.2.7" />
    <!-- Microsoft.Extensions.Logging -->
    <PackageVersion Include="Microsoft.Extensions.Logging.Abstractions" Version="6.0.4" />
    <PackageVersion Include="Microsoft.Extensions.Logging.Console" Version="6.0.0" />
    <!-- Microsoft.Extensions.Configuration -->
    <PackageVersion Include="Microsoft.Extensions.Configuration" Version="6.0.1" />
    <PackageVersion Include="Microsoft.Extensions.Configuration.Binder" Version="7.0.4" />
    <PackageVersion Include="Microsoft.Extensions.Configuration.EnvironmentVariables" Version="6.0.1" />
    <PackageVersion Include="Microsoft.Extensions.Configuration.Json" Version="6.0.0" />
    <PackageVersion Include="Microsoft.Extensions.Configuration.UserSecrets" Version="6.0.1" />
    <PackageVersion Include="Microsoft.Extensions.DependencyInjection" Version="6.0.1" />
    <PackageVersion Include="Microsoft.Extensions.TimeProvider.Testing" Version="8.8.0" />
    <PackageVersion Include="Microsoft.Extensions.Options.DataAnnotations" Version="8.0.0" /> Include="Microsoft.Extensions.TimeProvider.Testing" Version="8.5.0" />
    <PackageVersion Include="System.Text.Json" Version="6.0.8" />
    <PackageVersion Include="Microsoft.PowerShell.SDK" Version="6.2.7" />
    <!-- Microsoft.Extensions.Logging -->
    <PackageVersion Include="Microsoft.Extensions.Logging.Abstractions" Version="6.0.4" />
    <PackageVersion Include="Microsoft.Extensions.Logging.Console" Version="6.0.0" />
    <!-- Microsoft.Extensions.Configuration -->
    <PackageVersion Include="Microsoft.Extensions.Configuration" Version="6.0.1" />
    <PackageVersion Include="Microsoft.Extensions.Configuration.Binder" Version="7.0.4" />
    <PackageVersion Include="Microsoft.Extensions.Configuration.EnvironmentVariables" Version="6.0.1" />
    <PackageVersion Include="Microsoft.Extensions.Configuration.Json" Version="6.0.0" />
    <PackageVersion Include="Microsoft.Extensions.Configuration.UserSecrets" Version="6.0.1" />
    <PackageVersion Include="Microsoft.Extensions.DependencyInjection" Version="6.0.1" />
    <PackageVersion Include="Microsoft.Extensions.TimeProvider.Testing" Version="8.8.0" />
    <!-- Test -->
    <PackageVersion Include="Microsoft.NET.Test.Sdk" Version="17.11.0" />
    <PackageVersion Include="Moq" Version="[4.18.4]" />
    <PackageVersion Include="System.Threading.Channels" Version="8.0.0" />
    <PackageVersion Include="System.Threading.Tasks.Dataflow" Version="8.0.0" />
    <PackageVersion Include="Verify.Xunit" Version="26.1.5" />
    <PackageVersion Include="xunit" Version="2.9.0" />
    <PackageVersion Include="xunit.abstractions" Version="2.0.3" />
    <PackageVersion Include="xunit.runner.visualstudio" Version="2.8.2" />
    <PackageVersion Include="xretry" Version="1.9.0" />
    <PackageVersion Include="coverlet.collector" Version="6.0.2" />
    <PackageVersion Include="Docker.DotNet" Version="3.125.15" />
    <!-- Plugins -->
    <PackageVersion Include="DocumentFormat.OpenXml" Version="3.1.0" />
    <PackageVersion Include="Microsoft.Data.Sqlite" Version="8.0.7" /> 
    <PackageVersion Include="Microsoft.Extensions.Logging.Console" Version="6.0.0" />
    <!-- Microsoft.Extensions.Configuration -->
    <PackageVersion Include="Microsoft.Extensions.Configuration" Version="6.0.1" />
    <PackageVersion Include="Microsoft.Extensions.Configuration.Binder" Version="7.0.4" />
    <PackageVersion Include="Microsoft.Extensions.Configuration.EnvironmentVariables" Version="6.0.1" />
    <PackageVersion Include="Microsoft.Extensions.Configuration.Json" Version="6.0.0" />
    <PackageVersion Include="Microsoft.Extensions.Configuration.UserSecrets" Version="6.0.1" />
    <PackageVersion Include="Microsoft.Extensions.DependencyInjection" Version="6.0.1" /> Include="Microsoft.Extensions.TimeProvider.Testing" Version="8.8.0" />
    <!-- Test -->
    <PackageVersion Include="Microsoft.NET.Test.Sdk" Version="17.11.0" />
    <PackageVersion Include="Moq" Version="[4.18.4]" />
    <PackageVersion Include="System.Threading.Channels" Version="8.0.0" />
    <PackageVersion Include="System.Threading.Tasks.Dataflow" Version="8.0.0" />
    <PackageVersion Include="Verify.Xunit" Version="26.1.5" />
    <PackageVersion Include="xunit" Version="2.9.0" />
    <PackageVersion Include="xunit.abstractions" Version="2.0.3" />
    <PackageVersion Include="xunit.runner.visualstudio" Version="2.8.2" />
    <PackageVersion Include="xretry" Version="1.9.0" />
    <PackageVersion Include="coverlet.collector" Version="6.0.2" />
    <PackageVersion Include="Docker.DotNet" Version="3.125.15" />
    <!-- Plugins -->
    <PackageVersion Include="DocumentFormat.OpenXml" Version="3.1.0" />
    <PackageVersion Include="Microsoft.Data.Sqlite" Version="8.0.7" /> 
    <PackageVersion Include="DuckDB.NET.Data.Full" Version="1.0.2" />
    <PackageVersion Include="DuckDB.NET.Data" Version="1.0.1" />
    <PackageVersion Include="MongoDB.Driver" Version="2.27.0" />
    <PackageVersion Include="Microsoft.Graph" Version="[4.51.0, 5)" />
    <PackageVersion Include="Microsoft.Identity.Client.Extensions.Msal" Version="[2.28.0, )" />
    <PackageVersion Include="Microsoft.OpenApi" Version="1.6.16" />
    <PackageVersion Include="Microsoft.OpenApi.Readers" Version="1.6.16" />
    <PackageVersion Include="Microsoft.OpenApi.ApiManifest" Version="0.5.4-preview" />
    <PackageVersion Include="Google.Apis.CustomSearchAPI.v1" Version="[1.60.0.3001, )" />
    <PackageVersion Include="Grpc.Net.Client" Version="2.64.0" />
    <PackageVersion Include="protobuf-net" Version="3.2.30" />
    <PackageVersion Include="protobuf-net.Reflection" Version="3.2.12" />
    <PackageVersion Include="YamlDotNet" Version="16.0.0" />
    <PackageVersion Include="Microsoft.OpenApi.ApiManifest" Version="0.5.4-preview" />
    <PackageVersion Include="Google.Apis.CustomSearchAPI.v1" Version="[1.60.0.3001, )" />
    <PackageVersion Include="Grpc.Net.Client" Version="2.64.0" />
    <PackageVersion Include="protobuf-net" Version="3.2.30" />
    <PackageVersion Include="protobuf-net.Reflection" Version="3.2.12" />
    <PackageVersion Include="YamlDotNet" Version="16.0.0" />
    <PackageVersion Include="Fluid.Core" Version="2.11.1" />
    <!-- Memory stores -->
    <PackageVersion Include="Microsoft.Azure.Cosmos" Version="3.42.0" />
    <PackageVersion Include="Pgvector" Version="0.2.0" />
    <PackageVersion Include="NRedisStack" Version="0.12.0" />
    <PackageVersion Include="Milvus.Client" Version="2.3.0-preview.1" />
    <PackageVersion Include="Testcontainers.Milvus" Version="3.9.0" />
    <PackageVersion Include="Microsoft.Data.SqlClient" Version="5.2.1" />
    <PackageVersion Include="Qdrant.Client" Version="1.9.0" />
    <!-- Symbols -->
    <PackageVersion Include="Microsoft.SourceLink.GitHub" Version="8.0.0" />
    <!-- Toolset -->
    <PackageVersion Include="Microsoft.CodeAnalysis.NetAnalyzers" Version="9.0.0-preview.24324.1" />
    <PackageVersion Include="Microsoft.OpenApi" Version="1.6.16" />
    <PackageVersion Include="Microsoft.OpenApi.Readers" Version="1.6.16" />
    <PackageVersion Include="Microsoft.OpenApi.ApiManifest" Version="0.5.4-preview" />
    <PackageVersion Include="Google.Apis.CustomSearchAPI.v1" Version="[1.60.0.3001, )" />
    <PackageVersion Include="Grpc.Net.Client" Version="2.64.0" />
    <PackageVersion Include="protobuf-net" Version="3.2.30" />
    <PackageVersion Include="protobuf-net.Reflection" Version="3.2.12" />
    <PackageVersion Include="YamlDotNet" Version="16.0.0" />
    <PackageVersion Include="Fluid.Core" Version="2.11.1" />
    <!-- Memory stores -->
    <PackageVersion Include="Microsoft.Azure.Cosmos" Version="3.42.0" />
    <PackageVersion Include="Pgvector" Version="0.2.0" />
    <PackageVersion Include="NRedisStack" Version="0.12.0" />
    <PackageVersion Include="Milvus.Client" Version="2.3.0-preview.1" />
    <PackageVersion Include="Testcontainers.Milvus" Version="3.9.0" />
    <PackageVersion Include="Microsoft.Data.SqlClient" Version="5.2.1" />
    <PackageVersion Include="Qdrant.Client" Version="1.9.0" />
    <!-- Symbols -->
    <PackageVersion Include="Microsoft.SourceLink.GitHub" Version="8.0.0" />
    <!-- Toolset -->
    <PackageVersion Include="Microsoft.CodeAnalysis.NetAnalyzers" Version="9.0.0-preview.24324.1" />
    <PackageVersion Include="OpenAI" Version="2.0.0-beta.10" />
    <PackageVersion Include="System.ClientModel" Version="1.1.0-beta.7" />
    <PackageVersion Include="Azure.AI.ContentSafety" Version="1.0.0" />
    <PackageVersion Include="Azure.AI.OpenAI" Version="2.0.0-beta.4" />
    <PackageVersion Include="Azure.Identity" Version="1.12.0" />
    <PackageVersion Include="Azure.Monitor.OpenTelemetry.Exporter" Version="1.3.0" />
    <PackageVersion Include="Azure.Search.Documents" Version="11.6.0" />
    <PackageVersion Include="Handlebars.Net.Helpers" Version="2.4.5" />
    <PackageVersion Include="Markdig" Version="0.37.0" />
    <PackageVersion Include="Handlebars.Net" Version="2.1.6" />
    <PackageVersion Include="Microsoft.AspNet.WebApi.Client" Version="6.0.0" />
    <PackageVersion Include="JsonSchema.Net" Version="7.1.2" />
    <PackageVersion Include="Microsoft.Azure.Functions.Worker" Version="1.20.1" />
    <PackageVersion Include="Microsoft.Azure.Functions.Worker.Extensions.Http" Version="3.1.0" />
    <PackageVersion Include="Microsoft.Azure.Kusto.Data" Version="12.2.5" />
    <PackageVersion Include="Microsoft.Azure.WebJobs.Extensions.OpenApi" Version="1.5.1" />
    <PackageVersion Include="Microsoft.Bcl.HashCode" Version="1.1.1" />
    <PackageVersion Include="Microsoft.Bcl.AsyncInterfaces" Version="8.0.0" />
    <PackageVersion Include="Microsoft.Bcl.Numerics" Version="8.0.0" />
    <PackageVersion Include="Microsoft.CodeAnalysis.Common" Version="4.3.0" />
    <PackageVersion Include="Microsoft.CodeAnalysis.CSharp" Version="4.3.0" />
    <PackageVersion Include="Microsoft.Bcl.TimeProvider" Version="8.0.1" />
    <PackageVersion Include="Microsoft.Extensions.Logging.Debug" Version="8.0.0" />
    <PackageVersion Include="Microsoft.Identity.Client" Version="4.64.0" />
    <PackageVersion Include="Microsoft.ML.OnnxRuntime" Version="1.18.1" />
    <PackageVersion Include="FastBertTokenizer" Version="1.0.28" />
    <PackageVersion Include="Pinecone.NET" Version="2.1.1" />
    <PackageVersion Include="System.Diagnostics.DiagnosticSource" Version="8.0.1" />
    <PackageVersion Include="System.Linq.Async" Version="6.0.1" />
    <PackageVersion Include="System.Memory.Data" Version="8.0.0" />
    <PackageVersion Include="System.Numerics.Tensors" Version="8.0.0" />
    <PackageVersion Include="System.Text.Json" Version="8.0.4" />
    <PackageVersion Include="System.Threading.Tasks.Extensions" Version="4.5.4" />
    <PackageVersion Include="System.ValueTuple" Version="4.5.0" />
    <PackageVersion Include="OllamaSharp" Version="3.0.1" />
    <!-- Tokenizers -->
    <PackageVersion Include="Microsoft.ML.Tokenizers" Version="0.22.0-preview.24378.1" />
    <PackageVersion Include="Microsoft.DeepDev.TokenizerLib" Version="1.3.3" />
    <PackageVersion Include="SharpToken" Version="2.0.3" />
    <!-- Microsoft.Extensions.* -->
    <PackageVersion Include="Microsoft.Extensions.Configuration" Version="8.0.0" />
    <PackageVersion Include="Microsoft.Extensions.Configuration.Binder" Version="8.0.2" />
    <PackageVersion Include="Microsoft.Extensions.Configuration.EnvironmentVariables" Version="8.0.0" />
    <PackageVersion Include="Microsoft.Extensions.Configuration.Json" Version="8.0.0" />
    <PackageVersion Include="Microsoft.Extensions.Configuration.UserSecrets" Version="8.0.0" />
    <PackageVersion Include="Microsoft.Extensions.DependencyInjection" Version="8.0.0" />
    <PackageVersion Include="Microsoft.Extensions.DependencyInjection.Abstractions" Version="8.0.1" />
    <PackageVersion Include="Microsoft.Extensions.Hosting" Version="8.0.0" />
    <PackageVersion Include="Microsoft.Extensions.Http" Version="8.0.0" />
    <PackageVersion Include="Microsoft.Extensions.Http.Resilience" Version="8.8.0" />
    <PackageVersion Include="Microsoft.Extensions.Logging" Version="8.0.0" />
    <PackageVersion Include="Microsoft.Extensions.Logging.Abstractions" Version="8.0.1" />
    <PackageVersion Include="Microsoft.Extensions.Logging.Console" Version="8.0.0" />
    <PackageVersion Include="Microsoft.Extensions.Options.DataAnnotations" Version="8.0.0" />
    <PackageVersion Include="Microsoft.Extensions.TimeProvider.Testing" Version="8.5.0" />
    <PackageVersion Include="System.Text.Json" Version="6.0.8" />
    <PackageVersion Include="Microsoft.PowerShell.SDK" Version="6.2.7" />
    <!-- Microsoft.Extensions.Logging -->
    <PackageVersion Include="Microsoft.Extensions.Logging.Abstractions" Version="6.0.4" />
    <PackageVersion Include="Microsoft.Extensions.Logging.Console" Version="6.0.0" />
    <!-- Microsoft.Extensions.Configuration -->
    <PackageVersion Include="Microsoft.Extensions.Configuration" Version="6.0.1" />
    <PackageVersion Include="Microsoft.Extensions.Configuration.Binder" Version="7.0.4" />
    <PackageVersion Include="Microsoft.Extensions.Configuration.EnvironmentVariables" Version="6.0.1" />
    <PackageVersion Include="Microsoft.Extensions.Configuration.Json" Version="6.0.0" />
    <PackageVersion Include="Microsoft.Extensions.Configuration.UserSecrets" Version="6.0.1" />
    <PackageVersion Include="Microsoft.Extensions.DependencyInjection" Version="6.0.1" />
    <PackageVersion Include="Microsoft.Extensions.TimeProvider.Testing" Version="8.8.0" />
    <!-- Test -->
    <PackageVersion Include="Microsoft.NET.Test.Sdk" Version="17.11.0" />
    <PackageVersion Include="Moq" Version="[4.18.4]" />
    <PackageVersion Include="System.Threading.Channels" Version="8.0.0" />
    <PackageVersion Include="System.Threading.Tasks.Dataflow" Version="8.0.0" />
    <PackageVersion Include="Verify.Xunit" Version="26.1.5" />
    <PackageVersion Include="xunit" Version="2.9.0" />
    <PackageVersion Include="xunit.abstractions" Version="2.0.3" />
    <PackageVersion Include="xunit.runner.visualstudio" Version="2.8.2" />
    <PackageVersion Include="xretry" Version="1.9.0" />
    <PackageVersion Include="coverlet.collector" Version="6.0.2" />
    <PackageVersion Include="Docker.DotNet" Version="3.125.15" />
    <!-- Plugins -->
    <PackageVersion Include="DocumentFormat.OpenXml" Version="3.1.0" />
    <PackageVersion Include="Microsoft.Data.Sqlite" Version="8.0.7" /> 
    <PackageVersion Include="DuckDB.NET.Data.Full" Version="1.0.2" />
    <PackageVersion Include="DuckDB.NET.Data" Version="1.0.1" />
    <PackageVersion Include="MongoDB.Driver" Version="2.27.0" />
    <PackageVersion Include="Microsoft.Graph" Version="[4.51.0, 5)" />
    <PackageVersion Include="Microsoft.Identity.Client.Extensions.Msal" Version="[2.28.0, )" />
    <PackageVersion Include="Microsoft.OpenApi" Version="1.6.16" />
    <PackageVersion Include="Microsoft.OpenApi.Readers" Version="1.6.16" />
    <PackageVersion Include="Microsoft.OpenApi.ApiManifest" Version="0.5.4-preview" />
    <PackageVersion Include="Google.Apis.CustomSearchAPI.v1" Version="[1.60.0.3001, )" />
    <PackageVersion Include="Grpc.Net.Client" Version="2.64.0" />
    <PackageVersion Include="protobuf-net" Version="3.2.30" />
    <PackageVersion Include="protobuf-net.Reflection" Version="3.2.12" />
    <PackageVersion Include="YamlDotNet" Version="16.0.0" />
    <PackageVersion Include="Fluid.Core" Version="2.11.1" />
    <!-- Memory stores -->
    <PackageVersion Include="Microsoft.Azure.Cosmos" Version="3.42.0" />
    <PackageVersion Include="Pgvector" Version="0.2.0" />
    <PackageVersion Include="NRedisStack" Version="0.12.0" />
    <PackageVersion Include="Milvus.Client" Version="2.3.0-preview.1" />
    <PackageVersion Include="Testcontainers.Milvus" Version="3.9.0" />
    <PackageVersion Include="Microsoft.Data.SqlClient" Version="5.2.1" />
    <PackageVersion Include="Qdrant.Client" Version="1.9.0" />
    <!-- Symbols -->
    <PackageVersion Include="Microsoft.SourceLink.GitHub" Version="8.0.0" />
    <!-- Toolset -->
    <PackageVersion Include="Microsoft.CodeAnalysis.NetAnalyzers" Version="9.0.0-preview.24324.1" />
    <PackageVersion Include="Microsoft.Extensions.TimeProvider.Testing" Version="8.8.0" />
    <!-- Test -->
    <PackageVersion Include="Microsoft.NET.Test.Sdk" Version="17.11.0" />
    <PackageVersion Include="Moq" Version="[4.18.4]" />
    <PackageVersion Include="System.Threading.Channels" Version="8.0.0" />
    <PackageVersion Include="System.Threading.Tasks.Dataflow" Version="8.0.0" />
    <PackageVersion Include="Verify.Xunit" Version="26.1.5" />
    <PackageVersion Include="xunit" Version="2.9.0" />
    <PackageVersion Include="xunit.abstractions" Version="2.0.3" />
    <PackageVersion Include="xunit.runner.visualstudio" Version="2.8.2" />
    <PackageVersion Include="xretry" Version="1.9.0" />
    <PackageVersion Include="coverlet.collector" Version="6.0.2" />
    <PackageVersion Include="Docker.DotNet" Version="3.125.15" />
    <!-- Plugins -->
    <PackageVersion Include="DocumentFormat.OpenXml" Version="3.1.0" />
    <PackageVersion Include="Microsoft.Data.Sqlite" Version="8.0.7" /> 
    <PackageVersion Include="DuckDB.NET.Data.Full" Version="1.0.2" />
    <PackageVersion Include="DuckDB.NET.Data" Version="1.1.0.1" />
    <PackageVersion Include="MongoDB.Driver" Version="2.28.0" />
    <PackageVersion Include="Microsoft.Graph" Version="[4.51.0, 5)" />
    <PackageVersion Include="Microsoft.Identity.Client.Extensions.Msal" Version="[2.28.0, )" />
    <PackageVersion Include="Microsoft.OpenApi" Version="1.6.16" />
    <PackageVersion Include="Microsoft.OpenApi.Readers" Version="1.6.16" />
    <PackageVersion Include="Microsoft.OpenApi.ApiManifest" Version="0.5.4-preview" />
    <PackageVersion Include="Google.Apis.CustomSearchAPI.v1" Version="[1.60.0.3001, )" />
    <PackageVersion Include="Grpc.Net.Client" Version="2.64.0" />
    <PackageVersion Include="protobuf-net" Version="3.2.30" />
    <PackageVersion Include="protobuf-net.Reflection" Version="3.2.12" />
    <PackageVersion Include="YamlDotNet" Version="16.0.0" />
    <PackageVersion Include="Fluid.Core" Version="2.11.1" />
    <!-- Memory stores -->
    <PackageVersion Include="Microsoft.Azure.Cosmos" Version="3.42.0" />
    <PackageVersion Include="Pgvector" Version="0.2.0" />
    <PackageVersion Include="NRedisStack" Version="0.12.0" />
    <PackageVersion Include="Milvus.Client" Version="2.3.0-preview.1" />
    <PackageVersion Include="Testcontainers.Milvus" Version="3.9.0" />
    <PackageVersion Include="Microsoft.Data.SqlClient" Version="5.2.1" />
    <PackageVersion Include="Qdrant.Client" Version="1.9.0" />
    <!-- Symbols -->
    <PackageVersion Include="Microsoft.SourceLink.GitHub" Version="8.0.0" />
    <!-- Toolset -->
    <PackageVersion Include="Microsoft.CodeAnalysis.NetAnalyzers" Version="9.0.0-preview.24324.1" />
    <PackageVersion Include="Microsoft.Extensions.TimeProvider.Testing" Version="8.8.0" />
    <!-- Test -->
    <PackageVersion Include="Microsoft.NET.Test.Sdk" Version="17.11.0" />
    <PackageVersion Include="Moq" Version="[4.18.4]" />
    <PackageVersion Include="System.Threading.Channels" Version="8.0.0" />
    <PackageVersion Include="System.Threading.Tasks.Dataflow" Version="8.0.0" /
    <PackageVersion Include="Verify.Xunit" Version="26.1.5" />
    <PackageVersion Include="xunit" Version="2.9.0" />
    <PackageVersion Include="xunit.abstractions" Version="2.0.3" />
    <PackageVersion Include="xunit.runner.visualstudio" Version="2.8.2" />
    <PackageVersion Include="xretry" Version="1.9.0" />
    <PackageVersion Include="coverlet.collector" Version="6.0.2" />
    <PackageVersion Include="Docker.DotNet" Version="3.125.15" />
    <!-- Plugins -->
    <PackageVersion Include="DocumentFormat.OpenXml" Version="3.1.0" />
    <PackageVersion Include="Microsoft.Data.Sqlite" Version="8.0.7" /> 
    <PackageVersion Include="DuckDB.NET.Data.Full" Version="1.0.2" />
    <PackageVersion Include="DuckDB.NET.Data" Version="1.0.1" />
    <PackageVersion Include="MongoDB.Driver" Version="2.27.0" />
    <PackageVersion Include="Microsoft.Graph" Version="[4.51.0, 5)" />
    <PackageVersion Include="Microsoft.Identity.Client.Extensions.Msal" Version="[2.28.0, )" />
    <PackageVersion Include="Microsoft.OpenApi" Version="1.6.16" />
    <PackageVersion Include="Microsoft.OpenApi.Readers" Version="1.6.16" />
    <PackageVersion Include="Microsoft.OpenApi.ApiManifest" Version="0.5.4-preview" />
    <PackageVersion Include="Google.Apis.CustomSearchAPI.v1" Version="[1.60.0.3001, )" />
    <PackageVersion Include="Grpc.Net.Client" Version="2.64.0" />
    <PackageVersion Include="protobuf-net" Version="3.2.30" />
    <PackageVersion Include="protobuf-net.Reflection" Version="3.2.12" />
    <PackageVersion Include="YamlDotNet" Version="16.0.0" />
    <PackageVersion Include="Fluid.Core" Version="2.11.1" />
    <!-- Memory stores -->
    <PackageVersion Include="Microsoft.Azure.Cosmos" Version="3.42.0" />
    <PackageVersion Include="Pgvector" Version="0.2.0" />
    <PackageVersion Include="NRedisStack" Version="0.12.0" />
    <PackageVersion Include="Milvus.Client" Version="2.3.0-preview.1" />
    <PackageVersion Include="Testcontainers.Milvus" Version="3.9.0" />
    <PackageVersion Include="Microsoft.Data.SqlClient" Version="5.2.1" />
    <PackageVersion Include="Qdrant.Client" Version="1.9.0" />
    <!-- Symbols -->
    <PackageVersion Include="Microsoft.SourceLink.GitHub" Version="8.0.0" />
    <!-- Toolset -->
    <PackageVersion Include="Microsoft.CodeAnalysis.NetAnalyzers" Version="9.0.0-preview.24324.1" />
    <PackageReference Include="Microsoft.CodeAnalysis.NetAnalyzers">
      <PrivateAssets>all</PrivateAssets>
      <IncludeAssets>runtime; build; native; contentfiles; analyzers; buildtransitive</IncludeAssets>
    </PackageReference>
    <PackageVersion Include="Microsoft.VisualStudio.Threading.Analyzers" Version="17.11.20" />
    <PackageReference Include="Microsoft.VisualStudio.Threading.Analyzers">
      <PrivateAssets>all</PrivateAssets>
      <IncludeAssets>runtime; build; native; contentfiles; analyzers; buildtransitive</IncludeAssets>
    </PackageReference>
    <PackageVersion Include="xunit.analyzers" Version="1.16.0" />
    <PackageReference Include="xunit.analyzers">
      <PrivateAssets>all</PrivateAssets>
      <IncludeAssets>runtime; build; native; contentfiles; analyzers; buildtransitive</IncludeAssets>
    </PackageReference>
    <PackageVersion Include="Moq.Analyzers" Version="0.1.1" />
    <PackageVersion Include="Microsoft.Extensions.TimeProvider.Testing" Version="8.8.0" />
    <PackageVersion Include="OpenAI" Version="2.0.0-beta.10" />
    <PackageVersion Include="System.ClientModel" Version="1.1.0-beta.7" />
    <PackageVersion Include="Azure.AI.ContentSafety" Version="1.0.0" />
    <PackageVersion Include="Azure.AI.OpenAI" Version="2.0.0-beta.4" />
    <PackageVersion Include="Azure.Identity" Version="1.12.0" />
    <PackageVersion Include="Azure.Monitor.OpenTelemetry.Exporter" Version="1.3.0" />
    <PackageVersion Include="Azure.Search.Documents" Version="11.6.0" />
    <PackageVersion Include="Handlebars.Net.Helpers" Version="2.4.5" />
    <PackageVersion Include="Markdig" Version="0.37.0" />
    <PackageVersion Include="Handlebars.Net" Version="2.1.6" />
    <PackageVersion Include="Microsoft.AspNet.WebApi.Client" Version="6.0.0" />
    <PackageVersion Include="JsonSchema.Net" Version="7.1.2" />
    <PackageVersion Include="Microsoft.Azure.Functions.Worker" Version="1.20.1" />
    <PackageVersion Include="Microsoft.Azure.Functions.Worker.Extensions.Http" Version="3.1.0" />
    <PackageVersion Include="Microsoft.Azure.Kusto.Data" Version="12.2.5" />
    <PackageVersion Include="Microsoft.Azure.WebJobs.Extensions.OpenApi" Version="1.5.1" />
    <PackageVersion Include="Microsoft.Bcl.HashCode" Version="1.1.1" />
    <PackageVersion Include="Microsoft.Bcl.AsyncInterfaces" Version="8.0.0" />
    <PackageVersion Include="Microsoft.Bcl.Numerics" Version="8.0.0" />
    <PackageVersion Include="Microsoft.CodeAnalysis.Common" Version="4.3.0" />
    <PackageVersion Include="Microsoft.CodeAnalysis.CSharp" Version="4.3.0" />
    <PackageVersion Include="Microsoft.Bcl.TimeProvider" Version="8.0.1" />
    <PackageVersion Include="Microsoft.Extensions.Logging.Debug" Version="8.0.0" />
    <PackageVersion Include="Microsoft.Identity.Client" Version="4.64.0" />
    <PackageVersion Include="Microsoft.ML.OnnxRuntime" Version="1.18.1" />
    <PackageVersion Include="FastBertTokenizer" Version="1.0.28" />
    <PackageVersion Include="Pinecone.NET" Version="2.1.1" />
    <PackageVersion Include="System.Diagnostics.DiagnosticSource" Version="8.0.1" />
    <PackageVersion Include="System.Linq.Async" Version="6.0.1" />
    <PackageVersion Include="System.Memory.Data" Version="8.0.0" />
    <PackageVersion Include="System.Numerics.Tensors" Version="8.0.0" />
    <PackageVersion Include="System.Text.Json" Version="8.0.4" />
    <PackageVersion Include="System.Threading.Tasks.Extensions" Version="4.5.4" />
    <PackageVersion Include="System.ValueTuple" Version="4.5.0" />
    <PackageVersion Include="OllamaSharp" Version="3.0.1" />
    <!-- Tokenizers -->
    <PackageVersion Include="Microsoft.ML.Tokenizers" Version="0.22.0-preview.24378.1" />
    <PackageVersion Include="Microsoft.DeepDev.TokenizerLib" Version="1.3.3" />
    <PackageVersion Include="SharpToken" Version="2.0.3" />
    <!-- Microsoft.Extensions.* -->
    <PackageVersion Include="Microsoft.Extensions.Configuration" Version="8.0.0" />
    <PackageVersion Include="Microsoft.Extensions.Configuration.Binder" Version="8.0.2" />
    <PackageVersion Include="Microsoft.Extensions.Configuration.EnvironmentVariables" Version="8.0.0" />
    <PackageVersion Include="Microsoft.Extensions.Configuration.Json" Version="8.0.0" />
    <PackageVersion Include="Microsoft.Extensions.Configuration.UserSecrets" Version="8.0.0" />
    <PackageVersion Include="Microsoft.Extensions.DependencyInjection" Version="8.0.0" />
    <PackageVersion Include="Microsoft.Extensions.DependencyInjection.Abstractions" Version="8.0.1" />
    <PackageVersion Include="Microsoft.Extensions.Hosting" Version="8.0.0" />
    <PackageVersion Include="Microsoft.Extensions.Http" Version="8.0.0" />
    <PackageVersion Include="Microsoft.Extensions.Http.Resilience" Version="8.8.0" />
    <PackageVersion Include="Microsoft.Extensions.Logging" Version="8.0.0" />
    <PackageVersion Include="Microsoft.Extensions.Logging.Abstractions" Version="8.0.1" />
    <PackageVersion Include="Microsoft.Extensions.Logging.Console" Version="8.0.0" />
    <PackageVersion Include="Microsoft.Extensions.Options.DataAnnotations" Version="8.0.0" />
    <PackageVersion Include="Microsoft.Extensions.TimeProvider.Testing" Version="8.5.0" />
    <PackageVersion Include="System.Text.Json" Version="6.0.8" />
    <PackageVersion Include="Microsoft.PowerShell.SDK" Version="6.2.7" />
    <!-- Microsoft.Extensions.Logging -->
    <PackageVersion Include="Microsoft.Extensions.Logging.Abstractions" Version="6.0.4" />
    <PackageVersion Include="Microsoft.Extensions.Logging.Console" Version="6.0.0" />
    <!-- Microsoft.Extensions.Configuration -->
    <PackageVersion Include="Microsoft.Extensions.Configuration" Version="6.0.1" />
    <PackageVersion Include="Microsoft.Extensions.Configuration.Binder" Version="7.0.4" />
    <PackageVersion Include="Microsoft.Extensions.Configuration.EnvironmentVariables" Version="6.0.1" />
    <PackageVersion Include="Microsoft.Extensions.Configuration.Json" Version="6.0.0" />
    <PackageVersion Include="Microsoft.Extensions.Configuration.UserSecrets" Version="6.0.1" />
    <PackageVersion Include="Microsoft.Extensions.DependencyInjection" Version="6.0.1" />
    <PackageVersion Include="Microsoft.Extensions.TimeProvider.Testing" Version="8.8.0" />
    <!-- Test -->
    <PackageVersion Include="Microsoft.NET.Test.Sdk" Version="17.11.0" />
    <PackageVersion Include="Moq" Version="[4.18.4]" />
    <PackageVersion Include="System.Threading.Channels" Version="8.0.0" />
    <PackageVersion Include="System.Threading.Tasks.Dataflow" Version="8.0.0" />
    <PackageVersion Include="Verify.Xunit" Version="26.1.5" />
    <PackageVersion Include="xunit" Version="2.9.0" />
    <PackageVersion Include="xunit.abstractions" Version="2.0.3" />
    <PackageVersion Include="xunit.runner.visualstudio" Version="2.8.2" />
    <PackageVersion Include="xretry" Version="1.9.0" />
    <PackageVersion Include="coverlet.collector" Version="6.0.2" />
    <PackageVersion Include="Docker.DotNet" Version="3.125.15" />
    <!-- Plugins -->
    <PackageVersion Include="DocumentFormat.OpenXml" Version="3.1.0" />
    <PackageVersion Include="Microsoft.Data.Sqlite" Version="8.0.7" /> 
    <PackageVersion Include="DuckDB.NET.Data.Full" Version="1.0.2" />
    <PackageVersion Include="DuckDB.NET.Data" Version="1.0.1" />
    <PackageVersion Include="MongoDB.Driver" Version="2.27.0" />
    <PackageVersion Include="Microsoft.Graph" Version="[4.51.0, 5)" />
    <PackageVersion Include="Microsoft.Identity.Client.Extensions.Msal" Version="[2.28.0, )" />
    <PackageVersion Include="Microsoft.OpenApi" Version="1.6.16" />
    <PackageVersion Include="Microsoft.OpenApi.Readers" Version="1.6.16" />
    <PackageVersion Include="Microsoft.OpenApi.ApiManifest" Version="0.5.4-preview" />
    <PackageVersion Include="Google.Apis.CustomSearchAPI.v1" Version="[1.60.0.3001, )" />
    <PackageVersion Include="Grpc.Net.Client" Version="2.64.0" />
    <PackageVersion Include="protobuf-net" Version="3.2.30" />
    <PackageVersion Include="protobuf-net.Reflection" Version="3.2.12" />
    <PackageVersion Include="YamlDotNet" Version="16.0.0" />
    <PackageVersion Include="Fluid.Core" Version="2.11.1" />
    <!-- Memory stores -->
    <PackageVersion Include="Microsoft.Azure.Cosmos" Version="3.42.0" />
    <PackageVersion Include="Pgvector" Version="0.2.0" />
    <PackageVersion Include="NRedisStack" Version="0.12.0" />
    <PackageVersion Include="Milvus.Client" Version="2.3.0-preview.1" />
    <PackageVersion Include="Testcontainers.Milvus" Version="3.9.0" />
    <PackageVersion Include="Microsoft.Data.SqlClient" Version="5.2.1" />
    <PackageVersion Include="Qdrant.Client" Version="1.9.0" />
    <!-- Symbols -->
    <PackageVersion Include="Microsoft.SourceLink.GitHub" Version="8.0.0" />
    <!-- Toolset -->
    <PackageVersion Include="Microsoft.CodeAnalysis.NetAnalyzers" Version="9.0.0-preview.24324.1" />
    <PackageReference Include="Microsoft.CodeAnalysis.NetAnalyzers">
      <PrivateAssets>all</PrivateAssets>
      <IncludeAssets>runtime; build; native; contentfiles; analyzers; buildtransitive</IncludeAssets>
    </PackageReference>
    <PackageVersion Include="Microsoft.VisualStudio.Threading.Analyzers" Version="17.11.20" />
    <PackageVersion Include="Microsoft.CodeAnalysis.Analyzers" Version="3.3.4" />
    <PackageReference Include="Microsoft.CodeAnalysis.Analyzers">
      <PrivateAssets>all</PrivateAssets>
      <IncludeAssets>runtime; build; native; contentfiles; analyzers; buildtransitive</IncludeAssets>
    </PackageReference>
    <PackageVersion Include="Microsoft.VisualStudio.Threading.Analyzers" Version="17.6.40" />
    <PackageReference Include="Microsoft.VisualStudio.Threading.Analyzers">
      <PrivateAssets>all</PrivateAssets>
      <IncludeAssets>runtime; build; native; contentfiles; analyzers; buildtransitive</IncludeAssets>
    </PackageReference>
    <PackageVersion Include="xunit.analyzers" Version="1.16.0" />
    <PackageVersion Include="xunit.analyzers" Version="1.1.0" />
    <PackageReference Include="xunit.analyzers">
      <PrivateAssets>all</PrivateAssets>
      <IncludeAssets>runtime; build; native; contentfiles; analyzers; buildtransitive</IncludeAssets>
    </PackageReference>
    <PackageVersion Include="Moq.Analyzers" Version="0.1.1" />
    <PackageVersion Include="Moq.Analyzers" Version="0.0.9" />
    <PackageReference Include="Moq.Analyzers">
      <PrivateAssets>all</PrivateAssets>
      <IncludeAssets>runtime; build; native; contentfiles; analyzers; buildtransitive</IncludeAssets>
    </PackageReference>
    <PackageVersion Include="Roslynator.Analyzers" Version="[4.12.4]" />
    <PackageVersion Include="Roslynator.Analyzers" Version="4.3.0" />
    <PackageReference Include="Roslynator.Analyzers">
      <PrivateAssets>all</PrivateAssets>
      <IncludeAssets>runtime; build; native; contentfiles; analyzers; buildtransitive</IncludeAssets>
    </PackageReference>
    <PackageVersion Include="Roslynator.CodeAnalysis.Analyzers" Version="[4.12.4]" />
    <PackageVersion Include="Roslynator.CodeAnalysis.Analyzers" Version="4.3.0" />
    <PackageReference Include="Roslynator.CodeAnalysis.Analyzers">
      <PrivateAssets>all</PrivateAssets>
      <IncludeAssets>runtime; build; native; contentfiles; analyzers; buildtransitive</IncludeAssets>
    </PackageReference>
    <PackageVersion Include="Roslynator.Formatting.Analyzers" Version="[4.12.4]" />
    <PackageVersion Include="Roslynator.Formatting.Analyzers" Version="4.3.0" />
    <PackageReference Include="Roslynator.Formatting.Analyzers">
      <PrivateAssets>all</PrivateAssets>
      <IncludeAssets>runtime; build; native; contentfiles; analyzers; buildtransitive</IncludeAssets>
    </PackageReference>
    <!-- OnnxRuntimeGenAI -->
    <PackageVersion Include="Microsoft.ML.OnnxRuntimeGenAI" Version="0.4.0" />
    <PackageVersion Include="Microsoft.ML.OnnxRuntimeGenAI" Version="0.3.0" />
    <PackageVersion Include="Microsoft.ML.OnnxRuntimeGenAI.Cuda" Version="0.3.0" />
    <PackageVersion Include="Microsoft.ML.OnnxRuntimeGenAI.Cuda" Version="0.4.0" />
    <PackageVersion Include="Microsoft.ML.OnnxRuntimeGenAI.DirectML" Version="0.4.0" />
  </ItemGroup>
</Project><|MERGE_RESOLUTION|>--- conflicted
+++ resolved
@@ -6,12 +6,8 @@
   </PropertyGroup>
   <ItemGroup>
     <PackageVersion Include="Azure.AI.Inference" Version="1.0.0-beta.1" />
-<<<<<<< HEAD
-    <PackageVersion Include="OpenAI" Version="2.0.0-beta.10" />
-=======
     <PackageVersion Include="Microsoft.VisualStudio.Threading" Version="17.11.20" />
     <PackageVersion Include="OpenAI" Version="2.0.0-beta.11" />
->>>>>>> fd6d4a17
     <PackageVersion Include="System.ClientModel" Version="1.1.0-beta.7" />
     <PackageVersion Include="Azure.AI.ContentSafety" Version="1.0.0" />
     <PackageVersion Include="Azure.AI.OpenAI" Version="2.0.0-beta.4" />
