--- conflicted
+++ resolved
@@ -7,12 +7,8 @@
   <ItemGroup>
     <PackageVersion Include="Azure.AI.OpenAI" Version="1.0.0-beta.5" />
     <PackageVersion Include="Azure.Identity" Version="1.9.0" />
-<<<<<<< HEAD
-    <PackageVersion Include="Azure.Search.Documents" Version="11.5.0-beta.2" />
     <PackageVersion Include="Microsoft.ApplicationInsights.WorkerService" Version="2.21.0" />
-=======
     <PackageVersion Include="Azure.Search.Documents" Version="11.5.0-beta.3" />
->>>>>>> 5721ac44
     <PackageVersion Include="Microsoft.Bcl.HashCode" Version="[1.1.0, )" />
     <PackageVersion Include="Microsoft.Bcl.AsyncInterfaces" Version="6.0.0" />
     <PackageVersion Include="Microsoft.Extensions.Http" Version="6.0.0" />
