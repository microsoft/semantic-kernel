--- conflicted
+++ resolved
@@ -35,13 +35,9 @@
     <PackageVersion Include="Grpc.AspNetCore.Server.Reflection" Version="2.70.0" />
     <PackageVersion Include="Grpc.AspNetCore.Web" Version="2.70.0" />
     <PackageVersion Include="Grpc.Tools" Version="2.71.0" />
-<<<<<<< HEAD
     <PackageVersion Include="JmesPath.Net" Version="1.0.330" />
     <PackageVersion Include="JsonSchema.Net.Generation" Version="5.0.2" />
-    <PackageVersion Include="ModelContextProtocol" Version="0.1.0-preview.10" />
-=======
     <PackageVersion Include="ModelContextProtocol" Version="0.1.0-preview.12" />
->>>>>>> d266ac5d
     <PackageVersion Include="Microsoft.AspNetCore.Mvc.Testing" Version="8.0.13" />
     <PackageVersion Include="Microsoft.AspNetCore.OpenApi" Version="8.0.14" />
     <PackageVersion Include="Microsoft.ML.Tokenizers.Data.Cl100kBase" Version="1.0.1" />
