<Project>
  <PropertyGroup>
    <!-- Enable central package management -->
    <!-- https://learn.microsoft.com/en-us/nuget/consume-packages/Central-Package-Management -->
    <ManagePackageVersionsCentrally>true</ManagePackageVersionsCentrally>
  </PropertyGroup>
  <ItemGroup>
    <PackageVersion Include="Aspire.Azure.AI.OpenAI" Version="9.1.0-preview.1.25121.10" />
    <PackageVersion Include="Aspire.Azure.Search.Documents" Version="9.1.0" />
    <PackageVersion Include="Aspire.Hosting.AppHost" Version="9.2.0" />
    <PackageVersion Include="Aspire.Hosting.Azure.CognitiveServices" Version="9.1.0" />
    <PackageVersion Include="Aspire.Hosting.Azure.Search" Version="9.1.0" />
    <PackageVersion Include="AWSSDK.BedrockAgent" Version="4.0.0-preview.13" />
    <PackageVersion Include="AWSSDK.BedrockAgentRuntime" Version="4.0.0-preview.13" />
    <PackageVersion Include="AWSSDK.BedrockRuntime" Version="4.0.0-preview.13" />
    <PackageVersion Include="AWSSDK.Core" Version="4.0.0-preview.13" />
    <PackageVersion Include="AWSSDK.Extensions.NETCore.Setup" Version="4.0.0-preview.10" />
    <PackageVersion Include="Azure.AI.ContentSafety" Version="1.0.0" />
    <PackageVersion Include="Azure.AI.Inference" Version="1.0.0-beta.2" />
    <PackageVersion Include="Azure.AI.OpenAI" Version="[2.2.0-beta.4]" />
    <PackageVersion Include="Azure.AI.Projects" Version="[1.0.0-beta.3]" />
    <PackageVersion Include="Azure.Identity" Version="1.13.2" />
    <PackageVersion Include="Azure.Monitor.OpenTelemetry.Exporter" Version="1.3.0" />
    <PackageVersion Include="Azure.Search.Documents" Version="11.6.0" />
    <PackageVersion Include="Community.OData.Linq" Version="2.1.0" />
    <PackageVersion Include="Dapr.Actors" Version="1.14.0" />
    <PackageVersion Include="Dapr.Actors.AspNetCore" Version="1.14.0" />
    <PackageVersion Include="Dapr.AspNetCore" Version="1.14.0" />
    <PackageVersion Include="EntityFramework" Version="6.5.1" />
    <PackageVersion Include="FastBertTokenizer" Version="1.0.28" />
    <PackageVersion Include="Google.Apis.Auth" Version="1.69.0" />
    <PackageVersion Include="Google.Apis.CustomSearchAPI.v1" Version="1.68.0.3520" />
    <PackageVersion Include="Google.Protobuf" Version="3.27.0" />
    <PackageVersion Include="Grpc.AspNetCore" Version="2.70.0" />
    <PackageVersion Include="Grpc.AspNetCore.Server" Version="2.70.0" />
    <PackageVersion Include="Grpc.AspNetCore.Server.Reflection" Version="2.70.0" />
    <PackageVersion Include="Grpc.AspNetCore.Web" Version="2.70.0" />
<<<<<<< HEAD
    <PackageVersion Include="Grpc.Net.Client" Version="2.70.0" />
    <PackageVersion Include="Grpc.Tools" Version="2.70.0" />
=======
    <PackageVersion Include="Grpc.Tools" Version="2.71.0" />
    <PackageVersion Include="ModelContextProtocol" Version="0.1.0-preview.10" />
    <PackageVersion Include="Microsoft.AspNetCore.Mvc.Testing" Version="8.0.13" />
    <PackageVersion Include="Microsoft.AspNetCore.OpenApi" Version="8.0.14" />
    <PackageVersion Include="Microsoft.ML.Tokenizers.Data.Cl100kBase" Version="1.0.1" />
    <PackageVersion Include="Microsoft.IdentityModel.JsonWebTokens" Version="7.5.1" />
    <PackageVersion Include="Microsoft.VisualStudio.Threading" Version="17.12.19" />
>>>>>>> cce7ee25
    <PackageVersion Include="Handlebars.Net.Helpers" Version="2.4.10" />
    <PackageVersion Include="Handlebars.Net" Version="2.1.6" />
    <PackageVersion Include="HtmlAgilityPack" Version="1.11.72" />
    <PackageVersion Include="JsonSchema.Net" Version="5.4.2" />
    <PackageVersion Include="Markdig" Version="0.40.0" />
    <PackageVersion Include="Microsoft.AspNet.WebApi.Client" Version="6.0.0" />
    <PackageVersion Include="Microsoft.AspNetCore.Mvc.Testing" Version="8.0.13" />
    <PackageVersion Include="Microsoft.AspNetCore.OpenApi" Version="8.0.14" />
    <PackageVersion Include="Microsoft.Azure.Functions.Worker" Version="2.0.0" />
    <PackageVersion Include="Microsoft.Azure.Functions.Worker.Extensions.Http" Version="3.3.0" />
    <PackageVersion Include="Microsoft.Azure.Functions.Worker.Extensions.Http.AspNetCore" Version="2.0.0" />
    <PackageVersion Include="Microsoft.Azure.Functions.Worker.Extensions.Storage.Queues" Version="5.5.0" />
    <PackageVersion Include="Microsoft.Azure.Functions.Worker.SDK" Version="2.0.0" />
    <PackageVersion Include="Microsoft.Azure.Kusto.Data" Version="12.2.8" />
    <PackageVersion Include="Microsoft.Azure.WebJobs.Extensions.OpenApi" Version="1.5.1" />
    <PackageVersion Include="Microsoft.Azure.WebJobs.Extensions.Storage" Version="5.3.2" />
    <PackageVersion Include="Microsoft.Bcl.AsyncInterfaces" Version="8.0.0" />
    <PackageVersion Include="Microsoft.Bcl.HashCode" Version="1.1.1" />
    <PackageVersion Include="Microsoft.Bcl.Numerics" Version="8.0.0" />
    <PackageVersion Include="Microsoft.CodeAnalysis.Common" Version="4.13.0" />
    <PackageVersion Include="Microsoft.CodeAnalysis.CSharp" Version="4.13.0" />
    <PackageVersion Include="Microsoft.Bcl.TimeProvider" Version="8.0.1" />
    <PackageVersion Include="Microsoft.Identity.Client" Version="4.67.2" />
    <PackageVersion Include="Microsoft.IdentityModel.JsonWebTokens" Version="7.5.1" />
    <PackageVersion Include="Microsoft.ML.OnnxRuntime" Version="1.21.0" />
    <PackageVersion Include="Microsoft.ML.Tokenizers.Data.Cl100kBase" Version="1.0.1" />
    <PackageVersion Include="Microsoft.VisualStudio.Threading" Version="17.12.19" />
    <PackageVersion Include="ModelContextProtocol" Version="0.1.0-preview.9" />
    <PackageVersion Include="MSTest.TestFramework" Version="3.8.0" />
    <PackageVersion Include="Newtonsoft.Json" Version="13.0.3" />
    <PackageVersion Include="Npgsql" Version="8.0.6" />
    <PackageVersion Include="OllamaSharp" Version="5.1.12" />
    <PackageVersion Include="OpenAI" Version="[2.2.0-beta.4]" />
    <PackageVersion Include="OpenTelemetry.Exporter.Console" Version="1.9.0" />
    <PackageVersion Include="OpenTelemetry.Exporter.OpenTelemetryProtocol" Version="1.9.0" />
    <PackageVersion Include="OpenTelemetry.Extensions.Hosting" Version="1.9.0" />
    <PackageVersion Include="OpenTelemetry.Instrumentation.AspNetCore" Version="1.9.0" />
    <PackageVersion Include="OpenTelemetry.Instrumentation.Http" Version="1.9.0" />
    <PackageVersion Include="OpenTelemetry.Instrumentation.Runtime" Version="1.9.0" />
    <PackageVersion Include="PdfPig" Version="0.1.10" />
    <PackageVersion Include="Pinecone.Client" Version="3.0.0" />
    <PackageVersion Include="Prompty.Core" Version="0.0.23-alpha" />
    <PackageVersion Include="PuppeteerSharp" Version="20.0.5" />
    <PackageVersion Include="System.Diagnostics.DiagnosticSource" Version="8.0.1" />
    <PackageVersion Include="System.Formats.Asn1" Version="8.0.2" />
    <PackageVersion Include="System.IdentityModel.Tokens.Jwt" Version="7.5.1" />
    <PackageVersion Include="System.IO.Packaging" Version="8.0.1" />
    <PackageVersion Include="System.Linq.Async" Version="6.0.1" />
    <PackageVersion Include="System.Memory.Data" Version="8.0.1" />
    <PackageVersion Include="System.Net.Http" Version="4.3.4" />
    <PackageVersion Include="System.Numerics.Tensors" Version="9.0.0" />
    <PackageVersion Include="System.Text.Json" Version="8.0.5" />
    <PackageVersion Include="System.Threading.Tasks.Extensions" Version="4.6.3" />
    <!-- Tokenizers -->
    <PackageVersion Include="Microsoft.ML.Tokenizers" Version="1.0.1" />
    <PackageVersion Include="Microsoft.DeepDev.TokenizerLib" Version="1.3.3" />
    <PackageVersion Include="SharpToken" Version="2.0.3" />
    <!-- Microsoft.Extensions.* -->
    <PackageVersion Include="Microsoft.Extensions.AI" Version="9.4.0-preview.1.25207.5" />
    <PackageVersion Include="Microsoft.Extensions.AI.Abstractions" Version="9.4.0-preview.1.25207.5" />
    <PackageVersion Include="Microsoft.Extensions.AI.AzureAIInference" Version="9.4.0-preview.1.25207.5" />
    <PackageVersion Include="Microsoft.Extensions.AI.OpenAI" Version="9.4.0-preview.1.25207.5" />
    <PackageVersion Include="Microsoft.Extensions.Configuration" Version="8.0.0" />
    <PackageVersion Include="Microsoft.Extensions.Configuration.Abstractions" Version="8.0.0" />
    <PackageVersion Include="Microsoft.Extensions.Configuration.Binder" Version="8.0.2" />
    <PackageVersion Include="Microsoft.Extensions.Configuration.EnvironmentVariables" Version="8.0.0" />
    <PackageVersion Include="Microsoft.Extensions.Configuration.FileExtensions" Version="8.0.0" />
    <PackageVersion Include="Microsoft.Extensions.Configuration.Json" Version="8.0.1" />
    <PackageVersion Include="Microsoft.Extensions.Configuration.UserSecrets" Version="8.0.1" />
    <PackageVersion Include="Microsoft.Extensions.DependencyInjection" Version="8.0.1" />
    <PackageVersion Include="Microsoft.Extensions.DependencyInjection.Abstractions" Version="8.0.2" />
    <PackageVersion Include="Microsoft.Extensions.Diagnostics.Testing" Version="9.0.0" />
    <PackageVersion Include="Microsoft.Extensions.Hosting" Version="8.0.1" />
    <PackageVersion Include="Microsoft.Extensions.Http" Version="8.0.1" />
    <PackageVersion Include="Microsoft.Extensions.Http.Resilience" Version="8.9.1" />
    <PackageVersion Include="Microsoft.Extensions.ServiceDiscovery" Version="9.0.0" />
    <PackageVersion Include="Microsoft.Extensions.Logging" Version="8.0.1" />
    <PackageVersion Include="Microsoft.Extensions.Logging.Abstractions" Version="8.0.3" />
    <PackageVersion Include="Microsoft.Extensions.Logging.Console" Version="8.0.1" />
    <PackageVersion Include="Microsoft.Extensions.Logging.Debug" Version="8.0.1" />
    <PackageVersion Include="Microsoft.Extensions.Options.DataAnnotations" Version="8.0.0" />
    <PackageVersion Include="Microsoft.Extensions.TimeProvider.Testing" Version="8.10.0" />
    <PackageVersion Include="Microsoft.Extensions.FileProviders.Physical" Version="8.0.0" />
    <PackageVersion Include="Microsoft.Extensions.FileProviders.Embedded" Version="8.0.11" />
    <!-- Test -->
    <PackageVersion Include="Microsoft.NET.Test.Sdk" Version="17.12.0" />
    <PackageVersion Include="Moq" Version="[4.18.4]" />
    <PackageVersion Include="FluentAssertions" Version="8.2.0" />
    <PackageVersion Include="System.Text.RegularExpressions" Version="4.3.1" />
    <PackageVersion Include="System.Threading.Channels" Version="8.0.0" />
    <PackageVersion Include="System.Threading.Tasks.Dataflow" Version="8.0.0" />
    <PackageVersion Include="xunit" Version="2.9.2" />
    <PackageVersion Include="xunit.abstractions" Version="2.0.3" />
    <PackageVersion Include="xunit.runner.visualstudio" Version="3.0.2" />
    <PackageVersion Include="xretry" Version="1.9.0" />
    <PackageVersion Include="coverlet.collector" Version="6.0.4" />
    <PackageVersion Include="Docker.DotNet" Version="3.125.15" />
    <!-- Plugins -->
    <PackageVersion Include="DocumentFormat.OpenXml" Version="3.3.0" />
    <PackageVersion Include="Microsoft.Data.Sqlite" Version="9.0.0" />
    <PackageVersion Include="DuckDB.NET.Data.Full" Version="1.2.0" />
    <PackageVersion Include="DuckDB.NET.Data" Version="1.1.3" />
    <PackageVersion Include="MongoDB.Driver" Version="2.30.0" />
    <PackageVersion Include="Microsoft.Graph" Version="4.51.0" />
    <PackageVersion Include="Microsoft.Identity.Client.Extensions.Msal" Version="4.67.2" />
    <PackageVersion Include="Microsoft.OpenApi" Version="1.6.23" />
    <PackageVersion Include="Microsoft.OpenApi.Readers" Version="1.6.23" />
    <PackageVersion Include="Microsoft.OpenApi.ApiManifest" Version="0.5.6-preview" />
    <PackageVersion Include="Microsoft.Plugins.Manifest" Version="1.0.0-rc3" />
    <PackageVersion Include="protobuf-net" Version="3.2.45" />
    <PackageVersion Include="protobuf-net.Reflection" Version="3.2.12" />
    <PackageVersion Include="YamlDotNet" Version="15.3.0" />
    <PackageVersion Include="Fluid.Core" Version="2.11.1" />
    <!-- Memory stores -->
    <PackageVersion Include="Microsoft.Azure.Cosmos" Version="3.48.0-preview.0" />
    <PackageVersion Include="Pgvector" Version="0.2.0" />
    <PackageVersion Include="NRedisStack" Version="0.12.0" />
    <PackageVersion Include="Milvus.Client" Version="2.3.0-preview.1" />
    <PackageVersion Include="Testcontainers" Version="4.4.0" />
    <PackageVersion Include="Testcontainers.Milvus" Version="4.4.0" />
    <PackageVersion Include="Testcontainers.MongoDB" Version="4.1.0" />
    <PackageVersion Include="Testcontainers.PostgreSql" Version="4.1.0" />
    <PackageVersion Include="Testcontainers.Redis" Version="4.1.0" />
    <PackageVersion Include="Microsoft.Data.SqlClient" Version="5.2.2" />
    <PackageVersion Include="Qdrant.Client" Version="1.13.0" />
    <!-- Symbols -->
    <PackageVersion Include="Microsoft.SourceLink.GitHub" Version="8.0.0" />
    <!-- Toolset -->
    <PackageVersion Include="Microsoft.Net.Compilers.Toolset" Version="4.12.0" />
    <PackageVersion Include="Microsoft.CodeAnalysis.NetAnalyzers" Version="9.0.0" />
    <PackageReference Include="Microsoft.CodeAnalysis.NetAnalyzers">
      <PrivateAssets>all</PrivateAssets>
      <IncludeAssets>runtime; build; native; contentfiles; analyzers; buildtransitive</IncludeAssets>
    </PackageReference>
    <PackageVersion Include="Microsoft.VisualStudio.Threading.Analyzers" Version="17.12.19" />
    <PackageReference Include="Microsoft.VisualStudio.Threading.Analyzers">
      <PrivateAssets>all</PrivateAssets>
      <IncludeAssets>runtime; build; native; contentfiles; analyzers; buildtransitive</IncludeAssets>
    </PackageReference>
    <PackageVersion Include="xunit.analyzers" Version="1.17.0" />
    <PackageReference Include="xunit.analyzers">
      <PrivateAssets>all</PrivateAssets>
      <IncludeAssets>runtime; build; native; contentfiles; analyzers; buildtransitive</IncludeAssets>
    </PackageReference>
    <PackageVersion Include="Moq.Analyzers" Version="0.3.0" />
    <PackageReference Include="Moq.Analyzers">
      <PrivateAssets>all</PrivateAssets>
      <IncludeAssets>runtime; build; native; contentfiles; analyzers; buildtransitive</IncludeAssets>
    </PackageReference>
    <PackageVersion Include="Roslynator.Analyzers" Version="[4.12.10]" />
    <PackageReference Include="Roslynator.Analyzers">
      <PrivateAssets>all</PrivateAssets>
      <IncludeAssets>runtime; build; native; contentfiles; analyzers; buildtransitive</IncludeAssets>
    </PackageReference>
    <PackageVersion Include="Roslynator.CodeAnalysis.Analyzers" Version="[4.12.4]" />
    <PackageReference Include="Roslynator.CodeAnalysis.Analyzers">
      <PrivateAssets>all</PrivateAssets>
      <IncludeAssets>runtime; build; native; contentfiles; analyzers; buildtransitive</IncludeAssets>
    </PackageReference>
    <PackageVersion Include="Roslynator.Formatting.Analyzers" Version="[4.12.11]" />
    <PackageReference Include="Roslynator.Formatting.Analyzers">
      <PrivateAssets>all</PrivateAssets>
      <IncludeAssets>runtime; build; native; contentfiles; analyzers; buildtransitive</IncludeAssets>
    </PackageReference>
    <!-- OnnxRuntimeGenAI -->
    <PackageVersion Include="Microsoft.ML.OnnxRuntimeGenAI" Version="0.7.0-rc2" />
    <PackageVersion Include="Microsoft.ML.OnnxRuntimeGenAI.Cuda" Version="0.7.0-rc2" />
    <PackageVersion Include="Microsoft.ML.OnnxRuntimeGenAI.DirectML" Version="0.7.0-rc2" />
    <!-- SpectreConsole-->
    <PackageVersion Include="Spectre.Console" Version="0.49.1" />
    <PackageVersion Include="Spectre.Console.Cli" Version="0.49.1" />
    <PackageVersion Include="Spectre.Console.Json" Version="0.49.1" />
  </ItemGroup>
</Project><|MERGE_RESOLUTION|>--- conflicted
+++ resolved
@@ -35,18 +35,8 @@
     <PackageVersion Include="Grpc.AspNetCore.Server" Version="2.70.0" />
     <PackageVersion Include="Grpc.AspNetCore.Server.Reflection" Version="2.70.0" />
     <PackageVersion Include="Grpc.AspNetCore.Web" Version="2.70.0" />
-<<<<<<< HEAD
     <PackageVersion Include="Grpc.Net.Client" Version="2.70.0" />
-    <PackageVersion Include="Grpc.Tools" Version="2.70.0" />
-=======
     <PackageVersion Include="Grpc.Tools" Version="2.71.0" />
-    <PackageVersion Include="ModelContextProtocol" Version="0.1.0-preview.10" />
-    <PackageVersion Include="Microsoft.AspNetCore.Mvc.Testing" Version="8.0.13" />
-    <PackageVersion Include="Microsoft.AspNetCore.OpenApi" Version="8.0.14" />
-    <PackageVersion Include="Microsoft.ML.Tokenizers.Data.Cl100kBase" Version="1.0.1" />
-    <PackageVersion Include="Microsoft.IdentityModel.JsonWebTokens" Version="7.5.1" />
-    <PackageVersion Include="Microsoft.VisualStudio.Threading" Version="17.12.19" />
->>>>>>> cce7ee25
     <PackageVersion Include="Handlebars.Net.Helpers" Version="2.4.10" />
     <PackageVersion Include="Handlebars.Net" Version="2.1.6" />
     <PackageVersion Include="HtmlAgilityPack" Version="1.11.72" />
@@ -74,7 +64,7 @@
     <PackageVersion Include="Microsoft.ML.OnnxRuntime" Version="1.21.0" />
     <PackageVersion Include="Microsoft.ML.Tokenizers.Data.Cl100kBase" Version="1.0.1" />
     <PackageVersion Include="Microsoft.VisualStudio.Threading" Version="17.12.19" />
-    <PackageVersion Include="ModelContextProtocol" Version="0.1.0-preview.9" />
+    <PackageVersion Include="ModelContextProtocol" Version="0.1.0-preview.10" />
     <PackageVersion Include="MSTest.TestFramework" Version="3.8.0" />
     <PackageVersion Include="Newtonsoft.Json" Version="13.0.3" />
     <PackageVersion Include="Npgsql" Version="8.0.6" />
