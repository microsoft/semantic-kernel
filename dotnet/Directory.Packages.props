<Project>
  <PropertyGroup>
    <!-- Enable central package management -->
    <!-- https://learn.microsoft.com/en-us/nuget/consume-packages/Central-Package-Management -->
    <ManagePackageVersionsCentrally>true</ManagePackageVersionsCentrally>
  </PropertyGroup>
  <ItemGroup>
    <PackageVersion Include="Azure.AI.Inference" Version="1.0.0-beta.1" />
    <PackageVersion Include="Microsoft.VisualStudio.Threading" Version="17.11.20" />
    <PackageVersion Include="OpenAI" Version="[2.1.0-beta.1]" />
    <PackageVersion Include="Azure.AI.ContentSafety" Version="1.0.0" />
<<<<<<< HEAD
    <PackageVersion Include="Azure.AI.OpenAI" Version="2.0.0-beta.4" />
    <PackageVersion Include="OpenAI" Version="2.0.0-beta.10" />
    <PackageVersion Include="System.ClientModel" Version="1.1.0-beta.7" />
    <PackageVersion Include="Azure.AI.ContentSafety" Version="1.0.0" />
    <PackageVersion Include="Azure.AI.OpenAI" Version="2.0.0-beta.4" />
=======
    <PackageVersion Include="Azure.AI.OpenAI" Version="[2.1.0-beta.1]" />
>>>>>>> 6d5aa6e0
    <PackageVersion Include="Azure.Identity" Version="1.12.0" />
    <PackageVersion Include="Azure.Monitor.OpenTelemetry.Exporter" Version="1.3.0" />
    <PackageVersion Include="Azure.Search.Documents" Version="11.6.0" />
    <PackageVersion Include="Handlebars.Net.Helpers" Version="2.4.5" />
    <PackageVersion Include="Markdig" Version="0.37.0" />
    <PackageVersion Include="Handlebars.Net" Version="2.1.6" />
    <PackageVersion Include="Microsoft.AspNet.WebApi.Client" Version="6.0.0" />
    <PackageVersion Include="JsonSchema.Net" Version="7.1.2" />
    <PackageVersion Include="Microsoft.Azure.Functions.Worker" Version="1.20.1" />
    <PackageVersion Include="Microsoft.Azure.Functions.Worker.Extensions.Http" Version="3.1.0" />
    <PackageVersion Include="Microsoft.Azure.Kusto.Data" Version="12.2.5" />
    <PackageVersion Include="Microsoft.Azure.WebJobs.Extensions.OpenApi" Version="1.5.1" />
    <PackageVersion Include="Microsoft.Bcl.HashCode" Version="1.1.1" />
    <PackageVersion Include="Microsoft.Bcl.AsyncInterfaces" Version="8.0.0" />
    <PackageVersion Include="Microsoft.Bcl.Numerics" Version="8.0.0" />
    <PackageVersion Include="Microsoft.CodeAnalysis.Common" Version="4.3.0" />
    <PackageVersion Include="Microsoft.CodeAnalysis.CSharp" Version="4.3.0" />
    <PackageVersion Include="Microsoft.Bcl.TimeProvider" Version="8.0.1" />
    <PackageVersion Include="Microsoft.Extensions.Logging.Debug" Version="8.0.0" />
    <PackageVersion Include="Microsoft.Identity.Client" Version="4.64.0" />
    <PackageVersion Include="Microsoft.ML.OnnxRuntime" Version="1.19.2" />
    <PackageVersion Include="FastBertTokenizer" Version="1.0.28" />
    <PackageVersion Include="Pinecone.NET" Version="2.1.1" />
    <PackageVersion Include="System.Diagnostics.DiagnosticSource" Version="8.0.1" />
    <PackageVersion Include="System.Linq.Async" Version="6.0.1" />
    <PackageVersion Include="System.Memory.Data" Version="8.0.0" />
    <PackageVersion Include="System.Numerics.Tensors" Version="8.0.0" />
    <PackageVersion Include="System.Text.Json" Version="8.0.4" />
    <PackageVersion Include="OllamaSharp" Version="3.0.8" />
    <!-- Tokenizers -->
    <PackageVersion Include="Microsoft.ML.Tokenizers" Version="0.22.0-preview.24378.1" />
    <PackageVersion Include="Microsoft.DeepDev.TokenizerLib" Version="1.3.3" />
    <PackageVersion Include="SharpToken" Version="2.0.3" />
    <!-- Microsoft.Extensions.* -->
    <PackageVersion Include="Microsoft.Extensions.Configuration" Version="8.0.0" />
    <PackageVersion Include="Microsoft.Extensions.Configuration.Binder" Version="8.0.2" />
    <PackageVersion Include="Microsoft.Extensions.Configuration.EnvironmentVariables" Version="8.0.0" />
    <PackageVersion Include="Microsoft.Extensions.Configuration.Json" Version="8.0.0" />
    <PackageVersion Include="Microsoft.Extensions.Configuration.UserSecrets" Version="8.0.0" />
    <PackageVersion Include="Microsoft.Extensions.DependencyInjection" Version="8.0.0" />
    <PackageVersion Include="Microsoft.Extensions.DependencyInjection.Abstractions" Version="8.0.1" />
    <PackageVersion Include="Microsoft.Extensions.Hosting" Version="8.0.0" />
    <PackageVersion Include="Microsoft.Extensions.Http" Version="8.0.0" />
    <PackageVersion Include="Microsoft.Extensions.Http.Resilience" Version="8.8.0" />
    <PackageVersion Include="Microsoft.Extensions.Logging" Version="8.0.0" />
    <PackageVersion Include="Microsoft.Extensions.Logging.Abstractions" Version="8.0.1" />
    <PackageVersion Include="Microsoft.Extensions.Logging.Console" Version="8.0.0" />
    <PackageVersion Include="Microsoft.Extensions.Options.DataAnnotations" Version="8.0.0" />
    <PackageVersion Include="Microsoft.Extensions.TimeProvider.Testing" Version="8.9.1" />
    <PackageVersion Include="Microsoft.Extensions.Options.DataAnnotations" Version="8.0.0" />
    <PackageVersion Include="Microsoft.Extensions.TimeProvider.Testing" Version="8.5.0" />
    <PackageVersion Include="System.Text.Json" Version="6.0.8" />
    <PackageVersion Include="Microsoft.PowerShell.SDK" Version="6.2.7" />
    <PackageVersion Include="Azure.Search.Documents" Version="11.5.0-beta.2" />
    <PackageVersion Include="Microsoft.Bcl.HashCode" Version="[1.1.0, )" />
    <PackageVersion Include="Microsoft.Bcl.AsyncInterfaces" Version="[7.0.0, )" />
    <PackageVersion Include="Pgvector" Version="0.1.3" />
    <PackageVersion Include="System.Linq.Async" Version="6.0.1" />
    <PackageVersion Include="System.Text.Json" Version="[7.0.2, )" />
    <PackageVersion Include="Azure.AI.OpenAI" Version="[1.0.0-beta.5, )" />
    <!-- Microsoft.Extensions.Logging -->
    <PackageVersion Include="Microsoft.Extensions.Logging.Abstractions" Version="6.0.4" />
    <PackageVersion Include="Microsoft.Extensions.Logging.Console" Version="6.0.0" />
    <!-- Microsoft.Extensions.Configuration -->
    <PackageVersion Include="Microsoft.Extensions.Configuration" Version="6.0.1" />
    <PackageVersion Include="Microsoft.Extensions.Configuration.Binder" Version="7.0.4" />
    <PackageVersion Include="Microsoft.Extensions.Configuration.EnvironmentVariables" Version="6.0.1" />
    <PackageVersion Include="Microsoft.Extensions.Configuration.Json" Version="6.0.0" />
    <PackageVersion Include="Microsoft.Extensions.Configuration.UserSecrets" Version="6.0.1" />
    <PackageVersion Include="Microsoft.Extensions.DependencyInjection" Version="6.0.1" />
    <PackageVersion Include="Microsoft.Extensions.TimeProvider.Testing" Version="8.7.0" />
    <PackageVersion Include="Microsoft.Extensions.TimeProvider.Testing" Version="8.8.0" />
    <PackageVersion Include="Microsoft.Extensions.TimeProvider.Testing" Version="8.8.0" />
    <PackageVersion Include="Microsoft.Extensions.TimeProvider.Testing" Version="8.8.0" />
    <PackageVersion Include="Microsoft.Extensions.TimeProvider.Testing" Version="8.8.0" />
    <PackageVersion Include="Microsoft.Extensions.TimeProvider.Testing" Version="8.8.0" />
    <PackageVersion Include="Microsoft.Extensions.TimeProvider.Testing" Version="8.8.0" />
    <PackageVersion Include="Microsoft.Extensions.TimeProvider.Testing" Version="8.7.0" />
    <PackageVersion Include="Microsoft.Extensions.TimeProvider.Testing" Version="8.8.0" />
    <PackageVersion Include="Microsoft.Extensions.TimeProvider.Testing" Version="8.8.0" />

    <!-- Test -->
    <PackageVersion Include="Microsoft.NET.Test.Sdk" Version="17.11.1" />
    <PackageVersion Include="Moq" Version="[4.18.4]" />
    <PackageVersion Include="System.Threading.Channels" Version="8.0.0" />
    <PackageVersion Include="System.Threading.Tasks.Dataflow" Version="8.0.0" />
    <PackageVersion Include="Verify.Xunit" Version="26.1.5" />
    <PackageVersion Include="xunit" Version="2.9.0" />
    <PackageVersion Include="xunit.abstractions" Version="2.0.3" />
    <PackageVersion Include="xunit.runner.visualstudio" Version="2.8.2" />
    <PackageVersion Include="xretry" Version="1.9.0" />
    <PackageVersion Include="coverlet.collector" Version="6.0.2" />
    <PackageVersion Include="Docker.DotNet" Version="3.125.15" />
    <!-- Plugins -->
    <PackageVersion Include="DocumentFormat.OpenXml" Version="3.1.0" />
    <PackageVersion Include="Microsoft.Data.Sqlite" Version="8.0.8" />
    <PackageVersion Include="DuckDB.NET.Data.Full" Version="1.0.2" />
    <PackageVersion Include="DuckDB.NET.Data" Version="1.1.1" />
    <PackageVersion Include="MongoDB.Driver" Version="2.29.0" />
    <PackageVersion Include="Microsoft.Graph" Version="[4.51.0, 5)" />
    <PackageVersion Include="Microsoft.Identity.Client.Extensions.Msal" Version="[2.28.0, )" />
    <PackageVersion Include="Microsoft.OpenApi" Version="1.6.21" />
    <PackageVersion Include="Microsoft.OpenApi.Readers" Version="1.6.21" />
    <PackageVersion Include="Microsoft.OpenApi.ApiManifest" Version="0.5.4-preview" />
    <PackageVersion Include="Google.Apis.CustomSearchAPI.v1" Version="[1.60.0.3001, )" />
    <PackageVersion Include="Grpc.Net.Client" Version="2.65.0" />
    <PackageVersion Include="protobuf-net" Version="3.2.30" />
    <PackageVersion Include="protobuf-net.Reflection" Version="3.2.12" />
    <PackageVersion Include="YamlDotNet" Version="16.0.0" />
    <PackageVersion Include="DocumentFormat.OpenXml" Version="3.1.0" />
    <PackageVersion Include="Microsoft.Data.Sqlite" Version="8.0.7" /> 
    <PackageVersion Include="DocumentFormat.OpenXml" Version="3.1.0" />
    <PackageVersion Include="Microsoft.Data.Sqlite" Version="8.0.7" /> 
    <PackageVersion Include="DocumentFormat.OpenXml" Version="3.1.0" />
    <PackageVersion Include="Microsoft.Data.Sqlite" Version="8.0.7" /> 
    <PackageVersion Include="DocumentFormat.OpenXml" Version="3.0.2" />
    <PackageVersion Include="Microsoft.Data.Sqlite" Version="8.0.7" />
    <PackageVersion Include="DocumentFormat.OpenXml" Version="3.1.0" />
    <PackageVersion Include="Microsoft.Data.Sqlite" Version="8.0.2" />
    <PackageVersion Include="DuckDB.NET.Data.Full" Version="1.0.2" />
    <PackageVersion Include="DuckDB.NET.Data" Version="1.0.1" />
    <PackageVersion Include="MongoDB.Driver" Version="2.27.0" />
    <PackageVersion Include="Microsoft.Graph" Version="[4.51.0, 5)" />
    <PackageVersion Include="Microsoft.Identity.Client.Extensions.Msal" Version="[2.28.0, )" />
    <PackageVersion Include="Microsoft.OpenApi" Version="1.6.16" />
    <PackageVersion Include="Microsoft.OpenApi.Readers" Version="1.6.16" />
    <PackageVersion Include="Microsoft.OpenApi.ApiManifest" Version="0.5.4-preview" />
    <PackageVersion Include="Google.Apis.CustomSearchAPI.v1" Version="[1.60.0.3001, )" />
    <PackageVersion Include="Grpc.Net.Client" Version="2.64.0" />
    <PackageVersion Include="protobuf-net" Version="3.2.30" />
    <PackageVersion Include="protobuf-net.Reflection" Version="3.2.12" />
    <PackageVersion Include="YamlDotNet" Version="16.0.0" />
    <PackageVersion Include="Microsoft.Extensions.TimeProvider.Testing" Version="8.5.0" />
    <PackageVersion Include="System.Text.Json" Version="6.0.8" />
    <PackageVersion Include="Microsoft.PowerShell.SDK" Version="6.2.7" />
    <!-- Microsoft.Extensions.Logging -->
    <PackageVersion Include="Microsoft.Extensions.Logging.Abstractions" Version="6.0.4" />
    <PackageVersion Include="Microsoft.Extensions.Logging.Console" Version="6.0.0" />
    <!-- Microsoft.Extensions.Configuration -->
    <PackageVersion Include="Microsoft.Extensions.Configuration" Version="6.0.1" />
    <PackageVersion Include="Microsoft.Extensions.Configuration.Binder" Version="7.0.4" />
    <PackageVersion Include="Microsoft.Extensions.Configuration.EnvironmentVariables" Version="6.0.1" />
    <PackageVersion Include="Microsoft.Extensions.Configuration.Json" Version="6.0.0" />
    <PackageVersion Include="Microsoft.Extensions.Configuration.UserSecrets" Version="6.0.1" />
    <PackageVersion Include="Microsoft.Extensions.DependencyInjection" Version="6.0.1" />
    <PackageVersion Include="Microsoft.Extensions.TimeProvider.Testing" Version="8.8.0" />
    <PackageVersion Include="Microsoft.Extensions.TimeProvider.Testing" Version="8.7.0" />
    <PackageVersion Include="Microsoft.Extensions.TimeProvider.Testing" Version="8.8.0" />
    <PackageVersion Include="Microsoft.Extensions.TimeProvider.Testing" Version="8.8.0" />
    <!-- Test -->
    <PackageVersion Include="Microsoft.NET.Test.Sdk" Version="17.11.0" />
    <PackageVersion Include="Moq" Version="[4.18.4]" />
    <PackageVersion Include="System.Threading.Channels" Version="8.0.0" />
    <PackageVersion Include="System.Threading.Tasks.Dataflow" Version="8.0.0" />
    <PackageVersion Include="Verify.Xunit" Version="26.1.5" />
    <PackageVersion Include="xunit" Version="2.9.0" />
    <PackageVersion Include="xunit.abstractions" Version="2.0.3" />
    <PackageVersion Include="xunit.runner.visualstudio" Version="2.8.2" />
    <PackageVersion Include="xretry" Version="1.9.0" />
    <PackageVersion Include="coverlet.collector" Version="6.0.2" />
    <PackageVersion Include="Docker.DotNet" Version="3.125.15" />
    <!-- Plugins -->
    <PackageVersion Include="DocumentFormat.OpenXml" Version="3.1.0" />
    <PackageVersion Include="Microsoft.Data.Sqlite" Version="8.0.7" /> 
    <PackageVersion Include="DuckDB.NET.Data.Full" Version="1.0.2" />
    <PackageVersion Include="DuckDB.NET.Data" Version="1.0.1" />
    <PackageVersion Include="MongoDB.Driver" Version="2.27.0" />
    <PackageVersion Include="Microsoft.Graph" Version="[4.51.0, 5)" />
    <PackageVersion Include="Microsoft.Identity.Client.Extensions.Msal" Version="[2.28.0, )" />
    <PackageVersion Include="Microsoft.OpenApi" Version="1.6.16" />
    <PackageVersion Include="Microsoft.OpenApi.Readers" Version="1.6.16" />
    <PackageVersion Include="Microsoft.OpenApi" Version="1.6.16" />
    <PackageVersion Include="Microsoft.OpenApi.Readers" Version="1.6.16" /> Include="Microsoft.OpenApi.ApiManifest" Version="0.5.4-preview" />
    <PackageVersion Include="Google.Apis.CustomSearchAPI.v1" Version="[1.60.0.3001, )" />
    <PackageVersion Include="Grpc.Net.Client" Version="2.64.0" />
    <PackageVersion Include="protobuf-net" Version="3.2.30" />
    <PackageVersion Include="protobuf-net.Reflection" Version="3.2.12" />
    <PackageVersion Include="YamlDotNet" Version="16.0.0" />
    <PackageVersion Include="Fluid.Core" Version="2.11.1" />
    <!-- Memory stores -->
    <PackageVersion Include="Microsoft.Azure.Cosmos" Version="3.42.0" />
    <PackageVersion Include="Pgvector" Version="0.2.0" />
    <PackageVersion Include="NRedisStack" Version="0.12.0" />
    <PackageVersion Include="Milvus.Client" Version="2.3.0-preview.1" />
    <PackageVersion Include="Testcontainers.Milvus" Version="3.10.0" />
    <PackageVersion Include="Microsoft.Data.SqlClient" Version="5.2.1" />
    <PackageVersion Include="Qdrant.Client" Version="1.11.0" />
    <!-- Symbols -->
    <PackageVersion Include="Microsoft.SourceLink.GitHub" Version="8.0.0" />
    <!-- Toolset -->
    <PackageVersion Include="Microsoft.CodeAnalysis.NetAnalyzers" Version="9.0.0-preview.24324.1" />
    <PackageVersion Include="Microsoft.Extensions.Options.DataAnnotations" Version="8.0.0" />
    <PackageVersion Include="Microsoft.Extensions.TimeProvider.Testing" Version="8.5.0" />
    <PackageVersion Include="System.Text.Json" Version="6.0.8" />
    <PackageVersion Include="Microsoft.PowerShell.SDK" Version="6.2.7" />
    <!-- Microsoft.Extensions.Logging -->
    <PackageVersion Include="Microsoft.Extensions.Logging.Abstractions" Version="6.0.4" />
    <PackageVersion Include="Microsoft.Extensions.Logging.Console" Version="6.0.0" />
    <!-- Microsoft.Extensions.Configuration -->
    <PackageVersion Include="Microsoft.Extensions.Configuration" Version="6.0.1" />
    <PackageVersion Include="Microsoft.Extensions.Configuration.Binder" Version="7.0.4" />
    <PackageVersion Include="Microsoft.Extensions.Configuration.EnvironmentVariables" Version="6.0.1" />
    <PackageVersion Include="Microsoft.Extensions.Configuration.Json" Version="6.0.0" />
    <PackageVersion Include="Microsoft.Extensions.Configuration.UserSecrets" Version="6.0.1" />
    <PackageVersion Include="Microsoft.Extensions.DependencyInjection" Version="6.0.1" />
    <PackageVersion Include="Microsoft.Extensions.TimeProvider.Testing" Version="8.8.0" />
    <!-- Test -->
    <PackageVersion Include="Microsoft.NET.Test.Sdk" Version="17.11.0" />
    <PackageVersion Include="Moq" Version="[4.18.4]" />
    <PackageVersion Include="System.Threading.Channels" Version="8.0.0" />
    <PackageVersion Include="System.Threading.Tasks.Dataflow" Version="8.0.0" />
    <PackageVersion Include="Verify.Xunit" Version="26.1.5" />
    <PackageVersion Include="xunit" Version="2.9.0" />
    <PackageVersion Include="xunit.abstractions" Version="2.0.3" />
    <PackageVersion Include="xunit.runner.visualstudio" Version="2.8.2" />
    <PackageVersion Include="xretry" Version="1.9.0" />
    <PackageVersion Include="coverlet.collector" Version="6.0.2" />
    <PackageVersion Include="Docker.DotNet" Version="3.125.15" />
    <!-- Plugins -->
    <PackageVersion Include="DocumentFormat.OpenXml" Version="3.1.0" />
    <PackageVersion Include="Microsoft.Data.Sqlite" Version="8.0.7" /> 
    <PackageVersion Include="DuckDB.NET.Data.Full" Version="1.0.2" />
    <PackageVersion Include="DuckDB.NET.Data" Version="1.0.1" />
    <PackageVersion Include="MongoDB.Driver" Version="2.27.0" />
    <PackageVersion Include="Microsoft.Graph" Version="[4.51.0, 5)" />
    <PackageVersion Include="Microsoft.Identity.Client.Extensions.Msal" Version="[2.28.0, )" />
    <PackageVersion Include="Microsoft.OpenApi" Version="1.6.16" />
    <PackageVersion Include="Microsoft.OpenApi.Readers" Version="1.6.16" />
    <PackageVersion Include="Microsoft.Extensions.TimeProvider.Testing" Version="8.8.0" />
    <!-- Test -->
    <PackageVersion Include="Microsoft.NET.Test.Sdk" Version="17.11.0" />
    <PackageVersion Include="Moq" Version="[4.18.4]" />
    <PackageVersion Include="System.Threading.Channels" Version="8.0.0" />
    <PackageVersion Include="System.Threading.Tasks.Dataflow" Version="8.0.0" />
    <PackageVersion Include="Verify.Xunit" Version="26.1.5" />
    <PackageVersion Include="xunit" Version="2.9.0" />
    <PackageVersion Include="xunit.abstractions" Version="2.0.3" />
    <PackageVersion Include="xunit.runner.visualstudio" Version="2.8.2" />
    <PackageVersion Include="xretry" Version="1.9.0" />
    <PackageVersion Include="coverlet.collector" Version="6.0.2" />
    <PackageVersion Include="Docker.DotNet" Version="3.125.15" />
    <!-- Plugins -->
    <PackageVersion Include="DocumentFormat.OpenXml" Version="3.1.0" />
    <PackageVersion Include="Microsoft.Data.Sqlite" Version="8.0.7" /> 
    <PackageVersion Include="DuckDB.NET.Data.Full" Version="1.0.2" />
    <PackageVersion Include="DuckDB.NET.Data" Version="1.0.1" />
    <PackageVersion Include="MongoDB.Driver" Version="2.27.0" />
    <PackageVersion Include="Microsoft.Graph" Version="[4.51.0, 5)" />
    <PackageVersion Include="Microsoft.Identity.Client.Extensions.Msal" Version="[2.28.0, )" />
    <PackageVersion Include="Microsoft.OpenApi" Version="1.6.16" />
    <PackageVersion Include="Microsoft.OpenApi.Readers" Version="1.6.16" />
    <PackageVersion Include="Microsoft.OpenApi.ApiManifest" Version="0.5.4-preview" />
    <PackageVersion Include="Google.Apis.CustomSearchAPI.v1" Version="[1.60.0.3001, )" />
    <PackageVersion Include="Grpc.Net.Client" Version="2.64.0" />
    <PackageVersion Include="protobuf-net" Version="3.2.30" />
    <PackageVersion Include="protobuf-net.Reflection" Version="3.2.12" />
    <PackageVersion Include="YamlDotNet" Version="16.0.0" />
    <PackageVersion Include="Fluid.Core" Version="2.11.1" />
    <!-- Memory stores -->
    <PackageVersion Include="Microsoft.Azure.Cosmos" Version="3.42.0" />
    <PackageVersion Include="Pgvector" Version="0.2.0" />
    <PackageVersion Include="NRedisStack" Version="0.12.0" />
    <PackageVersion Include="Milvus.Client" Version="2.3.0-preview.1" />
    <PackageVersion Include="Testcontainers.Milvus" Version="3.9.0" />
    <PackageVersion Include="Microsoft.Data.SqlClient" Version="5.2.1" />
    <PackageVersion Include="Qdrant.Client" Version="1.9.0" />
    <!-- Symbols -->
    <PackageVersion Include="Microsoft.SourceLink.GitHub" Version="8.0.0" />
    <!-- Toolset -->
    <PackageVersion Include="Microsoft.CodeAnalysis.NetAnalyzers" Version="9.0.0-preview.24324.1" />
    <PackageVersion Include="OpenAI" Version="2.0.0-beta.10" />
    <PackageVersion Include="System.ClientModel" Version="1.1.0-beta.7" />
    <PackageVersion Include="Azure.AI.ContentSafety" Version="1.0.0" />
    <PackageVersion Include="Azure.AI.OpenAI" Version="2.0.0-beta.4" />
    <PackageVersion Include="Azure.Identity" Version="1.12.0" />
    <PackageVersion Include="Azure.Monitor.OpenTelemetry.Exporter" Version="1.3.0" />
    <PackageVersion Include="Azure.Search.Documents" Version="11.6.0" />
    <PackageVersion Include="Handlebars.Net.Helpers" Version="2.4.5" />
    <PackageVersion Include="Markdig" Version="0.37.0" />
    <PackageVersion Include="Handlebars.Net" Version="2.1.6" />
    <PackageVersion Include="Microsoft.AspNet.WebApi.Client" Version="6.0.0" />
    <PackageVersion Include="JsonSchema.Net" Version="7.1.2" />
    <PackageVersion Include="Microsoft.Azure.Functions.Worker" Version="1.20.1" />
    <PackageVersion Include="Microsoft.Azure.Functions.Worker.Extensions.Http" Version="3.1.0" />
    <PackageVersion Include="Microsoft.Azure.Kusto.Data" Version="12.2.5" />
    <PackageVersion Include="Microsoft.Azure.WebJobs.Extensions.OpenApi" Version="1.5.1" />
    <PackageVersion Include="Microsoft.Bcl.HashCode" Version="1.1.1" />
    <PackageVersion Include="Microsoft.Bcl.AsyncInterfaces" Version="8.0.0" />
    <PackageVersion Include="Microsoft.Bcl.Numerics" Version="8.0.0" />
    <PackageVersion Include="Microsoft.CodeAnalysis.Common" Version="4.3.0" />
    <PackageVersion Include="Microsoft.CodeAnalysis.CSharp" Version="4.3.0" />
    <PackageVersion Include="Microsoft.Bcl.TimeProvider" Version="8.0.1" />
    <PackageVersion Include="Microsoft.Extensions.Logging.Debug" Version="8.0.0" />
    <PackageVersion Include="Microsoft.Identity.Client" Version="4.64.0" />
    <PackageVersion Include="Microsoft.ML.OnnxRuntime" Version="1.18.1" />
    <PackageVersion Include="FastBertTokenizer" Version="1.0.28" />
    <PackageVersion Include="Pinecone.NET" Version="2.1.1" />
    <PackageVersion Include="System.Diagnostics.DiagnosticSource" Version="8.0.1" />
    <PackageVersion Include="System.Linq.Async" Version="6.0.1" />
    <PackageVersion Include="System.Memory.Data" Version="8.0.0" />
    <PackageVersion Include="System.Numerics.Tensors" Version="8.0.0" />
    <PackageVersion Include="System.Text.Json" Version="8.0.4" />
    <PackageVersion Include="System.Threading.Tasks.Extensions" Version="4.5.4" />
    <PackageVersion Include="System.ValueTuple" Version="4.5.0" />
    <PackageVersion Include="OllamaSharp" Version="3.0.1" />
    <!-- Tokenizers -->
    <PackageVersion Include="Microsoft.ML.Tokenizers" Version="0.22.0-preview.24378.1" />
    <PackageVersion Include="Microsoft.DeepDev.TokenizerLib" Version="1.3.3" />
    <PackageVersion Include="SharpToken" Version="2.0.3" />
    <!-- Microsoft.Extensions.* -->
    <PackageVersion Include="Microsoft.Extensions.Configuration" Version="8.0.0" />
    <PackageVersion Include="Microsoft.Extensions.Configuration.Binder" Version="8.0.2" />
    <PackageVersion Include="Microsoft.Extensions.Configuration.EnvironmentVariables" Version="8.0.0" />
    <PackageVersion Include="Microsoft.Extensions.Configuration.Json" Version="8.0.0" />
    <PackageVersion Include="Microsoft.Extensions.Configuration.UserSecrets" Version="8.0.0" />
    <PackageVersion Include="Microsoft.Extensions.DependencyInjection" Version="8.0.0" />
    <PackageVersion Include="Microsoft.Extensions.DependencyInjection.Abstractions" Version="8.0.1" />
    <PackageVersion Include="Microsoft.Extensions.Hosting" Version="8.0.0" />
    <PackageVersion Include="Microsoft.Extensions.Http" Version="8.0.0" />
    <PackageVersion Include="Microsoft.Extensions.Http.Resilience" Version="8.8.0" />
    <PackageVersion Include="Microsoft.Extensions.Logging" Version="8.0.0" />
    <PackageVersion Include="Microsoft.Extensions.Logging.Abstractions" Version="8.0.1" />
    <PackageVersion Include="Microsoft.Extensions.Logging.Console" Version="8.0.0" />
    <PackageVersion Include="Microsoft.Extensions.Options.DataAnnotations" Version="8.0.0" />
    <PackageVersion Include="Microsoft.Extensions.TimeProvider.Testing" Version="8.5.0" />
    <PackageVersion Include="System.Text.Json" Version="6.0.8" />
    <PackageVersion Include="Microsoft.PowerShell.SDK" Version="6.2.7" />
    <!-- Microsoft.Extensions.Logging -->
    <PackageVersion Include="Microsoft.Extensions.Logging.Abstractions" Version="6.0.4" />
    <PackageVersion Include="Microsoft.Extensions.Logging.Console" Version="6.0.0" />
    <!-- Microsoft.Extensions.Configuration -->
    <PackageVersion Include="Microsoft.Extensions.Configuration" Version="6.0.1" />
    <PackageVersion Include="Microsoft.Extensions.Configuration.Binder" Version="7.0.4" />
    <PackageVersion Include="Microsoft.Extensions.Configuration.EnvironmentVariables" Version="6.0.1" />
    <PackageVersion Include="Microsoft.Extensions.Configuration.Json" Version="6.0.0" />
    <PackageVersion Include="Microsoft.Extensions.Configuration.UserSecrets" Version="6.0.1" />
    <PackageVersion Include="Microsoft.Extensions.DependencyInjection" Version="6.0.1" />
    <PackageVersion Include="Microsoft.Extensions.TimeProvider.Testing" Version="8.8.0" />
    <!-- Test -->
    <PackageVersion Include="Microsoft.NET.Test.Sdk" Version="17.11.0" />
    <PackageVersion Include="Moq" Version="[4.18.4]" />
    <PackageVersion Include="System.Threading.Channels" Version="8.0.0" />
    <PackageVersion Include="System.Threading.Tasks.Dataflow" Version="8.0.0" />
    <PackageVersion Include="Verify.Xunit" Version="26.1.5" />
    <PackageVersion Include="Verify.Xunit" Version="23.5.2" />
    <PackageVersion Include="xunit" Version="2.9.0" />
    <PackageVersion Include="xunit.abstractions" Version="2.0.3" />
    <PackageVersion Include="xunit.runner.visualstudio" Version="2.8.2" />
    <PackageVersion Include="xretry" Version="1.9.0" />
    <PackageVersion Include="coverlet.collector" Version="6.0.2" />
    <PackageVersion Include="Docker.DotNet" Version="3.125.15" />
    <!-- Plugins -->
    <PackageVersion Include="DocumentFormat.OpenXml" Version="3.1.0" />
    <PackageVersion Include="Microsoft.Data.Sqlite" Version="8.0.7" /> 
    <PackageVersion Include="DuckDB.NET.Data.Full" Version="1.0.2" />
    <PackageVersion Include="DuckDB.NET.Data" Version="1.0.1" />
    <PackageVersion Include="MongoDB.Driver" Version="2.27.0" />
    <PackageVersion Include="Microsoft.Graph" Version="[4.51.0, 5)" />
    <PackageVersion Include="Microsoft.Identity.Client.Extensions.Msal" Version="[2.28.0, )" />
    <PackageVersion Include="Microsoft.OpenApi" Version="1.6.16" />
    <PackageVersion Include="Microsoft.OpenApi.Readers" Version="1.6.16" />
    <PackageVersion Include="Microsoft.OpenApi.ApiManifest" Version="0.5.4-preview" />
    <PackageVersion Include="Google.Apis.CustomSearchAPI.v1" Version="[1.60.0.3001, )" />
    <PackageVersion Include="Grpc.Net.Client" Version="2.64.0" />
    <PackageVersion Include="protobuf-net" Version="3.2.30" />
    <PackageVersion Include="protobuf-net.Reflection" Version="3.2.12" />
    <PackageVersion Include="YamlDotNet" Version="16.0.0" />
    <PackageVersion Include="Fluid.Core" Version="2.11.1" />
    <!-- Memory stores -->
    <PackageVersion Include="Microsoft.Azure.Cosmos" Version="3.42.0" />
    <PackageVersion Include="Pgvector" Version="0.2.0" />
    <PackageVersion Include="NRedisStack" Version="0.12.0" />
    <PackageVersion Include="Milvus.Client" Version="2.3.0-preview.1" />
    <PackageVersion Include="Testcontainers.Milvus" Version="3.9.0" />
    <PackageVersion Include="Microsoft.Data.SqlClient" Version="5.2.1" />
    <PackageVersion Include="Qdrant.Client" Version="1.9.0" />
    <!-- Symbols -->
    <PackageVersion Include="Microsoft.SourceLink.GitHub" Version="8.0.0" />
    <!-- Toolset --> Include="Microsoft.CodeAnalysis.NetAnalyzers" Version="9.0.0-preview.24324.1" />
    <PackageVersion Include="Microsoft.CodeAnalysis.NetAnalyzers" Version="9.0.0-preview.24324.1" />
    <PackageVersion Include="Microsoft.Extensions.TimeProvider.Testing" Version="8.5.0" />
    <PackageVersion Include="System.Text.Json" Version="6.0.8" />
    <PackageVersion Include="Microsoft.PowerShell.SDK" Version="6.2.7" />
    <!-- Microsoft.Extensions.Logging -->
    <PackageVersion Include="Microsoft.Extensions.Logging.Abstractions" Version="6.0.4" />
    <PackageVersion Include="Microsoft.Extensions.Logging.Console" Version="6.0.0" />
    <!-- Microsoft.Extensions.Configuration -->
    <PackageVersion Include="Microsoft.Extensions.Configuration" Version="6.0.1" />
    <PackageVersion Include="Microsoft.Extensions.Configuration.Binder" Version="7.0.4" />
    <PackageVersion Include="Microsoft.Extensions.Configuration.EnvironmentVariables" Version="6.0.1" />
    <PackageVersion Include="Microsoft.Extensions.Configuration.Json" Version="6.0.0" />
    <PackageVersion Include="Microsoft.Extensions.Configuration.UserSecrets" Version="6.0.1" />
    <PackageVersion Include="Microsoft.Extensions.DependencyInjection" Version="6.0.1" />
    <PackageVersion Include="Microsoft.Extensions.TimeProvider.Testing" Version="8.8.0" />
    <!-- Test -->
    <PackageVersion Include="Microsoft.NET.Test.Sdk" Version="17.11.0" />
    <PackageVersion Include="Moq" Version="[4.18.4]" />
    <PackageVersion Include="System.Threading.Channels" Version="8.0.0" />
    <PackageVersion Include="System.Threading.Tasks.Dataflow" Version="8.0.0" />
    <PackageVersion Include="Verify.Xunit" Version="26.1.5" />
    <PackageVersion Include="xunit" Version="2.9.0" />
    <PackageVersion Include="xunit.abstractions" Version="2.0.3" />
    <PackageVersion Include="xunit.runner.visualstudio" Version="2.8.2" />
    <PackageVersion Include="xretry" Version="1.9.0" />
    <PackageVersion Include="coverlet.collector" Version="6.0.2" />
    <PackageVersion Include="Docker.DotNet" Version="3.125.15" />
    <!-- Plugins -->
    <PackageVersion Include="DocumentFormat.OpenXml" Version="3.1.0" />
    <PackageVersion Include="Microsoft.Data.Sqlite" Version="8.0.7" /> 
    <PackageVersion Include="DuckDB.NET.Data.Full" Version="1.0.2" />
    <PackageVersion Include="DuckDB.NET.Data" Version="1.0.1" />
    <PackageVersion Include="MongoDB.Driver" Version="2.27.0" />
    <PackageVersion Include="Microsoft.Graph" Version="[4.51.0, 5)" />
    <PackageVersion Include="Microsoft.Identity.Client.Extensions.Msal" Version="[2.28.0, )" />
    <PackageVersion Include="Microsoft.OpenApi" Version="1.6.16" />
    <PackageVersion Include="Microsoft.OpenApi.Readers" Version="1.6.16" />
    <PackageVersion Include="Microsoft.OpenApi.ApiManifest" Version="0.5.4-preview" />
    <PackageVersion Include="Google.Apis.CustomSearchAPI.v1" Version="[1.60.0.3001, )" />
    <PackageVersion Include="Grpc.Net.Client" Version="2.64.0" />
    <PackageVersion Include="protobuf-net" Version="3.2.30" />
    <PackageVersion Include="protobuf-net.Reflection" Version="3.2.12" />
    <PackageVersion Include="YamlDotNet" Version="16.0.0" />
    <PackageVersion Include="Fluid.Core" Version="2.11.1" />
    <PackageVersion Include="CoreCLR-NCalc" Version="2.2.113" />
    <PackageVersion Include="YamlDotNet" Version="13.1.1" />
    <!-- Memory stores -->
    <PackageVersion Include="Microsoft.Azure.Cosmos" Version="3.42.0" />
    <PackageVersion Include="Pgvector" Version="0.2.0" />
    <PackageVersion Include="NRedisStack" Version="0.12.0" />
    <PackageVersion Include="Milvus.Client" Version="2.3.0-preview.1" />
    <PackageVersion Include="Testcontainers.Milvus" Version="3.9.0" />
    <PackageVersion Include="Microsoft.Data.SqlClient" Version="5.2.1" />
    <PackageVersion Include="Qdrant.Client" Version="1.9.0" />
    <!-- Symbols -->
    <PackageVersion Include="Microsoft.SourceLink.GitHub" Version="8.0.0" />
    <!-- Toolset -->
    <PackageVersion Include="Microsoft.CodeAnalysis.NetAnalyzers" Version="9.0.0-preview.24324.1" />
    <PackageVersion Include="Microsoft.CodeAnalysis.NetAnalyzers" Version="9.0.0-preview.24324.1" />
    <PackageVersion Include="DocumentFormat.OpenXml" Version="3.1.0" />
    <PackageVersion Include="Microsoft.Data.Sqlite" Version="8.0.7" />
    <PackageVersion Include="DuckDB.NET.Data.Full" Version="1.0.2" />
    <PackageVersion Include="DuckDB.NET.Data" Version="1.0.1" />
    <PackageVersion Include="MongoDB.Driver" Version="2.27.0" />
    <PackageVersion Include="Microsoft.Graph" Version="[4.51.0, 5)" />
    <PackageVersion Include="Microsoft.Identity.Client.Extensions.Msal" Version="[2.28.0, )" />
    <PackageVersion Include="Microsoft.OpenApi" Version="1.6.16" />
    <PackageVersion Include="Microsoft.OpenApi.Readers" Version="1.6.16" />
    <PackageVersion Include="Microsoft.OpenApi.ApiManifest" Version="0.5.4-preview" />
    <PackageVersion Include="Google.Apis.CustomSearchAPI.v1" Version="[1.60.0.3001, )" />
    <PackageVersion Include="Grpc.Net.Client" Version="2.64.0" />
    <PackageVersion Include="protobuf-net" Version="3.2.30" />
    <PackageVersion Include="protobuf-net.Reflection" Version="3.2.12" />
    <PackageVersion Include="DuckDB.NET.Data.Full" Version="1.0.2" />
    <PackageVersion Include="DuckDB.NET.Data" Version="1.0.1" />
    <PackageVersion Include="MongoDB.Driver" Version="2.27.0" />
    <PackageVersion Include="Microsoft.Graph" Version="[4.51.0, 5)" />
    <PackageVersion Include="Microsoft.Identity.Client.Extensions.Msal" Version="[2.28.0, )" />
    <PackageVersion Include="Microsoft.OpenApi" Version="1.6.16" />
    <PackageVersion Include="Microsoft.OpenApi.Readers" Version="1.6.16" />
    <PackageVersion Include="DuckDB.NET.Data.Full" Version="1.0.2" />
    <PackageVersion Include="DuckDB.NET.Data" Version="1.0.1" />
    <PackageVersion Include="MongoDB.Driver" Version="2.27.0" />
    <PackageVersion Include="Microsoft.Graph" Version="[4.51.0, 5)" />
    <PackageVersion Include="Microsoft.Identity.Client.Extensions.Msal" Version="[2.28.0, )" />
    <PackageVersion Include="Microsoft.OpenApi" Version="1.6.16" />
    <PackageVersion Include="Microsoft.OpenApi.Readers" Version="1.6.16" />
    <PackageVersion Include="xunit" Version="2.9.0" />
    <PackageVersion Include="xunit.abstractions" Version="2.0.3" />
    <PackageVersion Include="xunit.runner.visualstudio" Version="2.8.2" />
    <PackageVersion Include="xretry" Version="1.9.0" />
    <PackageVersion Include="coverlet.collector" Version="6.0.2" />
    <PackageVersion Include="Docker.DotNet" Version="3.125.15" />
    <!-- Plugins -->
    <PackageVersion Include="DocumentFormat.OpenXml" Version="3.1.0" />
    <PackageVersion Include="Microsoft.Data.Sqlite" Version="8.0.7" />
    <PackageVersion Include="DuckDB.NET.Data.Full" Version="1.0.2" />
    <PackageVersion Include="DuckDB.NET.Data" Version="1.0.1" />
    <PackageVersion Include="MongoDB.Driver" Version="2.27.0" />
    <PackageVersion Include="Microsoft.Graph" Version="[4.51.0, 5)" />
    <PackageVersion Include="Microsoft.Identity.Client.Extensions.Msal" Version="[2.28.0, )" />
    <PackageVersion Include="Microsoft.OpenApi" Version="1.6.16" />
    <PackageVersion Include="Microsoft.OpenApi.Readers" Version="1.6.16" />
    <PackageVersion Include="Microsoft.OpenApi.ApiManifest" Version="0.5.4-preview" />
    <PackageVersion Include="Google.Apis.CustomSearchAPI.v1" Version="[1.60.0.3001, )" />
    <PackageVersion Include="Grpc.Net.Client" Version="2.64.0" />
    <PackageVersion Include="protobuf-net" Version="3.2.30" />
    <PackageVersion Include="protobuf-net.Reflection" Version="3.2.12" />
    <PackageVersion Include="YamlDotNet" Version="16.0.0" />
    <PackageVersion Include="Fluid.Core" Version="2.11.1" />
    <!-- Memory stores -->
    <PackageVersion Include="Microsoft.Azure.Cosmos" Version="3.42.0" />
    <PackageVersion Include="Pgvector" Version="0.2.0" />
    <PackageVersion Include="NRedisStack" Version="0.12.0" />
    <PackageVersion Include="Milvus.Client" Version="2.3.0-preview.1" />
    <PackageVersion Include="Testcontainers.Milvus" Version="3.9.0" />
    <PackageVersion Include="Microsoft.Data.SqlClient" Version="5.2.1" />
    <PackageVersion Include="Qdrant.Client" Version="1.9.0" />
    <!-- Symbols -->
    <PackageVersion Include="Microsoft.SourceLink.GitHub" Version="8.0.0" />
    <!-- Toolset -->
    <PackageVersion Include="Microsoft.CodeAnalysis.NetAnalyzers" Version="9.0.0-preview.24415.1" />
    <PackageReference Include="Microsoft.CodeAnalysis.NetAnalyzers">
      <PrivateAssets>all</PrivateAssets>
      <IncludeAssets>runtime; build; native; contentfiles; analyzers; buildtransitive</IncludeAssets>
    </PackageReference>
    <PackageVersion Include="Microsoft.VisualStudio.Threading.Analyzers" Version="17.11.20" />
    <PackageReference Include="Microsoft.VisualStudio.Threading.Analyzers">
    <PackageVersion Include="Microsoft.SourceLink.GitHub" Version="1.1.1" />
    <!-- Analyzers -->
    <!-- TODO: Not working with .NET Standard 2.0
    <PackageVersion Include="Microsoft.CodeDom.Providers.DotNetCompilerPlatform" Version="4.1.0" />
    <PackageReference Include="Microsoft.CodeDom.Providers.DotNetCompilerPlatform">
      <PrivateAssets>all</PrivateAssets>
      <IncludeAssets>runtime; build; native; contentfiles; analyzers; buildtransitive</IncludeAssets>
    </PackageReference>
    <PackageVersion Include="xunit.analyzers" Version="1.16.0" />
    <PackageReference Include="xunit.analyzers">
      <PrivateAssets>all</PrivateAssets>
      <IncludeAssets>runtime; build; native; contentfiles; analyzers; buildtransitive</IncludeAssets>
    </PackageReference>
    <PackageVersion Include="Moq.Analyzers" Version="0.1.2" />
    <PackageVersion Include="Microsoft.Extensions.Options.DataAnnotations" Version="8.0.0" />
    <PackageVersion Include="OpenAI" Version="2.0.0-beta.10" />
    <PackageVersion Include="System.ClientModel" Version="1.1.0-beta.7" />
    <PackageVersion Include="Azure.AI.ContentSafety" Version="1.0.0" />
    <PackageVersion Include="Azure.AI.OpenAI" Version="2.0.0-beta.4" />
    <PackageVersion Include="Azure.Identity" Version="1.12.0" />
    <PackageVersion Include="Azure.Monitor.OpenTelemetry.Exporter" Version="1.3.0" />
    <PackageVersion Include="Azure.Search.Documents" Version="11.6.0" />
    <PackageVersion Include="Handlebars.Net.Helpers" Version="2.4.5" />
    <PackageVersion Include="Markdig" Version="0.37.0" />
    <PackageVersion Include="Handlebars.Net" Version="2.1.6" />
    <PackageVersion Include="Microsoft.AspNet.WebApi.Client" Version="6.0.0" />
    <PackageVersion Include="JsonSchema.Net" Version="7.1.2" />
    <PackageVersion Include="Microsoft.Azure.Functions.Worker" Version="1.20.1" />
    <PackageVersion Include="Microsoft.Azure.Functions.Worker.Extensions.Http" Version="3.1.0" />
    <PackageVersion Include="Microsoft.Azure.Kusto.Data" Version="12.2.5" />
    <PackageVersion Include="Microsoft.Azure.WebJobs.Extensions.OpenApi" Version="1.5.1" />
    <PackageVersion Include="Microsoft.Bcl.HashCode" Version="1.1.1" />
    <PackageVersion Include="Microsoft.Bcl.AsyncInterfaces" Version="8.0.0" />
    <PackageVersion Include="Microsoft.Bcl.Numerics" Version="8.0.0" />
    <PackageVersion Include="Microsoft.CodeAnalysis.Common" Version="4.3.0" />
    <PackageVersion Include="Microsoft.CodeAnalysis.CSharp" Version="4.3.0" />
    <PackageVersion Include="Microsoft.Bcl.TimeProvider" Version="8.0.1" />
    <PackageVersion Include="Microsoft.Extensions.Logging.Debug" Version="8.0.0" />
    <PackageVersion Include="Microsoft.Identity.Client" Version="4.64.0" />
    <PackageVersion Include="Microsoft.ML.OnnxRuntime" Version="1.18.1" />
    <PackageVersion Include="FastBertTokenizer" Version="1.0.28" />
    <PackageVersion Include="Pinecone.NET" Version="2.1.1" />
    <PackageVersion Include="System.Diagnostics.DiagnosticSource" Version="8.0.1" />
    <PackageVersion Include="System.Linq.Async" Version="6.0.1" />
    <PackageVersion Include="System.Memory.Data" Version="8.0.0" />
    <PackageVersion Include="System.Numerics.Tensors" Version="8.0.0" />
    <PackageVersion Include="System.Text.Json" Version="8.0.4" />
    <PackageVersion Include="System.Threading.Tasks.Extensions" Version="4.5.4" />
    <PackageVersion Include="System.ValueTuple" Version="4.5.0" />
    <PackageVersion Include="OllamaSharp" Version="3.0.1" />
    <!-- Tokenizers -->
    <PackageVersion Include="Microsoft.ML.Tokenizers" Version="0.22.0-preview.24378.1" />
    <PackageVersion Include="Microsoft.DeepDev.TokenizerLib" Version="1.3.3" />
    <PackageVersion Include="SharpToken" Version="2.0.3" />
    <!-- Microsoft.Extensions.* -->
    <PackageVersion Include="Microsoft.Extensions.Configuration" Version="8.0.0" />
    <PackageVersion Include="Microsoft.Extensions.Configuration.Binder" Version="8.0.2" />
    <PackageVersion Include="Microsoft.Extensions.Configuration.EnvironmentVariables" Version="8.0.0" />
    <PackageVersion Include="Microsoft.Extensions.Configuration.Json" Version="8.0.0" />
    <PackageVersion Include="Microsoft.Extensions.Configuration.UserSecrets" Version="8.0.0" />
    <PackageVersion Include="Microsoft.Extensions.DependencyInjection" Version="8.0.0" />
    <PackageVersion Include="Microsoft.Extensions.DependencyInjection.Abstractions" Version="8.0.1" />
    <PackageVersion Include="Microsoft.Extensions.Hosting" Version="8.0.0" />
    <PackageVersion Include="Microsoft.Extensions.Http" Version="8.0.0" />
    <PackageVersion Include="Microsoft.Extensions.Http.Resilience" Version="8.8.0" />
    <PackageVersion Include="Microsoft.Extensions.Logging" Version="8.0.0" />
    <PackageVersion Include="Microsoft.Extensions.Logging.Abstractions" Version="8.0.1" />
    <PackageVersion Include="Microsoft.Extensions.Logging.Console" Version="8.0.0" />
    <PackageVersion Include="Microsoft.Extensions.Options.DataAnnotations" Version="8.0.0" />
    <PackageVersion Include="Microsoft.Extensions.TimeProvider.Testing" Version="8.5.0" />
    <PackageVersion Include="System.Text.Json" Version="6.0.8" />
    <PackageVersion Include="Microsoft.PowerShell.SDK" Version="6.2.7" />
    <!-- Microsoft.Extensions.Logging -->
    <PackageVersion Include="Microsoft.Extensions.Logging.Abstractions" Version="6.0.4" />
    <PackageVersion Include="Microsoft.Extensions.Logging.Console" Version="6.0.0" />
    <!-- Microsoft.Extensions.Configuration -->
    <PackageVersion Include="Microsoft.Extensions.Configuration" Version="6.0.1" />
    <PackageVersion Include="Microsoft.Extensions.Configuration.Binder" Version="7.0.4" />
    <PackageVersion Include="Microsoft.Extensions.Configuration.EnvironmentVariables" Version="6.0.1" />
    <PackageVersion Include="Microsoft.Extensions.Configuration.Json" Version="6.0.0" />
    <PackageVersion Include="Microsoft.Extensions.Configuration.UserSecrets" Version="6.0.1" />
    <PackageVersion Include="Microsoft.Extensions.DependencyInjection" Version="6.0.1" />
    <PackageVersion Include="Microsoft.Extensions.TimeProvider.Testing" Version="8.8.0" />
    <PackageVersion Include="Microsoft.Extensions.Options.DataAnnotations" Version="8.0.0" /> Include="Microsoft.Extensions.TimeProvider.Testing" Version="8.5.0" />
    <PackageVersion Include="System.Text.Json" Version="6.0.8" />
    <PackageVersion Include="Microsoft.PowerShell.SDK" Version="6.2.7" />
    <!-- Microsoft.Extensions.Logging -->
    <PackageVersion Include="Microsoft.Extensions.Logging.Abstractions" Version="6.0.4" />
    <PackageVersion Include="Microsoft.Extensions.Logging.Console" Version="6.0.0" />
    <!-- Microsoft.Extensions.Configuration -->
    <PackageVersion Include="Microsoft.Extensions.Configuration" Version="6.0.1" />
    <PackageVersion Include="Microsoft.Extensions.Configuration.Binder" Version="7.0.4" />
    <PackageVersion Include="Microsoft.Extensions.Configuration.EnvironmentVariables" Version="6.0.1" />
    <PackageVersion Include="Microsoft.Extensions.Configuration.Json" Version="6.0.0" />
    <PackageVersion Include="Microsoft.Extensions.Configuration.UserSecrets" Version="6.0.1" />
    <PackageVersion Include="Microsoft.Extensions.DependencyInjection" Version="6.0.1" />
    <PackageVersion Include="Microsoft.Extensions.TimeProvider.Testing" Version="8.8.0" />
    <!-- Test -->
    <PackageVersion Include="Microsoft.NET.Test.Sdk" Version="17.11.0" />
    <PackageVersion Include="Moq" Version="[4.18.4]" />
    <PackageVersion Include="System.Threading.Channels" Version="8.0.0" />
    <PackageVersion Include="System.Threading.Tasks.Dataflow" Version="8.0.0" />
    <PackageVersion Include="Verify.Xunit" Version="26.1.5" />
    <PackageVersion Include="xunit" Version="2.9.0" />
    <PackageVersion Include="xunit.abstractions" Version="2.0.3" />
    <PackageVersion Include="xunit.runner.visualstudio" Version="2.8.2" />
    <PackageVersion Include="xretry" Version="1.9.0" />
    <PackageVersion Include="coverlet.collector" Version="6.0.2" />
    <PackageVersion Include="Docker.DotNet" Version="3.125.15" />
    <!-- Plugins -->
    <PackageVersion Include="DocumentFormat.OpenXml" Version="3.1.0" />
    <PackageVersion Include="Microsoft.Data.Sqlite" Version="8.0.7" /> 
    <PackageVersion Include="Microsoft.Extensions.Logging.Console" Version="6.0.0" />
    <!-- Microsoft.Extensions.Configuration -->
    <PackageVersion Include="Microsoft.Extensions.Configuration" Version="6.0.1" />
    <PackageVersion Include="Microsoft.Extensions.Configuration.Binder" Version="7.0.4" />
    <PackageVersion Include="Microsoft.Extensions.Configuration.EnvironmentVariables" Version="6.0.1" />
    <PackageVersion Include="Microsoft.Extensions.Configuration.Json" Version="6.0.0" />
    <PackageVersion Include="Microsoft.Extensions.Configuration.UserSecrets" Version="6.0.1" />
    <PackageVersion Include="Microsoft.Extensions.DependencyInjection" Version="6.0.1" /> Include="Microsoft.Extensions.TimeProvider.Testing" Version="8.8.0" />
    <!-- Test -->
    <PackageVersion Include="Microsoft.NET.Test.Sdk" Version="17.11.0" />
    <PackageVersion Include="Moq" Version="[4.18.4]" />
    <PackageVersion Include="System.Threading.Channels" Version="8.0.0" />
    <PackageVersion Include="System.Threading.Tasks.Dataflow" Version="8.0.0" />
    <PackageVersion Include="Verify.Xunit" Version="26.1.5" />
    <PackageVersion Include="xunit" Version="2.9.0" />
    <PackageVersion Include="xunit.abstractions" Version="2.0.3" />
    <PackageVersion Include="xunit.runner.visualstudio" Version="2.8.2" />
    <PackageVersion Include="xretry" Version="1.9.0" />
    <PackageVersion Include="coverlet.collector" Version="6.0.2" />
    <PackageVersion Include="Docker.DotNet" Version="3.125.15" />
    <!-- Plugins -->
    <PackageVersion Include="DocumentFormat.OpenXml" Version="3.1.0" />
    <PackageVersion Include="Microsoft.Data.Sqlite" Version="8.0.7" /> 
    <PackageVersion Include="DuckDB.NET.Data.Full" Version="1.0.2" />
    <PackageVersion Include="DuckDB.NET.Data" Version="1.0.1" />
    <PackageVersion Include="MongoDB.Driver" Version="2.27.0" />
    <PackageVersion Include="Microsoft.Graph" Version="[4.51.0, 5)" />
    <PackageVersion Include="Microsoft.Identity.Client.Extensions.Msal" Version="[2.28.0, )" />
    <PackageVersion Include="Microsoft.OpenApi" Version="1.6.16" />
    <PackageVersion Include="Microsoft.OpenApi.Readers" Version="1.6.16" />
    <PackageVersion Include="Microsoft.OpenApi.ApiManifest" Version="0.5.4-preview" />
    <PackageVersion Include="Google.Apis.CustomSearchAPI.v1" Version="[1.60.0.3001, )" />
    <PackageVersion Include="Grpc.Net.Client" Version="2.64.0" />
    <PackageVersion Include="protobuf-net" Version="3.2.30" />
    <PackageVersion Include="protobuf-net.Reflection" Version="3.2.12" />
    <PackageVersion Include="YamlDotNet" Version="16.0.0" />
    <PackageVersion Include="Microsoft.OpenApi.ApiManifest" Version="0.5.4-preview" />
    <PackageVersion Include="Google.Apis.CustomSearchAPI.v1" Version="[1.60.0.3001, )" />
    <PackageVersion Include="Grpc.Net.Client" Version="2.64.0" />
    <PackageVersion Include="protobuf-net" Version="3.2.30" />
    <PackageVersion Include="protobuf-net.Reflection" Version="3.2.12" />
    <PackageVersion Include="YamlDotNet" Version="16.0.0" />
    <PackageVersion Include="Fluid.Core" Version="2.11.1" />
    <!-- Memory stores -->
    <PackageVersion Include="Microsoft.Azure.Cosmos" Version="3.42.0" />
    <PackageVersion Include="Pgvector" Version="0.2.0" />
    <PackageVersion Include="NRedisStack" Version="0.12.0" />
    <PackageVersion Include="Milvus.Client" Version="2.3.0-preview.1" />
    <PackageVersion Include="Testcontainers.Milvus" Version="3.9.0" />
    <PackageVersion Include="Microsoft.Data.SqlClient" Version="5.2.1" />
    <PackageVersion Include="Qdrant.Client" Version="1.9.0" />
    <!-- Symbols -->
    <PackageVersion Include="Microsoft.SourceLink.GitHub" Version="8.0.0" />
    <!-- Toolset -->
    <PackageVersion Include="Microsoft.CodeAnalysis.NetAnalyzers" Version="9.0.0-preview.24324.1" />
    <PackageVersion Include="Microsoft.OpenApi" Version="1.6.16" />
    <PackageVersion Include="Microsoft.OpenApi.Readers" Version="1.6.16" />
    <PackageVersion Include="Microsoft.OpenApi.ApiManifest" Version="0.5.4-preview" />
    <PackageVersion Include="Google.Apis.CustomSearchAPI.v1" Version="[1.60.0.3001, )" />
    <PackageVersion Include="Grpc.Net.Client" Version="2.64.0" />
    <PackageVersion Include="protobuf-net" Version="3.2.30" />
    <PackageVersion Include="protobuf-net.Reflection" Version="3.2.12" />
    <PackageVersion Include="YamlDotNet" Version="16.0.0" />
    <PackageVersion Include="Fluid.Core" Version="2.11.1" />
    <!-- Memory stores -->
    <PackageVersion Include="Microsoft.Azure.Cosmos" Version="3.42.0" />
    <PackageVersion Include="Pgvector" Version="0.2.0" />
    <PackageVersion Include="NRedisStack" Version="0.12.0" />
    <PackageVersion Include="Milvus.Client" Version="2.3.0-preview.1" />
    <PackageVersion Include="Testcontainers.Milvus" Version="3.9.0" />
    <PackageVersion Include="Microsoft.Data.SqlClient" Version="5.2.1" />
    <PackageVersion Include="Qdrant.Client" Version="1.9.0" />
    <!-- Symbols -->
    <PackageVersion Include="Microsoft.SourceLink.GitHub" Version="8.0.0" />
    <!-- Toolset -->
    <PackageVersion Include="Microsoft.CodeAnalysis.NetAnalyzers" Version="9.0.0-preview.24324.1" />
    <PackageVersion Include="OpenAI" Version="2.0.0-beta.10" />
    <PackageVersion Include="System.ClientModel" Version="1.1.0-beta.7" />
    <PackageVersion Include="Azure.AI.ContentSafety" Version="1.0.0" />
    <PackageVersion Include="Azure.AI.OpenAI" Version="2.0.0-beta.4" />
    <PackageVersion Include="Azure.Identity" Version="1.12.0" />
    <PackageVersion Include="Azure.Monitor.OpenTelemetry.Exporter" Version="1.3.0" />
    <PackageVersion Include="Azure.Search.Documents" Version="11.6.0" />
    <PackageVersion Include="Handlebars.Net.Helpers" Version="2.4.5" />
    <PackageVersion Include="Markdig" Version="0.37.0" />
    <PackageVersion Include="Handlebars.Net" Version="2.1.6" />
    <PackageVersion Include="Microsoft.AspNet.WebApi.Client" Version="6.0.0" />
    <PackageVersion Include="JsonSchema.Net" Version="7.1.2" />
    <PackageVersion Include="Microsoft.Azure.Functions.Worker" Version="1.20.1" />
    <PackageVersion Include="Microsoft.Azure.Functions.Worker.Extensions.Http" Version="3.1.0" />
    <PackageVersion Include="Microsoft.Azure.Kusto.Data" Version="12.2.5" />
    <PackageVersion Include="Microsoft.Azure.WebJobs.Extensions.OpenApi" Version="1.5.1" />
    <PackageVersion Include="Microsoft.Bcl.HashCode" Version="1.1.1" />
    <PackageVersion Include="Microsoft.Bcl.AsyncInterfaces" Version="8.0.0" />
    <PackageVersion Include="Microsoft.Bcl.Numerics" Version="8.0.0" />
    <PackageVersion Include="Microsoft.CodeAnalysis.Common" Version="4.3.0" />
    <PackageVersion Include="Microsoft.CodeAnalysis.CSharp" Version="4.3.0" />
    <PackageVersion Include="Microsoft.Bcl.TimeProvider" Version="8.0.1" />
    <PackageVersion Include="Microsoft.Extensions.Logging.Debug" Version="8.0.0" />
    <PackageVersion Include="Microsoft.Identity.Client" Version="4.64.0" />
    <PackageVersion Include="Microsoft.ML.OnnxRuntime" Version="1.18.1" />
    <PackageVersion Include="FastBertTokenizer" Version="1.0.28" />
    <PackageVersion Include="Pinecone.NET" Version="2.1.1" />
    <PackageVersion Include="System.Diagnostics.DiagnosticSource" Version="8.0.1" />
    <PackageVersion Include="System.Linq.Async" Version="6.0.1" />
    <PackageVersion Include="System.Memory.Data" Version="8.0.0" />
    <PackageVersion Include="System.Numerics.Tensors" Version="8.0.0" />
    <PackageVersion Include="System.Text.Json" Version="8.0.4" />
    <PackageVersion Include="System.Threading.Tasks.Extensions" Version="4.5.4" />
    <PackageVersion Include="System.ValueTuple" Version="4.5.0" />
    <PackageVersion Include="OllamaSharp" Version="3.0.1" />
    <!-- Tokenizers -->
    <PackageVersion Include="Microsoft.ML.Tokenizers" Version="0.22.0-preview.24378.1" />
    <PackageVersion Include="Microsoft.DeepDev.TokenizerLib" Version="1.3.3" />
    <PackageVersion Include="SharpToken" Version="2.0.3" />
    <!-- Microsoft.Extensions.* -->
    <PackageVersion Include="Microsoft.Extensions.Configuration" Version="8.0.0" />
    <PackageVersion Include="Microsoft.Extensions.Configuration.Binder" Version="8.0.2" />
    <PackageVersion Include="Microsoft.Extensions.Configuration.EnvironmentVariables" Version="8.0.0" />
    <PackageVersion Include="Microsoft.Extensions.Configuration.Json" Version="8.0.0" />
    <PackageVersion Include="Microsoft.Extensions.Configuration.UserSecrets" Version="8.0.0" />
    <PackageVersion Include="Microsoft.Extensions.DependencyInjection" Version="8.0.0" />
    <PackageVersion Include="Microsoft.Extensions.DependencyInjection.Abstractions" Version="8.0.1" />
    <PackageVersion Include="Microsoft.Extensions.Hosting" Version="8.0.0" />
    <PackageVersion Include="Microsoft.Extensions.Http" Version="8.0.0" />
    <PackageVersion Include="Microsoft.Extensions.Http.Resilience" Version="8.8.0" />
    <PackageVersion Include="Microsoft.Extensions.Logging" Version="8.0.0" />
    <PackageVersion Include="Microsoft.Extensions.Logging.Abstractions" Version="8.0.1" />
    <PackageVersion Include="Microsoft.Extensions.Logging.Console" Version="8.0.0" />
    <PackageVersion Include="Microsoft.Extensions.Options.DataAnnotations" Version="8.0.0" />
    <PackageVersion Include="Microsoft.Extensions.TimeProvider.Testing" Version="8.5.0" />
    <PackageVersion Include="System.Text.Json" Version="6.0.8" />
    <PackageVersion Include="Microsoft.PowerShell.SDK" Version="6.2.7" />
    <!-- Microsoft.Extensions.Logging -->
    <PackageVersion Include="Microsoft.Extensions.Logging.Abstractions" Version="6.0.4" />
    <PackageVersion Include="Microsoft.Extensions.Logging.Console" Version="6.0.0" />
    <!-- Microsoft.Extensions.Configuration -->
    <PackageVersion Include="Microsoft.Extensions.Configuration" Version="6.0.1" />
    <PackageVersion Include="Microsoft.Extensions.Configuration.Binder" Version="7.0.4" />
    <PackageVersion Include="Microsoft.Extensions.Configuration.EnvironmentVariables" Version="6.0.1" />
    <PackageVersion Include="Microsoft.Extensions.Configuration.Json" Version="6.0.0" />
    <PackageVersion Include="Microsoft.Extensions.Configuration.UserSecrets" Version="6.0.1" />
    <PackageVersion Include="Microsoft.Extensions.DependencyInjection" Version="6.0.1" />
    <PackageVersion Include="Microsoft.Extensions.TimeProvider.Testing" Version="8.8.0" />
    <!-- Test -->
    <PackageVersion Include="Microsoft.NET.Test.Sdk" Version="17.11.0" />
    <PackageVersion Include="Moq" Version="[4.18.4]" />
    <PackageVersion Include="System.Threading.Channels" Version="8.0.0" />
    <PackageVersion Include="System.Threading.Tasks.Dataflow" Version="8.0.0" />
    <PackageVersion Include="Verify.Xunit" Version="26.1.5" />
    <PackageVersion Include="xunit" Version="2.9.0" />
    <PackageVersion Include="xunit.abstractions" Version="2.0.3" />
    <PackageVersion Include="xunit.runner.visualstudio" Version="2.8.2" />
    <PackageVersion Include="xretry" Version="1.9.0" />
    <PackageVersion Include="coverlet.collector" Version="6.0.2" />
    <PackageVersion Include="Docker.DotNet" Version="3.125.15" />
    <!-- Plugins -->
    <PackageVersion Include="DocumentFormat.OpenXml" Version="3.1.0" />
    <PackageVersion Include="Microsoft.Data.Sqlite" Version="8.0.7" /> 
    <PackageVersion Include="DuckDB.NET.Data.Full" Version="1.0.2" />
    <PackageVersion Include="DuckDB.NET.Data" Version="1.0.1" />
    <PackageVersion Include="MongoDB.Driver" Version="2.27.0" />
    <PackageVersion Include="Microsoft.Graph" Version="[4.51.0, 5)" />
    <PackageVersion Include="Microsoft.Identity.Client.Extensions.Msal" Version="[2.28.0, )" />
    <PackageVersion Include="Microsoft.OpenApi" Version="1.6.16" />
    <PackageVersion Include="Microsoft.OpenApi.Readers" Version="1.6.16" />
    <PackageVersion Include="Microsoft.OpenApi.ApiManifest" Version="0.5.4-preview" />
    <PackageVersion Include="Google.Apis.CustomSearchAPI.v1" Version="[1.60.0.3001, )" />
    <PackageVersion Include="Grpc.Net.Client" Version="2.64.0" />
    <PackageVersion Include="protobuf-net" Version="3.2.30" />
    <PackageVersion Include="protobuf-net.Reflection" Version="3.2.12" />
    <PackageVersion Include="YamlDotNet" Version="16.0.0" />
    <PackageVersion Include="Fluid.Core" Version="2.11.1" />
    <!-- Memory stores -->
    <PackageVersion Include="Microsoft.Azure.Cosmos" Version="3.42.0" />
    <PackageVersion Include="Pgvector" Version="0.2.0" />
    <PackageVersion Include="NRedisStack" Version="0.12.0" />
    <PackageVersion Include="Milvus.Client" Version="2.3.0-preview.1" />
    <PackageVersion Include="Testcontainers.Milvus" Version="3.9.0" />
    <PackageVersion Include="Microsoft.Data.SqlClient" Version="5.2.1" />
    <PackageVersion Include="Qdrant.Client" Version="1.9.0" />
    <!-- Symbols -->
    <PackageVersion Include="Microsoft.SourceLink.GitHub" Version="8.0.0" />
    <!-- Toolset -->
    <PackageVersion Include="Microsoft.CodeAnalysis.NetAnalyzers" Version="9.0.0-preview.24324.1" />
    <PackageVersion Include="Microsoft.Extensions.TimeProvider.Testing" Version="8.8.0" />
    <!-- Test -->
    <PackageVersion Include="Microsoft.NET.Test.Sdk" Version="17.11.0" />
    <PackageVersion Include="Moq" Version="[4.18.4]" />
    <PackageVersion Include="System.Threading.Channels" Version="8.0.0" />
    <PackageVersion Include="System.Threading.Tasks.Dataflow" Version="8.0.0" />
    <PackageVersion Include="Verify.Xunit" Version="26.1.5" />
    <PackageVersion Include="xunit" Version="2.9.0" />
    <PackageVersion Include="xunit.abstractions" Version="2.0.3" />
    <PackageVersion Include="xunit.runner.visualstudio" Version="2.8.2" />
    <PackageVersion Include="xretry" Version="1.9.0" />
    <PackageVersion Include="coverlet.collector" Version="6.0.2" />
    <PackageVersion Include="Docker.DotNet" Version="3.125.15" />
    <!-- Plugins -->
    <PackageVersion Include="DocumentFormat.OpenXml" Version="3.1.0" />
    <PackageVersion Include="Microsoft.Data.Sqlite" Version="8.0.7" /> 
    <PackageVersion Include="DuckDB.NET.Data.Full" Version="1.0.2" />
    <PackageVersion Include="DuckDB.NET.Data" Version="1.1.0.1" />
    <PackageVersion Include="MongoDB.Driver" Version="2.28.0" />
    <PackageVersion Include="Microsoft.Graph" Version="[4.51.0, 5)" />
    <PackageVersion Include="Microsoft.Identity.Client.Extensions.Msal" Version="[2.28.0, )" />
    <PackageVersion Include="Microsoft.OpenApi" Version="1.6.16" />
    <PackageVersion Include="Microsoft.OpenApi.Readers" Version="1.6.16" />
    <PackageVersion Include="Microsoft.OpenApi.ApiManifest" Version="0.5.4-preview" />
    <PackageVersion Include="Google.Apis.CustomSearchAPI.v1" Version="[1.60.0.3001, )" />
    <PackageVersion Include="Grpc.Net.Client" Version="2.64.0" />
    <PackageVersion Include="protobuf-net" Version="3.2.30" />
    <PackageVersion Include="protobuf-net.Reflection" Version="3.2.12" />
    <PackageVersion Include="YamlDotNet" Version="16.0.0" />
    <PackageVersion Include="Fluid.Core" Version="2.11.1" />
    <!-- Memory stores -->
    <PackageVersion Include="Microsoft.Azure.Cosmos" Version="3.42.0" />
    <PackageVersion Include="Pgvector" Version="0.2.0" />
    <PackageVersion Include="NRedisStack" Version="0.12.0" />
    <PackageVersion Include="Milvus.Client" Version="2.3.0-preview.1" />
    <PackageVersion Include="Testcontainers.Milvus" Version="3.9.0" />
    <PackageVersion Include="Microsoft.Data.SqlClient" Version="5.2.1" />
    <PackageVersion Include="Qdrant.Client" Version="1.9.0" />
    <!-- Symbols -->
    <PackageVersion Include="Microsoft.SourceLink.GitHub" Version="8.0.0" />
    <!-- Toolset -->
    <PackageVersion Include="Microsoft.CodeAnalysis.NetAnalyzers" Version="9.0.0-preview.24324.1" />
    <PackageVersion Include="Microsoft.Extensions.TimeProvider.Testing" Version="8.8.0" />
    <!-- Test -->
    <PackageVersion Include="Microsoft.NET.Test.Sdk" Version="17.11.0" />
    <PackageVersion Include="Moq" Version="[4.18.4]" />
    <PackageVersion Include="System.Threading.Channels" Version="8.0.0" />
    <PackageVersion Include="System.Threading.Tasks.Dataflow" Version="8.0.0" /
    <PackageVersion Include="Verify.Xunit" Version="26.1.5" />
    <PackageVersion Include="xunit" Version="2.9.0" />
    <PackageVersion Include="xunit.abstractions" Version="2.0.3" />
    <PackageVersion Include="xunit.runner.visualstudio" Version="2.8.2" />
    <PackageVersion Include="xretry" Version="1.9.0" />
    <PackageVersion Include="coverlet.collector" Version="6.0.2" />
    <PackageVersion Include="Docker.DotNet" Version="3.125.15" />
    <!-- Plugins -->
    <PackageVersion Include="DocumentFormat.OpenXml" Version="3.1.0" />
    <PackageVersion Include="Microsoft.Data.Sqlite" Version="8.0.7" /> 
    <PackageVersion Include="DuckDB.NET.Data.Full" Version="1.0.2" />
    <PackageVersion Include="DuckDB.NET.Data" Version="1.0.1" />
    <PackageVersion Include="MongoDB.Driver" Version="2.27.0" />
    <PackageVersion Include="Microsoft.Graph" Version="[4.51.0, 5)" />
    <PackageVersion Include="Microsoft.Identity.Client.Extensions.Msal" Version="[2.28.0, )" />
    <PackageVersion Include="Microsoft.OpenApi" Version="1.6.16" />
    <PackageVersion Include="Microsoft.OpenApi.Readers" Version="1.6.16" />
    <PackageVersion Include="Microsoft.OpenApi.ApiManifest" Version="0.5.4-preview" />
    <PackageVersion Include="Google.Apis.CustomSearchAPI.v1" Version="[1.60.0.3001, )" />
    <PackageVersion Include="Grpc.Net.Client" Version="2.64.0" />
    <PackageVersion Include="protobuf-net" Version="3.2.30" />
    <PackageVersion Include="protobuf-net.Reflection" Version="3.2.12" />
    <PackageVersion Include="YamlDotNet" Version="16.0.0" />
    <PackageVersion Include="Fluid.Core" Version="2.11.1" />
    <!-- Memory stores -->
    <PackageVersion Include="Microsoft.Azure.Cosmos" Version="3.42.0" />
    <PackageVersion Include="Pgvector" Version="0.2.0" />
    <PackageVersion Include="NRedisStack" Version="0.12.0" />
    <PackageVersion Include="Milvus.Client" Version="2.3.0-preview.1" />
    <PackageVersion Include="Testcontainers.Milvus" Version="3.9.0" />
    <PackageVersion Include="Microsoft.Data.SqlClient" Version="5.2.1" />
    <PackageVersion Include="Qdrant.Client" Version="1.9.0" />
    <!-- Symbols -->
    <PackageVersion Include="Microsoft.SourceLink.GitHub" Version="8.0.0" />
    <!-- Toolset -->
    <PackageVersion Include="Microsoft.CodeAnalysis.NetAnalyzers" Version="9.0.0-preview.24324.1" />
    <PackageReference Include="Microsoft.CodeAnalysis.NetAnalyzers">
      <PrivateAssets>all</PrivateAssets>
      <IncludeAssets>runtime; build; native; contentfiles; analyzers; buildtransitive</IncludeAssets>
    </PackageReference>
    <PackageVersion Include="Microsoft.VisualStudio.Threading.Analyzers" Version="17.11.20" />
    <PackageReference Include="Microsoft.VisualStudio.Threading.Analyzers">
      <PrivateAssets>all</PrivateAssets>
      <IncludeAssets>runtime; build; native; contentfiles; analyzers; buildtransitive</IncludeAssets>
    </PackageReference>
    <PackageVersion Include="xunit.analyzers" Version="1.16.0" />
    <PackageReference Include="xunit.analyzers">
      <PrivateAssets>all</PrivateAssets>
      <IncludeAssets>runtime; build; native; contentfiles; analyzers; buildtransitive</IncludeAssets>
    </PackageReference>
    <PackageVersion Include="Moq.Analyzers" Version="0.1.1" />
    <PackageVersion Include="Microsoft.Extensions.TimeProvider.Testing" Version="8.8.0" />
    <PackageVersion Include="OpenAI" Version="2.0.0-beta.10" />
    <PackageVersion Include="System.ClientModel" Version="1.1.0-beta.7" />
    <PackageVersion Include="Azure.AI.ContentSafety" Version="1.0.0" />
    <PackageVersion Include="Azure.AI.OpenAI" Version="2.0.0-beta.4" />
    <PackageVersion Include="Azure.Identity" Version="1.12.0" />
    <PackageVersion Include="Azure.Monitor.OpenTelemetry.Exporter" Version="1.3.0" />
    <PackageVersion Include="Azure.Search.Documents" Version="11.6.0" />
    <PackageVersion Include="Handlebars.Net.Helpers" Version="2.4.5" />
    <PackageVersion Include="Markdig" Version="0.37.0" />
    <PackageVersion Include="Handlebars.Net" Version="2.1.6" />
    <PackageVersion Include="Microsoft.AspNet.WebApi.Client" Version="6.0.0" />
    <PackageVersion Include="JsonSchema.Net" Version="7.1.2" />
    <PackageVersion Include="Microsoft.Azure.Functions.Worker" Version="1.20.1" />
    <PackageVersion Include="Microsoft.Azure.Functions.Worker.Extensions.Http" Version="3.1.0" />
    <PackageVersion Include="Microsoft.Azure.Kusto.Data" Version="12.2.5" />
    <PackageVersion Include="Microsoft.Azure.WebJobs.Extensions.OpenApi" Version="1.5.1" />
    <PackageVersion Include="Microsoft.Bcl.HashCode" Version="1.1.1" />
    <PackageVersion Include="Microsoft.Bcl.AsyncInterfaces" Version="8.0.0" />
    <PackageVersion Include="Microsoft.Bcl.Numerics" Version="8.0.0" />
    <PackageVersion Include="Microsoft.CodeAnalysis.Common" Version="4.3.0" />
    <PackageVersion Include="Microsoft.CodeAnalysis.CSharp" Version="4.3.0" />
    <PackageVersion Include="Microsoft.Bcl.TimeProvider" Version="8.0.1" />
    <PackageVersion Include="Microsoft.Extensions.Logging.Debug" Version="8.0.0" />
    <PackageVersion Include="Microsoft.Identity.Client" Version="4.64.0" />
    <PackageVersion Include="Microsoft.ML.OnnxRuntime" Version="1.18.1" />
    <PackageVersion Include="FastBertTokenizer" Version="1.0.28" />
    <PackageVersion Include="Pinecone.NET" Version="2.1.1" />
    <PackageVersion Include="System.Diagnostics.DiagnosticSource" Version="8.0.1" />
    <PackageVersion Include="System.Linq.Async" Version="6.0.1" />
    <PackageVersion Include="System.Memory.Data" Version="8.0.0" />
    <PackageVersion Include="System.Numerics.Tensors" Version="8.0.0" />
    <PackageVersion Include="System.Text.Json" Version="8.0.4" />
    <PackageVersion Include="System.Threading.Tasks.Extensions" Version="4.5.4" />
    <PackageVersion Include="System.ValueTuple" Version="4.5.0" />
    <PackageVersion Include="OllamaSharp" Version="3.0.1" />
    <!-- Tokenizers -->
    <PackageVersion Include="Microsoft.ML.Tokenizers" Version="0.22.0-preview.24378.1" />
    <PackageVersion Include="Microsoft.DeepDev.TokenizerLib" Version="1.3.3" />
    <PackageVersion Include="SharpToken" Version="2.0.3" />
    <!-- Microsoft.Extensions.* -->
    <PackageVersion Include="Microsoft.Extensions.Configuration" Version="8.0.0" />
    <PackageVersion Include="Microsoft.Extensions.Configuration.Binder" Version="8.0.2" />
    <PackageVersion Include="Microsoft.Extensions.Configuration.EnvironmentVariables" Version="8.0.0" />
    <PackageVersion Include="Microsoft.Extensions.Configuration.Json" Version="8.0.0" />
    <PackageVersion Include="Microsoft.Extensions.Configuration.UserSecrets" Version="8.0.0" />
    <PackageVersion Include="Microsoft.Extensions.DependencyInjection" Version="8.0.0" />
    <PackageVersion Include="Microsoft.Extensions.DependencyInjection.Abstractions" Version="8.0.1" />
    <PackageVersion Include="Microsoft.Extensions.Hosting" Version="8.0.0" />
    <PackageVersion Include="Microsoft.Extensions.Http" Version="8.0.0" />
    <PackageVersion Include="Microsoft.Extensions.Http.Resilience" Version="8.8.0" />
    <PackageVersion Include="Microsoft.Extensions.Logging" Version="8.0.0" />
    <PackageVersion Include="Microsoft.Extensions.Logging.Abstractions" Version="8.0.1" />
    <PackageVersion Include="Microsoft.Extensions.Logging.Console" Version="8.0.0" />
    <PackageVersion Include="Microsoft.Extensions.Options.DataAnnotations" Version="8.0.0" />
    <PackageVersion Include="Microsoft.Extensions.TimeProvider.Testing" Version="8.5.0" />
    <PackageVersion Include="System.Text.Json" Version="6.0.8" />
    <PackageVersion Include="Microsoft.PowerShell.SDK" Version="6.2.7" />
    <!-- Microsoft.Extensions.Logging -->
    <PackageVersion Include="Microsoft.Extensions.Logging.Abstractions" Version="6.0.4" />
    <PackageVersion Include="Microsoft.Extensions.Logging.Console" Version="6.0.0" />
    <!-- Microsoft.Extensions.Configuration -->
    <PackageVersion Include="Microsoft.Extensions.Configuration" Version="6.0.1" />
    <PackageVersion Include="Microsoft.Extensions.Configuration.Binder" Version="7.0.4" />
    <PackageVersion Include="Microsoft.Extensions.Configuration.EnvironmentVariables" Version="6.0.1" />
    <PackageVersion Include="Microsoft.Extensions.Configuration.Json" Version="6.0.0" />
    <PackageVersion Include="Microsoft.Extensions.Configuration.UserSecrets" Version="6.0.1" />
    <PackageVersion Include="Microsoft.Extensions.DependencyInjection" Version="6.0.1" />
    <PackageVersion Include="Microsoft.Extensions.TimeProvider.Testing" Version="8.8.0" />
    <!-- Test -->
    <PackageVersion Include="Microsoft.NET.Test.Sdk" Version="17.11.0" />
    <PackageVersion Include="Moq" Version="[4.18.4]" />
    <PackageVersion Include="System.Threading.Channels" Version="8.0.0" />
    <PackageVersion Include="System.Threading.Tasks.Dataflow" Version="8.0.0" />
    <PackageVersion Include="Verify.Xunit" Version="26.1.5" />
    <PackageVersion Include="xunit" Version="2.9.0" />
    <PackageVersion Include="xunit.abstractions" Version="2.0.3" />
    <PackageVersion Include="xunit.runner.visualstudio" Version="2.8.2" />
    <PackageVersion Include="xretry" Version="1.9.0" />
    <PackageVersion Include="coverlet.collector" Version="6.0.2" />
    <PackageVersion Include="Docker.DotNet" Version="3.125.15" />
    <!-- Plugins -->
    <PackageVersion Include="DocumentFormat.OpenXml" Version="3.1.0" />
    <PackageVersion Include="Microsoft.Data.Sqlite" Version="8.0.7" /> 
    <PackageVersion Include="DuckDB.NET.Data.Full" Version="1.0.2" />
    <PackageVersion Include="DuckDB.NET.Data" Version="1.0.1" />
    <PackageVersion Include="MongoDB.Driver" Version="2.27.0" />
    <PackageVersion Include="Microsoft.Graph" Version="[4.51.0, 5)" />
    <PackageVersion Include="Microsoft.Identity.Client.Extensions.Msal" Version="[2.28.0, )" />
    <PackageVersion Include="Microsoft.OpenApi" Version="1.6.16" />
    <PackageVersion Include="Microsoft.OpenApi.Readers" Version="1.6.16" />
    <PackageVersion Include="Microsoft.OpenApi.ApiManifest" Version="0.5.4-preview" />
    <PackageVersion Include="Google.Apis.CustomSearchAPI.v1" Version="[1.60.0.3001, )" />
    <PackageVersion Include="Grpc.Net.Client" Version="2.64.0" />
    <PackageVersion Include="protobuf-net" Version="3.2.30" />
    <PackageVersion Include="protobuf-net.Reflection" Version="3.2.12" />
    <PackageVersion Include="YamlDotNet" Version="16.0.0" />
    <PackageVersion Include="Fluid.Core" Version="2.11.1" />
    <!-- Memory stores -->
    <PackageVersion Include="Microsoft.Azure.Cosmos" Version="3.42.0" />
    <PackageVersion Include="Pgvector" Version="0.2.0" />
    <PackageVersion Include="NRedisStack" Version="0.12.0" />
    <PackageVersion Include="Milvus.Client" Version="2.3.0-preview.1" />
    <PackageVersion Include="Testcontainers.Milvus" Version="3.9.0" />
    <PackageVersion Include="Microsoft.Data.SqlClient" Version="5.2.1" />
    <PackageVersion Include="Qdrant.Client" Version="1.9.0" />
    <!-- Symbols -->
    <PackageVersion Include="Microsoft.SourceLink.GitHub" Version="8.0.0" />
    <!-- Toolset -->
    <PackageVersion Include="Microsoft.CodeAnalysis.NetAnalyzers" Version="9.0.0-preview.24324.1" />
    <PackageReference Include="Microsoft.CodeAnalysis.NetAnalyzers">
      <PrivateAssets>all</PrivateAssets>
      <IncludeAssets>runtime; build; native; contentfiles; analyzers; buildtransitive</IncludeAssets>
    </PackageReference>
    <PackageVersion Include="Microsoft.VisualStudio.Threading.Analyzers" Version="17.11.20" />
    <PackageVersion Include="Microsoft.CodeAnalysis.Analyzers" Version="3.3.4" />
    <PackageReference Include="Microsoft.CodeAnalysis.Analyzers">
      <PrivateAssets>all</PrivateAssets>
      <IncludeAssets>runtime; build; native; contentfiles; analyzers; buildtransitive</IncludeAssets>
    </PackageReference>
    <PackageVersion Include="Microsoft.VisualStudio.Threading.Analyzers" Version="17.6.40" />
    <PackageReference Include="Microsoft.VisualStudio.Threading.Analyzers">
      <PrivateAssets>all</PrivateAssets>
      <IncludeAssets>runtime; build; native; contentfiles; analyzers; buildtransitive</IncludeAssets>
    </PackageReference>
    <PackageVersion Include="xunit.analyzers" Version="1.16.0" />
    <PackageVersion Include="xunit.analyzers" Version="1.1.0" />
    <PackageReference Include="xunit.analyzers">
      <PrivateAssets>all</PrivateAssets>
      <IncludeAssets>runtime; build; native; contentfiles; analyzers; buildtransitive</IncludeAssets>
    </PackageReference>
    <PackageVersion Include="Moq.Analyzers" Version="0.1.1" />
    <PackageVersion Include="Moq.Analyzers" Version="0.0.9" />
    <PackageReference Include="Moq.Analyzers">
      <PrivateAssets>all</PrivateAssets>
      <IncludeAssets>runtime; build; native; contentfiles; analyzers; buildtransitive</IncludeAssets>
    </PackageReference>
    <PackageVersion Include="Roslynator.Analyzers" Version="[4.12.4]" />
    <PackageVersion Include="Roslynator.Analyzers" Version="4.3.0" />
    <PackageReference Include="Roslynator.Analyzers">
      <PrivateAssets>all</PrivateAssets>
      <IncludeAssets>runtime; build; native; contentfiles; analyzers; buildtransitive</IncludeAssets>
    </PackageReference>
    <PackageVersion Include="Roslynator.CodeAnalysis.Analyzers" Version="[4.12.4]" />
    <PackageVersion Include="Roslynator.CodeAnalysis.Analyzers" Version="4.3.0" />
    <PackageReference Include="Roslynator.CodeAnalysis.Analyzers">
      <PrivateAssets>all</PrivateAssets>
      <IncludeAssets>runtime; build; native; contentfiles; analyzers; buildtransitive</IncludeAssets>
    </PackageReference>
    <PackageVersion Include="Roslynator.Formatting.Analyzers" Version="[4.12.4]" />
    <PackageVersion Include="Roslynator.Formatting.Analyzers" Version="4.3.0" />
    <PackageReference Include="Roslynator.Formatting.Analyzers">
      <PrivateAssets>all</PrivateAssets>
      <IncludeAssets>runtime; build; native; contentfiles; analyzers; buildtransitive</IncludeAssets>
    </PackageReference>
    <!-- OnnxRuntimeGenAI -->
    <PackageVersion Include="Microsoft.ML.OnnxRuntimeGenAI" Version="0.4.0" />
    <PackageVersion Include="Microsoft.ML.OnnxRuntimeGenAI" Version="0.3.0" />
    <PackageVersion Include="Microsoft.ML.OnnxRuntimeGenAI.Cuda" Version="0.3.0" />
    <PackageVersion Include="Microsoft.ML.OnnxRuntimeGenAI.Cuda" Version="0.4.0" />
    <PackageVersion Include="Microsoft.ML.OnnxRuntimeGenAI.DirectML" Version="0.4.0" />
  </ItemGroup>
</Project><|MERGE_RESOLUTION|>--- conflicted
+++ resolved
@@ -9,15 +9,12 @@
     <PackageVersion Include="Microsoft.VisualStudio.Threading" Version="17.11.20" />
     <PackageVersion Include="OpenAI" Version="[2.1.0-beta.1]" />
     <PackageVersion Include="Azure.AI.ContentSafety" Version="1.0.0" />
-<<<<<<< HEAD
     <PackageVersion Include="Azure.AI.OpenAI" Version="2.0.0-beta.4" />
     <PackageVersion Include="OpenAI" Version="2.0.0-beta.10" />
     <PackageVersion Include="System.ClientModel" Version="1.1.0-beta.7" />
     <PackageVersion Include="Azure.AI.ContentSafety" Version="1.0.0" />
     <PackageVersion Include="Azure.AI.OpenAI" Version="2.0.0-beta.4" />
-=======
     <PackageVersion Include="Azure.AI.OpenAI" Version="[2.1.0-beta.1]" />
->>>>>>> 6d5aa6e0
     <PackageVersion Include="Azure.Identity" Version="1.12.0" />
     <PackageVersion Include="Azure.Monitor.OpenTelemetry.Exporter" Version="1.3.0" />
     <PackageVersion Include="Azure.Search.Documents" Version="11.6.0" />
