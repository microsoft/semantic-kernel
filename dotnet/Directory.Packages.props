--- conflicted
+++ resolved
@@ -39,17 +39,8 @@
     <PackageVersion Include="Grpc.AspNetCore.Web" Version="2.70.0" />
     <PackageVersion Include="Grpc.Net.Client" Version="2.70.0" />
     <PackageVersion Include="Grpc.Tools" Version="2.71.0" />
-<<<<<<< HEAD
     <PackageVersion Include="JmesPath.Net" Version="1.0.330" />
     <PackageVersion Include="JsonSchema.Net.Generation" Version="5.0.2" />
-    <PackageVersion Include="ModelContextProtocol" Version="0.1.0-preview.13" />
-    <PackageVersion Include="Microsoft.AspNetCore.Mvc.Testing" Version="8.0.13" />
-    <PackageVersion Include="Microsoft.AspNetCore.OpenApi" Version="8.0.14" />
-    <PackageVersion Include="Microsoft.ML.Tokenizers.Data.Cl100kBase" Version="1.0.1" />
-    <PackageVersion Include="Microsoft.IdentityModel.JsonWebTokens" Version="7.5.1" />
-    <PackageVersion Include="Microsoft.VisualStudio.Threading" Version="17.12.19" />
-=======
->>>>>>> da59f7ee
     <PackageVersion Include="Handlebars.Net.Helpers" Version="2.4.10" />
     <PackageVersion Include="Handlebars.Net" Version="2.1.6" />
     <PackageVersion Include="HtmlAgilityPack" Version="1.11.72" />
