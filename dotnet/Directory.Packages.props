--- conflicted
+++ resolved
@@ -136,14 +136,8 @@
       <IncludeAssets>runtime; build; native; contentfiles; analyzers; buildtransitive</IncludeAssets>
     </PackageReference>
     <!-- OnnxRuntimeGenAI -->
-<<<<<<< HEAD
     <PackageVersion Include="Microsoft.ML.OnnxRuntimeGenAI" Version="0.3.0" />
     <PackageVersion Include="Microsoft.ML.OnnxRuntimeGenAI.Cuda" Version="0.3.0" />
-    <PackageVersion Include="Microsoft.ML.OnnxRuntimeGenAI.DirectML" Version="0.3.0" />
-=======
-    <PackageVersion Include="Microsoft.ML.OnnxRuntimeGenAI" Version="0.3.0"/>
-    <PackageVersion Include="Microsoft.ML.OnnxRuntimeGenAI.Cuda" Version="0.3.0"/>
 	  <PackageVersion Include="Microsoft.ML.OnnxRuntimeGenAI.DirectML" Version="0.4.0"/>
->>>>>>> 821968a2
   </ItemGroup>
 </Project>