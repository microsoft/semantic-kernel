--- conflicted
+++ resolved
@@ -49,12 +49,8 @@
     <PackageVersion Include="Newtonsoft.Json" Version="13.0.3" />
     <PackageVersion Include="Npgsql" Version="8.0.6" />
     <PackageVersion Include="OllamaSharp" Version="4.0.17" />
-<<<<<<< HEAD
+    <PackageVersion Include="OpenTelemetry.Exporter.Console" Version="1.9.0" />
     <PackageVersion Include="OpenAI" Version="2.1.0" />
-=======
-    <PackageVersion Include="OpenAI" Version="[2.1.0-beta.2]" />
-    <PackageVersion Include="OpenTelemetry.Exporter.Console" Version="1.9.0" />
->>>>>>> 4d2b2be2
     <PackageVersion Include="PdfPig" Version="0.1.9" />
     <PackageVersion Include="Pinecone.NET" Version="2.1.1" />
     <PackageVersion Include="PuppeteerSharp" Version="20.0.5" />
