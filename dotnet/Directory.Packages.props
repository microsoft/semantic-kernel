<Project>
  <PropertyGroup>
    <!-- Enable central package management -->
    <!-- https://learn.microsoft.com/en-us/nuget/consume-packages/Central-Package-Management -->
    <ManagePackageVersionsCentrally>true</ManagePackageVersionsCentrally>
  </PropertyGroup>
  <ItemGroup>
    <PackageVersion Include="Azure.AI.Inference" Version="1.0.0-beta.1" />
    <PackageVersion Include="OpenAI" Version="2.0.0-beta.11" />
    <PackageVersion Include="System.ClientModel" Version="1.1.0-beta.7" />
    <PackageVersion Include="Azure.AI.ContentSafety" Version="1.0.0" />
    <PackageVersion Include="Azure.AI.OpenAI" Version="2.0.0-beta.5" />
    <PackageVersion Include="Azure.Identity" Version="1.12.0" />
    <PackageVersion Include="Azure.Monitor.OpenTelemetry.Exporter" Version="1.3.0" />
    <PackageVersion Include="Azure.Search.Documents" Version="11.6.0" />
    <PackageVersion Include="Handlebars.Net.Helpers" Version="2.4.5" />
    <PackageVersion Include="Markdig" Version="0.37.0" />
    <PackageVersion Include="Handlebars.Net" Version="2.1.6" />
    <PackageVersion Include="Microsoft.AspNet.WebApi.Client" Version="6.0.0" />
    <PackageVersion Include="JsonSchema.Net" Version="5.4.2" />
    <PackageVersion Include="Microsoft.Azure.Functions.Worker" Version="1.20.1" />
    <PackageVersion Include="Microsoft.Azure.Functions.Worker.Extensions.Http" Version="3.1.0" />
    <PackageVersion Include="Microsoft.Azure.Kusto.Data" Version="12.2.5" />
    <PackageVersion Include="Microsoft.Azure.WebJobs.Extensions.OpenApi" Version="1.5.1" />
    <PackageVersion Include="Microsoft.Bcl.HashCode" Version="1.1.1" />
    <PackageVersion Include="Microsoft.Bcl.AsyncInterfaces" Version="8.0.0" />
    <PackageVersion Include="Microsoft.Bcl.Numerics" Version="8.0.0" />
    <PackageVersion Include="Microsoft.CodeAnalysis.Common" Version="4.3.0" />
    <PackageVersion Include="Microsoft.CodeAnalysis.CSharp" Version="4.3.0" />
    <PackageVersion Include="Microsoft.Bcl.TimeProvider" Version="8.0.1" />
    <PackageVersion Include="Microsoft.Extensions.Logging.Debug" Version="8.0.0" />
    <PackageVersion Include="Microsoft.Identity.Client" Version="4.64.0" />
    <PackageVersion Include="Microsoft.ML.OnnxRuntime" Version="1.19.2" />
    <PackageVersion Include="FastBertTokenizer" Version="1.0.28" />
    <PackageVersion Include="Pinecone.NET" Version="2.1.1" />
    <PackageVersion Include="System.Diagnostics.DiagnosticSource" Version="8.0.1" />
    <PackageVersion Include="System.Linq.Async" Version="6.0.1" />
    <PackageVersion Include="System.Memory.Data" Version="8.0.0" />
    <PackageVersion Include="System.Numerics.Tensors" Version="8.0.0" />
    <PackageVersion Include="System.Text.Json" Version="8.0.4" />
    <PackageVersion Include="System.Threading.Tasks.Extensions" Version="4.5.4" />
    <PackageVersion Include="System.ValueTuple" Version="4.5.0" />
    <PackageVersion Include="OllamaSharp" Version="3.0.1" />
    <!-- Tokenizers -->
    <PackageVersion Include="Microsoft.ML.Tokenizers" Version="0.22.0-preview.24378.1" />
    <PackageVersion Include="Microsoft.DeepDev.TokenizerLib" Version="1.3.3" />
    <PackageVersion Include="SharpToken" Version="2.0.3" />
    <!-- Microsoft.Extensions.* -->
    <PackageVersion Include="Microsoft.Extensions.Configuration" Version="8.0.0" />
    <PackageVersion Include="Microsoft.Extensions.Configuration.Binder" Version="8.0.2" />
    <PackageVersion Include="Microsoft.Extensions.Configuration.EnvironmentVariables" Version="8.0.0" />
    <PackageVersion Include="Microsoft.Extensions.Configuration.Json" Version="8.0.0" />
    <PackageVersion Include="Microsoft.Extensions.Configuration.UserSecrets" Version="8.0.0" />
    <PackageVersion Include="Microsoft.Extensions.DependencyInjection" Version="8.0.0" />
    <PackageVersion Include="Microsoft.Extensions.DependencyInjection.Abstractions" Version="8.0.1" />
    <PackageVersion Include="Microsoft.Extensions.Hosting" Version="8.0.0" />
    <PackageVersion Include="Microsoft.Extensions.Http" Version="8.0.0" />
    <PackageVersion Include="Microsoft.Extensions.Http.Resilience" Version="8.8.0" />
    <PackageVersion Include="Microsoft.Extensions.Logging" Version="8.0.0" />
    <PackageVersion Include="Microsoft.Extensions.Logging.Abstractions" Version="8.0.1" />
    <PackageVersion Include="Microsoft.Extensions.Logging.Console" Version="8.0.0" />
    <PackageVersion Include="Microsoft.Extensions.Options.DataAnnotations" Version="8.0.0" />
    <PackageVersion Include="Microsoft.Extensions.TimeProvider.Testing" Version="8.9.1" />
    <PackageVersion Include="Microsoft.Extensions.FileProviders.Physical" Version="[8.0.0, 9.0.0)" />
    <PackageVersion Include="Microsoft.Extensions.FileProviders.Embedded" Version="[8.0.0, 9.0.0)" />
    <!-- Test -->
    <PackageVersion Include="Microsoft.NET.Test.Sdk" Version="17.11.0" />
    <PackageVersion Include="Moq" Version="[4.18.4]" />
    <PackageVersion Include="System.Threading.Channels" Version="8.0.0" />
    <PackageVersion Include="System.Threading.Tasks.Dataflow" Version="8.0.0" />
    <PackageVersion Include="Verify.Xunit" Version="23.5.2" />
    <PackageVersion Include="xunit" Version="2.9.0" />
    <PackageVersion Include="xunit.abstractions" Version="2.0.3" />
    <PackageVersion Include="xunit.runner.visualstudio" Version="2.5.7" />
    <PackageVersion Include="xretry" Version="1.9.0" />
    <PackageVersion Include="coverlet.collector" Version="6.0.2" />
    <PackageVersion Include="Docker.DotNet" Version="3.125.15" />
    <!-- Plugins -->
    <PackageVersion Include="DocumentFormat.OpenXml" Version="3.1.0" />
    <PackageVersion Include="Microsoft.Data.Sqlite" Version="8.0.2" />
    <PackageVersion Include="DuckDB.NET.Data.Full" Version="1.0.2" />
    <PackageVersion Include="DuckDB.NET.Data" Version="1.0.1" />
    <PackageVersion Include="MongoDB.Driver" Version="2.28.0" />
    <PackageVersion Include="Microsoft.Graph" Version="[4.51.0, 5)" />
    <PackageVersion Include="Microsoft.Identity.Client.Extensions.Msal" Version="[2.28.0, )" />
    <PackageVersion Include="Microsoft.OpenApi" Version="1.6.21" />
    <PackageVersion Include="Microsoft.OpenApi.Readers" Version="1.6.21" />
    <PackageVersion Include="Microsoft.OpenApi.ApiManifest" Version="0.5.4-preview" />
    <PackageVersion Include="Google.Apis.CustomSearchAPI.v1" Version="[1.60.0.3001, )" />
    <PackageVersion Include="Grpc.Net.Client" Version="2.65.0" />
    <PackageVersion Include="protobuf-net" Version="3.2.30" />
    <PackageVersion Include="protobuf-net.Reflection" Version="3.2.12" />
    <PackageVersion Include="YamlDotNet" Version="15.3.0" />
    <PackageVersion Include="Fluid.Core" Version="2.11.1" />
    <!-- Memory stores -->
    <PackageVersion Include="Microsoft.Azure.Cosmos" Version="3.44.0-preview.0" />
    <PackageVersion Include="Pgvector" Version="0.2.0" />
    <PackageVersion Include="NRedisStack" Version="0.12.0" />
    <PackageVersion Include="Milvus.Client" Version="2.3.0-preview.1" />
    <PackageVersion Include="Testcontainers.Milvus" Version="3.10.0" />
    <PackageVersion Include="Microsoft.Data.SqlClient" Version="5.2.1" />
<<<<<<< HEAD
    <PackageVersion Include="Qdrant.Client" Version="1.11.0" />
=======
    <PackageVersion Include="Qdrant.Client" Version="1.10.0" />
>>>>>>> 7e5dc177
    <!-- Symbols -->
    <PackageVersion Include="Microsoft.SourceLink.GitHub" Version="8.0.0" />
    <!-- Toolset -->
    <PackageVersion Include="Microsoft.CodeAnalysis.NetAnalyzers" Version="9.0.0-preview.24324.1" />
    <PackageReference Include="Microsoft.CodeAnalysis.NetAnalyzers">
      <PrivateAssets>all</PrivateAssets>
      <IncludeAssets>runtime; build; native; contentfiles; analyzers; buildtransitive</IncludeAssets>
    </PackageReference>
    <PackageVersion Include="Microsoft.VisualStudio.Threading.Analyzers" Version="17.11.20" />
    <PackageReference Include="Microsoft.VisualStudio.Threading.Analyzers">
      <PrivateAssets>all</PrivateAssets>
      <IncludeAssets>runtime; build; native; contentfiles; analyzers; buildtransitive</IncludeAssets>
    </PackageReference>
    <PackageVersion Include="xunit.analyzers" Version="1.16.0" />
    <PackageReference Include="xunit.analyzers">
      <PrivateAssets>all</PrivateAssets>
      <IncludeAssets>runtime; build; native; contentfiles; analyzers; buildtransitive</IncludeAssets>
    </PackageReference>
    <PackageVersion Include="Moq.Analyzers" Version="0.1.2" />
    <PackageReference Include="Moq.Analyzers">
      <PrivateAssets>all</PrivateAssets>
      <IncludeAssets>runtime; build; native; contentfiles; analyzers; buildtransitive</IncludeAssets>
    </PackageReference>
    <PackageVersion Include="Roslynator.Analyzers" Version="[4.11.0]" />
    <PackageReference Include="Roslynator.Analyzers">
      <PrivateAssets>all</PrivateAssets>
      <IncludeAssets>runtime; build; native; contentfiles; analyzers; buildtransitive</IncludeAssets>
    </PackageReference>
    <PackageVersion Include="Roslynator.CodeAnalysis.Analyzers" Version="[4.12.4]" />
    <PackageReference Include="Roslynator.CodeAnalysis.Analyzers">
      <PrivateAssets>all</PrivateAssets>
      <IncludeAssets>runtime; build; native; contentfiles; analyzers; buildtransitive</IncludeAssets>
    </PackageReference>
    <PackageVersion Include="Roslynator.Formatting.Analyzers" Version="[4.12.0]" />
    <PackageReference Include="Roslynator.Formatting.Analyzers">
      <PrivateAssets>all</PrivateAssets>
      <IncludeAssets>runtime; build; native; contentfiles; analyzers; buildtransitive</IncludeAssets>
    </PackageReference>
    <!-- OnnxRuntimeGenAI -->
    <PackageVersion Include="Microsoft.ML.OnnxRuntimeGenAI" Version="0.4.0" />
    <PackageVersion Include="Microsoft.ML.OnnxRuntimeGenAI.Cuda" Version="0.3.0" />
	  <PackageVersion Include="Microsoft.ML.OnnxRuntimeGenAI.DirectML" Version="0.4.0"/>
  </ItemGroup>
</Project><|MERGE_RESOLUTION|>--- conflicted
+++ resolved
@@ -99,11 +99,7 @@
     <PackageVersion Include="Milvus.Client" Version="2.3.0-preview.1" />
     <PackageVersion Include="Testcontainers.Milvus" Version="3.10.0" />
     <PackageVersion Include="Microsoft.Data.SqlClient" Version="5.2.1" />
-<<<<<<< HEAD
     <PackageVersion Include="Qdrant.Client" Version="1.11.0" />
-=======
-    <PackageVersion Include="Qdrant.Client" Version="1.10.0" />
->>>>>>> 7e5dc177
     <!-- Symbols -->
     <PackageVersion Include="Microsoft.SourceLink.GitHub" Version="8.0.0" />
     <!-- Toolset -->
