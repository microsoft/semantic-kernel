<Project>
  <PropertyGroup>
    <!-- Enable central package management -->
    <!-- https://learn.microsoft.com/en-us/nuget/consume-packages/Central-Package-Management -->
    <ManagePackageVersionsCentrally>true</ManagePackageVersionsCentrally>
  </PropertyGroup>
  <ItemGroup>
    <PackageVersion Include="Aspire.Azure.AI.OpenAI" Version="9.1.0-preview.1.25121.10" />
    <PackageVersion Include="Aspire.Azure.Search.Documents" Version="9.2.1" />
    <PackageVersion Include="Aspire.Hosting.AppHost" Version="9.2.0" />
    <PackageVersion Include="Aspire.Hosting.Azure.CognitiveServices" Version="9.1.0" />
    <PackageVersion Include="Aspire.Hosting.Azure.Search" Version="9.1.0" />
    <PackageVersion Include="Aspire.Hosting.NodeJs" Version="9.2.0" />
    <PackageVersion Include="CommunityToolkit.Aspire.Hosting.Dapr" Version="9.3.0" />
    <PackageVersion Include="CommunityToolkit.Aspire.Hosting.NodeJS.Extensions" Version="9.3.0" />
    <PackageVersion Include="AWSSDK.BedrockAgent" Version="4.0.0-preview.13" />
    <PackageVersion Include="AWSSDK.BedrockAgentRuntime" Version="4.0.0-preview.13" />
    <PackageVersion Include="AWSSDK.BedrockRuntime" Version="4.0.0.2" />
    <PackageVersion Include="AWSSDK.Core" Version="4.0.0.3" />
    <PackageVersion Include="AWSSDK.Extensions.Bedrock.MEAI" Version="4.0.0-preview.16" />
    <PackageVersion Include="AWSSDK.Extensions.NETCore.Setup" Version="4.0.0" />
    <PackageVersion Include="AWSSDK.SecurityToken" Version="4.0.0.2" />
    <PackageVersion Include="Azure.AI.Agents.Persistent" Version="1.0.0" />
    <PackageVersion Include="Azure.AI.ContentSafety" Version="1.0.0" />
    <PackageVersion Include="Azure.AI.Inference" Version="1.0.0-beta.5" />
    <PackageVersion Include="Azure.AI.OpenAI" Version="[2.2.0-beta.4]" />
    <PackageVersion Include="Azure.AI.Projects" Version="1.0.0-beta.9" />
    <PackageVersion Include="Azure.Identity" Version="1.13.2" />
    <PackageVersion Include="Azure.Monitor.OpenTelemetry.Exporter" Version="1.3.0" />
    <PackageVersion Include="Azure.Search.Documents" Version="11.6.0" />
    <PackageVersion Include="Community.OData.Linq" Version="2.1.0" />
    <PackageVersion Include="Dapr.Actors" Version="1.14.0" />
    <PackageVersion Include="Dapr.Actors.AspNetCore" Version="1.14.0" />
    <PackageVersion Include="Dapr.AspNetCore" Version="1.14.0" />
    <PackageVersion Include="EntityFramework" Version="6.5.1" />
    <PackageVersion Include="FastBertTokenizer" Version="1.0.28" />
    <PackageVersion Include="Google.Apis.Auth" Version="1.69.0" />
    <PackageVersion Include="Google.Apis.CustomSearchAPI.v1" Version="1.68.0.3520" />
    <PackageVersion Include="Google.Protobuf" Version="3.27.1" />
    <PackageVersion Include="Grpc.AspNetCore" Version="2.70.0" />
    <PackageVersion Include="Grpc.AspNetCore.Server" Version="2.70.0" />
    <PackageVersion Include="Grpc.AspNetCore.Server.Reflection" Version="2.70.0" />
    <PackageVersion Include="Grpc.AspNetCore.Web" Version="2.70.0" />
    <PackageVersion Include="Grpc.Net.Client" Version="2.70.0" />
    <PackageVersion Include="Grpc.Tools" Version="2.71.0" />
    <PackageVersion Include="JmesPath.Net" Version="1.0.330" />
    <PackageVersion Include="JsonSchema.Net.Generation" Version="5.0.2" />
    <PackageVersion Include="Handlebars.Net.Helpers" Version="2.4.10" />
    <PackageVersion Include="Handlebars.Net" Version="2.1.6" />
    <PackageVersion Include="HtmlAgilityPack" Version="1.11.72" />
    <PackageVersion Include="JsonSchema.Net" Version="7.3.4" />
    <PackageVersion Include="Markdig" Version="0.40.0" />
    <PackageVersion Include="Microsoft.AspNet.WebApi.Client" Version="6.0.0" />
    <PackageVersion Include="Microsoft.AspNetCore.Mvc.Testing" Version="8.0.13" />
    <PackageVersion Include="Microsoft.AspNetCore.OpenApi" Version="8.0.14" />
    <PackageVersion Include="Microsoft.Azure.Functions.Worker" Version="2.0.0" />
    <PackageVersion Include="Microsoft.Azure.Functions.Worker.Extensions.Http" Version="3.3.0" />
    <PackageVersion Include="Microsoft.Azure.Functions.Worker.Extensions.Http.AspNetCore"
      Version="2.0.0" />
    <PackageVersion Include="Microsoft.Azure.Functions.Worker.Extensions.Storage.Queues"
      Version="5.5.0" />
    <PackageVersion Include="Microsoft.Azure.Functions.Worker.SDK" Version="2.0.0" />
    <PackageVersion Include="Microsoft.Azure.Kusto.Data" Version="12.2.8" />
    <PackageVersion Include="Microsoft.Azure.WebJobs.Extensions.OpenApi" Version="1.5.1" />
    <PackageVersion Include="Microsoft.Azure.WebJobs.Extensions.Storage" Version="5.3.2" />
    <PackageVersion Include="Microsoft.Bcl.AsyncInterfaces" Version="9.0.5" />
    <PackageVersion Include="Microsoft.Bcl.HashCode" Version="1.1.1" />
    <PackageVersion Include="Microsoft.Bcl.Numerics" Version="9.0.5" />
    <PackageVersion Include="Microsoft.CodeAnalysis.Common" Version="4.13.0" />
    <PackageVersion Include="Microsoft.CodeAnalysis.CSharp" Version="4.13.0" />
    <PackageVersion Include="Microsoft.Bcl.TimeProvider" Version="8.0.1" />
    <PackageVersion Include="Microsoft.Identity.Client" Version="4.67.2" />
    <PackageVersion Include="Microsoft.IdentityModel.JsonWebTokens" Version="7.5.1" />
    <PackageVersion Include="Microsoft.ML.OnnxRuntime" Version="1.21.0" />
    <PackageVersion Include="Microsoft.ML.Tokenizers.Data.Cl100kBase" Version="1.0.1" />
    <PackageVersion Include="Microsoft.VisualStudio.Threading" Version="17.12.19" />
<<<<<<< HEAD
    <PackageVersion Include="Microsoft.AspNetCore.SignalR.Client" Version="9.0.3" />
    <PackageVersion Include="ModelContextProtocol" Version="0.2.0-preview.2" />
=======
    <PackageVersion Include="ModelContextProtocol" Version="0.2.0-preview.3" />
>>>>>>> 618169f9
    <PackageVersion Include="MSTest.TestFramework" Version="3.8.0" />
    <PackageVersion Include="Newtonsoft.Json" Version="13.0.3" />
    <PackageVersion Include="Npgsql" Version="8.0.6" />
    <PackageVersion Include="OllamaSharp" Version="5.1.12" />
    <PackageVersion Include="OpenAI" Version="[2.2.0-beta.4]" />
    <PackageVersion Include="OpenTelemetry.Exporter.Console" Version="1.9.0" />
    <PackageVersion Include="OpenTelemetry.Exporter.OpenTelemetryProtocol" Version="1.9.0" />
    <PackageVersion Include="OpenTelemetry.Extensions.Hosting" Version="1.9.0" />
    <PackageVersion Include="OpenTelemetry.Instrumentation.AspNetCore" Version="1.9.0" />
    <PackageVersion Include="OpenTelemetry.Instrumentation.Http" Version="1.9.0" />
    <PackageVersion Include="OpenTelemetry.Instrumentation.Runtime" Version="1.9.0" />
    <PackageVersion Include="PdfPig" Version="0.1.10" />
    <PackageVersion Include="Pinecone.Client" Version="3.0.0" />
    <PackageVersion Include="Prompty.Core" Version="0.2.2-beta" />
    <PackageVersion Include="PuppeteerSharp" Version="20.0.5" />
    <PackageVersion Include="System.Diagnostics.DiagnosticSource" Version="8.0.1" />
    <PackageVersion Include="System.Formats.Asn1" Version="8.0.2" />
    <PackageVersion Include="System.IdentityModel.Tokens.Jwt" Version="7.5.1" />
    <PackageVersion Include="System.IO.Packaging" Version="8.0.1" />
    <PackageVersion Include="System.Linq.Async" Version="6.0.1" />
    <PackageVersion Include="System.Memory.Data" Version="8.0.1" />
    <PackageVersion Include="System.Net.Http" Version="4.3.4" />
    <PackageVersion Include="System.Numerics.Tensors" Version="9.0.0" />
    <PackageVersion Include="System.Text.Json" Version="8.0.5" />
    <PackageVersion Include="System.ValueTuple" Version="4.6.1" />
    <PackageVersion Include="System.Threading.Tasks.Extensions" Version="4.6.3" />
    <!-- Tokenizers -->
    <PackageVersion Include="Microsoft.ML.Tokenizers" Version="1.0.2" />
    <PackageVersion Include="Microsoft.DeepDev.TokenizerLib" Version="1.3.3" />
    <PackageVersion Include="SharpToken" Version="2.0.3" />
    <!-- Microsoft.Extensions.* -->
    <PackageVersion Include="Microsoft.Extensions.AI" Version="9.5.0" />
    <PackageVersion Include="Microsoft.Extensions.AI.Abstractions" Version="9.5.0" />
    <PackageVersion Include="Microsoft.Extensions.AI.AzureAIInference"
      Version="9.5.0-preview.1.25265.7" />
    <PackageVersion Include="Microsoft.Extensions.AI.OpenAI" Version="9.5.0-preview.1.25265.7" />
    <PackageVersion Include="Microsoft.Extensions.Configuration" Version="8.0.0" />
    <PackageVersion Include="Microsoft.Extensions.Configuration.Abstractions" Version="8.0.0" />
    <PackageVersion Include="Microsoft.Extensions.Configuration.Binder" Version="8.0.2" />
    <PackageVersion Include="Microsoft.Extensions.Configuration.EnvironmentVariables"
      Version="8.0.0" />
    <PackageVersion Include="Microsoft.Extensions.Configuration.FileExtensions" Version="8.0.0" />
    <PackageVersion Include="Microsoft.Extensions.Configuration.Json" Version="8.0.1" />
    <PackageVersion Include="Microsoft.Extensions.Configuration.UserSecrets" Version="8.0.1" />
    <PackageVersion Include="Microsoft.Extensions.DependencyInjection" Version="8.0.1" />
    <PackageVersion Include="Microsoft.Extensions.DependencyInjection.Abstractions" Version="9.0.5" />
    <PackageVersion Include="Microsoft.Extensions.Diagnostics.Testing" Version="9.0.0" />
    <PackageVersion Include="Microsoft.Extensions.Hosting" Version="8.0.1" />
    <PackageVersion Include="Microsoft.Extensions.Http" Version="8.0.1" />
    <PackageVersion Include="Microsoft.Extensions.Http.Resilience" Version="8.9.1" />
    <PackageVersion Include="Microsoft.Extensions.ServiceDiscovery" Version="9.0.0" />
    <PackageVersion Include="Microsoft.Extensions.Logging" Version="8.0.1" />
    <PackageVersion Include="Microsoft.Extensions.Logging.Abstractions" Version="9.0.5" />
    <PackageVersion Include="Microsoft.Extensions.Logging.Console" Version="8.0.1" />
    <PackageVersion Include="Microsoft.Extensions.Logging.Debug" Version="8.0.1" />
    <PackageVersion Include="Microsoft.Extensions.Options.DataAnnotations" Version="8.0.0" />
    <PackageVersion Include="Microsoft.Extensions.TimeProvider.Testing" Version="8.10.0" />
    <PackageVersion Include="Microsoft.Extensions.FileProviders.Physical" Version="8.0.0" />
    <PackageVersion Include="Microsoft.Extensions.FileProviders.Embedded" Version="8.0.11" />
    <!-- Test -->
    <PackageVersion Include="Microsoft.NET.Test.Sdk" Version="17.12.0" />
    <PackageVersion Include="Moq" Version="[4.18.4]" />
    <PackageVersion Include="FluentAssertions" Version="8.2.0" />
    <PackageVersion Include="System.Text.RegularExpressions" Version="4.3.1" />
    <PackageVersion Include="System.Threading.Channels" Version="9.0.3" />
    <PackageVersion Include="System.Threading.Tasks.Dataflow" Version="8.0.0" />
    <PackageVersion Include="xunit" Version="2.9.2" />
    <PackageVersion Include="xunit.abstractions" Version="2.0.3" />
    <PackageVersion Include="xunit.runner.visualstudio" Version="3.0.2" />
    <PackageVersion Include="xretry" Version="1.9.0" />
    <PackageVersion Include="coverlet.collector" Version="6.0.4" />
    <PackageVersion Include="Docker.DotNet" Version="3.125.15" />
    <!-- Plugins -->
    <PackageVersion Include="DocumentFormat.OpenXml" Version="3.3.0" />
    <PackageVersion Include="Microsoft.Data.Sqlite" Version="9.0.4" />
    <PackageVersion Include="DuckDB.NET.Data.Full" Version="1.2.0" />
    <PackageVersion Include="DuckDB.NET.Data" Version="1.1.3" />
    <PackageVersion Include="MongoDB.Driver" Version="2.30.0" />
    <PackageVersion Include="Microsoft.Graph" Version="4.51.0" />
    <PackageVersion Include="Microsoft.Identity.Client.Extensions.Msal" Version="4.67.2" />
    <PackageVersion Include="Microsoft.OpenApi" Version="1.6.23" />
    <PackageVersion Include="Microsoft.OpenApi.Readers" Version="1.6.23" />
    <PackageVersion Include="Microsoft.OpenApi.ApiManifest" Version="0.5.6-preview" />
    <PackageVersion Include="Microsoft.Plugins.Manifest" Version="1.0.0-rc3" />
    <PackageVersion Include="protobuf-net" Version="3.2.45" />
    <PackageVersion Include="protobuf-net.Reflection" Version="3.2.12" />
    <PackageVersion Include="YamlDotNet" Version="15.3.0" />
    <PackageVersion Include="Fluid.Core" Version="2.24.0" />
    <!-- Memory stores -->
    <PackageVersion Include="Microsoft.Azure.Cosmos" Version="3.48.0-preview.0" />
    <PackageVersion Include="Pgvector" Version="0.3.1" />
    <PackageVersion Include="sqlite-vec" Version="0.1.7-alpha.2.1" />
    <PackageVersion Include="NRedisStack" Version="1.0.0" />
    <PackageVersion Include="Milvus.Client" Version="2.3.0-preview.1" />
    <PackageVersion Include="Testcontainers" Version="4.4.0" />
    <PackageVersion Include="Testcontainers.Milvus" Version="4.4.0" />
    <PackageVersion Include="Testcontainers.MongoDB" Version="4.4.0" />
    <PackageVersion Include="Testcontainers.PostgreSql" Version="4.4.0" />
    <PackageVersion Include="Testcontainers.Qdrant" Version="4.4.0" />
    <PackageVersion Include="Testcontainers.Redis" Version="4.4.0" />
    <PackageVersion Include="Microsoft.Data.SqlClient" Version="5.2.2" />
    <PackageVersion Include="Qdrant.Client" Version="1.13.0" />
    <!-- Symbols -->
    <PackageVersion Include="Microsoft.SourceLink.GitHub" Version="8.0.0" />
    <!-- Toolset -->
    <PackageVersion Include="Microsoft.Net.Compilers.Toolset" Version="4.12.0" />
    <PackageVersion Include="Microsoft.CodeAnalysis.NetAnalyzers" Version="9.0.0" />
    <PackageReference Include="Microsoft.CodeAnalysis.NetAnalyzers">
      <PrivateAssets>all</PrivateAssets>
      <IncludeAssets>runtime; build; native; contentfiles; analyzers; buildtransitive</IncludeAssets>
    </PackageReference>
    <PackageVersion Include="Microsoft.VisualStudio.Threading.Analyzers" Version="17.12.19" />
    <PackageReference Include="Microsoft.VisualStudio.Threading.Analyzers">
      <PrivateAssets>all</PrivateAssets>
      <IncludeAssets>runtime; build; native; contentfiles; analyzers; buildtransitive</IncludeAssets>
    </PackageReference>
    <PackageVersion Include="xunit.analyzers" Version="1.17.0" />
    <PackageReference Include="xunit.analyzers">
      <PrivateAssets>all</PrivateAssets>
      <IncludeAssets>runtime; build; native; contentfiles; analyzers; buildtransitive</IncludeAssets>
    </PackageReference>
    <PackageVersion Include="Moq.Analyzers" Version="0.3.0" />
    <PackageReference Include="Moq.Analyzers">
      <PrivateAssets>all</PrivateAssets>
      <IncludeAssets>runtime; build; native; contentfiles; analyzers; buildtransitive</IncludeAssets>
    </PackageReference>
    <PackageVersion Include="Roslynator.Analyzers" Version="[4.12.10]" />
    <PackageReference Include="Roslynator.Analyzers">
      <PrivateAssets>all</PrivateAssets>
      <IncludeAssets>runtime; build; native; contentfiles; analyzers; buildtransitive</IncludeAssets>
    </PackageReference>
    <PackageVersion Include="Roslynator.CodeAnalysis.Analyzers" Version="[4.12.4]" />
    <PackageReference Include="Roslynator.CodeAnalysis.Analyzers">
      <PrivateAssets>all</PrivateAssets>
      <IncludeAssets>runtime; build; native; contentfiles; analyzers; buildtransitive</IncludeAssets>
    </PackageReference>
    <PackageVersion Include="Roslynator.Formatting.Analyzers" Version="[4.12.11]" />
    <PackageReference Include="Roslynator.Formatting.Analyzers">
      <PrivateAssets>all</PrivateAssets>
      <IncludeAssets>runtime; build; native; contentfiles; analyzers; buildtransitive</IncludeAssets>
    </PackageReference>
    <!-- OnnxRuntimeGenAI -->
    <PackageVersion Include="Microsoft.ML.OnnxRuntimeGenAI" Version="0.7.0-rc2" />
    <PackageVersion Include="Microsoft.ML.OnnxRuntimeGenAI.Cuda" Version="0.7.0-rc2" />
    <PackageVersion Include="Microsoft.ML.OnnxRuntimeGenAI.DirectML" Version="0.7.0-rc2" />
    <!-- SpectreConsole-->
    <PackageVersion Include="Spectre.Console" Version="0.49.1" />
    <PackageVersion Include="Spectre.Console.Cli" Version="0.49.1" />
    <PackageVersion Include="Spectre.Console.Json" Version="0.49.1" />
  </ItemGroup>
</Project><|MERGE_RESOLUTION|>--- conflicted
+++ resolved
@@ -74,12 +74,8 @@
     <PackageVersion Include="Microsoft.ML.OnnxRuntime" Version="1.21.0" />
     <PackageVersion Include="Microsoft.ML.Tokenizers.Data.Cl100kBase" Version="1.0.1" />
     <PackageVersion Include="Microsoft.VisualStudio.Threading" Version="17.12.19" />
-<<<<<<< HEAD
     <PackageVersion Include="Microsoft.AspNetCore.SignalR.Client" Version="9.0.3" />
-    <PackageVersion Include="ModelContextProtocol" Version="0.2.0-preview.2" />
-=======
     <PackageVersion Include="ModelContextProtocol" Version="0.2.0-preview.3" />
->>>>>>> 618169f9
     <PackageVersion Include="MSTest.TestFramework" Version="3.8.0" />
     <PackageVersion Include="Newtonsoft.Json" Version="13.0.3" />
     <PackageVersion Include="Npgsql" Version="8.0.6" />
