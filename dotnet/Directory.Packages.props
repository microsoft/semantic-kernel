<Project>
  <PropertyGroup>
    <!-- Enable central package management -->
    <!-- https://learn.microsoft.com/en-us/nuget/consume-packages/Central-Package-Management -->
    <ManagePackageVersionsCentrally>true</ManagePackageVersionsCentrally>
  </PropertyGroup>
  <ItemGroup>
    <PackageVersion Include="Azure.AI.Inference" Version="1.0.0-beta.1" />
<<<<<<< main
<<<<<<< div
<<<<<<< div
=======
<<<<<<< Updated upstream
<<<<<<< Updated upstream
<<<<<<< head
>>>>>>> head
<<<<<<< Updated upstream
<<<<<<< Updated upstream
<<<<<<< Updated upstream
<<<<<<< Updated upstream
<<<<<<< Updated upstream
=======
=======
>>>>>>> Stashed changes
=======
>>>>>>> Stashed changes
=======
>>>>>>> Stashed changes
=======
>>>>>>> Stashed changes
<<<<<<< main
=======
=======
<<<<<<< div
>>>>>>> main
=======
>>>>>>> origin/main
=======
<<<<<<< main
=======
>>>>>>> Stashed changes
=======
<<<<<<< main
=======
>>>>>>> Stashed changes
>>>>>>> head
=======
    <PackageVersion Include="Dapr.Actors" Version="1.14.0" />
    <PackageVersion Include="Dapr.Actors.AspNetCore" Version="1.14.0" />
    <PackageVersion Include="Dapr.AspNetCore" Version="1.14.0" />
>>>>>>> upstream/main
    <PackageVersion Include="Microsoft.VisualStudio.Threading" Version="17.11.20" />
    <PackageVersion Include="OpenAI" Version="[2.1.0-beta.1]" />
    <PackageVersion Include="Azure.AI.ContentSafety" Version="1.0.0" />
    <PackageVersion Include="Azure.AI.OpenAI" Version="2.0.0-beta.4" />
    <PackageVersion Include="OpenAI" Version="2.0.0-beta.10" />
    <PackageVersion Include="System.ClientModel" Version="1.1.0-beta.7" />
    <PackageVersion Include="Azure.AI.ContentSafety" Version="1.0.0" />
    <PackageVersion Include="Azure.AI.OpenAI" Version="2.0.0-beta.4" />
    <PackageVersion Include="Azure.AI.OpenAI" Version="[2.1.0-beta.1]" />
    <PackageVersion Include="Azure.Identity" Version="1.12.0" />
    <PackageVersion Include="Azure.Monitor.OpenTelemetry.Exporter" Version="1.3.0" />
    <PackageVersion Include="Azure.Search.Documents" Version="11.6.0" />
    <PackageVersion Include="Handlebars.Net.Helpers" Version="2.4.6" />
    <PackageVersion Include="Markdig" Version="0.37.0" />
    <PackageVersion Include="Handlebars.Net" Version="2.1.6" />
    <PackageVersion Include="HtmlAgilityPack" Version="1.11.67" />
    <PackageVersion Include="Microsoft.AspNet.WebApi.Client" Version="6.0.0" />
    <PackageVersion Include="JsonSchema.Net" Version="7.1.2" />
    <PackageVersion Include="Azure.Search.Documents" Version="11.5.1" />
    <PackageVersion Include="Handlebars.Net.Helpers" Version="2.4.1.4" />
    <PackageVersion Include="Markdig" Version="0.35.0" />
    <PackageVersion Include="Handlebars.Net" Version="2.1.4" />
    <PackageVersion Include="JsonSchema.Net.Generation" Version="4.3.0.2" />
    <PackageVersion Include="Microsoft.Azure.Functions.Worker" Version="1.20.1" />
    <PackageVersion Include="Microsoft.Azure.Functions.Worker.Extensions.Http" Version="3.1.0" />
    <PackageVersion Include="Microsoft.Azure.Kusto.Data" Version="12.2.5" />
    <PackageVersion Include="Microsoft.Azure.WebJobs.Extensions.OpenApi" Version="1.5.1" />
    <PackageVersion Include="Microsoft.Bcl.HashCode" Version="1.1.1" />
    <PackageVersion Include="Microsoft.Bcl.AsyncInterfaces" Version="8.0.0" />
    <PackageVersion Include="Microsoft.Bcl.Numerics" Version="8.0.0" />
    <PackageVersion Include="Microsoft.CodeAnalysis.Common" Version="4.3.0" />
    <PackageVersion Include="Microsoft.CodeAnalysis.CSharp" Version="4.3.0" />
    <PackageVersion Include="Microsoft.Bcl.TimeProvider" Version="8.0.1" />
    <PackageVersion Include="Microsoft.Extensions.Logging.Debug" Version="8.0.0" />
    <PackageVersion Include="Microsoft.Identity.Client" Version="4.64.0" />
    <PackageVersion Include="Microsoft.ML.OnnxRuntime" Version="1.19.2" />
    <PackageVersion Include="FastBertTokenizer" Version="1.0.28" />
    <PackageVersion Include="Pinecone.NET" Version="2.1.1" />
    <PackageVersion Include="System.Diagnostics.DiagnosticSource" Version="8.0.1" />
    <PackageVersion Include="System.Linq.Async" Version="6.0.1" />
    <PackageVersion Include="System.Memory.Data" Version="8.0.0" />
    <PackageVersion Include="System.Numerics.Tensors" Version="8.0.0" />
    <PackageVersion Include="System.Text.Json" Version="8.0.4" />
    <PackageVersion Include="OllamaSharp" Version="3.0.10" />
    <!-- Tokenizers -->
    <PackageVersion Include="Microsoft.ML.Tokenizers" Version="0.22.0-preview.24378.1" />
    <PackageVersion Include="Microsoft.DeepDev.TokenizerLib" Version="1.3.3" />
    <PackageVersion Include="SharpToken" Version="2.0.3" />
    <!-- Microsoft.Extensions.* -->
    <PackageVersion Include="Microsoft.Extensions.Configuration" Version="8.0.0" />
    <PackageVersion Include="Microsoft.Extensions.Configuration.Binder" Version="8.0.2" />
    <PackageVersion Include="Microsoft.Extensions.Configuration.EnvironmentVariables" Version="8.0.0" />
    <PackageVersion Include="Microsoft.Extensions.Configuration.Json" Version="8.0.0" />
    <PackageVersion Include="Microsoft.Extensions.Configuration.UserSecrets" Version="8.0.0" />
    <PackageVersion Include="Microsoft.Extensions.DependencyInjection" Version="8.0.0" />
    <PackageVersion Include="Microsoft.Extensions.DependencyInjection.Abstractions" Version="8.0.1" />
    <PackageVersion Include="Microsoft.Extensions.Hosting" Version="8.0.0" />
    <PackageVersion Include="Microsoft.Extensions.Http" Version="8.0.0" />
    <PackageVersion Include="Microsoft.Extensions.Http.Resilience" Version="8.8.0" />
    <PackageVersion Include="Microsoft.Extensions.Logging" Version="8.0.0" />
    <PackageVersion Include="Microsoft.Extensions.Logging.Abstractions" Version="8.0.1" />
    <PackageVersion Include="Microsoft.Extensions.Logging.Console" Version="8.0.0" />
    <PackageVersion Include="Microsoft.Extensions.Options.DataAnnotations" Version="8.0.0" />
    <PackageVersion Include="Microsoft.Extensions.TimeProvider.Testing" Version="8.9.1" />
    <PackageVersion Include="Microsoft.Extensions.Options.DataAnnotations" Version="8.0.0" />
    <PackageVersion Include="Microsoft.Extensions.TimeProvider.Testing" Version="8.5.0" />
    <PackageVersion Include="System.Text.Json" Version="6.0.8" />
    <PackageVersion Include="Microsoft.PowerShell.SDK" Version="6.2.7" />
    <PackageVersion Include="Azure.Search.Documents" Version="11.5.0-beta.2" />
    <PackageVersion Include="Microsoft.Bcl.HashCode" Version="[1.1.0, )" />
    <PackageVersion Include="Microsoft.Bcl.AsyncInterfaces" Version="[7.0.0, )" />
    <PackageVersion Include="Pgvector" Version="0.1.3" />
    <PackageVersion Include="System.Linq.Async" Version="6.0.1" />
    <PackageVersion Include="System.Text.Json" Version="[7.0.2, )" />
    <PackageVersion Include="Azure.AI.OpenAI" Version="[1.0.0-beta.5, )" />
    <!-- Microsoft.Extensions.Logging -->
    <PackageVersion Include="Microsoft.Extensions.Logging.Abstractions" Version="6.0.4" />
    <PackageVersion Include="Microsoft.Extensions.Logging.Console" Version="6.0.0" />
    <!-- Microsoft.Extensions.Configuration -->
    <PackageVersion Include="Microsoft.Extensions.Configuration" Version="6.0.1" />
    <PackageVersion Include="Microsoft.Extensions.Configuration.Binder" Version="7.0.4" />
    <PackageVersion Include="Microsoft.Extensions.Configuration.EnvironmentVariables" Version="6.0.1" />
    <PackageVersion Include="Microsoft.Extensions.Configuration.Json" Version="6.0.0" />
    <PackageVersion Include="Microsoft.Extensions.Configuration.UserSecrets" Version="6.0.1" />
    <PackageVersion Include="Microsoft.Extensions.DependencyInjection" Version="6.0.1" />
    <PackageVersion Include="Microsoft.Extensions.TimeProvider.Testing" Version="8.7.0" />
    <PackageVersion Include="Microsoft.Extensions.TimeProvider.Testing" Version="8.8.0" />
    <PackageVersion Include="Microsoft.Extensions.TimeProvider.Testing" Version="8.8.0" />
    <PackageVersion Include="Microsoft.Extensions.TimeProvider.Testing" Version="8.8.0" />
    <PackageVersion Include="Microsoft.Extensions.TimeProvider.Testing" Version="8.8.0" />
    <PackageVersion Include="Microsoft.Extensions.TimeProvider.Testing" Version="8.8.0" />
    <PackageVersion Include="Microsoft.Extensions.TimeProvider.Testing" Version="8.8.0" />
    <PackageVersion Include="Microsoft.Extensions.TimeProvider.Testing" Version="8.7.0" />
    <PackageVersion Include="Microsoft.Extensions.TimeProvider.Testing" Version="8.8.0" />
    <PackageVersion Include="Microsoft.Extensions.TimeProvider.Testing" Version="8.8.0" />

    <!-- Test -->
    <PackageVersion Include="Microsoft.NET.Test.Sdk" Version="17.11.1" />
    <PackageVersion Include="Moq" Version="[4.18.4]" />
    <PackageVersion Include="System.Threading.Channels" Version="8.0.0" />
    <PackageVersion Include="System.Threading.Tasks.Dataflow" Version="8.0.0" />
    <PackageVersion Include="Verify.Xunit" Version="26.1.5" />
    <PackageVersion Include="xunit" Version="2.9.0" />
    <PackageVersion Include="xunit.abstractions" Version="2.0.3" />
    <PackageVersion Include="xunit.runner.visualstudio" Version="2.8.2" />
    <PackageVersion Include="xretry" Version="1.9.0" />
    <PackageVersion Include="coverlet.collector" Version="6.0.2" />
    <PackageVersion Include="Docker.DotNet" Version="3.125.15" />
    <!-- Plugins -->
    <PackageVersion Include="DocumentFormat.OpenXml" Version="3.1.0" />
    <PackageVersion Include="Microsoft.Data.Sqlite" Version="8.0.8" />
    <PackageVersion Include="DuckDB.NET.Data.Full" Version="1.0.2" />
    <PackageVersion Include="DuckDB.NET.Data" Version="1.1.1" />
    <PackageVersion Include="MongoDB.Driver" Version="2.29.0" />
    <PackageVersion Include="DuckDB.NET.Data.Full" Version="1.1.1" />
    <PackageVersion Include="DuckDB.NET.Data" Version="1.1.1" />
    <PackageVersion Include="MongoDB.Driver" Version="2.28.0" />
    <PackageVersion Include="Microsoft.Graph" Version="[4.51.0, 5)" />
    <PackageVersion Include="Microsoft.Identity.Client.Extensions.Msal" Version="[2.28.0, )" />
    <PackageVersion Include="Microsoft.OpenApi" Version="1.6.21" />
    <PackageVersion Include="Microsoft.OpenApi.Readers" Version="1.6.21" />
    <PackageVersion Include="Microsoft.OpenApi.ApiManifest" Version="0.5.4-preview" />
    <PackageVersion Include="Google.Apis.CustomSearchAPI.v1" Version="[1.60.0.3001, )" />
    <PackageVersion Include="Grpc.Net.Client" Version="2.65.0" />
    <PackageVersion Include="protobuf-net" Version="3.2.30" />
    <PackageVersion Include="protobuf-net.Reflection" Version="3.2.12" />
    <PackageVersion Include="YamlDotNet" Version="16.0.0" />
    <PackageVersion Include="DocumentFormat.OpenXml" Version="3.1.0" />
    <PackageVersion Include="Microsoft.Data.Sqlite" Version="8.0.7" /> 
    <PackageVersion Include="DocumentFormat.OpenXml" Version="3.1.0" />
    <PackageVersion Include="Microsoft.Data.Sqlite" Version="8.0.7" /> 
    <PackageVersion Include="DocumentFormat.OpenXml" Version="3.1.0" />
    <PackageVersion Include="Microsoft.Data.Sqlite" Version="8.0.7" /> 
    <PackageVersion Include="DocumentFormat.OpenXml" Version="3.0.2" />
    <PackageVersion Include="Microsoft.Data.Sqlite" Version="8.0.7" />
    <PackageVersion Include="DocumentFormat.OpenXml" Version="3.1.0" />
    <PackageVersion Include="Microsoft.Data.Sqlite" Version="8.0.2" />
    <PackageVersion Include="DuckDB.NET.Data.Full" Version="1.0.2" />
    <PackageVersion Include="DuckDB.NET.Data" Version="1.0.1" />
    <PackageVersion Include="MongoDB.Driver" Version="2.27.0" />
    <PackageVersion Include="Microsoft.Graph" Version="[4.51.0, 5)" />
    <PackageVersion Include="Microsoft.Identity.Client.Extensions.Msal" Version="[2.28.0, )" />
    <PackageVersion Include="Microsoft.OpenApi" Version="1.6.16" />
    <PackageVersion Include="Microsoft.OpenApi.Readers" Version="1.6.16" />
    <PackageVersion Include="Microsoft.OpenApi.ApiManifest" Version="0.5.4-preview" />
    <PackageVersion Include="Google.Apis.CustomSearchAPI.v1" Version="[1.60.0.3001, )" />
    <PackageVersion Include="Grpc.Net.Client" Version="2.64.0" />
    <PackageVersion Include="protobuf-net" Version="3.2.30" />
    <PackageVersion Include="protobuf-net.Reflection" Version="3.2.12" />
    <PackageVersion Include="YamlDotNet" Version="16.0.0" />
    <PackageVersion Include="Microsoft.Extensions.TimeProvider.Testing" Version="8.5.0" />
    <PackageVersion Include="System.Text.Json" Version="6.0.8" />
    <PackageVersion Include="Microsoft.PowerShell.SDK" Version="6.2.7" />
    <!-- Microsoft.Extensions.Logging -->
    <PackageVersion Include="Microsoft.Extensions.Logging.Abstractions" Version="6.0.4" />
    <PackageVersion Include="Microsoft.Extensions.Logging.Console" Version="6.0.0" />
    <!-- Microsoft.Extensions.Configuration -->
    <PackageVersion Include="Microsoft.Extensions.Configuration" Version="6.0.1" />
    <PackageVersion Include="Microsoft.Extensions.Configuration.Binder" Version="7.0.4" />
    <PackageVersion Include="Microsoft.Extensions.Configuration.EnvironmentVariables" Version="6.0.1" />
    <PackageVersion Include="Microsoft.Extensions.Configuration.Json" Version="6.0.0" />
    <PackageVersion Include="Microsoft.Extensions.Configuration.UserSecrets" Version="6.0.1" />
    <PackageVersion Include="Microsoft.Extensions.DependencyInjection" Version="6.0.1" />
    <PackageVersion Include="Microsoft.Extensions.TimeProvider.Testing" Version="8.8.0" />
    <PackageVersion Include="Microsoft.Extensions.TimeProvider.Testing" Version="8.7.0" />
    <PackageVersion Include="Microsoft.Extensions.TimeProvider.Testing" Version="8.8.0" />
    <PackageVersion Include="Microsoft.Extensions.TimeProvider.Testing" Version="8.8.0" />
    <!-- Test -->
    <PackageVersion Include="Microsoft.NET.Test.Sdk" Version="17.11.0" />
    <PackageVersion Include="Moq" Version="[4.18.4]" />
    <PackageVersion Include="System.Threading.Channels" Version="8.0.0" />
    <PackageVersion Include="System.Threading.Tasks.Dataflow" Version="8.0.0" />
    <PackageVersion Include="Verify.Xunit" Version="26.1.5" />
    <PackageVersion Include="xunit" Version="2.9.0" />
    <PackageVersion Include="xunit.abstractions" Version="2.0.3" />
    <PackageVersion Include="xunit.runner.visualstudio" Version="2.8.2" />
    <PackageVersion Include="xretry" Version="1.9.0" />
    <PackageVersion Include="coverlet.collector" Version="6.0.2" />
    <PackageVersion Include="Docker.DotNet" Version="3.125.15" />
    <!-- Plugins -->
    <PackageVersion Include="DocumentFormat.OpenXml" Version="3.1.0" />
    <PackageVersion Include="Microsoft.Data.Sqlite" Version="8.0.7" /> 
    <PackageVersion Include="DuckDB.NET.Data.Full" Version="1.0.2" />
    <PackageVersion Include="DuckDB.NET.Data" Version="1.0.1" />
    <PackageVersion Include="MongoDB.Driver" Version="2.27.0" />
    <PackageVersion Include="Microsoft.Graph" Version="[4.51.0, 5)" />
    <PackageVersion Include="Microsoft.Identity.Client.Extensions.Msal" Version="[2.28.0, )" />
    <PackageVersion Include="Microsoft.OpenApi" Version="1.6.16" />
    <PackageVersion Include="Microsoft.OpenApi.Readers" Version="1.6.16" />
    <PackageVersion Include="Microsoft.OpenApi" Version="1.6.16" />
    <PackageVersion Include="Microsoft.OpenApi.Readers" Version="1.6.16" /> Include="Microsoft.OpenApi.ApiManifest" Version="0.5.4-preview" />
    <PackageVersion Include="Google.Apis.CustomSearchAPI.v1" Version="[1.60.0.3001, )" />
    <PackageVersion Include="Grpc.Net.Client" Version="2.64.0" />
    <PackageVersion Include="protobuf-net" Version="3.2.30" />
    <PackageVersion Include="protobuf-net.Reflection" Version="3.2.12" />
    <PackageVersion Include="YamlDotNet" Version="16.0.0" />
    <PackageVersion Include="Fluid.Core" Version="2.11.1" />
    <!-- Memory stores -->
    <PackageVersion Include="Microsoft.Azure.Cosmos" Version="3.42.0" />
    <PackageVersion Include="Pgvector" Version="0.2.0" />
    <PackageVersion Include="NRedisStack" Version="0.12.0" />
    <PackageVersion Include="Milvus.Client" Version="2.3.0-preview.1" />
    <PackageVersion Include="Testcontainers.Milvus" Version="3.10.0" />
    <PackageVersion Include="Microsoft.Data.SqlClient" Version="5.2.1" />
    <PackageVersion Include="Qdrant.Client" Version="1.11.0" />
    <!-- Symbols -->
    <PackageVersion Include="Microsoft.SourceLink.GitHub" Version="8.0.0" />
    <!-- Toolset -->
    <PackageVersion Include="Microsoft.CodeAnalysis.NetAnalyzers" Version="9.0.0-preview.24324.1" />
    <PackageVersion Include="Microsoft.Extensions.Options.DataAnnotations" Version="8.0.0" />
    <PackageVersion Include="Microsoft.Extensions.TimeProvider.Testing" Version="8.5.0" />
    <PackageVersion Include="System.Text.Json" Version="6.0.8" />
    <PackageVersion Include="Microsoft.PowerShell.SDK" Version="6.2.7" />
    <!-- Microsoft.Extensions.Logging -->
    <PackageVersion Include="Microsoft.Extensions.Logging.Abstractions" Version="6.0.4" />
    <PackageVersion Include="Microsoft.Extensions.Logging.Console" Version="6.0.0" />
    <!-- Microsoft.Extensions.Configuration -->
    <PackageVersion Include="Microsoft.Extensions.Configuration" Version="6.0.1" />
    <PackageVersion Include="Microsoft.Extensions.Configuration.Binder" Version="7.0.4" />
    <PackageVersion Include="Microsoft.Extensions.Configuration.EnvironmentVariables" Version="6.0.1" />
    <PackageVersion Include="Microsoft.Extensions.Configuration.Json" Version="6.0.0" />
    <PackageVersion Include="Microsoft.Extensions.Configuration.UserSecrets" Version="6.0.1" />
    <PackageVersion Include="Microsoft.Extensions.DependencyInjection" Version="6.0.1" />
    <PackageVersion Include="Microsoft.Extensions.TimeProvider.Testing" Version="8.8.0" />
    <!-- Test -->
    <PackageVersion Include="Microsoft.NET.Test.Sdk" Version="17.11.0" />
    <PackageVersion Include="Moq" Version="[4.18.4]" />
    <PackageVersion Include="System.Threading.Channels" Version="8.0.0" />
    <PackageVersion Include="System.Threading.Tasks.Dataflow" Version="8.0.0" />
    <PackageVersion Include="Verify.Xunit" Version="26.1.5" />
    <PackageVersion Include="xunit" Version="2.9.0" />
    <PackageVersion Include="xunit.abstractions" Version="2.0.3" />
    <PackageVersion Include="xunit.runner.visualstudio" Version="2.8.2" />
    <PackageVersion Include="xretry" Version="1.9.0" />
    <PackageVersion Include="coverlet.collector" Version="6.0.2" />
    <PackageVersion Include="Docker.DotNet" Version="3.125.15" />
    <!-- Plugins -->
    <PackageVersion Include="DocumentFormat.OpenXml" Version="3.1.0" />
    <PackageVersion Include="Microsoft.Data.Sqlite" Version="8.0.7" /> 
    <PackageVersion Include="DuckDB.NET.Data.Full" Version="1.0.2" />
    <PackageVersion Include="DuckDB.NET.Data" Version="1.0.1" />
    <PackageVersion Include="MongoDB.Driver" Version="2.27.0" />
    <PackageVersion Include="Microsoft.Graph" Version="[4.51.0, 5)" />
    <PackageVersion Include="Microsoft.Identity.Client.Extensions.Msal" Version="[2.28.0, )" />
    <PackageVersion Include="Microsoft.OpenApi" Version="1.6.16" />
    <PackageVersion Include="Microsoft.OpenApi.Readers" Version="1.6.16" />
    <PackageVersion Include="Microsoft.Extensions.TimeProvider.Testing" Version="8.8.0" />
    <!-- Test -->
    <PackageVersion Include="Microsoft.NET.Test.Sdk" Version="17.11.0" />
    <PackageVersion Include="Moq" Version="[4.18.4]" />
    <PackageVersion Include="System.Threading.Channels" Version="8.0.0" />
    <PackageVersion Include="System.Threading.Tasks.Dataflow" Version="8.0.0" />
    <PackageVersion Include="Verify.Xunit" Version="26.1.5" />
    <PackageVersion Include="xunit" Version="2.9.0" />
    <PackageVersion Include="xunit.abstractions" Version="2.0.3" />
    <PackageVersion Include="xunit.runner.visualstudio" Version="2.8.2" />
    <PackageVersion Include="xretry" Version="1.9.0" />
    <PackageVersion Include="coverlet.collector" Version="6.0.2" />
    <PackageVersion Include="Docker.DotNet" Version="3.125.15" />
    <!-- Plugins -->
    <PackageVersion Include="DocumentFormat.OpenXml" Version="3.1.0" />
    <PackageVersion Include="Microsoft.Data.Sqlite" Version="8.0.7" /> 
    <PackageVersion Include="DuckDB.NET.Data.Full" Version="1.0.2" />
    <PackageVersion Include="DuckDB.NET.Data" Version="1.0.1" />
    <PackageVersion Include="MongoDB.Driver" Version="2.27.0" />
    <PackageVersion Include="Microsoft.Graph" Version="[4.51.0, 5)" />
    <PackageVersion Include="Microsoft.Identity.Client.Extensions.Msal" Version="[2.28.0, )" />
    <PackageVersion Include="Microsoft.OpenApi" Version="1.6.16" />
    <PackageVersion Include="Microsoft.OpenApi.Readers" Version="1.6.16" />
    <PackageVersion Include="Microsoft.OpenApi.ApiManifest" Version="0.5.4-preview" />
    <PackageVersion Include="Google.Apis.CustomSearchAPI.v1" Version="[1.60.0.3001, )" />
    <PackageVersion Include="Grpc.Net.Client" Version="2.64.0" />
    <PackageVersion Include="protobuf-net" Version="3.2.30" />
    <PackageVersion Include="protobuf-net.Reflection" Version="3.2.12" />
    <PackageVersion Include="YamlDotNet" Version="16.0.0" />
    <PackageVersion Include="Fluid.Core" Version="2.11.1" />
    <!-- Memory stores -->
    <PackageVersion Include="Microsoft.Azure.Cosmos" Version="3.42.0" />
    <PackageVersion Include="Pgvector" Version="0.2.0" />
    <PackageVersion Include="NRedisStack" Version="0.12.0" />
    <PackageVersion Include="Milvus.Client" Version="2.3.0-preview.1" />
    <PackageVersion Include="Testcontainers.Milvus" Version="3.9.0" />
    <PackageVersion Include="Microsoft.Data.SqlClient" Version="5.2.1" />
    <PackageVersion Include="Qdrant.Client" Version="1.9.0" />
    <!-- Symbols -->
    <PackageVersion Include="Microsoft.SourceLink.GitHub" Version="8.0.0" />
    <!-- Toolset -->
    <PackageVersion Include="Microsoft.CodeAnalysis.NetAnalyzers" Version="9.0.0-preview.24324.1" />
<<<<<<< div
<<<<<<< div
>>>>>>> origin/main
=======
>>>>>>> main
=======
<<<<<<< Updated upstream
<<<<<<< Updated upstream
<<<<<<< head
>>>>>>> origin/main
=======
=======
>>>>>>> Stashed changes
=======
>>>>>>> Stashed changes
>>>>>>> origin/main
>>>>>>> head
    <PackageVersion Include="OpenAI" Version="2.0.0-beta.10" />
    <PackageVersion Include="System.ClientModel" Version="1.1.0-beta.7" />
    <PackageVersion Include="Azure.AI.ContentSafety" Version="1.0.0" />
    <PackageVersion Include="Azure.AI.OpenAI" Version="2.0.0-beta.4" />
    <PackageVersion Include="Azure.Identity" Version="1.12.0" />
    <PackageVersion Include="Azure.Monitor.OpenTelemetry.Exporter" Version="1.3.0" />
    <PackageVersion Include="Azure.Search.Documents" Version="11.6.0" />
    <PackageVersion Include="Handlebars.Net.Helpers" Version="2.4.5" />
    <PackageVersion Include="Markdig" Version="0.37.0" />
    <PackageVersion Include="Handlebars.Net" Version="2.1.6" />
    <PackageVersion Include="Microsoft.AspNet.WebApi.Client" Version="6.0.0" />
    <PackageVersion Include="JsonSchema.Net" Version="7.1.2" />
    <PackageVersion Include="Microsoft.Azure.Functions.Worker" Version="1.20.1" />
    <PackageVersion Include="Microsoft.Azure.Functions.Worker.Extensions.Http" Version="3.1.0" />
    <PackageVersion Include="Microsoft.Azure.Kusto.Data" Version="12.2.5" />
    <PackageVersion Include="Microsoft.Azure.WebJobs.Extensions.OpenApi" Version="1.5.1" />
    <PackageVersion Include="Microsoft.Bcl.HashCode" Version="1.1.1" />
    <PackageVersion Include="Microsoft.Bcl.AsyncInterfaces" Version="8.0.0" />
    <PackageVersion Include="Microsoft.Bcl.Numerics" Version="8.0.0" />
    <PackageVersion Include="Microsoft.CodeAnalysis.Common" Version="4.3.0" />
    <PackageVersion Include="Microsoft.CodeAnalysis.CSharp" Version="4.3.0" />
    <PackageVersion Include="Microsoft.Bcl.TimeProvider" Version="8.0.1" />
    <PackageVersion Include="Microsoft.Extensions.Logging.Debug" Version="8.0.0" />
    <PackageVersion Include="Microsoft.Identity.Client" Version="4.64.0" />
<<<<<<< div
<<<<<<< div
=======
<<<<<<< Updated upstream
<<<<<<< Updated upstream
<<<<<<< head
=======
>>>>>>> Stashed changes
=======
>>>>>>> Stashed changes
>>>>>>> head
<<<<<<< main
    <PackageVersion Include="Microsoft.ML.OnnxRuntime" Version="1.19.2" />
=======
    <PackageVersion Include="Microsoft.ML.OnnxRuntime" Version="1.18.1" />
>>>>>>> origin/main
<<<<<<< div
=======
    <PackageVersion Include="Microsoft.ML.OnnxRuntime" Version="1.18.1" />
>>>>>>> main
=======
<<<<<<< Updated upstream
<<<<<<< Updated upstream
=======
    <PackageVersion Include="Microsoft.ML.OnnxRuntime" Version="1.18.1" />
>>>>>>> origin/main
=======
>>>>>>> Stashed changes
=======
>>>>>>> Stashed changes
>>>>>>> head
    <PackageVersion Include="FastBertTokenizer" Version="1.0.28" />
    <PackageVersion Include="Pinecone.NET" Version="2.1.1" />
    <PackageVersion Include="System.Diagnostics.DiagnosticSource" Version="8.0.1" />
    <PackageVersion Include="System.Linq.Async" Version="6.0.1" />
    <PackageVersion Include="System.Memory.Data" Version="8.0.0" />
    <PackageVersion Include="System.Numerics.Tensors" Version="8.0.0" />
    <PackageVersion Include="System.Text.Json" Version="8.0.4" />
    <PackageVersion Include="System.Threading.Tasks.Extensions" Version="4.5.4" />
    <PackageVersion Include="System.ValueTuple" Version="4.5.0" />
    <PackageVersion Include="OllamaSharp" Version="3.0.1" />
    <!-- Tokenizers -->
    <PackageVersion Include="Microsoft.ML.Tokenizers" Version="0.22.0-preview.24378.1" />
    <PackageVersion Include="Microsoft.DeepDev.TokenizerLib" Version="1.3.3" />
    <PackageVersion Include="SharpToken" Version="2.0.3" />
    <!-- Microsoft.Extensions.* -->
    <PackageVersion Include="Microsoft.Extensions.Configuration" Version="8.0.0" />
    <PackageVersion Include="Microsoft.Extensions.Configuration.Binder" Version="8.0.2" />
    <PackageVersion Include="Microsoft.Extensions.Configuration.EnvironmentVariables" Version="8.0.0" />
    <PackageVersion Include="Microsoft.Extensions.Configuration.Json" Version="8.0.0" />
    <PackageVersion Include="Microsoft.Extensions.Configuration.UserSecrets" Version="8.0.0" />
    <PackageVersion Include="Microsoft.Extensions.DependencyInjection" Version="8.0.0" />
    <PackageVersion Include="Microsoft.Extensions.DependencyInjection.Abstractions" Version="8.0.1" />
    <PackageVersion Include="Microsoft.Extensions.Hosting" Version="8.0.0" />
    <PackageVersion Include="Microsoft.Extensions.Http" Version="8.0.0" />
    <PackageVersion Include="Microsoft.Extensions.Http.Resilience" Version="8.8.0" />
    <PackageVersion Include="Microsoft.Extensions.Logging" Version="8.0.0" />
    <PackageVersion Include="Microsoft.Extensions.Logging.Abstractions" Version="8.0.1" />
    <PackageVersion Include="Microsoft.Extensions.Logging.Console" Version="8.0.0" />
    <PackageVersion Include="Microsoft.Extensions.Options.DataAnnotations" Version="8.0.0" />
<<<<<<< div
<<<<<<< div
=======
<<<<<<< Updated upstream
<<<<<<< Updated upstream
<<<<<<< head
=======
>>>>>>> Stashed changes
=======
>>>>>>> Stashed changes
>>>>>>> head
<<<<<<< main
    <PackageVersion Include="Microsoft.Extensions.TimeProvider.Testing" Version="8.9.1" />
=======
    <PackageVersion Include="Microsoft.Extensions.TimeProvider.Testing" Version="8.5.0" />
>>>>>>> origin/main
<<<<<<< div
=======
    <PackageVersion Include="Microsoft.Extensions.TimeProvider.Testing" Version="8.5.0" />
>>>>>>> main
=======
<<<<<<< Updated upstream
<<<<<<< Updated upstream
=======
    <PackageVersion Include="Microsoft.Extensions.TimeProvider.Testing" Version="8.5.0" />
>>>>>>> origin/main
=======
>>>>>>> Stashed changes
=======
>>>>>>> Stashed changes
>>>>>>> head
    <PackageVersion Include="System.Text.Json" Version="6.0.8" />
    <PackageVersion Include="Microsoft.PowerShell.SDK" Version="6.2.7" />
    <!-- Microsoft.Extensions.Logging -->
    <PackageVersion Include="Microsoft.Extensions.Logging.Abstractions" Version="6.0.4" />
    <PackageVersion Include="Microsoft.Extensions.Logging.Console" Version="6.0.0" />
    <!-- Microsoft.Extensions.Configuration -->
    <PackageVersion Include="Microsoft.Extensions.Configuration" Version="6.0.1" />
    <PackageVersion Include="Microsoft.Extensions.Configuration.Binder" Version="7.0.4" />
    <PackageVersion Include="Microsoft.Extensions.Configuration.EnvironmentVariables" Version="6.0.1" />
    <PackageVersion Include="Microsoft.Extensions.Configuration.Json" Version="6.0.0" />
    <PackageVersion Include="Microsoft.Extensions.Configuration.UserSecrets" Version="6.0.1" />
    <PackageVersion Include="Microsoft.Extensions.DependencyInjection" Version="6.0.1" />
<<<<<<< div
<<<<<<< div
=======
<<<<<<< Updated upstream
<<<<<<< Updated upstream
<<<<<<< head
=======
>>>>>>> Stashed changes
=======
>>>>>>> Stashed changes
>>>>>>> head
<<<<<<< main
    <PackageVersion Include="Microsoft.Extensions.TimeProvider.Testing" Version="8.7.0" />
=======
    <PackageVersion Include="Microsoft.Extensions.TimeProvider.Testing" Version="8.8.0" />
>>>>>>> Stashed changes
=======
    <PackageVersion Include="Microsoft.Extensions.TimeProvider.Testing" Version="8.8.0" />
>>>>>>> origin/main
<<<<<<< div
=======
    <PackageVersion Include="Microsoft.Extensions.TimeProvider.Testing" Version="8.8.0" />
>>>>>>> main
=======
<<<<<<< Updated upstream
<<<<<<< Updated upstream
=======
    <PackageVersion Include="Microsoft.Extensions.TimeProvider.Testing" Version="8.8.0" />
>>>>>>> origin/main
=======
>>>>>>> Stashed changes
=======
>>>>>>> Stashed changes
>>>>>>> head
    <!-- Test -->
    <PackageVersion Include="Microsoft.NET.Test.Sdk" Version="17.11.0" />
    <PackageVersion Include="Moq" Version="[4.18.4]" />
    <PackageVersion Include="System.Threading.Channels" Version="8.0.0" />
    <PackageVersion Include="System.Threading.Tasks.Dataflow" Version="8.0.0" />
    <PackageVersion Include="Verify.Xunit" Version="26.1.5" />
<<<<<<< div
<<<<<<< div
=======
<<<<<<< Updated upstream
<<<<<<< Updated upstream
<<<<<<< head
=======
>>>>>>> Stashed changes
=======
>>>>>>> Stashed changes
>>>>>>> head
<<<<<<< main
>>>>>>> Stashed changes
=======
    <PackageVersion Include="Verify.Xunit" Version="23.5.2" />
>>>>>>> origin/main
<<<<<<< div
=======
    <PackageVersion Include="Verify.Xunit" Version="23.5.2" />
>>>>>>> main
=======
<<<<<<< Updated upstream
<<<<<<< Updated upstream
=======
    <PackageVersion Include="Verify.Xunit" Version="23.5.2" />
>>>>>>> origin/main
=======
>>>>>>> Stashed changes
=======
>>>>>>> Stashed changes
>>>>>>> head
    <PackageVersion Include="xunit" Version="2.9.0" />
    <PackageVersion Include="xunit.abstractions" Version="2.0.3" />
    <PackageVersion Include="xunit.runner.visualstudio" Version="2.8.2" />
    <PackageVersion Include="xretry" Version="1.9.0" />
    <PackageVersion Include="coverlet.collector" Version="6.0.2" />
    <PackageVersion Include="Docker.DotNet" Version="3.125.15" />
    <!-- Plugins -->
    <PackageVersion Include="DocumentFormat.OpenXml" Version="3.1.0" />
<<<<<<< div
<<<<<<< div
=======
<<<<<<< Updated upstream
<<<<<<< Updated upstream
<<<<<<< head
=======
>>>>>>> Stashed changes
=======
>>>>>>> Stashed changes
>>>>>>> head
<<<<<<< main
    <PackageVersion Include="Microsoft.Data.Sqlite" Version="8.0.7" />
    <PackageVersion Include="DuckDB.NET.Data.Full" Version="1.0.2" />
    <PackageVersion Include="DuckDB.NET.Data" Version="1.0.1" />
    <PackageVersion Include="MongoDB.Driver" Version="2.28.0" />
    <PackageVersion Include="Microsoft.Graph" Version="[4.51.0, 5)" />
    <PackageVersion Include="Microsoft.Identity.Client.Extensions.Msal" Version="[2.28.0, )" />
    <PackageVersion Include="Microsoft.OpenApi" Version="1.6.21" />
    <PackageVersion Include="Microsoft.OpenApi.Readers" Version="1.6.21" />
    <PackageVersion Include="Microsoft.OpenApi.ApiManifest" Version="0.5.4-preview" />
    <PackageVersion Include="Google.Apis.CustomSearchAPI.v1" Version="[1.60.0.3001, )" />
    <PackageVersion Include="Grpc.Net.Client" Version="2.65.0" />
    <PackageVersion Include="protobuf-net" Version="3.2.30" />
    <PackageVersion Include="protobuf-net.Reflection" Version="3.2.12" />
    <PackageVersion Include="YamlDotNet" Version="16.0.0" />
=======
    <PackageVersion Include="Microsoft.Data.Sqlite" Version="8.0.7" /> 
    <PackageVersion Include="DuckDB.NET.Data.Full" Version="1.0.2" />
    <PackageVersion Include="DuckDB.NET.Data" Version="1.0.1" />
    <PackageVersion Include="MongoDB.Driver" Version="2.27.0" />
    <PackageVersion Include="Microsoft.Graph" Version="[4.51.0, 5)" />
    <PackageVersion Include="Microsoft.Identity.Client.Extensions.Msal" Version="[2.28.0, )" />
    <PackageVersion Include="Microsoft.OpenApi" Version="1.6.16" />
    <PackageVersion Include="Microsoft.OpenApi.Readers" Version="1.6.16" />
    <PackageVersion Include="Microsoft.OpenApi.ApiManifest" Version="0.5.4-preview" />
    <PackageVersion Include="Google.Apis.CustomSearchAPI.v1" Version="[1.60.0.3001, )" />
    <PackageVersion Include="Grpc.Net.Client" Version="2.64.0" />
    <PackageVersion Include="Grpc.Net.Client" Version="2.58.0" />
    <PackageVersion Include="protobuf-net" Version="3.2.30" />
    <PackageVersion Include="protobuf-net.Reflection" Version="3.2.12" />
    <PackageVersion Include="YamlDotNet" Version="16.0.0" />
    <PackageVersion Include="Fluid.Core" Version="2.11.1" />
    <!-- Memory stores -->
    <PackageVersion Include="Microsoft.Azure.Cosmos" Version="3.42.0" />
    <PackageVersion Include="Pgvector" Version="0.2.0" />
    <PackageVersion Include="NRedisStack" Version="0.12.0" />
    <PackageVersion Include="Milvus.Client" Version="2.3.0-preview.1" />
    <PackageVersion Include="Testcontainers.Milvus" Version="3.9.0" />
    <PackageVersion Include="Microsoft.Data.SqlClient" Version="5.2.1" />
    <PackageVersion Include="Qdrant.Client" Version="1.9.0" />
    <!-- Symbols -->
    <PackageVersion Include="Microsoft.SourceLink.GitHub" Version="8.0.0" />
    <!-- Toolset --> Include="Microsoft.CodeAnalysis.NetAnalyzers" Version="9.0.0-preview.24324.1" />
    <PackageVersion Include="Microsoft.CodeAnalysis.NetAnalyzers" Version="9.0.0-preview.24324.1" />
    <PackageVersion Include="Microsoft.Extensions.TimeProvider.Testing" Version="8.5.0" />
    <PackageVersion Include="System.Text.Json" Version="6.0.8" />
    <PackageVersion Include="Microsoft.PowerShell.SDK" Version="6.2.7" />
    <!-- Microsoft.Extensions.Logging -->
    <PackageVersion Include="Microsoft.Extensions.Logging.Abstractions" Version="6.0.4" />
    <PackageVersion Include="Microsoft.Extensions.Logging.Console" Version="6.0.0" />
    <!-- Microsoft.Extensions.Configuration -->
    <PackageVersion Include="Microsoft.Extensions.Configuration" Version="6.0.1" />
    <PackageVersion Include="Microsoft.Extensions.Configuration.Binder" Version="7.0.4" />
    <PackageVersion Include="Microsoft.Extensions.Configuration.EnvironmentVariables" Version="6.0.1" />
    <PackageVersion Include="Microsoft.Extensions.Configuration.Json" Version="6.0.0" />
    <PackageVersion Include="Microsoft.Extensions.Configuration.UserSecrets" Version="6.0.1" />
    <PackageVersion Include="Microsoft.Extensions.DependencyInjection" Version="6.0.1" />
    <PackageVersion Include="Microsoft.Extensions.TimeProvider.Testing" Version="8.8.0" />
    <!-- Test -->
    <PackageVersion Include="Microsoft.NET.Test.Sdk" Version="17.11.0" />
    <PackageVersion Include="Moq" Version="[4.18.4]" />
    <PackageVersion Include="System.Threading.Channels" Version="8.0.0" />
    <PackageVersion Include="System.Threading.Tasks.Dataflow" Version="8.0.0" />
    <PackageVersion Include="Verify.Xunit" Version="26.1.5" />
    <PackageVersion Include="xunit" Version="2.9.0" />
    <PackageVersion Include="xunit.abstractions" Version="2.0.3" />
    <PackageVersion Include="xunit.runner.visualstudio" Version="2.8.2" />
    <PackageVersion Include="xretry" Version="1.9.0" />
    <PackageVersion Include="coverlet.collector" Version="6.0.2" />
    <PackageVersion Include="Docker.DotNet" Version="3.125.15" />
    <!-- Plugins -->
    <PackageVersion Include="DocumentFormat.OpenXml" Version="3.1.0" />
    <PackageVersion Include="Microsoft.Data.Sqlite" Version="8.0.7" /> 
>>>>>>> origin/main
    <PackageVersion Include="DuckDB.NET.Data.Full" Version="1.0.2" />
    <PackageVersion Include="DuckDB.NET.Data" Version="1.0.1" />
    <PackageVersion Include="MongoDB.Driver" Version="2.27.0" />
    <PackageVersion Include="Microsoft.Graph" Version="[4.51.0, 5)" />
    <PackageVersion Include="Microsoft.Identity.Client.Extensions.Msal" Version="[2.28.0, )" />
    <PackageVersion Include="Microsoft.OpenApi" Version="1.6.16" />
    <PackageVersion Include="Microsoft.OpenApi.Readers" Version="1.6.16" />
    <PackageVersion Include="Microsoft.OpenApi.ApiManifest" Version="0.5.4-preview" />
    <PackageVersion Include="Google.Apis.CustomSearchAPI.v1" Version="[1.60.0.3001, )" />
    <PackageVersion Include="Grpc.Net.Client" Version="2.64.0" />
    <PackageVersion Include="protobuf-net" Version="3.2.30" />
    <PackageVersion Include="protobuf-net.Reflection" Version="3.2.12" />
    <PackageVersion Include="YamlDotNet" Version="16.0.0" />
<<<<<<< main
>>>>>>> Stashed changes
    <PackageVersion Include="Fluid.Core" Version="2.11.1" />
=======
    <PackageVersion Include="Fluid.Core" Version="2.11.1" />
    <PackageVersion Include="CoreCLR-NCalc" Version="2.2.113" />
    <PackageVersion Include="YamlDotNet" Version="13.1.1" />
>>>>>>> origin/main
    <!-- Memory stores -->
    <PackageVersion Include="Microsoft.Azure.Cosmos" Version="3.42.0" />
    <PackageVersion Include="Pgvector" Version="0.2.0" />
    <PackageVersion Include="NRedisStack" Version="0.12.0" />
    <PackageVersion Include="Milvus.Client" Version="2.3.0-preview.1" />
<<<<<<< main
    <PackageVersion Include="Testcontainers.Milvus" Version="3.10.0" />
    <PackageVersion Include="Microsoft.Data.SqlClient" Version="5.2.1" />
    <PackageVersion Include="Qdrant.Client" Version="1.10.0" />
    <!-- Symbols -->
    <PackageVersion Include="Microsoft.SourceLink.GitHub" Version="8.0.0" />
    <!-- Toolset -->
    <PackageVersion Include="Microsoft.CodeAnalysis.NetAnalyzers" Version="9.0.0-preview.24324.1" />
>>>>>>> Stashed changes
=======
    <PackageVersion Include="Testcontainers.Milvus" Version="3.9.0" />
    <PackageVersion Include="Microsoft.Data.SqlClient" Version="5.2.1" />
    <PackageVersion Include="Qdrant.Client" Version="1.9.0" />
    <!-- Symbols -->
    <PackageVersion Include="Microsoft.SourceLink.GitHub" Version="8.0.0" />
    <!-- Toolset -->
    <PackageVersion Include="Microsoft.CodeAnalysis.NetAnalyzers" Version="9.0.0-preview.24324.1" />
    <PackageVersion Include="Microsoft.CodeAnalysis.NetAnalyzers" Version="9.0.0-preview.24324.1" />
    <PackageVersion Include="DocumentFormat.OpenXml" Version="3.1.0" />
    <PackageVersion Include="Microsoft.Data.Sqlite" Version="8.0.7" />
    <PackageVersion Include="DuckDB.NET.Data.Full" Version="1.0.2" />
    <PackageVersion Include="DuckDB.NET.Data" Version="1.0.1" />
    <PackageVersion Include="MongoDB.Driver" Version="2.27.0" />
    <PackageVersion Include="Microsoft.Graph" Version="[4.51.0, 5)" />
    <PackageVersion Include="Microsoft.Identity.Client.Extensions.Msal" Version="[2.28.0, )" />
    <PackageVersion Include="Microsoft.OpenApi" Version="1.6.16" />
    <PackageVersion Include="Microsoft.OpenApi.Readers" Version="1.6.16" />
    <PackageVersion Include="Microsoft.OpenApi.ApiManifest" Version="0.5.4-preview" />
    <PackageVersion Include="Google.Apis.CustomSearchAPI.v1" Version="[1.60.0.3001, )" />
    <PackageVersion Include="Grpc.Net.Client" Version="2.64.0" />
    <PackageVersion Include="protobuf-net" Version="3.2.30" />
    <PackageVersion Include="protobuf-net.Reflection" Version="3.2.12" />
    <PackageVersion Include="DuckDB.NET.Data.Full" Version="1.0.2" />
    <PackageVersion Include="DuckDB.NET.Data" Version="1.0.1" />
    <PackageVersion Include="MongoDB.Driver" Version="2.27.0" />
    <PackageVersion Include="Microsoft.Graph" Version="[4.51.0, 5)" />
    <PackageVersion Include="Microsoft.Identity.Client.Extensions.Msal" Version="[2.28.0, )" />
    <PackageVersion Include="Microsoft.OpenApi" Version="1.6.16" />
    <PackageVersion Include="Microsoft.OpenApi.Readers" Version="1.6.16" />
    <PackageVersion Include="DuckDB.NET.Data.Full" Version="1.0.2" />
    <PackageVersion Include="DuckDB.NET.Data" Version="1.0.1" />
    <PackageVersion Include="MongoDB.Driver" Version="2.27.0" />
    <PackageVersion Include="Microsoft.Graph" Version="[4.51.0, 5)" />
    <PackageVersion Include="Microsoft.Identity.Client.Extensions.Msal" Version="[2.28.0, )" />
    <PackageVersion Include="Microsoft.OpenApi" Version="1.6.16" />
    <PackageVersion Include="Microsoft.OpenApi.Readers" Version="1.6.16" />
    <PackageVersion Include="xunit" Version="2.9.0" />
    <PackageVersion Include="xunit.abstractions" Version="2.0.3" />
    <PackageVersion Include="xunit.runner.visualstudio" Version="2.8.2" />
    <PackageVersion Include="xretry" Version="1.9.0" />
    <PackageVersion Include="coverlet.collector" Version="6.0.2" />
    <PackageVersion Include="Docker.DotNet" Version="3.125.15" />
    <!-- Plugins -->
    <PackageVersion Include="DocumentFormat.OpenXml" Version="3.1.0" />
    <PackageVersion Include="Microsoft.Data.Sqlite" Version="8.0.7" />
    <PackageVersion Include="DuckDB.NET.Data.Full" Version="1.0.2" />
    <PackageVersion Include="DuckDB.NET.Data" Version="1.0.1" />
    <PackageVersion Include="MongoDB.Driver" Version="2.27.0" />
    <PackageVersion Include="Microsoft.Graph" Version="[4.51.0, 5)" />
    <PackageVersion Include="Microsoft.Identity.Client.Extensions.Msal" Version="[2.28.0, )" />
    <PackageVersion Include="Microsoft.OpenApi" Version="1.6.16" />
    <PackageVersion Include="Microsoft.OpenApi.Readers" Version="1.6.16" />
    <PackageVersion Include="Microsoft.OpenApi.ApiManifest" Version="0.5.4-preview" />
    <PackageVersion Include="Google.Apis.CustomSearchAPI.v1" Version="[1.60.0.3001, )" />
    <PackageVersion Include="Grpc.Net.Client" Version="2.64.0" />
    <PackageVersion Include="protobuf-net" Version="3.2.30" />
    <PackageVersion Include="protobuf-net.Reflection" Version="3.2.12" />
    <PackageVersion Include="YamlDotNet" Version="16.0.0" />
    <PackageVersion Include="Fluid.Core" Version="2.11.1" />
<<<<<<< div
=======
<<<<<<< Updated upstream
<<<<<<< Updated upstream
>>>>>>> head
=======
    <PackageVersion Include="Microsoft.Data.Sqlite" Version="8.0.7" /> 
    <PackageVersion Include="DuckDB.NET.Data.Full" Version="1.0.2" />
    <PackageVersion Include="DuckDB.NET.Data" Version="1.0.1" />
    <PackageVersion Include="MongoDB.Driver" Version="2.27.0" />
    <PackageVersion Include="Microsoft.Graph" Version="[4.51.0, 5)" />
    <PackageVersion Include="Microsoft.Identity.Client.Extensions.Msal" Version="[2.28.0, )" />
    <PackageVersion Include="Microsoft.OpenApi" Version="1.6.16" />
    <PackageVersion Include="Microsoft.OpenApi.Readers" Version="1.6.16" />
    <PackageVersion Include="Microsoft.OpenApi.ApiManifest" Version="0.5.4-preview" />
    <PackageVersion Include="Google.Apis.CustomSearchAPI.v1" Version="[1.60.0.3001, )" />
    <PackageVersion Include="Grpc.Net.Client" Version="2.64.0" />
    <PackageVersion Include="Grpc.Net.Client" Version="2.58.0" />
    <PackageVersion Include="protobuf-net" Version="3.2.30" />
    <PackageVersion Include="protobuf-net.Reflection" Version="3.2.12" />
    <PackageVersion Include="YamlDotNet" Version="16.0.0" />
    <PackageVersion Include="Fluid.Core" Version="2.11.1" />
    <!-- Memory stores -->
    <PackageVersion Include="Microsoft.Azure.Cosmos" Version="3.42.0" />
    <PackageVersion Include="Pgvector" Version="0.2.0" />
    <PackageVersion Include="NRedisStack" Version="0.12.0" />
    <PackageVersion Include="Milvus.Client" Version="2.3.0-preview.1" />
    <PackageVersion Include="Testcontainers.Milvus" Version="3.9.0" />
    <PackageVersion Include="Microsoft.Data.SqlClient" Version="5.2.1" />
    <PackageVersion Include="Qdrant.Client" Version="1.9.0" />
    <!-- Symbols -->
    <PackageVersion Include="Microsoft.SourceLink.GitHub" Version="8.0.0" />
    <!-- Toolset --> Include="Microsoft.CodeAnalysis.NetAnalyzers" Version="9.0.0-preview.24324.1" />
    <PackageVersion Include="Microsoft.CodeAnalysis.NetAnalyzers" Version="9.0.0-preview.24324.1" />
    <PackageVersion Include="Microsoft.Extensions.TimeProvider.Testing" Version="8.5.0" />
    <PackageVersion Include="System.Text.Json" Version="6.0.8" />
    <PackageVersion Include="Microsoft.PowerShell.SDK" Version="6.2.7" />
    <!-- Microsoft.Extensions.Logging -->
    <PackageVersion Include="Microsoft.Extensions.Logging.Abstractions" Version="6.0.4" />
    <PackageVersion Include="Microsoft.Extensions.Logging.Console" Version="6.0.0" />
    <!-- Microsoft.Extensions.Configuration -->
    <PackageVersion Include="Microsoft.Extensions.Configuration" Version="6.0.1" />
    <PackageVersion Include="Microsoft.Extensions.Configuration.Binder" Version="7.0.4" />
    <PackageVersion Include="Microsoft.Extensions.Configuration.EnvironmentVariables" Version="6.0.1" />
    <PackageVersion Include="Microsoft.Extensions.Configuration.Json" Version="6.0.0" />
    <PackageVersion Include="Microsoft.Extensions.Configuration.UserSecrets" Version="6.0.1" />
    <PackageVersion Include="Microsoft.Extensions.DependencyInjection" Version="6.0.1" />
    <PackageVersion Include="Microsoft.Extensions.TimeProvider.Testing" Version="8.8.0" />
    <!-- Test -->
    <PackageVersion Include="Microsoft.NET.Test.Sdk" Version="17.11.0" />
    <PackageVersion Include="Moq" Version="[4.18.4]" />
    <PackageVersion Include="System.Threading.Channels" Version="8.0.0" />
    <PackageVersion Include="System.Threading.Tasks.Dataflow" Version="8.0.0" />
    <PackageVersion Include="Verify.Xunit" Version="26.1.5" />
    <PackageVersion Include="xunit" Version="2.9.0" />
    <PackageVersion Include="xunit.abstractions" Version="2.0.3" />
    <PackageVersion Include="xunit.runner.visualstudio" Version="2.8.2" />
    <PackageVersion Include="xretry" Version="1.9.0" />
    <PackageVersion Include="coverlet.collector" Version="6.0.2" />
    <PackageVersion Include="Docker.DotNet" Version="3.125.15" />
    <!-- Plugins -->
    <PackageVersion Include="DocumentFormat.OpenXml" Version="3.1.0" />
    <PackageVersion Include="Microsoft.Data.Sqlite" Version="8.0.7" /> 
    <PackageVersion Include="DuckDB.NET.Data.Full" Version="1.0.2" />
    <PackageVersion Include="DuckDB.NET.Data" Version="1.0.1" />
    <PackageVersion Include="MongoDB.Driver" Version="2.27.0" />
    <PackageVersion Include="Microsoft.Graph" Version="[4.51.0, 5)" />
    <PackageVersion Include="Microsoft.Identity.Client.Extensions.Msal" Version="[2.28.0, )" />
    <PackageVersion Include="Microsoft.OpenApi" Version="1.6.16" />
    <PackageVersion Include="Microsoft.OpenApi.Readers" Version="1.6.16" />
    <PackageVersion Include="Microsoft.OpenApi.ApiManifest" Version="0.5.4-preview" />
    <PackageVersion Include="Google.Apis.CustomSearchAPI.v1" Version="[1.60.0.3001, )" />
    <PackageVersion Include="Grpc.Net.Client" Version="2.64.0" />
    <PackageVersion Include="protobuf-net" Version="3.2.30" />
    <PackageVersion Include="protobuf-net.Reflection" Version="3.2.12" />
    <PackageVersion Include="YamlDotNet" Version="16.0.0" />
    <PackageVersion Include="Fluid.Core" Version="2.11.1" />
    <PackageVersion Include="CoreCLR-NCalc" Version="2.2.113" />
    <PackageVersion Include="YamlDotNet" Version="13.1.1" />
<<<<<<< div
>>>>>>> main
=======
>>>>>>> origin/main
>>>>>>> head
    <!-- Memory stores -->
    <PackageVersion Include="Microsoft.Azure.Cosmos" Version="3.42.0" />
    <PackageVersion Include="Pgvector" Version="0.2.0" />
    <PackageVersion Include="NRedisStack" Version="0.12.0" />
    <PackageVersion Include="Milvus.Client" Version="2.3.0-preview.1" />
    <PackageVersion Include="Testcontainers.Milvus" Version="3.9.0" />
    <PackageVersion Include="Microsoft.Data.SqlClient" Version="5.2.1" />
    <PackageVersion Include="Qdrant.Client" Version="1.9.0" />
    <!-- Symbols -->
    <PackageVersion Include="Microsoft.SourceLink.GitHub" Version="8.0.0" />
    <!-- Toolset -->
<<<<<<< div
<<<<<<< div
=======
<<<<<<< head
>>>>>>> head
=======
    <PackageVersion Include="Microsoft.CodeAnalysis.NetAnalyzers" Version="9.0.0-preview.24324.1" />
    <PackageVersion Include="Microsoft.CodeAnalysis.NetAnalyzers" Version="9.0.0-preview.24324.1" />
    <PackageVersion Include="DocumentFormat.OpenXml" Version="3.1.0" />
    <PackageVersion Include="Microsoft.Data.Sqlite" Version="8.0.7" />
    <PackageVersion Include="DuckDB.NET.Data.Full" Version="1.0.2" />
    <PackageVersion Include="DuckDB.NET.Data" Version="1.0.1" />
    <PackageVersion Include="MongoDB.Driver" Version="2.27.0" />
    <PackageVersion Include="Microsoft.Graph" Version="[4.51.0, 5)" />
    <PackageVersion Include="Microsoft.Identity.Client.Extensions.Msal" Version="[2.28.0, )" />
    <PackageVersion Include="Microsoft.OpenApi" Version="1.6.16" />
    <PackageVersion Include="Microsoft.OpenApi.Readers" Version="1.6.16" />
    <PackageVersion Include="Microsoft.OpenApi.ApiManifest" Version="0.5.4-preview" />
    <PackageVersion Include="Google.Apis.CustomSearchAPI.v1" Version="[1.60.0.3001, )" />
    <PackageVersion Include="Grpc.Net.Client" Version="2.64.0" />
    <PackageVersion Include="protobuf-net" Version="3.2.30" />
    <PackageVersion Include="protobuf-net.Reflection" Version="3.2.12" />
    <PackageVersion Include="DuckDB.NET.Data.Full" Version="1.0.2" />
    <PackageVersion Include="DuckDB.NET.Data" Version="1.0.1" />
    <PackageVersion Include="MongoDB.Driver" Version="2.27.0" />
    <PackageVersion Include="Microsoft.Graph" Version="[4.51.0, 5)" />
    <PackageVersion Include="Microsoft.Identity.Client.Extensions.Msal" Version="[2.28.0, )" />
    <PackageVersion Include="Microsoft.OpenApi" Version="1.6.16" />
    <PackageVersion Include="Microsoft.OpenApi.Readers" Version="1.6.16" />
    <PackageVersion Include="DuckDB.NET.Data.Full" Version="1.0.2" />
    <PackageVersion Include="DuckDB.NET.Data" Version="1.0.1" />
    <PackageVersion Include="MongoDB.Driver" Version="2.27.0" />
    <PackageVersion Include="Microsoft.Graph" Version="[4.51.0, 5)" />
    <PackageVersion Include="Microsoft.Identity.Client.Extensions.Msal" Version="[2.28.0, )" />
    <PackageVersion Include="Microsoft.OpenApi" Version="1.6.16" />
    <PackageVersion Include="Microsoft.OpenApi.Readers" Version="1.6.16" />
    <PackageVersion Include="xunit" Version="2.9.0" />
    <PackageVersion Include="xunit.abstractions" Version="2.0.3" />
    <PackageVersion Include="xunit.runner.visualstudio" Version="2.8.2" />
    <PackageVersion Include="xretry" Version="1.9.0" />
    <PackageVersion Include="coverlet.collector" Version="6.0.2" />
    <PackageVersion Include="Docker.DotNet" Version="3.125.15" />
    <!-- Plugins -->
    <PackageVersion Include="DocumentFormat.OpenXml" Version="3.1.0" />
    <PackageVersion Include="Microsoft.Data.Sqlite" Version="8.0.7" />
    <PackageVersion Include="DuckDB.NET.Data.Full" Version="1.0.2" />
    <PackageVersion Include="DuckDB.NET.Data" Version="1.0.1" />
    <PackageVersion Include="MongoDB.Driver" Version="2.27.0" />
    <PackageVersion Include="Microsoft.Graph" Version="[4.51.0, 5)" />
    <PackageVersion Include="Microsoft.Identity.Client.Extensions.Msal" Version="[2.28.0, )" />
    <PackageVersion Include="Microsoft.OpenApi" Version="1.6.16" />
    <PackageVersion Include="Microsoft.OpenApi.Readers" Version="1.6.16" />
    <PackageVersion Include="Microsoft.OpenApi.ApiManifest" Version="0.5.4-preview" />
    <PackageVersion Include="Google.Apis.CustomSearchAPI.v1" Version="[1.60.0.3001, )" />
    <PackageVersion Include="Grpc.Net.Client" Version="2.64.0" />
    <PackageVersion Include="protobuf-net" Version="3.2.30" />
    <PackageVersion Include="protobuf-net.Reflection" Version="3.2.12" />
    <PackageVersion Include="YamlDotNet" Version="16.0.0" />
    <PackageVersion Include="Fluid.Core" Version="2.11.1" />
=======
>>>>>>> Stashed changes
=======
>>>>>>> Stashed changes
    <!-- Memory stores -->
    <PackageVersion Include="Microsoft.Azure.Cosmos" Version="3.42.0" />
    <PackageVersion Include="Pgvector" Version="0.2.0" />
    <PackageVersion Include="NRedisStack" Version="0.12.0" />
    <PackageVersion Include="Milvus.Client" Version="2.3.0-preview.1" />
    <PackageVersion Include="Testcontainers.Milvus" Version="3.9.0" />
    <PackageVersion Include="Microsoft.Data.SqlClient" Version="5.2.1" />
    <PackageVersion Include="Qdrant.Client" Version="1.9.0" />
    <!-- Symbols -->
    <PackageVersion Include="Microsoft.SourceLink.GitHub" Version="8.0.0" />
    <!-- Toolset -->
<<<<<<< div
>>>>>>> main
=======
<<<<<<< Updated upstream
<<<<<<< Updated upstream
>>>>>>> origin/main
=======
>>>>>>> Stashed changes
=======
>>>>>>> Stashed changes
>>>>>>> head
    <PackageVersion Include="Microsoft.CodeAnalysis.NetAnalyzers" Version="9.0.0-preview.24415.1" />
    <PackageReference Include="Microsoft.CodeAnalysis.NetAnalyzers">
      <PrivateAssets>all</PrivateAssets>
      <IncludeAssets>runtime; build; native; contentfiles; analyzers; buildtransitive</IncludeAssets>
    </PackageReference>
    <PackageVersion Include="Microsoft.VisualStudio.Threading.Analyzers" Version="17.11.20" />
    <PackageReference Include="Microsoft.VisualStudio.Threading.Analyzers">
    <PackageVersion Include="Microsoft.SourceLink.GitHub" Version="1.1.1" />
    <!-- Analyzers -->
    <!-- TODO: Not working with .NET Standard 2.0
    <PackageVersion Include="Microsoft.CodeDom.Providers.DotNetCompilerPlatform" Version="4.1.0" />
    <PackageReference Include="Microsoft.CodeDom.Providers.DotNetCompilerPlatform">
      <PrivateAssets>all</PrivateAssets>
      <IncludeAssets>runtime; build; native; contentfiles; analyzers; buildtransitive</IncludeAssets>
    </PackageReference>
    <PackageVersion Include="xunit.analyzers" Version="1.16.0" />
    <PackageReference Include="xunit.analyzers">
      <PrivateAssets>all</PrivateAssets>
      <IncludeAssets>runtime; build; native; contentfiles; analyzers; buildtransitive</IncludeAssets>
    </PackageReference>
    <PackageVersion Include="Moq.Analyzers" Version="0.1.2" />
    <PackageVersion Include="Microsoft.Extensions.Options.DataAnnotations" Version="8.0.0" />
    <PackageVersion Include="OpenAI" Version="2.0.0-beta.10" />
    <PackageVersion Include="System.ClientModel" Version="1.1.0-beta.7" />
    <PackageVersion Include="Azure.AI.ContentSafety" Version="1.0.0" />
    <PackageVersion Include="Azure.AI.OpenAI" Version="2.0.0-beta.4" />
    <PackageVersion Include="Azure.Identity" Version="1.12.0" />
    <PackageVersion Include="Azure.Monitor.OpenTelemetry.Exporter" Version="1.3.0" />
    <PackageVersion Include="Azure.Search.Documents" Version="11.6.0" />
    <PackageVersion Include="Handlebars.Net.Helpers" Version="2.4.5" />
    <PackageVersion Include="Markdig" Version="0.37.0" />
    <PackageVersion Include="Handlebars.Net" Version="2.1.6" />
    <PackageVersion Include="Microsoft.AspNet.WebApi.Client" Version="6.0.0" />
    <PackageVersion Include="JsonSchema.Net" Version="7.1.2" />
    <PackageVersion Include="Microsoft.Azure.Functions.Worker" Version="1.20.1" />
    <PackageVersion Include="Microsoft.Azure.Functions.Worker.Extensions.Http" Version="3.1.0" />
    <PackageVersion Include="Microsoft.Azure.Kusto.Data" Version="12.2.5" />
    <PackageVersion Include="Microsoft.Azure.WebJobs.Extensions.OpenApi" Version="1.5.1" />
    <PackageVersion Include="Microsoft.Bcl.HashCode" Version="1.1.1" />
    <PackageVersion Include="Microsoft.Bcl.AsyncInterfaces" Version="8.0.0" />
    <PackageVersion Include="Microsoft.Bcl.Numerics" Version="8.0.0" />
    <PackageVersion Include="Microsoft.CodeAnalysis.Common" Version="4.3.0" />
    <PackageVersion Include="Microsoft.CodeAnalysis.CSharp" Version="4.3.0" />
    <PackageVersion Include="Microsoft.Bcl.TimeProvider" Version="8.0.1" />
    <PackageVersion Include="Microsoft.Extensions.Logging.Debug" Version="8.0.0" />
    <PackageVersion Include="Microsoft.Identity.Client" Version="4.64.0" />
    <PackageVersion Include="Microsoft.ML.OnnxRuntime" Version="1.18.1" />
    <PackageVersion Include="FastBertTokenizer" Version="1.0.28" />
    <PackageVersion Include="Pinecone.NET" Version="2.1.1" />
    <PackageVersion Include="System.Diagnostics.DiagnosticSource" Version="8.0.1" />
    <PackageVersion Include="System.Linq.Async" Version="6.0.1" />
    <PackageVersion Include="System.Memory.Data" Version="8.0.0" />
    <PackageVersion Include="System.Numerics.Tensors" Version="8.0.0" />
    <PackageVersion Include="System.Text.Json" Version="8.0.4" />
    <PackageVersion Include="System.Threading.Tasks.Extensions" Version="4.5.4" />
    <PackageVersion Include="System.ValueTuple" Version="4.5.0" />
    <PackageVersion Include="OllamaSharp" Version="3.0.1" />
    <!-- Tokenizers -->
    <PackageVersion Include="Microsoft.ML.Tokenizers" Version="0.22.0-preview.24378.1" />
    <PackageVersion Include="Microsoft.DeepDev.TokenizerLib" Version="1.3.3" />
    <PackageVersion Include="SharpToken" Version="2.0.3" />
    <!-- Microsoft.Extensions.* -->
    <PackageVersion Include="Microsoft.Extensions.Configuration" Version="8.0.0" />
    <PackageVersion Include="Microsoft.Extensions.Configuration.Binder" Version="8.0.2" />
    <PackageVersion Include="Microsoft.Extensions.Configuration.EnvironmentVariables" Version="8.0.0" />
    <PackageVersion Include="Microsoft.Extensions.Configuration.Json" Version="8.0.0" />
    <PackageVersion Include="Microsoft.Extensions.Configuration.UserSecrets" Version="8.0.0" />
    <PackageVersion Include="Microsoft.Extensions.DependencyInjection" Version="8.0.0" />
    <PackageVersion Include="Microsoft.Extensions.DependencyInjection.Abstractions" Version="8.0.1" />
    <PackageVersion Include="Microsoft.Extensions.Hosting" Version="8.0.0" />
    <PackageVersion Include="Microsoft.Extensions.Http" Version="8.0.0" />
    <PackageVersion Include="Microsoft.Extensions.Http.Resilience" Version="8.8.0" />
    <PackageVersion Include="Microsoft.Extensions.Logging" Version="8.0.0" />
    <PackageVersion Include="Microsoft.Extensions.Logging.Abstractions" Version="8.0.1" />
    <PackageVersion Include="Microsoft.Extensions.Logging.Console" Version="8.0.0" />
    <PackageVersion Include="Microsoft.Extensions.Options.DataAnnotations" Version="8.0.0" />
    <PackageVersion Include="Microsoft.Extensions.TimeProvider.Testing" Version="8.5.0" />
    <PackageVersion Include="System.Text.Json" Version="6.0.8" />
    <PackageVersion Include="Microsoft.PowerShell.SDK" Version="6.2.7" />
    <!-- Microsoft.Extensions.Logging -->
    <PackageVersion Include="Microsoft.Extensions.Logging.Abstractions" Version="6.0.4" />
    <PackageVersion Include="Microsoft.Extensions.Logging.Console" Version="6.0.0" />
    <!-- Microsoft.Extensions.Configuration -->
    <PackageVersion Include="Microsoft.Extensions.Configuration" Version="6.0.1" />
    <PackageVersion Include="Microsoft.Extensions.Configuration.Binder" Version="7.0.4" />
    <PackageVersion Include="Microsoft.Extensions.Configuration.EnvironmentVariables" Version="6.0.1" />
    <PackageVersion Include="Microsoft.Extensions.Configuration.Json" Version="6.0.0" />
    <PackageVersion Include="Microsoft.Extensions.Configuration.UserSecrets" Version="6.0.1" />
    <PackageVersion Include="Microsoft.Extensions.DependencyInjection" Version="6.0.1" />
    <PackageVersion Include="Microsoft.Extensions.TimeProvider.Testing" Version="8.8.0" />
    <PackageVersion Include="Microsoft.Extensions.Options.DataAnnotations" Version="8.0.0" /> Include="Microsoft.Extensions.TimeProvider.Testing" Version="8.5.0" />
    <PackageVersion Include="System.Text.Json" Version="6.0.8" />
    <PackageVersion Include="Microsoft.PowerShell.SDK" Version="6.2.7" />
    <!-- Microsoft.Extensions.Logging -->
    <PackageVersion Include="Microsoft.Extensions.Logging.Abstractions" Version="6.0.4" />
    <PackageVersion Include="Microsoft.Extensions.Logging.Console" Version="6.0.0" />
    <!-- Microsoft.Extensions.Configuration -->
    <PackageVersion Include="Microsoft.Extensions.Configuration" Version="6.0.1" />
    <PackageVersion Include="Microsoft.Extensions.Configuration.Binder" Version="7.0.4" />
    <PackageVersion Include="Microsoft.Extensions.Configuration.EnvironmentVariables" Version="6.0.1" />
    <PackageVersion Include="Microsoft.Extensions.Configuration.Json" Version="6.0.0" />
    <PackageVersion Include="Microsoft.Extensions.Configuration.UserSecrets" Version="6.0.1" />
    <PackageVersion Include="Microsoft.Extensions.DependencyInjection" Version="6.0.1" />
    <PackageVersion Include="Microsoft.Extensions.TimeProvider.Testing" Version="8.8.0" />
    <!-- Test -->
    <PackageVersion Include="Microsoft.NET.Test.Sdk" Version="17.11.0" />
    <PackageVersion Include="Moq" Version="[4.18.4]" />
    <PackageVersion Include="System.Threading.Channels" Version="8.0.0" />
    <PackageVersion Include="System.Threading.Tasks.Dataflow" Version="8.0.0" />
    <PackageVersion Include="Verify.Xunit" Version="26.1.5" />
    <PackageVersion Include="xunit" Version="2.9.0" />
    <PackageVersion Include="xunit.abstractions" Version="2.0.3" />
    <PackageVersion Include="xunit.runner.visualstudio" Version="2.8.2" />
    <PackageVersion Include="xretry" Version="1.9.0" />
    <PackageVersion Include="coverlet.collector" Version="6.0.2" />
    <PackageVersion Include="Docker.DotNet" Version="3.125.15" />
    <!-- Plugins -->
    <PackageVersion Include="DocumentFormat.OpenXml" Version="3.1.0" />
    <PackageVersion Include="Microsoft.Data.Sqlite" Version="8.0.7" /> 
    <PackageVersion Include="Microsoft.Extensions.Logging.Console" Version="6.0.0" />
    <!-- Microsoft.Extensions.Configuration -->
    <PackageVersion Include="Microsoft.Extensions.Configuration" Version="6.0.1" />
    <PackageVersion Include="Microsoft.Extensions.Configuration.Binder" Version="7.0.4" />
    <PackageVersion Include="Microsoft.Extensions.Configuration.EnvironmentVariables" Version="6.0.1" />
    <PackageVersion Include="Microsoft.Extensions.Configuration.Json" Version="6.0.0" />
    <PackageVersion Include="Microsoft.Extensions.Configuration.UserSecrets" Version="6.0.1" />
    <PackageVersion Include="Microsoft.Extensions.DependencyInjection" Version="6.0.1" /> Include="Microsoft.Extensions.TimeProvider.Testing" Version="8.8.0" />
    <!-- Test -->
    <PackageVersion Include="Microsoft.NET.Test.Sdk" Version="17.11.0" />
    <PackageVersion Include="Moq" Version="[4.18.4]" />
    <PackageVersion Include="System.Threading.Channels" Version="8.0.0" />
    <PackageVersion Include="System.Threading.Tasks.Dataflow" Version="8.0.0" />
    <PackageVersion Include="Verify.Xunit" Version="26.1.5" />
    <PackageVersion Include="xunit" Version="2.9.0" />
    <PackageVersion Include="xunit.abstractions" Version="2.0.3" />
    <PackageVersion Include="xunit.runner.visualstudio" Version="2.8.2" />
    <PackageVersion Include="xretry" Version="1.9.0" />
    <PackageVersion Include="coverlet.collector" Version="6.0.2" />
    <PackageVersion Include="Docker.DotNet" Version="3.125.15" />
    <!-- Plugins -->
    <PackageVersion Include="DocumentFormat.OpenXml" Version="3.1.0" />
    <PackageVersion Include="Microsoft.Data.Sqlite" Version="8.0.7" /> 
    <PackageVersion Include="DuckDB.NET.Data.Full" Version="1.0.2" />
    <PackageVersion Include="DuckDB.NET.Data" Version="1.0.1" />
    <PackageVersion Include="MongoDB.Driver" Version="2.27.0" />
    <PackageVersion Include="Microsoft.Graph" Version="[4.51.0, 5)" />
    <PackageVersion Include="Microsoft.Identity.Client.Extensions.Msal" Version="[2.28.0, )" />
    <PackageVersion Include="Microsoft.OpenApi" Version="1.6.16" />
    <PackageVersion Include="Microsoft.OpenApi.Readers" Version="1.6.16" />
    <PackageVersion Include="Microsoft.OpenApi.ApiManifest" Version="0.5.4-preview" />
    <PackageVersion Include="Google.Apis.CustomSearchAPI.v1" Version="[1.60.0.3001, )" />
    <PackageVersion Include="Grpc.Net.Client" Version="2.64.0" />
    <PackageVersion Include="protobuf-net" Version="3.2.30" />
    <PackageVersion Include="protobuf-net.Reflection" Version="3.2.12" />
    <PackageVersion Include="YamlDotNet" Version="16.0.0" />
    <PackageVersion Include="Microsoft.OpenApi.ApiManifest" Version="0.5.4-preview" />
    <PackageVersion Include="Google.Apis.CustomSearchAPI.v1" Version="[1.60.0.3001, )" />
    <PackageVersion Include="Grpc.Net.Client" Version="2.64.0" />
    <PackageVersion Include="protobuf-net" Version="3.2.30" />
    <PackageVersion Include="protobuf-net.Reflection" Version="3.2.12" />
    <PackageVersion Include="YamlDotNet" Version="16.0.0" />
    <PackageVersion Include="Fluid.Core" Version="2.11.1" />
    <!-- Memory stores -->
    <PackageVersion Include="Microsoft.Azure.Cosmos" Version="3.42.0" />
    <PackageVersion Include="Pgvector" Version="0.2.0" />
    <PackageVersion Include="NRedisStack" Version="0.12.0" />
    <PackageVersion Include="Milvus.Client" Version="2.3.0-preview.1" />
    <PackageVersion Include="Testcontainers.Milvus" Version="3.9.0" />
    <PackageVersion Include="Microsoft.Data.SqlClient" Version="5.2.1" />
    <PackageVersion Include="Qdrant.Client" Version="1.9.0" />
    <!-- Symbols -->
    <PackageVersion Include="Microsoft.SourceLink.GitHub" Version="8.0.0" />
    <!-- Toolset -->
    <PackageVersion Include="Microsoft.CodeAnalysis.NetAnalyzers" Version="9.0.0-preview.24324.1" />
    <PackageVersion Include="Microsoft.OpenApi" Version="1.6.16" />
    <PackageVersion Include="Microsoft.OpenApi.Readers" Version="1.6.16" />
    <PackageVersion Include="Microsoft.OpenApi.ApiManifest" Version="0.5.4-preview" />
    <PackageVersion Include="Google.Apis.CustomSearchAPI.v1" Version="[1.60.0.3001, )" />
    <PackageVersion Include="Grpc.Net.Client" Version="2.64.0" />
    <PackageVersion Include="protobuf-net" Version="3.2.30" />
    <PackageVersion Include="protobuf-net.Reflection" Version="3.2.12" />
    <PackageVersion Include="YamlDotNet" Version="16.0.0" />
    <PackageVersion Include="Fluid.Core" Version="2.11.1" />
    <!-- Memory stores -->
    <PackageVersion Include="Microsoft.Azure.Cosmos" Version="3.42.0" />
    <PackageVersion Include="Pgvector" Version="0.2.0" />
    <PackageVersion Include="NRedisStack" Version="0.12.0" />
    <PackageVersion Include="Milvus.Client" Version="2.3.0-preview.1" />
    <PackageVersion Include="Testcontainers.Milvus" Version="3.9.0" />
    <PackageVersion Include="Microsoft.Data.SqlClient" Version="5.2.1" />
    <PackageVersion Include="Qdrant.Client" Version="1.9.0" />
    <!-- Symbols -->
    <PackageVersion Include="Microsoft.SourceLink.GitHub" Version="8.0.0" />
    <!-- Toolset -->
    <PackageVersion Include="Microsoft.CodeAnalysis.NetAnalyzers" Version="9.0.0-preview.24324.1" />
<<<<<<< div
<<<<<<< div
=======
<<<<<<< Updated upstream
<<<<<<< Updated upstream
<<<<<<< head
>>>>>>> head
<<<<<<< Updated upstream
<<<<<<< Updated upstream
<<<<<<< Updated upstream
<<<<<<< Updated upstream
>>>>>>> Stashed changes
=======
>>>>>>> Stashed changes
=======
>>>>>>> Stashed changes
=======
>>>>>>> Stashed changes
=======
>>>>>>> Stashed changes
=======
<<<<<<< div
>>>>>>> main
=======
>>>>>>> origin/main
=======
>>>>>>> Stashed changes
=======
>>>>>>> Stashed changes
>>>>>>> head
    <PackageVersion Include="OpenAI" Version="2.0.0-beta.10" />
    <PackageVersion Include="System.ClientModel" Version="1.1.0-beta.7" />
    <PackageVersion Include="Azure.AI.ContentSafety" Version="1.0.0" />
    <PackageVersion Include="Azure.AI.OpenAI" Version="2.0.0-beta.4" />
    <PackageVersion Include="Azure.Identity" Version="1.12.0" />
    <PackageVersion Include="Azure.Monitor.OpenTelemetry.Exporter" Version="1.3.0" />
    <PackageVersion Include="Azure.Search.Documents" Version="11.6.0" />
    <PackageVersion Include="Handlebars.Net.Helpers" Version="2.4.5" />
    <PackageVersion Include="Markdig" Version="0.37.0" />
    <PackageVersion Include="Handlebars.Net" Version="2.1.6" />
    <PackageVersion Include="Microsoft.AspNet.WebApi.Client" Version="6.0.0" />
    <PackageVersion Include="JsonSchema.Net" Version="7.1.2" />
    <PackageVersion Include="Microsoft.Azure.Functions.Worker" Version="1.20.1" />
    <PackageVersion Include="Microsoft.Azure.Functions.Worker.Extensions.Http" Version="3.1.0" />
    <PackageVersion Include="Microsoft.Azure.Kusto.Data" Version="12.2.6" />
    <PackageVersion Include="Microsoft.Azure.WebJobs.Extensions.OpenApi" Version="1.5.1" />
    <PackageVersion Include="Microsoft.Bcl.HashCode" Version="1.1.1" />
    <PackageVersion Include="Microsoft.Bcl.AsyncInterfaces" Version="8.0.0" />
    <PackageVersion Include="Microsoft.Bcl.Numerics" Version="8.0.0" />
    <PackageVersion Include="Microsoft.CodeAnalysis.Common" Version="4.3.0" />
    <PackageVersion Include="Microsoft.CodeAnalysis.CSharp" Version="4.3.0" />
    <PackageVersion Include="Microsoft.Bcl.TimeProvider" Version="8.0.1" />
    <PackageVersion Include="Microsoft.Extensions.Logging.Debug" Version="8.0.0" />
<<<<<<< main
    <PackageVersion Include="Microsoft.Identity.Client" Version="4.64.0" />
<<<<<<< div
<<<<<<< div
=======
<<<<<<< Updated upstream
<<<<<<< Updated upstream
<<<<<<< head
>>>>>>> head
<<<<<<< Updated upstream
<<<<<<< Updated upstream
<<<<<<< Updated upstream
<<<<<<< Updated upstream
<<<<<<< Updated upstream
<<<<<<< Updated upstream
=======
    <PackageVersion Include="Microsoft.Identity.Client" Version="4.65.0" />
>>>>>>> upstream/main
=======
>>>>>>> Stashed changes
    <PackageVersion Include="Microsoft.ML.OnnxRuntime" Version="1.19.2" />
=======
    <PackageVersion Include="Microsoft.ML.OnnxRuntime" Version="1.18.1" />
>>>>>>> Stashed changes
=======
    <PackageVersion Include="Microsoft.ML.OnnxRuntime" Version="1.18.1" />
>>>>>>> Stashed changes
=======
    <PackageVersion Include="Microsoft.ML.OnnxRuntime" Version="1.18.1" />
>>>>>>> Stashed changes
=======
    <PackageVersion Include="Microsoft.ML.OnnxRuntime" Version="1.18.1" />
>>>>>>> Stashed changes
=======
    <PackageVersion Include="Microsoft.ML.OnnxRuntime" Version="1.18.1" />
>>>>>>> Stashed changes
=======
    <PackageVersion Include="Microsoft.ML.OnnxRuntime" Version="1.18.1" />
<<<<<<< Updated upstream
<<<<<<< div
>>>>>>> main
=======
>>>>>>> origin/main
=======
    <PackageVersion Include="Microsoft.ML.OnnxRuntime" Version="1.18.1" />
>>>>>>> Stashed changes
=======
    <PackageVersion Include="Microsoft.ML.OnnxRuntime" Version="1.18.1" />
>>>>>>> Stashed changes
>>>>>>> head
=======
>>>>>>> Stashed changes
>>>>>>> Stashed changes
    <PackageVersion Include="FastBertTokenizer" Version="1.0.28" />
    <PackageVersion Include="PdfPig" Version="0.1.9" />
    <PackageVersion Include="Pinecone.NET" Version="2.1.1" />
    <PackageVersion Include="System.Diagnostics.DiagnosticSource" Version="8.0.1" />
    <PackageVersion Include="System.Linq.Async" Version="6.0.1" />
    <PackageVersion Include="System.Memory.Data" Version="8.0.0" />
    <PackageVersion Include="System.Numerics.Tensors" Version="8.0.0" />
<<<<<<< main
    <PackageVersion Include="System.Text.Json" Version="8.0.4" />
    <PackageVersion Include="System.Threading.Tasks.Extensions" Version="4.5.4" />
    <PackageVersion Include="System.ValueTuple" Version="4.5.0" />
    <PackageVersion Include="OllamaSharp" Version="3.0.1" />
=======
    <PackageVersion Include="System.Text.Json" Version="8.0.5" />
<<<<<<< main
    <PackageVersion Include="OllamaSharp" Version="3.0.10" />
>>>>>>> upstream/main
=======
    <PackageVersion Include="OllamaSharp" Version="3.0.12" />
>>>>>>> upstream/main
    <!-- Tokenizers -->
    <PackageVersion Include="Microsoft.ML.Tokenizers" Version="0.22.0-preview.24378.1" />
    <PackageVersion Include="Microsoft.DeepDev.TokenizerLib" Version="1.3.3" />
    <PackageVersion Include="SharpToken" Version="2.0.3" />
    <!-- Microsoft.Extensions.* -->
    <PackageVersion Include="Microsoft.Extensions.Configuration" Version="8.0.0" />
    <PackageVersion Include="Microsoft.Extensions.Configuration.Binder" Version="8.0.2" />
    <PackageVersion Include="Microsoft.Extensions.Configuration.EnvironmentVariables" Version="8.0.0" />
    <PackageVersion Include="Microsoft.Extensions.Configuration.Json" Version="8.0.0" />
    <PackageVersion Include="Microsoft.Extensions.Configuration.UserSecrets" Version="8.0.0" />
    <PackageVersion Include="Microsoft.Extensions.DependencyInjection" Version="8.0.0" />
    <PackageVersion Include="Microsoft.Extensions.DependencyInjection.Abstractions" Version="8.0.2" />
    <PackageVersion Include="Microsoft.Extensions.Hosting" Version="8.0.0" />
    <PackageVersion Include="Microsoft.Extensions.Http" Version="8.0.0" />
    <PackageVersion Include="Microsoft.Extensions.Http.Resilience" Version="8.9.1" />
    <PackageVersion Include="Microsoft.Extensions.Logging" Version="8.0.0" />
    <PackageVersion Include="Microsoft.Extensions.Logging.Abstractions" Version="8.0.2" />
    <PackageVersion Include="Microsoft.Extensions.Logging.Console" Version="8.0.0" />
    <PackageVersion Include="Microsoft.Extensions.Options.DataAnnotations" Version="8.0.0" />
<<<<<<< div
<<<<<<< div
=======
<<<<<<< Updated upstream
<<<<<<< Updated upstream
<<<<<<< head
>>>>>>> head
<<<<<<< Updated upstream
<<<<<<< Updated upstream
<<<<<<< Updated upstream
<<<<<<< Updated upstream
<<<<<<< Updated upstream
<<<<<<< Updated upstream
    <PackageVersion Include="Microsoft.Extensions.TimeProvider.Testing" Version="8.9.1" />
=======
    <PackageVersion Include="Microsoft.Extensions.TimeProvider.Testing" Version="8.5.0" />
>>>>>>> Stashed changes
=======
    <PackageVersion Include="Microsoft.Extensions.TimeProvider.Testing" Version="8.5.0" />
>>>>>>> Stashed changes
=======
    <PackageVersion Include="Microsoft.Extensions.TimeProvider.Testing" Version="8.5.0" />
>>>>>>> Stashed changes
=======
    <PackageVersion Include="Microsoft.Extensions.TimeProvider.Testing" Version="8.5.0" />
>>>>>>> Stashed changes
=======
    <PackageVersion Include="Microsoft.Extensions.TimeProvider.Testing" Version="8.5.0" />
>>>>>>> Stashed changes
=======
    <PackageVersion Include="Microsoft.Extensions.TimeProvider.Testing" Version="8.5.0" />
<<<<<<< Updated upstream
<<<<<<< div
>>>>>>> main
=======
>>>>>>> origin/main
=======
    <PackageVersion Include="Microsoft.Extensions.TimeProvider.Testing" Version="8.5.0" />
>>>>>>> Stashed changes
=======
    <PackageVersion Include="Microsoft.Extensions.TimeProvider.Testing" Version="8.5.0" />
>>>>>>> Stashed changes
>>>>>>> head
=======
>>>>>>> Stashed changes
>>>>>>> Stashed changes
    <PackageVersion Include="System.Text.Json" Version="6.0.8" />
    <PackageVersion Include="Microsoft.PowerShell.SDK" Version="6.2.7" />
    <!-- Microsoft.Extensions.Logging -->
    <PackageVersion Include="Microsoft.Extensions.Logging.Abstractions" Version="6.0.4" />
    <PackageVersion Include="Microsoft.Extensions.Logging.Console" Version="6.0.0" />
    <!-- Microsoft.Extensions.Configuration -->
    <PackageVersion Include="Microsoft.Extensions.Configuration" Version="6.0.1" />
    <PackageVersion Include="Microsoft.Extensions.Configuration.Binder" Version="7.0.4" />
    <PackageVersion Include="Microsoft.Extensions.Configuration.EnvironmentVariables" Version="6.0.1" />
    <PackageVersion Include="Microsoft.Extensions.Configuration.Json" Version="6.0.0" />
    <PackageVersion Include="Microsoft.Extensions.Configuration.UserSecrets" Version="6.0.1" />
    <PackageVersion Include="Microsoft.Extensions.DependencyInjection" Version="6.0.1" />
<<<<<<< div
<<<<<<< div
=======
<<<<<<< Updated upstream
<<<<<<< Updated upstream
<<<<<<< head
>>>>>>> head
<<<<<<< Updated upstream
<<<<<<< Updated upstream
<<<<<<< Updated upstream
<<<<<<< Updated upstream
<<<<<<< Updated upstream
<<<<<<< Updated upstream
    <PackageVersion Include="Microsoft.Extensions.TimeProvider.Testing" Version="8.7.0" />
=======
    <PackageVersion Include="Microsoft.Extensions.TimeProvider.Testing" Version="8.8.0" />
>>>>>>> Stashed changes
=======
    <PackageVersion Include="Microsoft.Extensions.TimeProvider.Testing" Version="8.8.0" />
>>>>>>> Stashed changes
=======
    <PackageVersion Include="Microsoft.Extensions.TimeProvider.Testing" Version="8.8.0" />
>>>>>>> Stashed changes
=======
    <PackageVersion Include="Microsoft.Extensions.TimeProvider.Testing" Version="8.8.0" />
>>>>>>> Stashed changes
=======
    <PackageVersion Include="Microsoft.Extensions.TimeProvider.Testing" Version="8.8.0" />
>>>>>>> Stashed changes
=======
    <PackageVersion Include="Microsoft.Extensions.TimeProvider.Testing" Version="8.8.0" />
>>>>>>> Stashed changes
=======
    <PackageVersion Include="Microsoft.Extensions.TimeProvider.Testing" Version="8.8.0" />
<<<<<<< Updated upstream
<<<<<<< div
>>>>>>> main
=======
>>>>>>> origin/main
=======
    <PackageVersion Include="Microsoft.Extensions.TimeProvider.Testing" Version="8.8.0" />
>>>>>>> Stashed changes
=======
    <PackageVersion Include="Microsoft.Extensions.TimeProvider.Testing" Version="8.8.0" />
>>>>>>> Stashed changes
>>>>>>> head
=======
>>>>>>> Stashed changes
>>>>>>> Stashed changes
    <!-- Test -->
    <PackageVersion Include="Microsoft.NET.Test.Sdk" Version="17.11.0" />
    <PackageVersion Include="Moq" Version="[4.18.4]" />
    <PackageVersion Include="System.Threading.Channels" Version="8.0.0" />
    <PackageVersion Include="System.Threading.Tasks.Dataflow" Version="8.0.0" />
<<<<<<< main
    <PackageVersion Include="Verify.Xunit" Version="26.1.5" />
<<<<<<< div
<<<<<<< div
=======
<<<<<<< Updated upstream
<<<<<<< Updated upstream
<<<<<<< head
>>>>>>> head
<<<<<<< Updated upstream
<<<<<<< Updated upstream
<<<<<<< Updated upstream
<<<<<<< Updated upstream
<<<<<<< Updated upstream
>>>>>>> Stashed changes
=======
<<<<<<< Updated upstream
>>>>>>> Stashed changes
=======
=======
>>>>>>> Stashed changes
>>>>>>> Stashed changes
=======
>>>>>>> Stashed changes
=======
>>>>>>> Stashed changes
=======
>>>>>>> Stashed changes
=======
<<<<<<< div
>>>>>>> main
=======
>>>>>>> origin/main
=======
>>>>>>> Stashed changes
=======
>>>>>>> Stashed changes
>>>>>>> head
    <PackageVersion Include="xunit" Version="2.9.0" />
=======
    <PackageVersion Include="Verify.Xunit" Version="23.5.2" />
    <PackageVersion Include="xunit" Version="2.9.2" />
>>>>>>> upstream/main
    <PackageVersion Include="xunit.abstractions" Version="2.0.3" />
    <PackageVersion Include="xunit.runner.visualstudio" Version="2.8.2" />
    <PackageVersion Include="xretry" Version="1.9.0" />
    <PackageVersion Include="coverlet.collector" Version="6.0.2" />
    <PackageVersion Include="Docker.DotNet" Version="3.125.15" />
    <!-- Plugins -->
    <PackageVersion Include="DocumentFormat.OpenXml" Version="3.1.0" />
<<<<<<< main
<<<<<<< div
<<<<<<< div
=======
<<<<<<< Updated upstream
<<<<<<< Updated upstream
<<<<<<< head
>>>>>>> head
<<<<<<< Updated upstream
<<<<<<< Updated upstream
<<<<<<< Updated upstream
<<<<<<< Updated upstream
<<<<<<< Updated upstream
<<<<<<< Updated upstream
    <PackageVersion Include="Microsoft.Data.Sqlite" Version="8.0.7" />
    <PackageVersion Include="DuckDB.NET.Data.Full" Version="1.0.2" />
    <PackageVersion Include="DuckDB.NET.Data" Version="1.0.1" />
    <PackageVersion Include="MongoDB.Driver" Version="2.28.0" />
=======
    <PackageVersion Include="Microsoft.Data.Sqlite" Version="8.0.10" />
    <PackageVersion Include="DuckDB.NET.Data.Full" Version="1.1.1" />
<<<<<<< HEAD
    <PackageVersion Include="DuckDB.NET.Data" Version="1.1.1" />
    <PackageVersion Include="MongoDB.Driver" Version="2.29.0" />
>>>>>>> upstream/main
=======
    <PackageVersion Include="DuckDB.NET.Data" Version="1.1.2.1" />
    <PackageVersion Include="MongoDB.Driver" Version="2.30.0" />
>>>>>>> e6427a6a
    <PackageVersion Include="Microsoft.Graph" Version="[4.51.0, 5)" />
    <PackageVersion Include="Microsoft.Identity.Client.Extensions.Msal" Version="[2.28.0, )" />
    <PackageVersion Include="Microsoft.OpenApi" Version="1.6.21" />
    <PackageVersion Include="Microsoft.OpenApi.Readers" Version="1.6.21" />
    <PackageVersion Include="Microsoft.OpenApi.ApiManifest" Version="0.5.4-preview" />
    <PackageVersion Include="Google.Apis.CustomSearchAPI.v1" Version="[1.60.0.3001, )" />
    <PackageVersion Include="Grpc.Net.Client" Version="2.65.0" />
    <PackageVersion Include="protobuf-net" Version="3.2.30" />
    <PackageVersion Include="protobuf-net.Reflection" Version="3.2.12" />
    <PackageVersion Include="YamlDotNet" Version="16.0.0" />
=======
=======
>>>>>>> Stashed changes
=======
>>>>>>> Stashed changes
=======
>>>>>>> Stashed changes
=======
>>>>>>> Stashed changes
=======
<<<<<<< Updated upstream
<<<<<<< div
>>>>>>> main
=======
>>>>>>> origin/main
=======
>>>>>>> Stashed changes
=======
>>>>>>> Stashed changes
>>>>>>> head
=======
>>>>>>> Stashed changes
>>>>>>> Stashed changes
    <PackageVersion Include="Microsoft.Data.Sqlite" Version="8.0.7" /> 
    <PackageVersion Include="DuckDB.NET.Data.Full" Version="1.0.2" />
    <PackageVersion Include="DuckDB.NET.Data" Version="1.0.1" />
    <PackageVersion Include="MongoDB.Driver" Version="2.27.0" />
    <PackageVersion Include="Microsoft.Graph" Version="[4.51.0, 5)" />
    <PackageVersion Include="Microsoft.Identity.Client.Extensions.Msal" Version="[2.28.0, )" />
    <PackageVersion Include="Microsoft.OpenApi" Version="1.6.16" />
    <PackageVersion Include="Microsoft.OpenApi.Readers" Version="1.6.16" />
    <PackageVersion Include="Microsoft.OpenApi" Version="1.6.14" />
    <PackageVersion Include="Microsoft.OpenApi.Readers" Version="1.6.13" />
    <PackageVersion Include="Microsoft.OpenApi.ApiManifest" Version="0.5.4-preview" />
    <PackageVersion Include="Google.Apis.CustomSearchAPI.v1" Version="[1.60.0.3001, )" />
    <PackageVersion Include="Grpc.Net.Client" Version="2.64.0" />
    <PackageVersion Include="protobuf-net" Version="3.2.30" />
    <PackageVersion Include="protobuf-net.Reflection" Version="3.2.12" />
    <PackageVersion Include="YamlDotNet" Version="16.0.0" />
    <PackageVersion Include="Fluid.Core" Version="2.11.1" />
    <!-- Memory stores -->
    <PackageVersion Include="Microsoft.Azure.Cosmos" Version="3.42.0" />
    <PackageVersion Include="Pgvector" Version="0.2.0" />
    <PackageVersion Include="NRedisStack" Version="0.12.0" />
    <PackageVersion Include="Milvus.Client" Version="2.3.0-preview.1" />
    <PackageVersion Include="Testcontainers.Milvus" Version="3.9.0" />
    <PackageVersion Include="Microsoft.Data.SqlClient" Version="5.2.1" />
    <PackageVersion Include="Qdrant.Client" Version="1.9.0" />
    <!-- Symbols -->
    <PackageVersion Include="Microsoft.SourceLink.GitHub" Version="8.0.0" />
    <!-- Toolset -->
    <PackageVersion Include="Microsoft.CodeAnalysis.NetAnalyzers" Version="9.0.0-preview.24324.1" />
    <PackageVersion Include="Microsoft.Extensions.TimeProvider.Testing" Version="8.8.0" />
    <!-- Test -->
    <PackageVersion Include="Microsoft.NET.Test.Sdk" Version="17.11.0" />
    <PackageVersion Include="Moq" Version="[4.18.4]" />
    <PackageVersion Include="System.Threading.Channels" Version="8.0.0" />
    <PackageVersion Include="System.Threading.Tasks.Dataflow" Version="8.0.0" />
    <PackageVersion Include="Verify.Xunit" Version="26.1.5" />
    <PackageVersion Include="xunit" Version="2.9.0" />
    <PackageVersion Include="xunit.abstractions" Version="2.0.3" />
    <PackageVersion Include="xunit.runner.visualstudio" Version="2.8.2" />
    <PackageVersion Include="xretry" Version="1.9.0" />
    <PackageVersion Include="coverlet.collector" Version="6.0.2" />
    <PackageVersion Include="Docker.DotNet" Version="3.125.15" />
    <!-- Plugins -->
    <PackageVersion Include="DocumentFormat.OpenXml" Version="3.1.0" />
    <PackageVersion Include="Microsoft.Data.Sqlite" Version="8.0.7" /> 
    <PackageVersion Include="DuckDB.NET.Data.Full" Version="1.0.2" />
    <PackageVersion Include="DuckDB.NET.Data" Version="1.1.0.1" />
    <PackageVersion Include="MongoDB.Driver" Version="2.28.0" />
    <PackageVersion Include="Microsoft.Graph" Version="[4.51.0, 5)" />
    <PackageVersion Include="Microsoft.Identity.Client.Extensions.Msal" Version="[2.28.0, )" />
    <PackageVersion Include="Microsoft.OpenApi" Version="1.6.16" />
    <PackageVersion Include="Microsoft.OpenApi.Readers" Version="1.6.16" />
    <PackageVersion Include="Microsoft.OpenApi.ApiManifest" Version="0.5.4-preview" />
    <PackageVersion Include="Google.Apis.CustomSearchAPI.v1" Version="[1.60.0.3001, )" />
    <PackageVersion Include="Grpc.Net.Client" Version="2.64.0" />
    <PackageVersion Include="protobuf-net" Version="3.2.30" />
    <PackageVersion Include="protobuf-net.Reflection" Version="3.2.12" />
    <PackageVersion Include="YamlDotNet" Version="16.0.0" />
    <PackageVersion Include="Fluid.Core" Version="2.11.1" />
    <!-- Memory stores -->
    <PackageVersion Include="Microsoft.Azure.Cosmos" Version="3.42.0" />
    <PackageVersion Include="Pgvector" Version="0.2.0" />
    <PackageVersion Include="NRedisStack" Version="0.12.0" />
    <PackageVersion Include="Milvus.Client" Version="2.3.0-preview.1" />
    <PackageVersion Include="Testcontainers.Milvus" Version="3.9.0" />
    <PackageVersion Include="Microsoft.Data.SqlClient" Version="5.2.1" />
    <PackageVersion Include="Qdrant.Client" Version="1.9.0" />
    <!-- Symbols -->
    <PackageVersion Include="Microsoft.SourceLink.GitHub" Version="8.0.0" />
    <!-- Toolset -->
    <PackageVersion Include="Microsoft.CodeAnalysis.NetAnalyzers" Version="9.0.0-preview.24324.1" />
    <PackageVersion Include="Microsoft.Extensions.TimeProvider.Testing" Version="8.8.0" />
    <!-- Test -->
    <PackageVersion Include="Microsoft.NET.Test.Sdk" Version="17.11.0" />
    <PackageVersion Include="Moq" Version="[4.18.4]" />
    <PackageVersion Include="System.Threading.Channels" Version="8.0.0" />
    <PackageVersion Include="System.Threading.Tasks.Dataflow" Version="8.0.0" /
    <PackageVersion Include="Verify.Xunit" Version="26.1.5" />
    <PackageVersion Include="xunit" Version="2.9.0" />
    <PackageVersion Include="xunit.abstractions" Version="2.0.3" />
    <PackageVersion Include="xunit.runner.visualstudio" Version="2.8.2" />
    <PackageVersion Include="xretry" Version="1.9.0" />
    <PackageVersion Include="coverlet.collector" Version="6.0.2" />
    <PackageVersion Include="Docker.DotNet" Version="3.125.15" />
    <!-- Plugins -->
    <PackageVersion Include="DocumentFormat.OpenXml" Version="3.1.0" />
    <PackageVersion Include="Microsoft.Data.Sqlite" Version="8.0.7" /> 
<<<<<<< div
<<<<<<< div
=======
>>>>>>> head
<<<<<<< Updated upstream
<<<<<<< Updated upstream
<<<<<<< head
<<<<<<< Updated upstream
<<<<<<< Updated upstream
<<<<<<< Updated upstream
<<<<<<< Updated upstream
>>>>>>> Stashed changes
=======
<<<<<<< Updated upstream
>>>>>>> Stashed changes
=======
=======
>>>>>>> Stashed changes
>>>>>>> Stashed changes
=======
>>>>>>> Stashed changes
=======
>>>>>>> Stashed changes
=======
>>>>>>> origin/main
=======
>>>>>>> Stashed changes
=======
>>>>>>> Stashed changes
<<<<<<< div
=======
>>>>>>> main
=======
>>>>>>> head
    <PackageVersion Include="DuckDB.NET.Data.Full" Version="1.0.2" />
    <PackageVersion Include="DuckDB.NET.Data" Version="1.0.1" />
    <PackageVersion Include="MongoDB.Driver" Version="2.27.0" />
    <PackageVersion Include="Microsoft.Graph" Version="[4.51.0, 5)" />
    <PackageVersion Include="Microsoft.Identity.Client.Extensions.Msal" Version="[2.28.0, )" />
    <PackageVersion Include="Microsoft.OpenApi" Version="1.6.16" />
    <PackageVersion Include="Microsoft.OpenApi.Readers" Version="1.6.16" />
    <PackageVersion Include="Microsoft.OpenApi.ApiManifest" Version="0.5.4-preview" />
    <PackageVersion Include="Google.Apis.CustomSearchAPI.v1" Version="[1.60.0.3001, )" />
    <PackageVersion Include="Grpc.Net.Client" Version="2.64.0" />
    <PackageVersion Include="protobuf-net" Version="3.2.30" />
    <PackageVersion Include="protobuf-net.Reflection" Version="3.2.12" />
    <PackageVersion Include="YamlDotNet" Version="16.0.0" />
<<<<<<< div
<<<<<<< div
=======
>>>>>>> head
<<<<<<< Updated upstream
<<<<<<< Updated upstream
<<<<<<< head
<<<<<<< Updated upstream
<<<<<<< Updated upstream
<<<<<<< Updated upstream
<<<<<<< Updated upstream
<<<<<<< Updated upstream
<<<<<<< Updated upstream
>>>>>>> Stashed changes
=======
>>>>>>> Stashed changes
=======
>>>>>>> Stashed changes
=======
>>>>>>> Stashed changes
=======
>>>>>>> Stashed changes
=======
>>>>>>> Stashed changes
=======
>>>>>>> Stashed changes
=======
>>>>>>> origin/main
=======
>>>>>>> Stashed changes
=======
>>>>>>> Stashed changes
<<<<<<< div
=======
>>>>>>> main
=======
>>>>>>> head
    <PackageVersion Include="Fluid.Core" Version="2.11.1" />
    <!-- Memory stores -->
<<<<<<< main
    <PackageVersion Include="Microsoft.Azure.Cosmos" Version="3.42.0" />
=======
    <PackageVersion Include="Microsoft.Azure.Cosmos" Version="3.44.0-preview.1" />
>>>>>>> upstream/main
    <PackageVersion Include="Pgvector" Version="0.2.0" />
    <PackageVersion Include="NRedisStack" Version="0.12.0" />
    <PackageVersion Include="Milvus.Client" Version="2.3.0-preview.1" />
<<<<<<< div
<<<<<<< div
=======
<<<<<<< Updated upstream
<<<<<<< Updated upstream
<<<<<<< head
>>>>>>> head
<<<<<<< Updated upstream
<<<<<<< Updated upstream
<<<<<<< Updated upstream
<<<<<<< Updated upstream
<<<<<<< Updated upstream
<<<<<<< Updated upstream
    <PackageVersion Include="Testcontainers.Milvus" Version="3.10.0" />
    <PackageVersion Include="Microsoft.Data.SqlClient" Version="5.2.1" />
<<<<<<< main
    <PackageVersion Include="Qdrant.Client" Version="1.10.0" />
=======
    <PackageVersion Include="Testcontainers.Milvus" Version="3.9.0" />
    <PackageVersion Include="Microsoft.Data.SqlClient" Version="5.2.1" />
    <PackageVersion Include="Qdrant.Client" Version="1.9.0" />
>>>>>>> Stashed changes
=======
    <PackageVersion Include="Testcontainers.Milvus" Version="3.9.0" />
    <PackageVersion Include="Microsoft.Data.SqlClient" Version="5.2.1" />
    <PackageVersion Include="Qdrant.Client" Version="1.9.0" />
>>>>>>> Stashed changes
=======
    <PackageVersion Include="Testcontainers.Milvus" Version="3.9.0" />
    <PackageVersion Include="Microsoft.Data.SqlClient" Version="5.2.1" />
    <PackageVersion Include="Qdrant.Client" Version="1.9.0" />
>>>>>>> Stashed changes
=======
    <PackageVersion Include="Testcontainers.Milvus" Version="3.9.0" />
    <PackageVersion Include="Microsoft.Data.SqlClient" Version="5.2.1" />
    <PackageVersion Include="Qdrant.Client" Version="1.9.0" />
>>>>>>> Stashed changes
=======
    <PackageVersion Include="Testcontainers.Milvus" Version="3.9.0" />
    <PackageVersion Include="Microsoft.Data.SqlClient" Version="5.2.1" />
    <PackageVersion Include="Qdrant.Client" Version="1.9.0" />
>>>>>>> Stashed changes
=======
    <PackageVersion Include="Testcontainers.Milvus" Version="3.9.0" />
    <PackageVersion Include="Microsoft.Data.SqlClient" Version="5.2.1" />
    <PackageVersion Include="Qdrant.Client" Version="1.9.0" />
<<<<<<< Updated upstream
<<<<<<< div
>>>>>>> main
=======
>>>>>>> origin/main
=======
    <PackageVersion Include="Testcontainers.Milvus" Version="3.9.0" />
    <PackageVersion Include="Microsoft.Data.SqlClient" Version="5.2.1" />
    <PackageVersion Include="Qdrant.Client" Version="1.9.0" />
>>>>>>> Stashed changes
=======
    <PackageVersion Include="Testcontainers.Milvus" Version="3.9.0" />
    <PackageVersion Include="Microsoft.Data.SqlClient" Version="5.2.1" />
    <PackageVersion Include="Qdrant.Client" Version="1.9.0" />
>>>>>>> Stashed changes
<<<<<<< main
=======
    <PackageVersion Include="Qdrant.Client" Version="1.11.0" />
>>>>>>> upstream/main
=======
>>>>>>> head
>>>>>>> div
=======
>>>>>>> Stashed changes
>>>>>>> Stashed changes
    <!-- Symbols -->
    <PackageVersion Include="Microsoft.SourceLink.GitHub" Version="8.0.0" />
    <!-- Toolset -->
    <PackageVersion Include="Microsoft.CodeAnalysis.NetAnalyzers" Version="9.0.0-preview.24324.1" />
<<<<<<< div
<<<<<<< div
=======
>>>>>>> head
<<<<<<< Updated upstream
<<<<<<< Updated upstream
<<<<<<< head
<<<<<<< Updated upstream
<<<<<<< Updated upstream
<<<<<<< Updated upstream
<<<<<<< Updated upstream
<<<<<<< Updated upstream
>>>>>>> Stashed changes
=======
<<<<<<< Updated upstream
>>>>>>> Stashed changes
=======
=======
>>>>>>> Stashed changes
>>>>>>> Stashed changes
=======
>>>>>>> Stashed changes
=======
>>>>>>> Stashed changes
=======
>>>>>>> Stashed changes
=======
>>>>>>> origin/main
=======
>>>>>>> Stashed changes
=======
>>>>>>> Stashed changes
<<<<<<< div
=======
>>>>>>> main
=======
>>>>>>> head
    <PackageReference Include="Microsoft.CodeAnalysis.NetAnalyzers">
      <PrivateAssets>all</PrivateAssets>
      <IncludeAssets>runtime; build; native; contentfiles; analyzers; buildtransitive</IncludeAssets>
    </PackageReference>
    <PackageVersion Include="Microsoft.VisualStudio.Threading.Analyzers" Version="17.11.20" />
    <PackageReference Include="Microsoft.VisualStudio.Threading.Analyzers">
      <PrivateAssets>all</PrivateAssets>
      <IncludeAssets>runtime; build; native; contentfiles; analyzers; buildtransitive</IncludeAssets>
    </PackageReference>
    <PackageVersion Include="xunit.analyzers" Version="1.16.0" />
    <PackageReference Include="xunit.analyzers">
      <PrivateAssets>all</PrivateAssets>
      <IncludeAssets>runtime; build; native; contentfiles; analyzers; buildtransitive</IncludeAssets>
    </PackageReference>
<<<<<<< div
<<<<<<< div
=======
<<<<<<< Updated upstream
<<<<<<< Updated upstream
<<<<<<< head
>>>>>>> head
<<<<<<< Updated upstream
<<<<<<< Updated upstream
<<<<<<< Updated upstream
<<<<<<< Updated upstream
<<<<<<< Updated upstream
<<<<<<< Updated upstream
    <PackageVersion Include="Moq.Analyzers" Version="0.1.2" />
=======
=======
>>>>>>> Stashed changes
=======
>>>>>>> Stashed changes
=======
>>>>>>> Stashed changes
=======
>>>>>>> Stashed changes
=======
<<<<<<< Updated upstream
<<<<<<< div
>>>>>>> main
=======
>>>>>>> origin/main
=======
>>>>>>> Stashed changes
=======
>>>>>>> Stashed changes
>>>>>>> head
=======
>>>>>>> Stashed changes
>>>>>>> Stashed changes
    <PackageVersion Include="Moq.Analyzers" Version="0.1.1" />
    <PackageVersion Include="Microsoft.Extensions.TimeProvider.Testing" Version="8.8.0" />
    <PackageVersion Include="OpenAI" Version="2.0.0-beta.10" />
    <PackageVersion Include="System.ClientModel" Version="1.1.0-beta.7" />
    <PackageVersion Include="Azure.AI.ContentSafety" Version="1.0.0" />
    <PackageVersion Include="Azure.AI.OpenAI" Version="2.0.0-beta.4" />
    <PackageVersion Include="Azure.Identity" Version="1.12.0" />
    <PackageVersion Include="Azure.Monitor.OpenTelemetry.Exporter" Version="1.3.0" />
    <PackageVersion Include="Azure.Search.Documents" Version="11.6.0" />
    <PackageVersion Include="Handlebars.Net.Helpers" Version="2.4.5" />
    <PackageVersion Include="Markdig" Version="0.37.0" />
    <PackageVersion Include="Handlebars.Net" Version="2.1.6" />
    <PackageVersion Include="Microsoft.AspNet.WebApi.Client" Version="6.0.0" />
    <PackageVersion Include="JsonSchema.Net" Version="7.1.2" />
    <PackageVersion Include="Microsoft.Azure.Functions.Worker" Version="1.20.1" />
    <PackageVersion Include="Microsoft.Azure.Functions.Worker.Extensions.Http" Version="3.1.0" />
    <PackageVersion Include="Microsoft.Azure.Kusto.Data" Version="12.2.5" />
    <PackageVersion Include="Microsoft.Azure.WebJobs.Extensions.OpenApi" Version="1.5.1" />
    <PackageVersion Include="Microsoft.Bcl.HashCode" Version="1.1.1" />
    <PackageVersion Include="Microsoft.Bcl.AsyncInterfaces" Version="8.0.0" />
    <PackageVersion Include="Microsoft.Bcl.Numerics" Version="8.0.0" />
    <PackageVersion Include="Microsoft.CodeAnalysis.Common" Version="4.3.0" />
    <PackageVersion Include="Microsoft.CodeAnalysis.CSharp" Version="4.3.0" />
    <PackageVersion Include="Microsoft.Bcl.TimeProvider" Version="8.0.1" />
    <PackageVersion Include="Microsoft.Extensions.Logging.Debug" Version="8.0.0" />
    <PackageVersion Include="Microsoft.Identity.Client" Version="4.64.0" />
    <PackageVersion Include="Microsoft.ML.OnnxRuntime" Version="1.18.1" />
    <PackageVersion Include="FastBertTokenizer" Version="1.0.28" />
    <PackageVersion Include="Pinecone.NET" Version="2.1.1" />
    <PackageVersion Include="System.Diagnostics.DiagnosticSource" Version="8.0.1" />
    <PackageVersion Include="System.Linq.Async" Version="6.0.1" />
    <PackageVersion Include="System.Memory.Data" Version="8.0.0" />
    <PackageVersion Include="System.Numerics.Tensors" Version="8.0.0" />
    <PackageVersion Include="System.Text.Json" Version="8.0.4" />
    <PackageVersion Include="System.Threading.Tasks.Extensions" Version="4.5.4" />
    <PackageVersion Include="System.ValueTuple" Version="4.5.0" />
    <PackageVersion Include="OllamaSharp" Version="3.0.1" />
    <!-- Tokenizers -->
    <PackageVersion Include="Microsoft.ML.Tokenizers" Version="0.22.0-preview.24378.1" />
    <PackageVersion Include="Microsoft.DeepDev.TokenizerLib" Version="1.3.3" />
    <PackageVersion Include="SharpToken" Version="2.0.3" />
    <!-- Microsoft.Extensions.* -->
    <PackageVersion Include="Microsoft.Extensions.Configuration" Version="8.0.0" />
    <PackageVersion Include="Microsoft.Extensions.Configuration.Binder" Version="8.0.2" />
    <PackageVersion Include="Microsoft.Extensions.Configuration.EnvironmentVariables" Version="8.0.0" />
    <PackageVersion Include="Microsoft.Extensions.Configuration.Json" Version="8.0.0" />
    <PackageVersion Include="Microsoft.Extensions.Configuration.UserSecrets" Version="8.0.0" />
    <PackageVersion Include="Microsoft.Extensions.DependencyInjection" Version="8.0.0" />
    <PackageVersion Include="Microsoft.Extensions.DependencyInjection.Abstractions" Version="8.0.1" />
    <PackageVersion Include="Microsoft.Extensions.Hosting" Version="8.0.0" />
    <PackageVersion Include="Microsoft.Extensions.Http" Version="8.0.0" />
    <PackageVersion Include="Microsoft.Extensions.Http.Resilience" Version="8.8.0" />
    <PackageVersion Include="Microsoft.Extensions.Logging" Version="8.0.0" />
    <PackageVersion Include="Microsoft.Extensions.Logging.Abstractions" Version="8.0.1" />
    <PackageVersion Include="Microsoft.Extensions.Logging.Console" Version="8.0.0" />
    <PackageVersion Include="Microsoft.Extensions.Options.DataAnnotations" Version="8.0.0" />
    <PackageVersion Include="Microsoft.Extensions.TimeProvider.Testing" Version="8.5.0" />
    <PackageVersion Include="System.Text.Json" Version="6.0.8" />
    <PackageVersion Include="Microsoft.PowerShell.SDK" Version="6.2.7" />
    <!-- Microsoft.Extensions.Logging -->
    <PackageVersion Include="Microsoft.Extensions.Logging.Abstractions" Version="6.0.4" />
    <PackageVersion Include="Microsoft.Extensions.Logging.Console" Version="6.0.0" />
    <!-- Microsoft.Extensions.Configuration -->
    <PackageVersion Include="Microsoft.Extensions.Configuration" Version="6.0.1" />
    <PackageVersion Include="Microsoft.Extensions.Configuration.Binder" Version="7.0.4" />
    <PackageVersion Include="Microsoft.Extensions.Configuration.EnvironmentVariables" Version="6.0.1" />
    <PackageVersion Include="Microsoft.Extensions.Configuration.Json" Version="6.0.0" />
    <PackageVersion Include="Microsoft.Extensions.Configuration.UserSecrets" Version="6.0.1" />
    <PackageVersion Include="Microsoft.Extensions.DependencyInjection" Version="6.0.1" />
    <PackageVersion Include="Microsoft.Extensions.TimeProvider.Testing" Version="8.8.0" />
    <!-- Test -->
    <PackageVersion Include="Microsoft.NET.Test.Sdk" Version="17.11.0" />
    <PackageVersion Include="Moq" Version="[4.18.4]" />
    <PackageVersion Include="System.Threading.Channels" Version="8.0.0" />
    <PackageVersion Include="System.Threading.Tasks.Dataflow" Version="8.0.0" />
    <PackageVersion Include="Verify.Xunit" Version="26.1.5" />
    <PackageVersion Include="xunit" Version="2.9.0" />
    <PackageVersion Include="xunit.abstractions" Version="2.0.3" />
    <PackageVersion Include="xunit.runner.visualstudio" Version="2.8.2" />
    <PackageVersion Include="xretry" Version="1.9.0" />
    <PackageVersion Include="coverlet.collector" Version="6.0.2" />
    <PackageVersion Include="Docker.DotNet" Version="3.125.15" />
    <!-- Plugins -->
    <PackageVersion Include="DocumentFormat.OpenXml" Version="3.1.0" />
    <PackageVersion Include="Microsoft.Data.Sqlite" Version="8.0.7" /> 
    <PackageVersion Include="DuckDB.NET.Data.Full" Version="1.0.2" />
    <PackageVersion Include="DuckDB.NET.Data" Version="1.0.1" />
    <PackageVersion Include="MongoDB.Driver" Version="2.27.0" />
    <PackageVersion Include="Microsoft.Graph" Version="[4.51.0, 5)" />
    <PackageVersion Include="Microsoft.Identity.Client.Extensions.Msal" Version="[2.28.0, )" />
    <PackageVersion Include="Microsoft.OpenApi" Version="1.6.16" />
    <PackageVersion Include="Microsoft.OpenApi.Readers" Version="1.6.16" />
    <PackageVersion Include="Microsoft.OpenApi.ApiManifest" Version="0.5.4-preview" />
    <PackageVersion Include="Google.Apis.CustomSearchAPI.v1" Version="[1.60.0.3001, )" />
    <PackageVersion Include="Grpc.Net.Client" Version="2.64.0" />
    <PackageVersion Include="protobuf-net" Version="3.2.30" />
    <PackageVersion Include="protobuf-net.Reflection" Version="3.2.12" />
    <PackageVersion Include="YamlDotNet" Version="16.0.0" />
    <PackageVersion Include="Fluid.Core" Version="2.11.1" />
    <!-- Memory stores -->
    <PackageVersion Include="Microsoft.Azure.Cosmos" Version="3.42.0" />
    <PackageVersion Include="Pgvector" Version="0.2.0" />
    <PackageVersion Include="NRedisStack" Version="0.12.0" />
    <PackageVersion Include="Milvus.Client" Version="2.3.0-preview.1" />
    <PackageVersion Include="Testcontainers.Milvus" Version="3.9.0" />
    <PackageVersion Include="Microsoft.Data.SqlClient" Version="5.2.1" />
    <PackageVersion Include="Qdrant.Client" Version="1.9.0" />
    <!-- Symbols -->
    <PackageVersion Include="Microsoft.SourceLink.GitHub" Version="8.0.0" />
    <!-- Toolset -->
    <PackageVersion Include="Microsoft.CodeAnalysis.NetAnalyzers" Version="9.0.0-preview.24324.1" />
<<<<<<< div
<<<<<<< div
>>>>>>> origin/main
=======
>>>>>>> main
=======
<<<<<<< Updated upstream
<<<<<<< Updated upstream
<<<<<<< head
>>>>>>> origin/main
=======
=======
>>>>>>> Stashed changes
=======
>>>>>>> Stashed changes
>>>>>>> origin/main
>>>>>>> head
    <PackageReference Include="Microsoft.CodeAnalysis.NetAnalyzers">
      <PrivateAssets>all</PrivateAssets>
      <IncludeAssets>runtime; build; native; contentfiles; analyzers; buildtransitive</IncludeAssets>
    </PackageReference>
    <PackageVersion Include="Microsoft.VisualStudio.Threading.Analyzers" Version="17.11.20" />
<<<<<<< div
<<<<<<< div
<<<<<<< main
=======
=======
>>>>>>> main
=======
<<<<<<< Updated upstream
<<<<<<< Updated upstream
<<<<<<< head
<<<<<<< main
=======
=======
>>>>>>> origin/main
=======
<<<<<<< main
=======
>>>>>>> Stashed changes
=======
<<<<<<< main
=======
>>>>>>> Stashed changes
>>>>>>> head
    <PackageVersion Include="Microsoft.CodeAnalysis.Analyzers" Version="3.3.4" />
    <PackageReference Include="Microsoft.CodeAnalysis.Analyzers">
      <PrivateAssets>all</PrivateAssets>
      <IncludeAssets>runtime; build; native; contentfiles; analyzers; buildtransitive</IncludeAssets>
    </PackageReference>
    <PackageVersion Include="Microsoft.VisualStudio.Threading.Analyzers" Version="17.6.40" />
<<<<<<< div
<<<<<<< div
>>>>>>> origin/main
=======
>>>>>>> main
=======
<<<<<<< Updated upstream
<<<<<<< Updated upstream
<<<<<<< head
>>>>>>> origin/main
=======
=======
>>>>>>> Stashed changes
=======
>>>>>>> Stashed changes
>>>>>>> origin/main
>>>>>>> head
    <PackageReference Include="Microsoft.VisualStudio.Threading.Analyzers">
      <PrivateAssets>all</PrivateAssets>
      <IncludeAssets>runtime; build; native; contentfiles; analyzers; buildtransitive</IncludeAssets>
    </PackageReference>
    <PackageVersion Include="xunit.analyzers" Version="1.16.0" />
<<<<<<< div
<<<<<<< div
=======
<<<<<<< Updated upstream
<<<<<<< Updated upstream
<<<<<<< head
=======
>>>>>>> Stashed changes
=======
>>>>>>> Stashed changes
>>>>>>> head
<<<<<<< main
=======
    <PackageVersion Include="xunit.analyzers" Version="1.1.0" />
>>>>>>> origin/main
<<<<<<< div
=======
    <PackageVersion Include="xunit.analyzers" Version="1.1.0" />
>>>>>>> main
=======
<<<<<<< Updated upstream
<<<<<<< Updated upstream
=======
    <PackageVersion Include="xunit.analyzers" Version="1.1.0" />
>>>>>>> origin/main
=======
>>>>>>> Stashed changes
=======
>>>>>>> Stashed changes
>>>>>>> head
    <PackageReference Include="xunit.analyzers">
      <PrivateAssets>all</PrivateAssets>
      <IncludeAssets>runtime; build; native; contentfiles; analyzers; buildtransitive</IncludeAssets>
    </PackageReference>
<<<<<<< div
<<<<<<< div
=======
<<<<<<< Updated upstream
<<<<<<< Updated upstream
<<<<<<< head
>>>>>>> head
<<<<<<< main
    <PackageVersion Include="Moq.Analyzers" Version="0.1.2" />
=======
=======
<<<<<<< div
>>>>>>> main
=======
>>>>>>> origin/main
>>>>>>> head
    <PackageVersion Include="Moq.Analyzers" Version="0.1.1" />
    <PackageVersion Include="Moq.Analyzers" Version="0.0.9" />
>>>>>>> origin/main
<<<<<<< Updated upstream
<<<<<<< Updated upstream
<<<<<<< Updated upstream
<<<<<<< Updated upstream
<<<<<<< Updated upstream
>>>>>>> Stashed changes
=======
>>>>>>> Stashed changes
=======
>>>>>>> Stashed changes
=======
>>>>>>> Stashed changes
=======
>>>>>>> Stashed changes
=======
>>>>>>> Stashed changes
=======
=======
>>>>>>> Stashed changes
<<<<<<< main
    <PackageVersion Include="Moq.Analyzers" Version="0.1.2" />
=======
    <PackageVersion Include="Moq.Analyzers" Version="0.1.1" />
    <PackageVersion Include="Moq.Analyzers" Version="0.0.9" />
>>>>>>> origin/main
<<<<<<< Updated upstream
>>>>>>> Stashed changes
=======
>>>>>>> Stashed changes
    <PackageReference Include="Moq.Analyzers">
      <PrivateAssets>all</PrivateAssets>
      <IncludeAssets>runtime; build; native; contentfiles; analyzers; buildtransitive</IncludeAssets>
    </PackageReference>
    <PackageVersion Include="Roslynator.Analyzers" Version="[4.12.4]" />
<<<<<<< div
<<<<<<< div
=======
<<<<<<< Updated upstream
<<<<<<< Updated upstream
<<<<<<< head
>>>>>>> head
<<<<<<< Updated upstream
<<<<<<< Updated upstream
<<<<<<< Updated upstream
<<<<<<< Updated upstream
<<<<<<< Updated upstream
<<<<<<< Updated upstream
=======
=======
>>>>>>> Stashed changes
=======
>>>>>>> Stashed changes
=======
>>>>>>> Stashed changes
=======
>>>>>>> Stashed changes
=======
>>>>>>> Stashed changes
=======
>>>>>>> Stashed changes
=======
>>>>>>> Stashed changes
=======
>>>>>>> Stashed changes
<<<<<<< main
=======
    <PackageVersion Include="Roslynator.Analyzers" Version="4.3.0" />
>>>>>>> origin/main
<<<<<<< Updated upstream
<<<<<<< Updated upstream
<<<<<<< Updated upstream
<<<<<<< Updated upstream
<<<<<<< Updated upstream
<<<<<<< Updated upstream
<<<<<<< Updated upstream
>>>>>>> Stashed changes
=======
=======
>>>>>>> Stashed changes
>>>>>>> Stashed changes
=======
>>>>>>> Stashed changes
=======
>>>>>>> Stashed changes
=======
>>>>>>> Stashed changes
=======
    <PackageVersion Include="Roslynator.Analyzers" Version="4.3.0" />
>>>>>>> origin/main
=======
>>>>>>> Stashed changes
=======
>>>>>>> Stashed changes
<<<<<<< div
=======
    <PackageVersion Include="Roslynator.Analyzers" Version="4.3.0" />
>>>>>>> main
=======
>>>>>>> head
    <PackageReference Include="Roslynator.Analyzers">
      <PrivateAssets>all</PrivateAssets>
      <IncludeAssets>runtime; build; native; contentfiles; analyzers; buildtransitive</IncludeAssets>
    </PackageReference>
    <PackageVersion Include="Roslynator.CodeAnalysis.Analyzers" Version="[4.12.4]" />
<<<<<<< div
<<<<<<< div
=======
>>>>>>> head
<<<<<<< Updated upstream
<<<<<<< Updated upstream
<<<<<<< head
<<<<<<< Updated upstream
<<<<<<< Updated upstream
<<<<<<< Updated upstream
<<<<<<< Updated upstream
<<<<<<< Updated upstream
=======
<<<<<<< Updated upstream
=======
>>>>>>> Stashed changes
=======
>>>>>>> Stashed changes
=======
>>>>>>> Stashed changes
=======
>>>>>>> Stashed changes
=======
>>>>>>> Stashed changes
=======
>>>>>>> Stashed changes
=======
>>>>>>> Stashed changes
<<<<<<< main
=======
    <PackageVersion Include="Roslynator.CodeAnalysis.Analyzers" Version="4.3.0" />
>>>>>>> origin/main
<<<<<<< Updated upstream
<<<<<<< Updated upstream
<<<<<<< Updated upstream
<<<<<<< Updated upstream
<<<<<<< Updated upstream
<<<<<<< Updated upstream
<<<<<<< Updated upstream
>>>>>>> Stashed changes
=======
=======
>>>>>>> Stashed changes
>>>>>>> Stashed changes
=======
>>>>>>> Stashed changes
=======
>>>>>>> Stashed changes
=======
>>>>>>> Stashed changes
=======
    <PackageVersion Include="Roslynator.CodeAnalysis.Analyzers" Version="4.3.0" />
<<<<<<< div
>>>>>>> main
=======
>>>>>>> origin/main
=======
>>>>>>> Stashed changes
=======
>>>>>>> Stashed changes
>>>>>>> head
    <PackageReference Include="Roslynator.CodeAnalysis.Analyzers">
      <PrivateAssets>all</PrivateAssets>
      <IncludeAssets>runtime; build; native; contentfiles; analyzers; buildtransitive</IncludeAssets>
    </PackageReference>
    <PackageVersion Include="Roslynator.Formatting.Analyzers" Version="[4.12.4]" />
<<<<<<< div
<<<<<<< div
=======
<<<<<<< Updated upstream
<<<<<<< Updated upstream
<<<<<<< head
>>>>>>> head
<<<<<<< Updated upstream
<<<<<<< Updated upstream
<<<<<<< Updated upstream
<<<<<<< Updated upstream
<<<<<<< Updated upstream
<<<<<<< Updated upstream
=======
=======
>>>>>>> Stashed changes
=======
>>>>>>> Stashed changes
=======
>>>>>>> Stashed changes
=======
>>>>>>> Stashed changes
=======
>>>>>>> Stashed changes
=======
>>>>>>> Stashed changes
=======
>>>>>>> Stashed changes
=======
>>>>>>> Stashed changes
<<<<<<< main
=======
    <PackageVersion Include="Roslynator.Formatting.Analyzers" Version="4.3.0" />
>>>>>>> origin/main
<<<<<<< Updated upstream
<<<<<<< Updated upstream
<<<<<<< Updated upstream
<<<<<<< Updated upstream
<<<<<<< Updated upstream
<<<<<<< Updated upstream
<<<<<<< Updated upstream
=======
>>>>>>> Stashed changes
=======
>>>>>>> Stashed changes
>>>>>>> Stashed changes
=======
>>>>>>> Stashed changes
=======
>>>>>>> Stashed changes
=======
>>>>>>> Stashed changes
=======
>>>>>>> Stashed changes
=======
    <PackageVersion Include="Roslynator.Formatting.Analyzers" Version="4.3.0" />
>>>>>>> origin/main
=======
>>>>>>> Stashed changes
=======
>>>>>>> Stashed changes
<<<<<<< div
=======
    <PackageVersion Include="Roslynator.Formatting.Analyzers" Version="4.3.0" />
>>>>>>> main
=======
>>>>>>> head
    <PackageReference Include="Roslynator.Formatting.Analyzers">
      <PrivateAssets>all</PrivateAssets>
      <IncludeAssets>runtime; build; native; contentfiles; analyzers; buildtransitive</IncludeAssets>
    </PackageReference>
    <!-- OnnxRuntimeGenAI -->
<<<<<<< div
<<<<<<< div
=======
>>>>>>> head
<<<<<<< Updated upstream
<<<<<<< Updated upstream
<<<<<<< head
<<<<<<< Updated upstream
<<<<<<< Updated upstream
<<<<<<< Updated upstream
<<<<<<< Updated upstream
<<<<<<< Updated upstream
=======
<<<<<<< main
>>>>>>> Stashed changes
<<<<<<< Updated upstream
=======
<<<<<<< main
>>>>>>> Stashed changes
=======
>>>>>>> Stashed changes
=======
<<<<<<< main
>>>>>>> Stashed changes
=======
<<<<<<< main
>>>>>>> Stashed changes
=======
<<<<<<< main
>>>>>>> Stashed changes
=======
<<<<<<< main
>>>>>>> Stashed changes
=======
<<<<<<< main
>>>>>>> Stashed changes
<<<<<<< Updated upstream
    <PackageVersion Include="Microsoft.ML.OnnxRuntimeGenAI" Version="0.4.0" />
=======
    <PackageVersion Include="Microsoft.ML.OnnxRuntimeGenAI" Version="0.3.0" />
>>>>>>> Stashed changes
    <PackageVersion Include="Microsoft.ML.OnnxRuntimeGenAI.Cuda" Version="0.3.0" />
	  <PackageVersion Include="Microsoft.ML.OnnxRuntimeGenAI.DirectML" Version="0.4.0"/>
<<<<<<< Updated upstream
<<<<<<< Updated upstream
<<<<<<< Updated upstream
<<<<<<< Updated upstream
<<<<<<< Updated upstream
<<<<<<< Updated upstream
<<<<<<< Updated upstream
<<<<<<< Updated upstream
=======
=======
>>>>>>> Stashed changes
=======
>>>>>>> Stashed changes
=======
>>>>>>> Stashed changes
=======
>>>>>>> Stashed changes
=======
>>>>>>> Stashed changes
=======
=======
<<<<<<< div
>>>>>>> main
=======
>>>>>>> origin/main
=======
=======
>>>>>>> Stashed changes
=======
<<<<<<< Updated upstream
=======
>>>>>>> Stashed changes
>>>>>>> head
=======
>>>>>>> Stashed changes
=======
>>>>>>> Stashed changes
    <PackageVersion Include="Microsoft.ML.OnnxRuntimeGenAI" Version="0.4.0" />
    <PackageVersion Include="Microsoft.ML.OnnxRuntimeGenAI" Version="0.3.0" />
    <PackageVersion Include="Microsoft.ML.OnnxRuntimeGenAI.Cuda" Version="0.3.0" />
    <PackageVersion Include="Microsoft.ML.OnnxRuntimeGenAI.Cuda" Version="0.4.0" />
    <PackageVersion Include="Microsoft.ML.OnnxRuntimeGenAI.DirectML" Version="0.4.0" />
<<<<<<< div
<<<<<<< div
=======
<<<<<<< Updated upstream
<<<<<<< Updated upstream
<<<<<<< head
>>>>>>> head
>>>>>>> origin/main
<<<<<<< Updated upstream
<<<<<<< Updated upstream
<<<<<<< Updated upstream
<<<<<<< Updated upstream
<<<<<<< Updated upstream
>>>>>>> Stashed changes
=======
>>>>>>> Stashed changes
=======
>>>>>>> Stashed changes
=======
>>>>>>> Stashed changes
=======
>>>>>>> Stashed changes
=======
>>>>>>> Stashed changes
=======
<<<<<<< div
>>>>>>> main
=======
=======
>>>>>>> Stashed changes
=======
>>>>>>> Stashed changes
>>>>>>> origin/main
>>>>>>> head
  </ItemGroup>
</Project><|MERGE_RESOLUTION|>--- conflicted
+++ resolved
@@ -6,49 +6,9 @@
   </PropertyGroup>
   <ItemGroup>
     <PackageVersion Include="Azure.AI.Inference" Version="1.0.0-beta.1" />
-<<<<<<< main
-<<<<<<< div
-<<<<<<< div
-=======
-<<<<<<< Updated upstream
-<<<<<<< Updated upstream
-<<<<<<< head
->>>>>>> head
-<<<<<<< Updated upstream
-<<<<<<< Updated upstream
-<<<<<<< Updated upstream
-<<<<<<< Updated upstream
-<<<<<<< Updated upstream
-=======
-=======
->>>>>>> Stashed changes
-=======
->>>>>>> Stashed changes
-=======
->>>>>>> Stashed changes
-=======
->>>>>>> Stashed changes
-<<<<<<< main
-=======
-=======
-<<<<<<< div
->>>>>>> main
-=======
->>>>>>> origin/main
-=======
-<<<<<<< main
-=======
->>>>>>> Stashed changes
-=======
-<<<<<<< main
-=======
->>>>>>> Stashed changes
->>>>>>> head
-=======
     <PackageVersion Include="Dapr.Actors" Version="1.14.0" />
     <PackageVersion Include="Dapr.Actors.AspNetCore" Version="1.14.0" />
     <PackageVersion Include="Dapr.AspNetCore" Version="1.14.0" />
->>>>>>> upstream/main
     <PackageVersion Include="Microsoft.VisualStudio.Threading" Version="17.11.20" />
     <PackageVersion Include="OpenAI" Version="[2.1.0-beta.1]" />
     <PackageVersion Include="Azure.AI.ContentSafety" Version="1.0.0" />
@@ -337,23 +297,6 @@
     <PackageVersion Include="Microsoft.SourceLink.GitHub" Version="8.0.0" />
     <!-- Toolset -->
     <PackageVersion Include="Microsoft.CodeAnalysis.NetAnalyzers" Version="9.0.0-preview.24324.1" />
-<<<<<<< div
-<<<<<<< div
->>>>>>> origin/main
-=======
->>>>>>> main
-=======
-<<<<<<< Updated upstream
-<<<<<<< Updated upstream
-<<<<<<< head
->>>>>>> origin/main
-=======
-=======
->>>>>>> Stashed changes
-=======
->>>>>>> Stashed changes
->>>>>>> origin/main
->>>>>>> head
     <PackageVersion Include="OpenAI" Version="2.0.0-beta.10" />
     <PackageVersion Include="System.ClientModel" Version="1.1.0-beta.7" />
     <PackageVersion Include="Azure.AI.ContentSafety" Version="1.0.0" />
@@ -378,37 +321,10 @@
     <PackageVersion Include="Microsoft.Bcl.TimeProvider" Version="8.0.1" />
     <PackageVersion Include="Microsoft.Extensions.Logging.Debug" Version="8.0.0" />
     <PackageVersion Include="Microsoft.Identity.Client" Version="4.64.0" />
-<<<<<<< div
-<<<<<<< div
-=======
-<<<<<<< Updated upstream
-<<<<<<< Updated upstream
-<<<<<<< head
-=======
->>>>>>> Stashed changes
-=======
->>>>>>> Stashed changes
->>>>>>> head
-<<<<<<< main
     <PackageVersion Include="Microsoft.ML.OnnxRuntime" Version="1.19.2" />
-=======
     <PackageVersion Include="Microsoft.ML.OnnxRuntime" Version="1.18.1" />
->>>>>>> origin/main
-<<<<<<< div
-=======
     <PackageVersion Include="Microsoft.ML.OnnxRuntime" Version="1.18.1" />
->>>>>>> main
-=======
-<<<<<<< Updated upstream
-<<<<<<< Updated upstream
-=======
     <PackageVersion Include="Microsoft.ML.OnnxRuntime" Version="1.18.1" />
->>>>>>> origin/main
-=======
->>>>>>> Stashed changes
-=======
->>>>>>> Stashed changes
->>>>>>> head
     <PackageVersion Include="FastBertTokenizer" Version="1.0.28" />
     <PackageVersion Include="Pinecone.NET" Version="2.1.1" />
     <PackageVersion Include="System.Diagnostics.DiagnosticSource" Version="8.0.1" />
@@ -438,37 +354,10 @@
     <PackageVersion Include="Microsoft.Extensions.Logging.Abstractions" Version="8.0.1" />
     <PackageVersion Include="Microsoft.Extensions.Logging.Console" Version="8.0.0" />
     <PackageVersion Include="Microsoft.Extensions.Options.DataAnnotations" Version="8.0.0" />
-<<<<<<< div
-<<<<<<< div
-=======
-<<<<<<< Updated upstream
-<<<<<<< Updated upstream
-<<<<<<< head
-=======
->>>>>>> Stashed changes
-=======
->>>>>>> Stashed changes
->>>>>>> head
-<<<<<<< main
     <PackageVersion Include="Microsoft.Extensions.TimeProvider.Testing" Version="8.9.1" />
-=======
-    <PackageVersion Include="Microsoft.Extensions.TimeProvider.Testing" Version="8.5.0" />
->>>>>>> origin/main
-<<<<<<< div
-=======
-    <PackageVersion Include="Microsoft.Extensions.TimeProvider.Testing" Version="8.5.0" />
->>>>>>> main
-=======
-<<<<<<< Updated upstream
-<<<<<<< Updated upstream
-=======
-    <PackageVersion Include="Microsoft.Extensions.TimeProvider.Testing" Version="8.5.0" />
->>>>>>> origin/main
-=======
->>>>>>> Stashed changes
-=======
->>>>>>> Stashed changes
->>>>>>> head
+    <PackageVersion Include="Microsoft.Extensions.TimeProvider.Testing" Version="8.5.0" />
+    <PackageVersion Include="Microsoft.Extensions.TimeProvider.Testing" Version="8.5.0" />
+    <PackageVersion Include="Microsoft.Extensions.TimeProvider.Testing" Version="8.5.0" />
     <PackageVersion Include="System.Text.Json" Version="6.0.8" />
     <PackageVersion Include="Microsoft.PowerShell.SDK" Version="6.2.7" />
     <!-- Microsoft.Extensions.Logging -->
@@ -481,97 +370,28 @@
     <PackageVersion Include="Microsoft.Extensions.Configuration.Json" Version="6.0.0" />
     <PackageVersion Include="Microsoft.Extensions.Configuration.UserSecrets" Version="6.0.1" />
     <PackageVersion Include="Microsoft.Extensions.DependencyInjection" Version="6.0.1" />
-<<<<<<< div
-<<<<<<< div
-=======
-<<<<<<< Updated upstream
-<<<<<<< Updated upstream
-<<<<<<< head
-=======
->>>>>>> Stashed changes
-=======
->>>>>>> Stashed changes
->>>>>>> head
-<<<<<<< main
     <PackageVersion Include="Microsoft.Extensions.TimeProvider.Testing" Version="8.7.0" />
-=======
-    <PackageVersion Include="Microsoft.Extensions.TimeProvider.Testing" Version="8.8.0" />
->>>>>>> Stashed changes
-=======
-    <PackageVersion Include="Microsoft.Extensions.TimeProvider.Testing" Version="8.8.0" />
->>>>>>> origin/main
-<<<<<<< div
-=======
-    <PackageVersion Include="Microsoft.Extensions.TimeProvider.Testing" Version="8.8.0" />
->>>>>>> main
-=======
-<<<<<<< Updated upstream
-<<<<<<< Updated upstream
-=======
-    <PackageVersion Include="Microsoft.Extensions.TimeProvider.Testing" Version="8.8.0" />
->>>>>>> origin/main
-=======
->>>>>>> Stashed changes
-=======
->>>>>>> Stashed changes
->>>>>>> head
+    <PackageVersion Include="Microsoft.Extensions.TimeProvider.Testing" Version="8.8.0" />
+    <PackageVersion Include="Microsoft.Extensions.TimeProvider.Testing" Version="8.8.0" />
+    <PackageVersion Include="Microsoft.Extensions.TimeProvider.Testing" Version="8.8.0" />
+    <PackageVersion Include="Microsoft.Extensions.TimeProvider.Testing" Version="8.8.0" />
     <!-- Test -->
     <PackageVersion Include="Microsoft.NET.Test.Sdk" Version="17.11.0" />
     <PackageVersion Include="Moq" Version="[4.18.4]" />
     <PackageVersion Include="System.Threading.Channels" Version="8.0.0" />
     <PackageVersion Include="System.Threading.Tasks.Dataflow" Version="8.0.0" />
     <PackageVersion Include="Verify.Xunit" Version="26.1.5" />
-<<<<<<< div
-<<<<<<< div
-=======
-<<<<<<< Updated upstream
-<<<<<<< Updated upstream
-<<<<<<< head
-=======
->>>>>>> Stashed changes
-=======
->>>>>>> Stashed changes
->>>>>>> head
-<<<<<<< main
->>>>>>> Stashed changes
-=======
     <PackageVersion Include="Verify.Xunit" Version="23.5.2" />
->>>>>>> origin/main
-<<<<<<< div
-=======
     <PackageVersion Include="Verify.Xunit" Version="23.5.2" />
->>>>>>> main
-=======
-<<<<<<< Updated upstream
-<<<<<<< Updated upstream
-=======
     <PackageVersion Include="Verify.Xunit" Version="23.5.2" />
->>>>>>> origin/main
-=======
->>>>>>> Stashed changes
-=======
->>>>>>> Stashed changes
->>>>>>> head
-    <PackageVersion Include="xunit" Version="2.9.0" />
-    <PackageVersion Include="xunit.abstractions" Version="2.0.3" />
-    <PackageVersion Include="xunit.runner.visualstudio" Version="2.8.2" />
-    <PackageVersion Include="xretry" Version="1.9.0" />
-    <PackageVersion Include="coverlet.collector" Version="6.0.2" />
-    <PackageVersion Include="Docker.DotNet" Version="3.125.15" />
-    <!-- Plugins -->
-    <PackageVersion Include="DocumentFormat.OpenXml" Version="3.1.0" />
-<<<<<<< div
-<<<<<<< div
-=======
-<<<<<<< Updated upstream
-<<<<<<< Updated upstream
-<<<<<<< head
-=======
->>>>>>> Stashed changes
-=======
->>>>>>> Stashed changes
->>>>>>> head
-<<<<<<< main
+    <PackageVersion Include="xunit" Version="2.9.0" />
+    <PackageVersion Include="xunit.abstractions" Version="2.0.3" />
+    <PackageVersion Include="xunit.runner.visualstudio" Version="2.8.2" />
+    <PackageVersion Include="xretry" Version="1.9.0" />
+    <PackageVersion Include="coverlet.collector" Version="6.0.2" />
+    <PackageVersion Include="Docker.DotNet" Version="3.125.15" />
+    <!-- Plugins -->
+    <PackageVersion Include="DocumentFormat.OpenXml" Version="3.1.0" />
     <PackageVersion Include="Microsoft.Data.Sqlite" Version="8.0.7" />
     <PackageVersion Include="DuckDB.NET.Data.Full" Version="1.0.2" />
     <PackageVersion Include="DuckDB.NET.Data" Version="1.0.1" />
@@ -586,7 +406,6 @@
     <PackageVersion Include="protobuf-net" Version="3.2.30" />
     <PackageVersion Include="protobuf-net.Reflection" Version="3.2.12" />
     <PackageVersion Include="YamlDotNet" Version="16.0.0" />
-=======
     <PackageVersion Include="Microsoft.Data.Sqlite" Version="8.0.7" /> 
     <PackageVersion Include="DuckDB.NET.Data.Full" Version="1.0.2" />
     <PackageVersion Include="DuckDB.NET.Data" Version="1.0.1" />
@@ -644,34 +463,28 @@
     <!-- Plugins -->
     <PackageVersion Include="DocumentFormat.OpenXml" Version="3.1.0" />
     <PackageVersion Include="Microsoft.Data.Sqlite" Version="8.0.7" /> 
->>>>>>> origin/main
-    <PackageVersion Include="DuckDB.NET.Data.Full" Version="1.0.2" />
-    <PackageVersion Include="DuckDB.NET.Data" Version="1.0.1" />
-    <PackageVersion Include="MongoDB.Driver" Version="2.27.0" />
-    <PackageVersion Include="Microsoft.Graph" Version="[4.51.0, 5)" />
-    <PackageVersion Include="Microsoft.Identity.Client.Extensions.Msal" Version="[2.28.0, )" />
-    <PackageVersion Include="Microsoft.OpenApi" Version="1.6.16" />
-    <PackageVersion Include="Microsoft.OpenApi.Readers" Version="1.6.16" />
-    <PackageVersion Include="Microsoft.OpenApi.ApiManifest" Version="0.5.4-preview" />
-    <PackageVersion Include="Google.Apis.CustomSearchAPI.v1" Version="[1.60.0.3001, )" />
-    <PackageVersion Include="Grpc.Net.Client" Version="2.64.0" />
-    <PackageVersion Include="protobuf-net" Version="3.2.30" />
-    <PackageVersion Include="protobuf-net.Reflection" Version="3.2.12" />
-    <PackageVersion Include="YamlDotNet" Version="16.0.0" />
-<<<<<<< main
->>>>>>> Stashed changes
-    <PackageVersion Include="Fluid.Core" Version="2.11.1" />
-=======
+    <PackageVersion Include="DuckDB.NET.Data.Full" Version="1.0.2" />
+    <PackageVersion Include="DuckDB.NET.Data" Version="1.0.1" />
+    <PackageVersion Include="MongoDB.Driver" Version="2.27.0" />
+    <PackageVersion Include="Microsoft.Graph" Version="[4.51.0, 5)" />
+    <PackageVersion Include="Microsoft.Identity.Client.Extensions.Msal" Version="[2.28.0, )" />
+    <PackageVersion Include="Microsoft.OpenApi" Version="1.6.16" />
+    <PackageVersion Include="Microsoft.OpenApi.Readers" Version="1.6.16" />
+    <PackageVersion Include="Microsoft.OpenApi.ApiManifest" Version="0.5.4-preview" />
+    <PackageVersion Include="Google.Apis.CustomSearchAPI.v1" Version="[1.60.0.3001, )" />
+    <PackageVersion Include="Grpc.Net.Client" Version="2.64.0" />
+    <PackageVersion Include="protobuf-net" Version="3.2.30" />
+    <PackageVersion Include="protobuf-net.Reflection" Version="3.2.12" />
+    <PackageVersion Include="YamlDotNet" Version="16.0.0" />
+    <PackageVersion Include="Fluid.Core" Version="2.11.1" />
     <PackageVersion Include="Fluid.Core" Version="2.11.1" />
     <PackageVersion Include="CoreCLR-NCalc" Version="2.2.113" />
     <PackageVersion Include="YamlDotNet" Version="13.1.1" />
->>>>>>> origin/main
     <!-- Memory stores -->
     <PackageVersion Include="Microsoft.Azure.Cosmos" Version="3.42.0" />
     <PackageVersion Include="Pgvector" Version="0.2.0" />
     <PackageVersion Include="NRedisStack" Version="0.12.0" />
     <PackageVersion Include="Milvus.Client" Version="2.3.0-preview.1" />
-<<<<<<< main
     <PackageVersion Include="Testcontainers.Milvus" Version="3.10.0" />
     <PackageVersion Include="Microsoft.Data.SqlClient" Version="5.2.1" />
     <PackageVersion Include="Qdrant.Client" Version="1.10.0" />
@@ -679,8 +492,6 @@
     <PackageVersion Include="Microsoft.SourceLink.GitHub" Version="8.0.0" />
     <!-- Toolset -->
     <PackageVersion Include="Microsoft.CodeAnalysis.NetAnalyzers" Version="9.0.0-preview.24324.1" />
->>>>>>> Stashed changes
-=======
     <PackageVersion Include="Testcontainers.Milvus" Version="3.9.0" />
     <PackageVersion Include="Microsoft.Data.SqlClient" Version="5.2.1" />
     <PackageVersion Include="Qdrant.Client" Version="1.9.0" />
@@ -740,12 +551,6 @@
     <PackageVersion Include="protobuf-net.Reflection" Version="3.2.12" />
     <PackageVersion Include="YamlDotNet" Version="16.0.0" />
     <PackageVersion Include="Fluid.Core" Version="2.11.1" />
-<<<<<<< div
-=======
-<<<<<<< Updated upstream
-<<<<<<< Updated upstream
->>>>>>> head
-=======
     <PackageVersion Include="Microsoft.Data.Sqlite" Version="8.0.7" /> 
     <PackageVersion Include="DuckDB.NET.Data.Full" Version="1.0.2" />
     <PackageVersion Include="DuckDB.NET.Data" Version="1.0.1" />
@@ -819,11 +624,6 @@
     <PackageVersion Include="Fluid.Core" Version="2.11.1" />
     <PackageVersion Include="CoreCLR-NCalc" Version="2.2.113" />
     <PackageVersion Include="YamlDotNet" Version="13.1.1" />
-<<<<<<< div
->>>>>>> main
-=======
->>>>>>> origin/main
->>>>>>> head
     <!-- Memory stores -->
     <PackageVersion Include="Microsoft.Azure.Cosmos" Version="3.42.0" />
     <PackageVersion Include="Pgvector" Version="0.2.0" />
@@ -835,12 +635,6 @@
     <!-- Symbols -->
     <PackageVersion Include="Microsoft.SourceLink.GitHub" Version="8.0.0" />
     <!-- Toolset -->
-<<<<<<< div
-<<<<<<< div
-=======
-<<<<<<< head
->>>>>>> head
-=======
     <PackageVersion Include="Microsoft.CodeAnalysis.NetAnalyzers" Version="9.0.0-preview.24324.1" />
     <PackageVersion Include="Microsoft.CodeAnalysis.NetAnalyzers" Version="9.0.0-preview.24324.1" />
     <PackageVersion Include="DocumentFormat.OpenXml" Version="3.1.0" />
@@ -894,10 +688,6 @@
     <PackageVersion Include="protobuf-net.Reflection" Version="3.2.12" />
     <PackageVersion Include="YamlDotNet" Version="16.0.0" />
     <PackageVersion Include="Fluid.Core" Version="2.11.1" />
-=======
->>>>>>> Stashed changes
-=======
->>>>>>> Stashed changes
     <!-- Memory stores -->
     <PackageVersion Include="Microsoft.Azure.Cosmos" Version="3.42.0" />
     <PackageVersion Include="Pgvector" Version="0.2.0" />
@@ -909,17 +699,6 @@
     <!-- Symbols -->
     <PackageVersion Include="Microsoft.SourceLink.GitHub" Version="8.0.0" />
     <!-- Toolset -->
-<<<<<<< div
->>>>>>> main
-=======
-<<<<<<< Updated upstream
-<<<<<<< Updated upstream
->>>>>>> origin/main
-=======
->>>>>>> Stashed changes
-=======
->>>>>>> Stashed changes
->>>>>>> head
     <PackageVersion Include="Microsoft.CodeAnalysis.NetAnalyzers" Version="9.0.0-preview.24415.1" />
     <PackageReference Include="Microsoft.CodeAnalysis.NetAnalyzers">
       <PrivateAssets>all</PrivateAssets>
@@ -1115,36 +894,6 @@
     <PackageVersion Include="Microsoft.SourceLink.GitHub" Version="8.0.0" />
     <!-- Toolset -->
     <PackageVersion Include="Microsoft.CodeAnalysis.NetAnalyzers" Version="9.0.0-preview.24324.1" />
-<<<<<<< div
-<<<<<<< div
-=======
-<<<<<<< Updated upstream
-<<<<<<< Updated upstream
-<<<<<<< head
->>>>>>> head
-<<<<<<< Updated upstream
-<<<<<<< Updated upstream
-<<<<<<< Updated upstream
-<<<<<<< Updated upstream
->>>>>>> Stashed changes
-=======
->>>>>>> Stashed changes
-=======
->>>>>>> Stashed changes
-=======
->>>>>>> Stashed changes
-=======
->>>>>>> Stashed changes
-=======
-<<<<<<< div
->>>>>>> main
-=======
->>>>>>> origin/main
-=======
->>>>>>> Stashed changes
-=======
->>>>>>> Stashed changes
->>>>>>> head
     <PackageVersion Include="OpenAI" Version="2.0.0-beta.10" />
     <PackageVersion Include="System.ClientModel" Version="1.1.0-beta.7" />
     <PackageVersion Include="Azure.AI.ContentSafety" Version="1.0.0" />
@@ -1168,59 +917,17 @@
     <PackageVersion Include="Microsoft.CodeAnalysis.CSharp" Version="4.3.0" />
     <PackageVersion Include="Microsoft.Bcl.TimeProvider" Version="8.0.1" />
     <PackageVersion Include="Microsoft.Extensions.Logging.Debug" Version="8.0.0" />
-<<<<<<< main
     <PackageVersion Include="Microsoft.Identity.Client" Version="4.64.0" />
-<<<<<<< div
-<<<<<<< div
-=======
-<<<<<<< Updated upstream
-<<<<<<< Updated upstream
-<<<<<<< head
->>>>>>> head
-<<<<<<< Updated upstream
-<<<<<<< Updated upstream
-<<<<<<< Updated upstream
-<<<<<<< Updated upstream
-<<<<<<< Updated upstream
-<<<<<<< Updated upstream
-=======
     <PackageVersion Include="Microsoft.Identity.Client" Version="4.65.0" />
->>>>>>> upstream/main
-=======
->>>>>>> Stashed changes
     <PackageVersion Include="Microsoft.ML.OnnxRuntime" Version="1.19.2" />
-=======
     <PackageVersion Include="Microsoft.ML.OnnxRuntime" Version="1.18.1" />
->>>>>>> Stashed changes
-=======
     <PackageVersion Include="Microsoft.ML.OnnxRuntime" Version="1.18.1" />
->>>>>>> Stashed changes
-=======
     <PackageVersion Include="Microsoft.ML.OnnxRuntime" Version="1.18.1" />
->>>>>>> Stashed changes
-=======
     <PackageVersion Include="Microsoft.ML.OnnxRuntime" Version="1.18.1" />
->>>>>>> Stashed changes
-=======
     <PackageVersion Include="Microsoft.ML.OnnxRuntime" Version="1.18.1" />
->>>>>>> Stashed changes
-=======
     <PackageVersion Include="Microsoft.ML.OnnxRuntime" Version="1.18.1" />
-<<<<<<< Updated upstream
-<<<<<<< div
->>>>>>> main
-=======
->>>>>>> origin/main
-=======
     <PackageVersion Include="Microsoft.ML.OnnxRuntime" Version="1.18.1" />
->>>>>>> Stashed changes
-=======
     <PackageVersion Include="Microsoft.ML.OnnxRuntime" Version="1.18.1" />
->>>>>>> Stashed changes
->>>>>>> head
-=======
->>>>>>> Stashed changes
->>>>>>> Stashed changes
     <PackageVersion Include="FastBertTokenizer" Version="1.0.28" />
     <PackageVersion Include="PdfPig" Version="0.1.9" />
     <PackageVersion Include="Pinecone.NET" Version="2.1.1" />
@@ -1228,19 +935,13 @@
     <PackageVersion Include="System.Linq.Async" Version="6.0.1" />
     <PackageVersion Include="System.Memory.Data" Version="8.0.0" />
     <PackageVersion Include="System.Numerics.Tensors" Version="8.0.0" />
-<<<<<<< main
     <PackageVersion Include="System.Text.Json" Version="8.0.4" />
     <PackageVersion Include="System.Threading.Tasks.Extensions" Version="4.5.4" />
     <PackageVersion Include="System.ValueTuple" Version="4.5.0" />
     <PackageVersion Include="OllamaSharp" Version="3.0.1" />
-=======
     <PackageVersion Include="System.Text.Json" Version="8.0.5" />
-<<<<<<< main
     <PackageVersion Include="OllamaSharp" Version="3.0.10" />
->>>>>>> upstream/main
-=======
     <PackageVersion Include="OllamaSharp" Version="3.0.12" />
->>>>>>> upstream/main
     <!-- Tokenizers -->
     <PackageVersion Include="Microsoft.ML.Tokenizers" Version="0.22.0-preview.24378.1" />
     <PackageVersion Include="Microsoft.DeepDev.TokenizerLib" Version="1.3.3" />
@@ -1260,52 +961,15 @@
     <PackageVersion Include="Microsoft.Extensions.Logging.Abstractions" Version="8.0.2" />
     <PackageVersion Include="Microsoft.Extensions.Logging.Console" Version="8.0.0" />
     <PackageVersion Include="Microsoft.Extensions.Options.DataAnnotations" Version="8.0.0" />
-<<<<<<< div
-<<<<<<< div
-=======
-<<<<<<< Updated upstream
-<<<<<<< Updated upstream
-<<<<<<< head
->>>>>>> head
-<<<<<<< Updated upstream
-<<<<<<< Updated upstream
-<<<<<<< Updated upstream
-<<<<<<< Updated upstream
-<<<<<<< Updated upstream
-<<<<<<< Updated upstream
     <PackageVersion Include="Microsoft.Extensions.TimeProvider.Testing" Version="8.9.1" />
-=======
-    <PackageVersion Include="Microsoft.Extensions.TimeProvider.Testing" Version="8.5.0" />
->>>>>>> Stashed changes
-=======
-    <PackageVersion Include="Microsoft.Extensions.TimeProvider.Testing" Version="8.5.0" />
->>>>>>> Stashed changes
-=======
-    <PackageVersion Include="Microsoft.Extensions.TimeProvider.Testing" Version="8.5.0" />
->>>>>>> Stashed changes
-=======
-    <PackageVersion Include="Microsoft.Extensions.TimeProvider.Testing" Version="8.5.0" />
->>>>>>> Stashed changes
-=======
-    <PackageVersion Include="Microsoft.Extensions.TimeProvider.Testing" Version="8.5.0" />
->>>>>>> Stashed changes
-=======
-    <PackageVersion Include="Microsoft.Extensions.TimeProvider.Testing" Version="8.5.0" />
-<<<<<<< Updated upstream
-<<<<<<< div
->>>>>>> main
-=======
->>>>>>> origin/main
-=======
-    <PackageVersion Include="Microsoft.Extensions.TimeProvider.Testing" Version="8.5.0" />
->>>>>>> Stashed changes
-=======
-    <PackageVersion Include="Microsoft.Extensions.TimeProvider.Testing" Version="8.5.0" />
->>>>>>> Stashed changes
->>>>>>> head
-=======
->>>>>>> Stashed changes
->>>>>>> Stashed changes
+    <PackageVersion Include="Microsoft.Extensions.TimeProvider.Testing" Version="8.5.0" />
+    <PackageVersion Include="Microsoft.Extensions.TimeProvider.Testing" Version="8.5.0" />
+    <PackageVersion Include="Microsoft.Extensions.TimeProvider.Testing" Version="8.5.0" />
+    <PackageVersion Include="Microsoft.Extensions.TimeProvider.Testing" Version="8.5.0" />
+    <PackageVersion Include="Microsoft.Extensions.TimeProvider.Testing" Version="8.5.0" />
+    <PackageVersion Include="Microsoft.Extensions.TimeProvider.Testing" Version="8.5.0" />
+    <PackageVersion Include="Microsoft.Extensions.TimeProvider.Testing" Version="8.5.0" />
+    <PackageVersion Include="Microsoft.Extensions.TimeProvider.Testing" Version="8.5.0" />
     <PackageVersion Include="System.Text.Json" Version="6.0.8" />
     <PackageVersion Include="Microsoft.PowerShell.SDK" Version="6.2.7" />
     <!-- Microsoft.Extensions.Logging -->
@@ -1318,201 +982,15 @@
     <PackageVersion Include="Microsoft.Extensions.Configuration.Json" Version="6.0.0" />
     <PackageVersion Include="Microsoft.Extensions.Configuration.UserSecrets" Version="6.0.1" />
     <PackageVersion Include="Microsoft.Extensions.DependencyInjection" Version="6.0.1" />
-<<<<<<< div
-<<<<<<< div
-=======
-<<<<<<< Updated upstream
-<<<<<<< Updated upstream
-<<<<<<< head
->>>>>>> head
-<<<<<<< Updated upstream
-<<<<<<< Updated upstream
-<<<<<<< Updated upstream
-<<<<<<< Updated upstream
-<<<<<<< Updated upstream
-<<<<<<< Updated upstream
     <PackageVersion Include="Microsoft.Extensions.TimeProvider.Testing" Version="8.7.0" />
-=======
-    <PackageVersion Include="Microsoft.Extensions.TimeProvider.Testing" Version="8.8.0" />
->>>>>>> Stashed changes
-=======
-    <PackageVersion Include="Microsoft.Extensions.TimeProvider.Testing" Version="8.8.0" />
->>>>>>> Stashed changes
-=======
-    <PackageVersion Include="Microsoft.Extensions.TimeProvider.Testing" Version="8.8.0" />
->>>>>>> Stashed changes
-=======
-    <PackageVersion Include="Microsoft.Extensions.TimeProvider.Testing" Version="8.8.0" />
->>>>>>> Stashed changes
-=======
-    <PackageVersion Include="Microsoft.Extensions.TimeProvider.Testing" Version="8.8.0" />
->>>>>>> Stashed changes
-=======
-    <PackageVersion Include="Microsoft.Extensions.TimeProvider.Testing" Version="8.8.0" />
->>>>>>> Stashed changes
-=======
-    <PackageVersion Include="Microsoft.Extensions.TimeProvider.Testing" Version="8.8.0" />
-<<<<<<< Updated upstream
-<<<<<<< div
->>>>>>> main
-=======
->>>>>>> origin/main
-=======
-    <PackageVersion Include="Microsoft.Extensions.TimeProvider.Testing" Version="8.8.0" />
->>>>>>> Stashed changes
-=======
-    <PackageVersion Include="Microsoft.Extensions.TimeProvider.Testing" Version="8.8.0" />
->>>>>>> Stashed changes
->>>>>>> head
-=======
->>>>>>> Stashed changes
->>>>>>> Stashed changes
-    <!-- Test -->
-    <PackageVersion Include="Microsoft.NET.Test.Sdk" Version="17.11.0" />
-    <PackageVersion Include="Moq" Version="[4.18.4]" />
-    <PackageVersion Include="System.Threading.Channels" Version="8.0.0" />
-    <PackageVersion Include="System.Threading.Tasks.Dataflow" Version="8.0.0" />
-<<<<<<< main
-    <PackageVersion Include="Verify.Xunit" Version="26.1.5" />
-<<<<<<< div
-<<<<<<< div
-=======
-<<<<<<< Updated upstream
-<<<<<<< Updated upstream
-<<<<<<< head
->>>>>>> head
-<<<<<<< Updated upstream
-<<<<<<< Updated upstream
-<<<<<<< Updated upstream
-<<<<<<< Updated upstream
-<<<<<<< Updated upstream
->>>>>>> Stashed changes
-=======
-<<<<<<< Updated upstream
->>>>>>> Stashed changes
-=======
-=======
->>>>>>> Stashed changes
->>>>>>> Stashed changes
-=======
->>>>>>> Stashed changes
-=======
->>>>>>> Stashed changes
-=======
->>>>>>> Stashed changes
-=======
-<<<<<<< div
->>>>>>> main
-=======
->>>>>>> origin/main
-=======
->>>>>>> Stashed changes
-=======
->>>>>>> Stashed changes
->>>>>>> head
-    <PackageVersion Include="xunit" Version="2.9.0" />
-=======
-    <PackageVersion Include="Verify.Xunit" Version="23.5.2" />
-    <PackageVersion Include="xunit" Version="2.9.2" />
->>>>>>> upstream/main
-    <PackageVersion Include="xunit.abstractions" Version="2.0.3" />
-    <PackageVersion Include="xunit.runner.visualstudio" Version="2.8.2" />
-    <PackageVersion Include="xretry" Version="1.9.0" />
-    <PackageVersion Include="coverlet.collector" Version="6.0.2" />
-    <PackageVersion Include="Docker.DotNet" Version="3.125.15" />
-    <!-- Plugins -->
-    <PackageVersion Include="DocumentFormat.OpenXml" Version="3.1.0" />
-<<<<<<< main
-<<<<<<< div
-<<<<<<< div
-=======
-<<<<<<< Updated upstream
-<<<<<<< Updated upstream
-<<<<<<< head
->>>>>>> head
-<<<<<<< Updated upstream
-<<<<<<< Updated upstream
-<<<<<<< Updated upstream
-<<<<<<< Updated upstream
-<<<<<<< Updated upstream
-<<<<<<< Updated upstream
-    <PackageVersion Include="Microsoft.Data.Sqlite" Version="8.0.7" />
-    <PackageVersion Include="DuckDB.NET.Data.Full" Version="1.0.2" />
-    <PackageVersion Include="DuckDB.NET.Data" Version="1.0.1" />
-    <PackageVersion Include="MongoDB.Driver" Version="2.28.0" />
-=======
-    <PackageVersion Include="Microsoft.Data.Sqlite" Version="8.0.10" />
-    <PackageVersion Include="DuckDB.NET.Data.Full" Version="1.1.1" />
-<<<<<<< HEAD
-    <PackageVersion Include="DuckDB.NET.Data" Version="1.1.1" />
-    <PackageVersion Include="MongoDB.Driver" Version="2.29.0" />
->>>>>>> upstream/main
-=======
-    <PackageVersion Include="DuckDB.NET.Data" Version="1.1.2.1" />
-    <PackageVersion Include="MongoDB.Driver" Version="2.30.0" />
->>>>>>> e6427a6a
-    <PackageVersion Include="Microsoft.Graph" Version="[4.51.0, 5)" />
-    <PackageVersion Include="Microsoft.Identity.Client.Extensions.Msal" Version="[2.28.0, )" />
-    <PackageVersion Include="Microsoft.OpenApi" Version="1.6.21" />
-    <PackageVersion Include="Microsoft.OpenApi.Readers" Version="1.6.21" />
-    <PackageVersion Include="Microsoft.OpenApi.ApiManifest" Version="0.5.4-preview" />
-    <PackageVersion Include="Google.Apis.CustomSearchAPI.v1" Version="[1.60.0.3001, )" />
-    <PackageVersion Include="Grpc.Net.Client" Version="2.65.0" />
-    <PackageVersion Include="protobuf-net" Version="3.2.30" />
-    <PackageVersion Include="protobuf-net.Reflection" Version="3.2.12" />
-    <PackageVersion Include="YamlDotNet" Version="16.0.0" />
-=======
-=======
->>>>>>> Stashed changes
-=======
->>>>>>> Stashed changes
-=======
->>>>>>> Stashed changes
-=======
->>>>>>> Stashed changes
-=======
-<<<<<<< Updated upstream
-<<<<<<< div
->>>>>>> main
-=======
->>>>>>> origin/main
-=======
->>>>>>> Stashed changes
-=======
->>>>>>> Stashed changes
->>>>>>> head
-=======
->>>>>>> Stashed changes
->>>>>>> Stashed changes
-    <PackageVersion Include="Microsoft.Data.Sqlite" Version="8.0.7" /> 
-    <PackageVersion Include="DuckDB.NET.Data.Full" Version="1.0.2" />
-    <PackageVersion Include="DuckDB.NET.Data" Version="1.0.1" />
-    <PackageVersion Include="MongoDB.Driver" Version="2.27.0" />
-    <PackageVersion Include="Microsoft.Graph" Version="[4.51.0, 5)" />
-    <PackageVersion Include="Microsoft.Identity.Client.Extensions.Msal" Version="[2.28.0, )" />
-    <PackageVersion Include="Microsoft.OpenApi" Version="1.6.16" />
-    <PackageVersion Include="Microsoft.OpenApi.Readers" Version="1.6.16" />
-    <PackageVersion Include="Microsoft.OpenApi" Version="1.6.14" />
-    <PackageVersion Include="Microsoft.OpenApi.Readers" Version="1.6.13" />
-    <PackageVersion Include="Microsoft.OpenApi.ApiManifest" Version="0.5.4-preview" />
-    <PackageVersion Include="Google.Apis.CustomSearchAPI.v1" Version="[1.60.0.3001, )" />
-    <PackageVersion Include="Grpc.Net.Client" Version="2.64.0" />
-    <PackageVersion Include="protobuf-net" Version="3.2.30" />
-    <PackageVersion Include="protobuf-net.Reflection" Version="3.2.12" />
-    <PackageVersion Include="YamlDotNet" Version="16.0.0" />
-    <PackageVersion Include="Fluid.Core" Version="2.11.1" />
-    <!-- Memory stores -->
-    <PackageVersion Include="Microsoft.Azure.Cosmos" Version="3.42.0" />
-    <PackageVersion Include="Pgvector" Version="0.2.0" />
-    <PackageVersion Include="NRedisStack" Version="0.12.0" />
-    <PackageVersion Include="Milvus.Client" Version="2.3.0-preview.1" />
-    <PackageVersion Include="Testcontainers.Milvus" Version="3.9.0" />
-    <PackageVersion Include="Microsoft.Data.SqlClient" Version="5.2.1" />
-    <PackageVersion Include="Qdrant.Client" Version="1.9.0" />
-    <!-- Symbols -->
-    <PackageVersion Include="Microsoft.SourceLink.GitHub" Version="8.0.0" />
-    <!-- Toolset -->
-    <PackageVersion Include="Microsoft.CodeAnalysis.NetAnalyzers" Version="9.0.0-preview.24324.1" />
+    <PackageVersion Include="Microsoft.Extensions.TimeProvider.Testing" Version="8.8.0" />
+    <PackageVersion Include="Microsoft.Extensions.TimeProvider.Testing" Version="8.8.0" />
+    <PackageVersion Include="Microsoft.Extensions.TimeProvider.Testing" Version="8.8.0" />
+    <PackageVersion Include="Microsoft.Extensions.TimeProvider.Testing" Version="8.8.0" />
+    <PackageVersion Include="Microsoft.Extensions.TimeProvider.Testing" Version="8.8.0" />
+    <PackageVersion Include="Microsoft.Extensions.TimeProvider.Testing" Version="8.8.0" />
+    <PackageVersion Include="Microsoft.Extensions.TimeProvider.Testing" Version="8.8.0" />
+    <PackageVersion Include="Microsoft.Extensions.TimeProvider.Testing" Version="8.8.0" />
     <PackageVersion Include="Microsoft.Extensions.TimeProvider.Testing" Version="8.8.0" />
     <!-- Test -->
     <PackageVersion Include="Microsoft.NET.Test.Sdk" Version="17.11.0" />
@@ -1521,6 +999,72 @@
     <PackageVersion Include="System.Threading.Tasks.Dataflow" Version="8.0.0" />
     <PackageVersion Include="Verify.Xunit" Version="26.1.5" />
     <PackageVersion Include="xunit" Version="2.9.0" />
+    <PackageVersion Include="Verify.Xunit" Version="23.5.2" />
+    <PackageVersion Include="xunit" Version="2.9.2" />
+    <PackageVersion Include="xunit.abstractions" Version="2.0.3" />
+    <PackageVersion Include="xunit.runner.visualstudio" Version="2.8.2" />
+    <PackageVersion Include="xretry" Version="1.9.0" />
+    <PackageVersion Include="coverlet.collector" Version="6.0.2" />
+    <PackageVersion Include="Docker.DotNet" Version="3.125.15" />
+    <!-- Plugins -->
+    <PackageVersion Include="DocumentFormat.OpenXml" Version="3.1.0" />
+    <PackageVersion Include="Microsoft.Data.Sqlite" Version="8.0.7" />
+    <PackageVersion Include="DuckDB.NET.Data.Full" Version="1.0.2" />
+    <PackageVersion Include="DuckDB.NET.Data" Version="1.0.1" />
+    <PackageVersion Include="MongoDB.Driver" Version="2.28.0" />
+    <PackageVersion Include="Microsoft.Data.Sqlite" Version="8.0.10" />
+    <PackageVersion Include="DuckDB.NET.Data.Full" Version="1.1.1" />
+    <PackageVersion Include="DuckDB.NET.Data" Version="1.1.1" />
+    <PackageVersion Include="MongoDB.Driver" Version="2.29.0" />
+    <PackageVersion Include="DuckDB.NET.Data" Version="1.1.2.1" />
+    <PackageVersion Include="MongoDB.Driver" Version="2.30.0" />
+    <PackageVersion Include="Microsoft.Graph" Version="[4.51.0, 5)" />
+    <PackageVersion Include="Microsoft.Identity.Client.Extensions.Msal" Version="[2.28.0, )" />
+    <PackageVersion Include="Microsoft.OpenApi" Version="1.6.21" />
+    <PackageVersion Include="Microsoft.OpenApi.Readers" Version="1.6.21" />
+    <PackageVersion Include="Microsoft.OpenApi.ApiManifest" Version="0.5.4-preview" />
+    <PackageVersion Include="Google.Apis.CustomSearchAPI.v1" Version="[1.60.0.3001, )" />
+    <PackageVersion Include="Grpc.Net.Client" Version="2.65.0" />
+    <PackageVersion Include="protobuf-net" Version="3.2.30" />
+    <PackageVersion Include="protobuf-net.Reflection" Version="3.2.12" />
+    <PackageVersion Include="YamlDotNet" Version="16.0.0" />
+    <PackageVersion Include="Microsoft.Data.Sqlite" Version="8.0.7" /> 
+    <PackageVersion Include="DuckDB.NET.Data.Full" Version="1.0.2" />
+    <PackageVersion Include="DuckDB.NET.Data" Version="1.0.1" />
+    <PackageVersion Include="MongoDB.Driver" Version="2.27.0" />
+    <PackageVersion Include="Microsoft.Graph" Version="[4.51.0, 5)" />
+    <PackageVersion Include="Microsoft.Identity.Client.Extensions.Msal" Version="[2.28.0, )" />
+    <PackageVersion Include="Microsoft.OpenApi" Version="1.6.16" />
+    <PackageVersion Include="Microsoft.OpenApi.Readers" Version="1.6.16" />
+    <PackageVersion Include="Microsoft.OpenApi" Version="1.6.14" />
+    <PackageVersion Include="Microsoft.OpenApi.Readers" Version="1.6.13" />
+    <PackageVersion Include="Microsoft.OpenApi.ApiManifest" Version="0.5.4-preview" />
+    <PackageVersion Include="Google.Apis.CustomSearchAPI.v1" Version="[1.60.0.3001, )" />
+    <PackageVersion Include="Grpc.Net.Client" Version="2.64.0" />
+    <PackageVersion Include="protobuf-net" Version="3.2.30" />
+    <PackageVersion Include="protobuf-net.Reflection" Version="3.2.12" />
+    <PackageVersion Include="YamlDotNet" Version="16.0.0" />
+    <PackageVersion Include="Fluid.Core" Version="2.11.1" />
+    <!-- Memory stores -->
+    <PackageVersion Include="Microsoft.Azure.Cosmos" Version="3.42.0" />
+    <PackageVersion Include="Pgvector" Version="0.2.0" />
+    <PackageVersion Include="NRedisStack" Version="0.12.0" />
+    <PackageVersion Include="Milvus.Client" Version="2.3.0-preview.1" />
+    <PackageVersion Include="Testcontainers.Milvus" Version="3.9.0" />
+    <PackageVersion Include="Microsoft.Data.SqlClient" Version="5.2.1" />
+    <PackageVersion Include="Qdrant.Client" Version="1.9.0" />
+    <!-- Symbols -->
+    <PackageVersion Include="Microsoft.SourceLink.GitHub" Version="8.0.0" />
+    <!-- Toolset -->
+    <PackageVersion Include="Microsoft.CodeAnalysis.NetAnalyzers" Version="9.0.0-preview.24324.1" />
+    <PackageVersion Include="Microsoft.Extensions.TimeProvider.Testing" Version="8.8.0" />
+    <!-- Test -->
+    <PackageVersion Include="Microsoft.NET.Test.Sdk" Version="17.11.0" />
+    <PackageVersion Include="Moq" Version="[4.18.4]" />
+    <PackageVersion Include="System.Threading.Channels" Version="8.0.0" />
+    <PackageVersion Include="System.Threading.Tasks.Dataflow" Version="8.0.0" />
+    <PackageVersion Include="Verify.Xunit" Version="26.1.5" />
+    <PackageVersion Include="xunit" Version="2.9.0" />
     <PackageVersion Include="xunit.abstractions" Version="2.0.3" />
     <PackageVersion Include="xunit.runner.visualstudio" Version="2.8.2" />
     <PackageVersion Include="xretry" Version="1.9.0" />
@@ -1571,212 +1115,58 @@
     <!-- Plugins -->
     <PackageVersion Include="DocumentFormat.OpenXml" Version="3.1.0" />
     <PackageVersion Include="Microsoft.Data.Sqlite" Version="8.0.7" /> 
-<<<<<<< div
-<<<<<<< div
-=======
->>>>>>> head
-<<<<<<< Updated upstream
-<<<<<<< Updated upstream
-<<<<<<< head
-<<<<<<< Updated upstream
-<<<<<<< Updated upstream
-<<<<<<< Updated upstream
-<<<<<<< Updated upstream
->>>>>>> Stashed changes
-=======
-<<<<<<< Updated upstream
->>>>>>> Stashed changes
-=======
-=======
->>>>>>> Stashed changes
->>>>>>> Stashed changes
-=======
->>>>>>> Stashed changes
-=======
->>>>>>> Stashed changes
-=======
->>>>>>> origin/main
-=======
->>>>>>> Stashed changes
-=======
->>>>>>> Stashed changes
-<<<<<<< div
-=======
->>>>>>> main
-=======
->>>>>>> head
-    <PackageVersion Include="DuckDB.NET.Data.Full" Version="1.0.2" />
-    <PackageVersion Include="DuckDB.NET.Data" Version="1.0.1" />
-    <PackageVersion Include="MongoDB.Driver" Version="2.27.0" />
-    <PackageVersion Include="Microsoft.Graph" Version="[4.51.0, 5)" />
-    <PackageVersion Include="Microsoft.Identity.Client.Extensions.Msal" Version="[2.28.0, )" />
-    <PackageVersion Include="Microsoft.OpenApi" Version="1.6.16" />
-    <PackageVersion Include="Microsoft.OpenApi.Readers" Version="1.6.16" />
-    <PackageVersion Include="Microsoft.OpenApi.ApiManifest" Version="0.5.4-preview" />
-    <PackageVersion Include="Google.Apis.CustomSearchAPI.v1" Version="[1.60.0.3001, )" />
-    <PackageVersion Include="Grpc.Net.Client" Version="2.64.0" />
-    <PackageVersion Include="protobuf-net" Version="3.2.30" />
-    <PackageVersion Include="protobuf-net.Reflection" Version="3.2.12" />
-    <PackageVersion Include="YamlDotNet" Version="16.0.0" />
-<<<<<<< div
-<<<<<<< div
-=======
->>>>>>> head
-<<<<<<< Updated upstream
-<<<<<<< Updated upstream
-<<<<<<< head
-<<<<<<< Updated upstream
-<<<<<<< Updated upstream
-<<<<<<< Updated upstream
-<<<<<<< Updated upstream
-<<<<<<< Updated upstream
-<<<<<<< Updated upstream
->>>>>>> Stashed changes
-=======
->>>>>>> Stashed changes
-=======
->>>>>>> Stashed changes
-=======
->>>>>>> Stashed changes
-=======
->>>>>>> Stashed changes
-=======
->>>>>>> Stashed changes
-=======
->>>>>>> Stashed changes
-=======
->>>>>>> origin/main
-=======
->>>>>>> Stashed changes
-=======
->>>>>>> Stashed changes
-<<<<<<< div
-=======
->>>>>>> main
-=======
->>>>>>> head
+    <PackageVersion Include="DuckDB.NET.Data.Full" Version="1.0.2" />
+    <PackageVersion Include="DuckDB.NET.Data" Version="1.0.1" />
+    <PackageVersion Include="MongoDB.Driver" Version="2.27.0" />
+    <PackageVersion Include="Microsoft.Graph" Version="[4.51.0, 5)" />
+    <PackageVersion Include="Microsoft.Identity.Client.Extensions.Msal" Version="[2.28.0, )" />
+    <PackageVersion Include="Microsoft.OpenApi" Version="1.6.16" />
+    <PackageVersion Include="Microsoft.OpenApi.Readers" Version="1.6.16" />
+    <PackageVersion Include="Microsoft.OpenApi.ApiManifest" Version="0.5.4-preview" />
+    <PackageVersion Include="Google.Apis.CustomSearchAPI.v1" Version="[1.60.0.3001, )" />
+    <PackageVersion Include="Grpc.Net.Client" Version="2.64.0" />
+    <PackageVersion Include="protobuf-net" Version="3.2.30" />
+    <PackageVersion Include="protobuf-net.Reflection" Version="3.2.12" />
+    <PackageVersion Include="YamlDotNet" Version="16.0.0" />
     <PackageVersion Include="Fluid.Core" Version="2.11.1" />
     <!-- Memory stores -->
-<<<<<<< main
     <PackageVersion Include="Microsoft.Azure.Cosmos" Version="3.42.0" />
-=======
     <PackageVersion Include="Microsoft.Azure.Cosmos" Version="3.44.0-preview.1" />
->>>>>>> upstream/main
     <PackageVersion Include="Pgvector" Version="0.2.0" />
     <PackageVersion Include="NRedisStack" Version="0.12.0" />
     <PackageVersion Include="Milvus.Client" Version="2.3.0-preview.1" />
-<<<<<<< div
-<<<<<<< div
-=======
-<<<<<<< Updated upstream
-<<<<<<< Updated upstream
-<<<<<<< head
->>>>>>> head
-<<<<<<< Updated upstream
-<<<<<<< Updated upstream
-<<<<<<< Updated upstream
-<<<<<<< Updated upstream
-<<<<<<< Updated upstream
-<<<<<<< Updated upstream
     <PackageVersion Include="Testcontainers.Milvus" Version="3.10.0" />
     <PackageVersion Include="Microsoft.Data.SqlClient" Version="5.2.1" />
-<<<<<<< main
     <PackageVersion Include="Qdrant.Client" Version="1.10.0" />
-=======
-    <PackageVersion Include="Testcontainers.Milvus" Version="3.9.0" />
-    <PackageVersion Include="Microsoft.Data.SqlClient" Version="5.2.1" />
-    <PackageVersion Include="Qdrant.Client" Version="1.9.0" />
->>>>>>> Stashed changes
-=======
-    <PackageVersion Include="Testcontainers.Milvus" Version="3.9.0" />
-    <PackageVersion Include="Microsoft.Data.SqlClient" Version="5.2.1" />
-    <PackageVersion Include="Qdrant.Client" Version="1.9.0" />
->>>>>>> Stashed changes
-=======
-    <PackageVersion Include="Testcontainers.Milvus" Version="3.9.0" />
-    <PackageVersion Include="Microsoft.Data.SqlClient" Version="5.2.1" />
-    <PackageVersion Include="Qdrant.Client" Version="1.9.0" />
->>>>>>> Stashed changes
-=======
-    <PackageVersion Include="Testcontainers.Milvus" Version="3.9.0" />
-    <PackageVersion Include="Microsoft.Data.SqlClient" Version="5.2.1" />
-    <PackageVersion Include="Qdrant.Client" Version="1.9.0" />
->>>>>>> Stashed changes
-=======
-    <PackageVersion Include="Testcontainers.Milvus" Version="3.9.0" />
-    <PackageVersion Include="Microsoft.Data.SqlClient" Version="5.2.1" />
-    <PackageVersion Include="Qdrant.Client" Version="1.9.0" />
->>>>>>> Stashed changes
-=======
-    <PackageVersion Include="Testcontainers.Milvus" Version="3.9.0" />
-    <PackageVersion Include="Microsoft.Data.SqlClient" Version="5.2.1" />
-    <PackageVersion Include="Qdrant.Client" Version="1.9.0" />
-<<<<<<< Updated upstream
-<<<<<<< div
->>>>>>> main
-=======
->>>>>>> origin/main
-=======
-    <PackageVersion Include="Testcontainers.Milvus" Version="3.9.0" />
-    <PackageVersion Include="Microsoft.Data.SqlClient" Version="5.2.1" />
-    <PackageVersion Include="Qdrant.Client" Version="1.9.0" />
->>>>>>> Stashed changes
-=======
-    <PackageVersion Include="Testcontainers.Milvus" Version="3.9.0" />
-    <PackageVersion Include="Microsoft.Data.SqlClient" Version="5.2.1" />
-    <PackageVersion Include="Qdrant.Client" Version="1.9.0" />
->>>>>>> Stashed changes
-<<<<<<< main
-=======
+    <PackageVersion Include="Testcontainers.Milvus" Version="3.9.0" />
+    <PackageVersion Include="Microsoft.Data.SqlClient" Version="5.2.1" />
+    <PackageVersion Include="Qdrant.Client" Version="1.9.0" />
+    <PackageVersion Include="Testcontainers.Milvus" Version="3.9.0" />
+    <PackageVersion Include="Microsoft.Data.SqlClient" Version="5.2.1" />
+    <PackageVersion Include="Qdrant.Client" Version="1.9.0" />
+    <PackageVersion Include="Testcontainers.Milvus" Version="3.9.0" />
+    <PackageVersion Include="Microsoft.Data.SqlClient" Version="5.2.1" />
+    <PackageVersion Include="Qdrant.Client" Version="1.9.0" />
+    <PackageVersion Include="Testcontainers.Milvus" Version="3.9.0" />
+    <PackageVersion Include="Microsoft.Data.SqlClient" Version="5.2.1" />
+    <PackageVersion Include="Qdrant.Client" Version="1.9.0" />
+    <PackageVersion Include="Testcontainers.Milvus" Version="3.9.0" />
+    <PackageVersion Include="Microsoft.Data.SqlClient" Version="5.2.1" />
+    <PackageVersion Include="Qdrant.Client" Version="1.9.0" />
+    <PackageVersion Include="Testcontainers.Milvus" Version="3.9.0" />
+    <PackageVersion Include="Microsoft.Data.SqlClient" Version="5.2.1" />
+    <PackageVersion Include="Qdrant.Client" Version="1.9.0" />
+    <PackageVersion Include="Testcontainers.Milvus" Version="3.9.0" />
+    <PackageVersion Include="Microsoft.Data.SqlClient" Version="5.2.1" />
+    <PackageVersion Include="Qdrant.Client" Version="1.9.0" />
+    <PackageVersion Include="Testcontainers.Milvus" Version="3.9.0" />
+    <PackageVersion Include="Microsoft.Data.SqlClient" Version="5.2.1" />
+    <PackageVersion Include="Qdrant.Client" Version="1.9.0" />
     <PackageVersion Include="Qdrant.Client" Version="1.11.0" />
->>>>>>> upstream/main
-=======
->>>>>>> head
->>>>>>> div
-=======
->>>>>>> Stashed changes
->>>>>>> Stashed changes
     <!-- Symbols -->
     <PackageVersion Include="Microsoft.SourceLink.GitHub" Version="8.0.0" />
     <!-- Toolset -->
     <PackageVersion Include="Microsoft.CodeAnalysis.NetAnalyzers" Version="9.0.0-preview.24324.1" />
-<<<<<<< div
-<<<<<<< div
-=======
->>>>>>> head
-<<<<<<< Updated upstream
-<<<<<<< Updated upstream
-<<<<<<< head
-<<<<<<< Updated upstream
-<<<<<<< Updated upstream
-<<<<<<< Updated upstream
-<<<<<<< Updated upstream
-<<<<<<< Updated upstream
->>>>>>> Stashed changes
-=======
-<<<<<<< Updated upstream
->>>>>>> Stashed changes
-=======
-=======
->>>>>>> Stashed changes
->>>>>>> Stashed changes
-=======
->>>>>>> Stashed changes
-=======
->>>>>>> Stashed changes
-=======
->>>>>>> Stashed changes
-=======
->>>>>>> origin/main
-=======
->>>>>>> Stashed changes
-=======
->>>>>>> Stashed changes
-<<<<<<< div
-=======
->>>>>>> main
-=======
->>>>>>> head
     <PackageReference Include="Microsoft.CodeAnalysis.NetAnalyzers">
       <PrivateAssets>all</PrivateAssets>
       <IncludeAssets>runtime; build; native; contentfiles; analyzers; buildtransitive</IncludeAssets>
@@ -1791,43 +1181,7 @@
       <PrivateAssets>all</PrivateAssets>
       <IncludeAssets>runtime; build; native; contentfiles; analyzers; buildtransitive</IncludeAssets>
     </PackageReference>
-<<<<<<< div
-<<<<<<< div
-=======
-<<<<<<< Updated upstream
-<<<<<<< Updated upstream
-<<<<<<< head
->>>>>>> head
-<<<<<<< Updated upstream
-<<<<<<< Updated upstream
-<<<<<<< Updated upstream
-<<<<<<< Updated upstream
-<<<<<<< Updated upstream
-<<<<<<< Updated upstream
     <PackageVersion Include="Moq.Analyzers" Version="0.1.2" />
-=======
-=======
->>>>>>> Stashed changes
-=======
->>>>>>> Stashed changes
-=======
->>>>>>> Stashed changes
-=======
->>>>>>> Stashed changes
-=======
-<<<<<<< Updated upstream
-<<<<<<< div
->>>>>>> main
-=======
->>>>>>> origin/main
-=======
->>>>>>> Stashed changes
-=======
->>>>>>> Stashed changes
->>>>>>> head
-=======
->>>>>>> Stashed changes
->>>>>>> Stashed changes
     <PackageVersion Include="Moq.Analyzers" Version="0.1.1" />
     <PackageVersion Include="Microsoft.Extensions.TimeProvider.Testing" Version="8.8.0" />
     <PackageVersion Include="OpenAI" Version="2.0.0-beta.10" />
@@ -1939,492 +1293,71 @@
     <PackageVersion Include="Microsoft.SourceLink.GitHub" Version="8.0.0" />
     <!-- Toolset -->
     <PackageVersion Include="Microsoft.CodeAnalysis.NetAnalyzers" Version="9.0.0-preview.24324.1" />
-<<<<<<< div
-<<<<<<< div
->>>>>>> origin/main
-=======
->>>>>>> main
-=======
-<<<<<<< Updated upstream
-<<<<<<< Updated upstream
-<<<<<<< head
->>>>>>> origin/main
-=======
-=======
->>>>>>> Stashed changes
-=======
->>>>>>> Stashed changes
->>>>>>> origin/main
->>>>>>> head
     <PackageReference Include="Microsoft.CodeAnalysis.NetAnalyzers">
       <PrivateAssets>all</PrivateAssets>
       <IncludeAssets>runtime; build; native; contentfiles; analyzers; buildtransitive</IncludeAssets>
     </PackageReference>
     <PackageVersion Include="Microsoft.VisualStudio.Threading.Analyzers" Version="17.11.20" />
-<<<<<<< div
-<<<<<<< div
-<<<<<<< main
-=======
-=======
->>>>>>> main
-=======
-<<<<<<< Updated upstream
-<<<<<<< Updated upstream
-<<<<<<< head
-<<<<<<< main
-=======
-=======
->>>>>>> origin/main
-=======
-<<<<<<< main
-=======
->>>>>>> Stashed changes
-=======
-<<<<<<< main
-=======
->>>>>>> Stashed changes
->>>>>>> head
     <PackageVersion Include="Microsoft.CodeAnalysis.Analyzers" Version="3.3.4" />
     <PackageReference Include="Microsoft.CodeAnalysis.Analyzers">
       <PrivateAssets>all</PrivateAssets>
       <IncludeAssets>runtime; build; native; contentfiles; analyzers; buildtransitive</IncludeAssets>
     </PackageReference>
     <PackageVersion Include="Microsoft.VisualStudio.Threading.Analyzers" Version="17.6.40" />
-<<<<<<< div
-<<<<<<< div
->>>>>>> origin/main
-=======
->>>>>>> main
-=======
-<<<<<<< Updated upstream
-<<<<<<< Updated upstream
-<<<<<<< head
->>>>>>> origin/main
-=======
-=======
->>>>>>> Stashed changes
-=======
->>>>>>> Stashed changes
->>>>>>> origin/main
->>>>>>> head
     <PackageReference Include="Microsoft.VisualStudio.Threading.Analyzers">
       <PrivateAssets>all</PrivateAssets>
       <IncludeAssets>runtime; build; native; contentfiles; analyzers; buildtransitive</IncludeAssets>
     </PackageReference>
     <PackageVersion Include="xunit.analyzers" Version="1.16.0" />
-<<<<<<< div
-<<<<<<< div
-=======
-<<<<<<< Updated upstream
-<<<<<<< Updated upstream
-<<<<<<< head
-=======
->>>>>>> Stashed changes
-=======
->>>>>>> Stashed changes
->>>>>>> head
-<<<<<<< main
-=======
     <PackageVersion Include="xunit.analyzers" Version="1.1.0" />
->>>>>>> origin/main
-<<<<<<< div
-=======
     <PackageVersion Include="xunit.analyzers" Version="1.1.0" />
->>>>>>> main
-=======
-<<<<<<< Updated upstream
-<<<<<<< Updated upstream
-=======
     <PackageVersion Include="xunit.analyzers" Version="1.1.0" />
->>>>>>> origin/main
-=======
->>>>>>> Stashed changes
-=======
->>>>>>> Stashed changes
->>>>>>> head
     <PackageReference Include="xunit.analyzers">
       <PrivateAssets>all</PrivateAssets>
       <IncludeAssets>runtime; build; native; contentfiles; analyzers; buildtransitive</IncludeAssets>
     </PackageReference>
-<<<<<<< div
-<<<<<<< div
-=======
-<<<<<<< Updated upstream
-<<<<<<< Updated upstream
-<<<<<<< head
->>>>>>> head
-<<<<<<< main
     <PackageVersion Include="Moq.Analyzers" Version="0.1.2" />
-=======
-=======
-<<<<<<< div
->>>>>>> main
-=======
->>>>>>> origin/main
->>>>>>> head
     <PackageVersion Include="Moq.Analyzers" Version="0.1.1" />
     <PackageVersion Include="Moq.Analyzers" Version="0.0.9" />
->>>>>>> origin/main
-<<<<<<< Updated upstream
-<<<<<<< Updated upstream
-<<<<<<< Updated upstream
-<<<<<<< Updated upstream
-<<<<<<< Updated upstream
->>>>>>> Stashed changes
-=======
->>>>>>> Stashed changes
-=======
->>>>>>> Stashed changes
-=======
->>>>>>> Stashed changes
-=======
->>>>>>> Stashed changes
-=======
->>>>>>> Stashed changes
-=======
-=======
->>>>>>> Stashed changes
-<<<<<<< main
     <PackageVersion Include="Moq.Analyzers" Version="0.1.2" />
-=======
     <PackageVersion Include="Moq.Analyzers" Version="0.1.1" />
     <PackageVersion Include="Moq.Analyzers" Version="0.0.9" />
->>>>>>> origin/main
-<<<<<<< Updated upstream
->>>>>>> Stashed changes
-=======
->>>>>>> Stashed changes
     <PackageReference Include="Moq.Analyzers">
       <PrivateAssets>all</PrivateAssets>
       <IncludeAssets>runtime; build; native; contentfiles; analyzers; buildtransitive</IncludeAssets>
     </PackageReference>
     <PackageVersion Include="Roslynator.Analyzers" Version="[4.12.4]" />
-<<<<<<< div
-<<<<<<< div
-=======
-<<<<<<< Updated upstream
-<<<<<<< Updated upstream
-<<<<<<< head
->>>>>>> head
-<<<<<<< Updated upstream
-<<<<<<< Updated upstream
-<<<<<<< Updated upstream
-<<<<<<< Updated upstream
-<<<<<<< Updated upstream
-<<<<<<< Updated upstream
-=======
-=======
->>>>>>> Stashed changes
-=======
->>>>>>> Stashed changes
-=======
->>>>>>> Stashed changes
-=======
->>>>>>> Stashed changes
-=======
->>>>>>> Stashed changes
-=======
->>>>>>> Stashed changes
-=======
->>>>>>> Stashed changes
-=======
->>>>>>> Stashed changes
-<<<<<<< main
-=======
     <PackageVersion Include="Roslynator.Analyzers" Version="4.3.0" />
->>>>>>> origin/main
-<<<<<<< Updated upstream
-<<<<<<< Updated upstream
-<<<<<<< Updated upstream
-<<<<<<< Updated upstream
-<<<<<<< Updated upstream
-<<<<<<< Updated upstream
-<<<<<<< Updated upstream
->>>>>>> Stashed changes
-=======
-=======
->>>>>>> Stashed changes
->>>>>>> Stashed changes
-=======
->>>>>>> Stashed changes
-=======
->>>>>>> Stashed changes
-=======
->>>>>>> Stashed changes
-=======
     <PackageVersion Include="Roslynator.Analyzers" Version="4.3.0" />
->>>>>>> origin/main
-=======
->>>>>>> Stashed changes
-=======
->>>>>>> Stashed changes
-<<<<<<< div
-=======
     <PackageVersion Include="Roslynator.Analyzers" Version="4.3.0" />
->>>>>>> main
-=======
->>>>>>> head
     <PackageReference Include="Roslynator.Analyzers">
       <PrivateAssets>all</PrivateAssets>
       <IncludeAssets>runtime; build; native; contentfiles; analyzers; buildtransitive</IncludeAssets>
     </PackageReference>
     <PackageVersion Include="Roslynator.CodeAnalysis.Analyzers" Version="[4.12.4]" />
-<<<<<<< div
-<<<<<<< div
-=======
->>>>>>> head
-<<<<<<< Updated upstream
-<<<<<<< Updated upstream
-<<<<<<< head
-<<<<<<< Updated upstream
-<<<<<<< Updated upstream
-<<<<<<< Updated upstream
-<<<<<<< Updated upstream
-<<<<<<< Updated upstream
-=======
-<<<<<<< Updated upstream
-=======
->>>>>>> Stashed changes
-=======
->>>>>>> Stashed changes
-=======
->>>>>>> Stashed changes
-=======
->>>>>>> Stashed changes
-=======
->>>>>>> Stashed changes
-=======
->>>>>>> Stashed changes
-=======
->>>>>>> Stashed changes
-<<<<<<< main
-=======
     <PackageVersion Include="Roslynator.CodeAnalysis.Analyzers" Version="4.3.0" />
->>>>>>> origin/main
-<<<<<<< Updated upstream
-<<<<<<< Updated upstream
-<<<<<<< Updated upstream
-<<<<<<< Updated upstream
-<<<<<<< Updated upstream
-<<<<<<< Updated upstream
-<<<<<<< Updated upstream
->>>>>>> Stashed changes
-=======
-=======
->>>>>>> Stashed changes
->>>>>>> Stashed changes
-=======
->>>>>>> Stashed changes
-=======
->>>>>>> Stashed changes
-=======
->>>>>>> Stashed changes
-=======
     <PackageVersion Include="Roslynator.CodeAnalysis.Analyzers" Version="4.3.0" />
-<<<<<<< div
->>>>>>> main
-=======
->>>>>>> origin/main
-=======
->>>>>>> Stashed changes
-=======
->>>>>>> Stashed changes
->>>>>>> head
     <PackageReference Include="Roslynator.CodeAnalysis.Analyzers">
       <PrivateAssets>all</PrivateAssets>
       <IncludeAssets>runtime; build; native; contentfiles; analyzers; buildtransitive</IncludeAssets>
     </PackageReference>
     <PackageVersion Include="Roslynator.Formatting.Analyzers" Version="[4.12.4]" />
-<<<<<<< div
-<<<<<<< div
-=======
-<<<<<<< Updated upstream
-<<<<<<< Updated upstream
-<<<<<<< head
->>>>>>> head
-<<<<<<< Updated upstream
-<<<<<<< Updated upstream
-<<<<<<< Updated upstream
-<<<<<<< Updated upstream
-<<<<<<< Updated upstream
-<<<<<<< Updated upstream
-=======
-=======
->>>>>>> Stashed changes
-=======
->>>>>>> Stashed changes
-=======
->>>>>>> Stashed changes
-=======
->>>>>>> Stashed changes
-=======
->>>>>>> Stashed changes
-=======
->>>>>>> Stashed changes
-=======
->>>>>>> Stashed changes
-=======
->>>>>>> Stashed changes
-<<<<<<< main
-=======
     <PackageVersion Include="Roslynator.Formatting.Analyzers" Version="4.3.0" />
->>>>>>> origin/main
-<<<<<<< Updated upstream
-<<<<<<< Updated upstream
-<<<<<<< Updated upstream
-<<<<<<< Updated upstream
-<<<<<<< Updated upstream
-<<<<<<< Updated upstream
-<<<<<<< Updated upstream
-=======
->>>>>>> Stashed changes
-=======
->>>>>>> Stashed changes
->>>>>>> Stashed changes
-=======
->>>>>>> Stashed changes
-=======
->>>>>>> Stashed changes
-=======
->>>>>>> Stashed changes
-=======
->>>>>>> Stashed changes
-=======
     <PackageVersion Include="Roslynator.Formatting.Analyzers" Version="4.3.0" />
->>>>>>> origin/main
-=======
->>>>>>> Stashed changes
-=======
->>>>>>> Stashed changes
-<<<<<<< div
-=======
     <PackageVersion Include="Roslynator.Formatting.Analyzers" Version="4.3.0" />
->>>>>>> main
-=======
->>>>>>> head
     <PackageReference Include="Roslynator.Formatting.Analyzers">
       <PrivateAssets>all</PrivateAssets>
       <IncludeAssets>runtime; build; native; contentfiles; analyzers; buildtransitive</IncludeAssets>
     </PackageReference>
     <!-- OnnxRuntimeGenAI -->
-<<<<<<< div
-<<<<<<< div
-=======
->>>>>>> head
-<<<<<<< Updated upstream
-<<<<<<< Updated upstream
-<<<<<<< head
-<<<<<<< Updated upstream
-<<<<<<< Updated upstream
-<<<<<<< Updated upstream
-<<<<<<< Updated upstream
-<<<<<<< Updated upstream
-=======
-<<<<<<< main
->>>>>>> Stashed changes
-<<<<<<< Updated upstream
-=======
-<<<<<<< main
->>>>>>> Stashed changes
-=======
->>>>>>> Stashed changes
-=======
-<<<<<<< main
->>>>>>> Stashed changes
-=======
-<<<<<<< main
->>>>>>> Stashed changes
-=======
-<<<<<<< main
->>>>>>> Stashed changes
-=======
-<<<<<<< main
->>>>>>> Stashed changes
-=======
-<<<<<<< main
->>>>>>> Stashed changes
-<<<<<<< Updated upstream
     <PackageVersion Include="Microsoft.ML.OnnxRuntimeGenAI" Version="0.4.0" />
-=======
     <PackageVersion Include="Microsoft.ML.OnnxRuntimeGenAI" Version="0.3.0" />
->>>>>>> Stashed changes
     <PackageVersion Include="Microsoft.ML.OnnxRuntimeGenAI.Cuda" Version="0.3.0" />
 	  <PackageVersion Include="Microsoft.ML.OnnxRuntimeGenAI.DirectML" Version="0.4.0"/>
-<<<<<<< Updated upstream
-<<<<<<< Updated upstream
-<<<<<<< Updated upstream
-<<<<<<< Updated upstream
-<<<<<<< Updated upstream
-<<<<<<< Updated upstream
-<<<<<<< Updated upstream
-<<<<<<< Updated upstream
-=======
-=======
->>>>>>> Stashed changes
-=======
->>>>>>> Stashed changes
-=======
->>>>>>> Stashed changes
-=======
->>>>>>> Stashed changes
-=======
->>>>>>> Stashed changes
-=======
-=======
-<<<<<<< div
->>>>>>> main
-=======
->>>>>>> origin/main
-=======
-=======
->>>>>>> Stashed changes
-=======
-<<<<<<< Updated upstream
-=======
->>>>>>> Stashed changes
->>>>>>> head
-=======
->>>>>>> Stashed changes
-=======
->>>>>>> Stashed changes
     <PackageVersion Include="Microsoft.ML.OnnxRuntimeGenAI" Version="0.4.0" />
     <PackageVersion Include="Microsoft.ML.OnnxRuntimeGenAI" Version="0.3.0" />
     <PackageVersion Include="Microsoft.ML.OnnxRuntimeGenAI.Cuda" Version="0.3.0" />
     <PackageVersion Include="Microsoft.ML.OnnxRuntimeGenAI.Cuda" Version="0.4.0" />
     <PackageVersion Include="Microsoft.ML.OnnxRuntimeGenAI.DirectML" Version="0.4.0" />
-<<<<<<< div
-<<<<<<< div
-=======
-<<<<<<< Updated upstream
-<<<<<<< Updated upstream
-<<<<<<< head
->>>>>>> head
->>>>>>> origin/main
-<<<<<<< Updated upstream
-<<<<<<< Updated upstream
-<<<<<<< Updated upstream
-<<<<<<< Updated upstream
-<<<<<<< Updated upstream
->>>>>>> Stashed changes
-=======
->>>>>>> Stashed changes
-=======
->>>>>>> Stashed changes
-=======
->>>>>>> Stashed changes
-=======
->>>>>>> Stashed changes
-=======
->>>>>>> Stashed changes
-=======
-<<<<<<< div
->>>>>>> main
-=======
-=======
->>>>>>> Stashed changes
-=======
->>>>>>> Stashed changes
->>>>>>> origin/main
->>>>>>> head
   </ItemGroup>
 </Project>