--- conflicted
+++ resolved
@@ -5,12 +5,9 @@
     <ManagePackageVersionsCentrally>true</ManagePackageVersionsCentrally>
   </PropertyGroup>
   <ItemGroup>
-<<<<<<< HEAD
     <PackageVersion Include="Microsoft.OpenApi" Version="1.6.3" />
     <PackageVersion Include="Microsoft.OpenApi.Readers" Version="1.6.3" />
-=======
     <PackageVersion Include="Newtonsoft.Json" Version="13.0.3" />
->>>>>>> 6e47f69b
     <PackageVersion Include="System.Linq.Async" Version="6.0.1" />
     <PackageVersion Include="System.Text.Json" Version="7.0.2" />
     <!-- Microsoft.Extensions.Logging -->
