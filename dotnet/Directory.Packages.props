--- conflicted
+++ resolved
@@ -6,13 +6,9 @@
   </PropertyGroup>
   <ItemGroup>
     <PackageVersion Include="AWSSDK.BedrockRuntime" Version="4.0.0-preview.5" />
+    <PackageVersion Include="AWSSDK.Core" Version="4.0.0-preview.5" />
     <PackageVersion Include="AWSSDK.Extensions.NETCore.Setup" Version="3.7.301" />
-<<<<<<< HEAD
-    <PackageVersion Include="AWSSDK.Core" Version="3.7.400.64" />
     <PackageVersion Include="Azure.AI.ContentSafety" Version="1.0.0" />
-=======
-    <PackageVersion Include="AWSSDK.Core" Version="4.0.0-preview.5" />
->>>>>>> 0cd59f1a
     <PackageVersion Include="Azure.AI.Inference" Version="1.0.0-beta.2" />
     <PackageVersion Include="Azure.AI.OpenAI" Version="[2.1.0-beta.2]" />
     <PackageVersion Include="Azure.AI.Projects" Version="[1.0.0-beta.2]" />
