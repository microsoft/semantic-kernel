--- conflicted
+++ resolved
@@ -12,12 +12,8 @@
     <PackageVersion Include="Handlebars.Net.Helpers" Version="2.4.1.4" />
     <PackageVersion Include="Markdig" Version="0.36.2" />
     <PackageVersion Include="Handlebars.Net" Version="2.1.5" />
-<<<<<<< HEAD
-    <PackageVersion Include="JsonSchema.Net.Generation" Version="3.5.1" />
     <PackageVersion Include="Microsoft.AspNet.WebApi.Client" Version="6.0.0" />
-=======
     <PackageVersion Include="JsonSchema.Net" Version="5.4.2" />
->>>>>>> 0a9e74a3
     <PackageVersion Include="Microsoft.Azure.Functions.Worker" Version="1.20.1" />
     <PackageVersion Include="Microsoft.Azure.Functions.Worker.Extensions.Http" Version="3.1.0" />
     <PackageVersion Include="Microsoft.Azure.Kusto.Data" Version="11.3.5" />
