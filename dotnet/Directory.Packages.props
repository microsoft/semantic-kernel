--- conflicted
+++ resolved
@@ -87,11 +87,8 @@
     <PackageVersion Include="System.Net.Http" Version="4.3.4" />
     <PackageVersion Include="System.Numerics.Tensors" Version="9.0.0" />
     <PackageVersion Include="System.Text.Json" Version="8.0.5" />
-<<<<<<< HEAD
     <PackageVersion Include="System.ValueTuple" Version="4.6.1" />
-=======
     <PackageVersion Include="System.Threading.Tasks.Extensions" Version="4.6.3" />
->>>>>>> d00e7592
     <!-- Tokenizers -->
     <PackageVersion Include="Microsoft.ML.Tokenizers" Version="1.0.1" />
     <PackageVersion Include="Microsoft.DeepDev.TokenizerLib" Version="1.3.3" />
