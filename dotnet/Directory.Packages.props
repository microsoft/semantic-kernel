--- conflicted
+++ resolved
@@ -38,12 +38,7 @@
     <PackageVersion Include="System.Memory.Data" Version="8.0.0" />
     <PackageVersion Include="System.Numerics.Tensors" Version="8.0.0" />
     <PackageVersion Include="System.Text.Json" Version="8.0.4" />
-<<<<<<< HEAD
-=======
-    <PackageVersion Include="System.Threading.Tasks.Extensions" Version="4.5.4" />
-    <PackageVersion Include="System.ValueTuple" Version="4.5.0" />
     <PackageVersion Include="OllamaSharp" Version="3.0.1" />
->>>>>>> be90d239
     <!-- Tokenizers -->
     <PackageVersion Include="Microsoft.ML.Tokenizers" Version="0.22.0-preview.24378.1" />
     <PackageVersion Include="Microsoft.DeepDev.TokenizerLib" Version="1.3.3" />
