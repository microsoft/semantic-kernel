--- conflicted
+++ resolved
@@ -29,16 +29,12 @@
     <PackageVersion Include="EntityFramework" Version="6.5.1" />
     <PackageVersion Include="FastBertTokenizer" Version="1.0.28" />
     <PackageVersion Include="Google.Apis.Auth" Version="1.69.0" />
-<<<<<<< HEAD
-    <PackageVersion Include="ModelContextProtocol" Version="0.1.0-preview.1.25171.12" />
     <PackageVersion Include="Google.Protobuf" Version="3.27.0" />
     <PackageVersion Include="Grpc.AspNetCore" Version="2.70.0" />
     <PackageVersion Include="Grpc.AspNetCore.Server" Version="2.70.0" />
     <PackageVersion Include="Grpc.AspNetCore.Server.Reflection" Version="2.70.0" />
     <PackageVersion Include="Grpc.Tools" Version="2.70.0" />
-=======
     <PackageVersion Include="ModelContextProtocol" Version="0.1.0-preview.4" />
->>>>>>> 5d84e104
     <PackageVersion Include="Microsoft.AspNetCore.Mvc.Testing" Version="8.0.13" />
     <PackageVersion Include="Microsoft.AspNetCore.OpenApi" Version="8.0.14" />
     <PackageVersion Include="Microsoft.ML.Tokenizers.Data.Cl100kBase" Version="1.0.1" />
