<Project>
  <PropertyGroup>
    <!-- Enable central package management -->
    <!-- https://learn.microsoft.com/en-us/nuget/consume-packages/Central-Package-Management -->
    <ManagePackageVersionsCentrally>true</ManagePackageVersionsCentrally>
  </PropertyGroup>
  <ItemGroup>
    <PackageVersion Include="Azure.AI.Inference" Version="1.0.0-beta.1" />
    <PackageVersion Include="OpenAI" Version="2.0.0-beta.10" />
    <PackageVersion Include="System.ClientModel" Version="1.1.0-beta.7" />
    <PackageVersion Include="Azure.AI.ContentSafety" Version="1.0.0" />
    <PackageVersion Include="Azure.AI.OpenAI" Version="2.0.0-beta.4" />
    <PackageVersion Include="Azure.Identity" Version="1.12.0" />
    <PackageVersion Include="Azure.Monitor.OpenTelemetry.Exporter" Version="1.3.0" />
    <PackageVersion Include="Azure.Search.Documents" Version="11.6.0" />
    <PackageVersion Include="Handlebars.Net.Helpers" Version="2.4.5" />
    <PackageVersion Include="Markdig" Version="0.37.0" />
    <PackageVersion Include="Handlebars.Net" Version="2.1.6" />
    <PackageVersion Include="Microsoft.AspNet.WebApi.Client" Version="6.0.0" />
    <PackageVersion Include="JsonSchema.Net" Version="7.1.2" />
    <PackageVersion Include="Microsoft.Azure.Functions.Worker" Version="1.20.1" />
    <PackageVersion Include="Microsoft.Azure.Functions.Worker.Extensions.Http" Version="3.1.0" />
    <PackageVersion Include="Microsoft.Azure.Kusto.Data" Version="12.2.5" />
    <PackageVersion Include="Microsoft.Azure.WebJobs.Extensions.OpenApi" Version="1.5.1" />
    <PackageVersion Include="Microsoft.Bcl.HashCode" Version="1.1.1" />
    <PackageVersion Include="Microsoft.Bcl.AsyncInterfaces" Version="8.0.0" />
    <PackageVersion Include="Microsoft.Bcl.Numerics" Version="8.0.0" />
    <PackageVersion Include="Microsoft.CodeAnalysis.Common" Version="4.3.0" />
    <PackageVersion Include="Microsoft.CodeAnalysis.CSharp" Version="4.3.0" />
    <PackageVersion Include="Microsoft.Bcl.TimeProvider" Version="8.0.1" />
    <PackageVersion Include="Microsoft.Extensions.Logging.Debug" Version="8.0.0" />
    <PackageVersion Include="Microsoft.Identity.Client" Version="4.64.0" />
    <PackageVersion Include="Microsoft.ML.OnnxRuntime" Version="1.19.2" />
    <PackageVersion Include="Microsoft.ML.OnnxRuntime" Version="1.18.1" />
    <PackageVersion Include="Microsoft.ML.OnnxRuntime"    <PackageVersion Include="Microsoft.ML.OnnxRuntime" Version="1.19
    <PackageVersion Include="Microsoft.ML.OnnxRuntime" Version="1.18.1" />
    <PackageVersion Include="Microsoft.ML.OnnxRuntime" Version="1.18.1" />    <PackageVersion Include="Microsoft.ML.OnnxRuntime" Version="1.19.0" />                                                                                                                                                      

    <PackageVersion Include="Microsoft.ML.OnnxRuntime" Version="1
    <PackageVersion Include="Microsoft.ML.OnnxRuntime" Version="1.18.1" />
    <    <PackageVersion Include="Microsoft.ML.OnnxRuntime" Version="1.19.0" />                                                                                                                                                      
PackageVersion Include="Microsoft.ML.OnnxRuntime" Version="1.18.1" />
    <PackageVersion Include="Microsoft.ML.OnnxRuntime" Version="1.18.1" />
    <PackageVersion Include="FastBertTokenizer" Version="1.0.28" />
    <PackageVersion Include="Pinecone.NET" Version="2.1.1" />
    <PackageVersion Include="System.Diagnostics.DiagnosticSource" Version="8.0.1" />
    <PackageVersion Include="System.Linq.Async" Version="6.0.1" />
    <PackageVersion Include="System.Memory.Data" Version="8.0.0" />
    <PackageVersion Include="System.Numerics.Tensors" Version="8.0.0" />
    <PackageVersion Include="System.Text.Json" Version="8.0.4" />
    <PackageVersion Include="System.Threading.Tasks.Extensions" Version="4.5.4" />
    <PackageVersion Include="System.ValueTuple" Version="4.5.0" />
    <PackageVersion Include="OllamaSharp" Version="3.0.1" />
    <!-- Tokenizers -->
    <PackageVersion Include="Microsoft.ML.Tokenizers" Version="0.22.0-preview.24378.1" />
    <PackageVersion Include="Microsoft.DeepDev.TokenizerLib" Version="1.3.3" />
    <PackageVersion Include="SharpToken" Version="2.0.3" />
    <!-- Microsoft.Extensions.* -->
    <PackageVersion Include="Microsoft.Extensions.Configuration" Version="8.0.0" />
    <PackageVersion Include="Microsoft.Extensions.Configuration.Binder" Version="8.0.2" />
    <PackageVersion Include="Microsoft.Extensions.Configuration.EnvironmentVariables" Version="8.0.0" />
    <PackageVersion Include="Microsoft.Extensions.Configuration.Json" Version="8.0.0" />
    <PackageVersion Include="Microsoft.Extensions.Configuration.UserSecrets" Version="8.0.0" />
    <PackageVersion Include="Microsoft.Extensions.DependencyInjection" Version="8.0.0" />
    <PackageVersion Include="Microsoft.Extensions.DependencyInjection.Abstractions" Version="8.0.1" />
    <PackageVersion Include="Microsoft.Extensions.Hosting" Version="8.0.0" />
    <PackageVersion Include="Microsoft.Extensions.Http" Version="8.0.0" />
    <PackageVersion Include="Microsoft.Extensions.Http.Resilience" Version="8.8.0" />
    <PackageVersion Include="Microsoft.Extensions.Logging" Version="8.0.0" />
    <PackageVersion Include="Microsoft.Extensions.Logging.Abstractions" Version="8.0.1" />
    <PackageVersion Include="Microsoft.Extensions.Logging.Console" Version="8.0.0" />
    <PackageVersion Include="Microsoft.Extensions.Options.DataAnnotations" Version="8.0.0" />
    <PackageVersion Include="Microsoft.Extensions.TimeProvider.Testing" Version="8.5.0" />
    <PackageVersion Include="System.Text.Json" Version="6.0.8" />
    <PackageVersion Include="Microsoft.PowerShell.SDK" Version="6.2.7" />
    <!-- Microsoft.Extensions.Logging -->
    <PackageVersion Include="Microsoft.Extensions.Logging.Abstractions" Version="6.0.4" />
    <PackageVersion Include="Microsoft.Extensions.Logging.Console" Version="6.0.0" />
    <!-- Microsoft.Extensions.Configuration -->
    <PackageVersion Include="Microsoft.Extensions.Configuration" Version="6.0.1" />
    <PackageVersion Include="Microsoft.Extensions.Configuration.Binder" Version="7.0.4" />
    <PackageVersion Include="Microsoft.Extensions.Configuration.EnvironmentVariables" Version="6.0.1" />
    <PackageVersion Include="Microsoft.Extensions.Configuration.Json" Version="6.0.0" />
    <PackageVersion Include="Microsoft.Extensions.Configuration.UserSecrets" Version="6.0.1" />
    <PackageVersion Include="Microsoft.Extensions.DependencyInjection" Version="6.0.1" />
    <PackageVersion Include="Microsoft.Extensions.TimeProvider.Testing" Version="8.8.0" />                                                                                                                                                      
   <PackageVersion Include="Microsoft.Extensions.TimeProvider.Testing" Version="8.8.0" />                                                                                                                                                      
Version="8.7.0" />    <PackageVersion Include="Microsoft.Extensions.TimeProvider.Testing" Version="8.8.0" />                                                                                                                                                      

    <PackageVersion Include="Microsoft.Extensions.TimeProvider.Testing" Version="8.8.0" />    <PackageVersion Include="Microsoft.Extensions.TimeProvider.Testing" Version="8.8.0" />                                                                                                                                                      
    <PackageVersion Include="Microsoft.Extensions.TimeProvider.Testing" Version="8.8.0" />                                                                                                                                                      

    <PackageVersion Include="Microsoft.Extensions.TimeProvider.Testing" Version="8.9.1" />
    <PackageVersion Include="Microsoft.Extensions.TimeProvider.Testing" Version="8.8.0" />
    <PackageVersion Include="Microsoft.Extensions.TimeProvider.Testing" Version="8.7.0" />
    <PackageVersion Include="Microsoft.Extensions.TimeProvider.Testing" Version="8.8.0" />
    <PackageVersion Include="Microsoft.Extensions.TimeProvider.Testing" Version="8.8.0" />
    <PackageVersion Include="Microsoft.Extensions.TimeProvider.Testing" Version="8.7.0" />
    <PackageVersion Include="Microsoft.Extensions.TimeProvider.Testing" Version="8.8.0" />
>>>>>>>+upstream/main
>>>>>>> Stashed changes
    <!-- Test -->
    <PackageVersion Include="Microsoft.NET.Test.Sdk" Version="17.11.0" />
    <PackageVersion Include="Moq" Version="[4.18.4]" />
    <PackageVersion Include="System.Threading.Channels" Version="8.0.0" />
    <PackageVersion Include="System.Threading.Tasks.Dataflow" Version="8.0.0" />
    <PackageVersion Include="Verify.Xunit" Version="26.1.5" />
   <PackageVersion Include="Verify.Xunit" Version="23.5.2" />
    <PackageVersion Include="Verify.Xunit" Version="26.1.5" />
    <PackageVersion Include="Verify.Xunit" Version="26.1.5" />
    <PackageVersion Include="Verify.Xunit" Version="23.5.2" />
    <PackageVersion Include="Verify.Xunit" Version="26.1.5" />
    <PackageVersion Include="Verify.Xunit" Version="23.5.2" />
    <PackageVersion Include="Verify.Xunit" Version="26.1.5" />
    <PackageVersion Include="Verify.Xunit" Version="23.5.2" />
    <PackageVersion Include="xunit" Version="2.9.0" />
    <PackageVersion Include="xunit.abstractions" Version="2.0.3" />
    <PackageVersion Include="xunit.runner.visualstudio" Version="2.8.2" />
    <PackageVersion Include="xretry" Version="1.9.0" />
    <PackageVersion Include="coverlet.collector" Version="6.0.2" />
    <PackageVersion Include="Docker.DotNet" Version="3.125.15" />
    <!-- Plugins -->
    <PackageVersion Include="DocumentFormat.OpenXml" Version="3.0.2" />
    <PackageVersion Include="Microsoft.Data.Sqlite" Version="8.0.7" />
    <PackageVersion Include="DocumentFormat.OpenXml" Version="3.1.0" />
    <PackageVersion Include="Microsoft.Data.Sqlite" Version="8.0.2" />
    <PackageVersion Include="DocumentFormat.OpenXml" Version="3.1.0" />
    <PackageVersion Include="Microsoft.Data.Sqlite" Version="8.0.7" /> 
    <PackageVersion Include="DocumentFormat.OpenXml" Version="3.0.2" />
    <PackageVersion Include="Microsoft.Data.Sqlite" Version="8.0.7" />
   <PackageVersion Include="DocumentFormat.OpenXml" Version="3.1.0" />
    <PackageVersion Include="Microsoft.Data.Sqlite" Version="8.0.2" />
    <PackageVersion Include="DuckDB.NET.Data.Full" Version="1.0.2" />
    <PackageVersion Include="DuckDB.NET.Data" Version="1.0.1" />
    <PackageVersion Include="MongoDB.Driver" Version="2.28.0" />
    <PackageVersion Include="Microsoft.Graph" Version="[4.51.0, 5)" />
    <PackageVersion Include="Microsoft.Identity.Client.Extensions.Msal" Version="[2.28.0, )" />
<<<<<<< HEAD
    <PackageVersion Include="Microsoft.OpenApi" Version="1.6.16" />
    <PackageVersion Include="Microsoft.OpenApi.Readers" Version="1.6.16" />
Qq="Microsoft.OpenApi" Version="1.6.16" />
    <PackageVersion Include="Microsoft.OpenApi.Readers" Version="1.6.16" />
    <PackageVersion Include="Microsoft.OpenApi" Version="1.6.16" />
    <PackageVersion Include="Microsoft.OpenApi.Readers" Version="1.6.16" />
    <PackageVersion Include="Microsoft.OpenApi" Version="1.6.15" />
    <PackageVersion Include="Microsoft.OpenApi.Readers" Version="1.6.15" />
  <PackageVersion Include="Microsoft.OpenApi" Version="1.6.16" />
    <PackageVersion Include="Microsoft.OpenApi.Readers" Version="1.6.16" />
    <PackageVersion Include="Microsoft.OpenApi.ApiManifest" Version="0.5.4-preview" />
    <PackageVersion Include="Google.Apis.CustomSearchAPI.v1" Version="[1.60.0.3001, )" />
    <PackageVersion Include="Grpc.Net.Client" Version="2.64.0" />
=======
    <PackageVersion Include="Microsoft.OpenApi" Version="1.6.21" />
    <PackageVersion Include="Microsoft.OpenApi.Readers" Version="1.6.21" />
    <PackageVersion Include="Microsoft.OpenApi.ApiManifest" Version="0.5.4-preview" />
    <PackageVersion Include="Google.Apis.CustomSearchAPI.v1" Version="[1.60.0.3001, )" />
    <PackageVersion Include="Grpc.Net.Client" Version="2.65.0" />
>>>>>>> 38902ea2
    <PackageVersion Include="protobuf-net" Version="3.2.30" />
    <PackageVersion Include="protobuf-net.Reflection" Version="3.2.12" />
    <PackageVersion Include="YamlDotNet" Version="16.0.0" />
    <PackageVersion Include="YamlDotNet" Version="16.0.0" />
    <PackageVersion Include="YamlDotNet" Version="15.3.0" />
    <PackageVersion Include="YamlDotNet" Version="15.3.0" />
    <PackageVersion Include="YamlDotNet" Version="15.3.0" />
    <PackageVersion Include="YamlDotNet" Version="15.3.0" />
>>>>>>> upstream/main
>>>>>>> Stashed changes
=======
<<<<<<< Updated upstream
    <PackageVersion Include="YamlDotNet" Version="16.0.0" />
=======
<<<<<<< main
    <PackageVersion Include="YamlDotNet" Version="16.0.0" />
>>>>>>> Stashed changes
=======
    <PackageVersion Include="YamlDotNet" Version="15.3.0" />
>>>>>>> upstream/main
>>>>>>> Stashed changes
=======
<<<<<<< main
    <PackageVersion Include="YamlDotNet" Version="16.0.0" />
=======
    <PackageVersion Include="YamlDotNet" Version="15.3.0" />
>>>>>>> upstream/main
>>>>>>> Stashed changes
    <PackageVersion Include="Fluid.Core" Version="2.11.1" />
    <!-- Memory stores -->
    <PackageVersion Include="Microsoft.Azure.Cosmos" Version="3.42.0" />
    <PackageVersion Include="Pgvector" Version="0.2.0" />
    <PackageVersion Include="NRedisStack" Version="0.12.0" />
    <PackageVersion Include="Milvus.Client" Version="2.3.0-preview.1" />
<<<<<<< Updated upstream
<<<<<<< Updated upstream
<<<<<<< Updated upstream
<<<<<<< Updated upstream
<<<<<<< Updated upstream
<<<<<<< main
=======
<<<<<<< Updated upstream
>>>>>>> origin/main
<<<<<<< main
    <PackageVersion Include="Testcontainers.Milvus" Version="3.9.0" />
=======
    <PackageVersion Include="Testcontainers.Milvus" Version="3.10.0" />
>>>>>>> upstream/main
=======
    <PackageVersion Include="Testcontainers.Milvus" Version="3.9.0" />
>>>>>>> Stashed changes
<<<<<<< main
=======
=======
    <PackageVersion Include="Testcontainers.Milvus" Version="3.9.0" />
>>>>>>> Stashed changes
>>>>>>> origin/main
=======
    <PackageVersion Include="Testcontainers.Milvus" Version="3.9.0" />
>>>>>>> Stashed changes
=======
    <PackageVersion Include="Testcontainers.Milvus" Version="3.9.0" />
>>>>>>> Stashed changes
=======
    <PackageVersion Include="Testcontainers.Milvus" Version="3.9.0" />
>>>>>>> Stashed changes
=======
    <PackageVersion Include="Testcontainers.Milvus" Version="3.9.0" />
>>>>>>> Stashed changes
    <PackageVersion Include="Microsoft.Data.SqlClient" Version="5.2.1" />
    <PackageVersion Include="Qdrant.Client" Version="1.10.0" />
    <!-- Symbols -->
    <PackageVersion Include="Microsoft.SourceLink.GitHub" Version="8.0.0" />
    <!-- Toolset -->
    <PackageVersion Include="Microsoft.CodeAnalysis.NetAnalyzers" Version="9.0.0-preview.24324.1" />
    <PackageVersion Include="Microsoft.CodeAnalysis.NetAnalyzers" Version="9.0.0-preview.24324.1" />
    <PackageVersion Include="Microsoft.CodeAnalysis.NetAnalyzers" Version="9.0.0-preview.24324.1" />
    <PackageVersion Include="Microsoft.CodeAnalysis.NetAnalyzers" Version="9.0.0-preview.24318.1" />
    <PackageVersion Include="Microsoft.CodeAnalysis.NetAnalyzers" Version="9.0.0-preview.24324.1" />
    <PackageReference Include="Microsoft.CodeAnalysis.NetAnalyzers">
      <PrivateAssets>all</PrivateAssets>
      <IncludeAssets>runtime; build; native; contentfiles; analyzers; buildtransitive</IncludeAssets>
    </PackageReference>
    <PackageVersion Include="Microsoft.VisualStudio.Threading.Analyzers" Version="17.11.20" />
    <PackageReference Include="Microsoft.VisualStudio.Threading.Analyzers">
      <PrivateAssets>all</PrivateAssets>
      <IncludeAssets>runtime; build; native; contentfiles; analyzers; buildtransitive</IncludeAssets>
    </PackageReference>
    <PackageVersion Include="xunit.analyzers" Version="1.16.0" />
    <PackageReference Include="xunit.analyzers">
      <PrivateAssets>all</PrivateAssets>
      <IncludeAssets>runtime; build; native; contentfiles; analyzers; buildtransitive</IncludeAssets>
    </PackageReference>
    <PackageVersion Include="Moq.Analyzers" Version="0.1.2" />
    <PackageReference Include="Moq.Analyzers">
      <PrivateAssets>all</PrivateAssets>
      <IncludeAssets>runtime; build; native; contentfiles; analyzers; buildtransitive</IncludeAssets>
    </PackageReference>
    <PackageVersion Include="Roslynator.Analyzers" Version="[4.12.4]" />
    <PackageReference Include="Roslynator.Analyzers">
      <PrivateAssets>all</PrivateAssets>
      <IncludeAssets>runtime; build; native; contentfiles; analyzers; buildtransitive</IncludeAssets>
    </PackageReference>
    <PackageVersion Include="Roslynator.CodeAnalysis.Analyzers" Version="[4.12.4]" />
    <PackageReference Include="Roslynator.CodeAnalysis.Analyzers">
      <PrivateAssets>all</PrivateAssets>
      <IncludeAssets>runtime; build; native; contentfiles; analyzers; buildtransitive</IncludeAssets>
    </PackageReference>
    <PackageVersion Include="Roslynator.Formatting.Analyzers" Version="[4.12.4]" />
    <PackageReference Include="Roslynator.Formatting.Analyzers">
      <PrivateAssets>all</PrivateAssets>
      <IncludeAssets>runtime; build; native; contentfiles; analyzers; buildtransitive</IncludeAssets>
    </PackageReference>
    <!-- OnnxRuntimeGenAI -->
    <PackageVersion Include="Microsoft.ML.OnnxRuntimeGenAI" Version="0.3.0" />
<<<<<<< main
    <PackageVersion Include="Microsoft.ML.OnnxRuntimeGenAI" Version="0.4.0" />
    <PackageVersion Include="Microsoft.ML.OnnxRuntimeGenAI" Version="0.3.0" />
    <PackageVersion Include="Microsoft.ML.OnnxRuntimeGenAI" Version="0.3.0" />
    <PackageVersion Include="Microsoft.ML.OnnxRuntimeGenAI" Version="0.3.0" />
    <PackageVersion Include="Microsoft.ML.OnnxRuntimeGenAI" Version="0.3.0" />
    <PackageVersion Include="Microsoft.ML.OnnxRuntimeGenAI" Version="0.3.0" />
    <PackageVersion Include="Microsoft.ML.OnnxRuntimeGenAI" Version="0.3.0" />
=======
>>>>>>> f149f95
    <PackageVersion Include="Microsoft.ML.OnnxRuntimeGenAI.Cuda" Version="0.3.0" />
	  <PackageVersion Include="Microsoft.ML.OnnxRuntimeGenAI.DirectML" Version="0.4.0"/>
  </ItemGroup>
</Project><|MERGE_RESOLUTION|>--- conflicted
+++ resolved
@@ -97,8 +97,6 @@
     <PackageVersion Include="Microsoft.Extensions.TimeProvider.Testing" Version="8.8.0" />
     <PackageVersion Include="Microsoft.Extensions.TimeProvider.Testing" Version="8.7.0" />
     <PackageVersion Include="Microsoft.Extensions.TimeProvider.Testing" Version="8.8.0" />
->>>>>>>+upstream/main
->>>>>>> Stashed changes
     <!-- Test -->
     <PackageVersion Include="Microsoft.NET.Test.Sdk" Version="17.11.0" />
     <PackageVersion Include="Moq" Version="[4.18.4]" />
@@ -135,27 +133,11 @@
     <PackageVersion Include="MongoDB.Driver" Version="2.28.0" />
     <PackageVersion Include="Microsoft.Graph" Version="[4.51.0, 5)" />
     <PackageVersion Include="Microsoft.Identity.Client.Extensions.Msal" Version="[2.28.0, )" />
-<<<<<<< HEAD
-    <PackageVersion Include="Microsoft.OpenApi" Version="1.6.16" />
-    <PackageVersion Include="Microsoft.OpenApi.Readers" Version="1.6.16" />
-Qq="Microsoft.OpenApi" Version="1.6.16" />
-    <PackageVersion Include="Microsoft.OpenApi.Readers" Version="1.6.16" />
-    <PackageVersion Include="Microsoft.OpenApi" Version="1.6.16" />
-    <PackageVersion Include="Microsoft.OpenApi.Readers" Version="1.6.16" />
-    <PackageVersion Include="Microsoft.OpenApi" Version="1.6.15" />
-    <PackageVersion Include="Microsoft.OpenApi.Readers" Version="1.6.15" />
-  <PackageVersion Include="Microsoft.OpenApi" Version="1.6.16" />
-    <PackageVersion Include="Microsoft.OpenApi.Readers" Version="1.6.16" />
-    <PackageVersion Include="Microsoft.OpenApi.ApiManifest" Version="0.5.4-preview" />
-    <PackageVersion Include="Google.Apis.CustomSearchAPI.v1" Version="[1.60.0.3001, )" />
-    <PackageVersion Include="Grpc.Net.Client" Version="2.64.0" />
-=======
     <PackageVersion Include="Microsoft.OpenApi" Version="1.6.21" />
     <PackageVersion Include="Microsoft.OpenApi.Readers" Version="1.6.21" />
     <PackageVersion Include="Microsoft.OpenApi.ApiManifest" Version="0.5.4-preview" />
     <PackageVersion Include="Google.Apis.CustomSearchAPI.v1" Version="[1.60.0.3001, )" />
     <PackageVersion Include="Grpc.Net.Client" Version="2.65.0" />
->>>>>>> 38902ea2
     <PackageVersion Include="protobuf-net" Version="3.2.30" />
     <PackageVersion Include="protobuf-net.Reflection" Version="3.2.12" />
     <PackageVersion Include="YamlDotNet" Version="16.0.0" />
@@ -164,67 +146,13 @@
     <PackageVersion Include="YamlDotNet" Version="15.3.0" />
     <PackageVersion Include="YamlDotNet" Version="15.3.0" />
     <PackageVersion Include="YamlDotNet" Version="15.3.0" />
->>>>>>> upstream/main
->>>>>>> Stashed changes
-=======
-<<<<<<< Updated upstream
-    <PackageVersion Include="YamlDotNet" Version="16.0.0" />
-=======
-<<<<<<< main
-    <PackageVersion Include="YamlDotNet" Version="16.0.0" />
->>>>>>> Stashed changes
-=======
-    <PackageVersion Include="YamlDotNet" Version="15.3.0" />
->>>>>>> upstream/main
->>>>>>> Stashed changes
-=======
-<<<<<<< main
-    <PackageVersion Include="YamlDotNet" Version="16.0.0" />
-=======
-    <PackageVersion Include="YamlDotNet" Version="15.3.0" />
->>>>>>> upstream/main
->>>>>>> Stashed changes
     <PackageVersion Include="Fluid.Core" Version="2.11.1" />
     <!-- Memory stores -->
     <PackageVersion Include="Microsoft.Azure.Cosmos" Version="3.42.0" />
     <PackageVersion Include="Pgvector" Version="0.2.0" />
     <PackageVersion Include="NRedisStack" Version="0.12.0" />
     <PackageVersion Include="Milvus.Client" Version="2.3.0-preview.1" />
-<<<<<<< Updated upstream
-<<<<<<< Updated upstream
-<<<<<<< Updated upstream
-<<<<<<< Updated upstream
-<<<<<<< Updated upstream
-<<<<<<< main
-=======
-<<<<<<< Updated upstream
->>>>>>> origin/main
-<<<<<<< main
-    <PackageVersion Include="Testcontainers.Milvus" Version="3.9.0" />
-=======
     <PackageVersion Include="Testcontainers.Milvus" Version="3.10.0" />
->>>>>>> upstream/main
-=======
-    <PackageVersion Include="Testcontainers.Milvus" Version="3.9.0" />
->>>>>>> Stashed changes
-<<<<<<< main
-=======
-=======
-    <PackageVersion Include="Testcontainers.Milvus" Version="3.9.0" />
->>>>>>> Stashed changes
->>>>>>> origin/main
-=======
-    <PackageVersion Include="Testcontainers.Milvus" Version="3.9.0" />
->>>>>>> Stashed changes
-=======
-    <PackageVersion Include="Testcontainers.Milvus" Version="3.9.0" />
->>>>>>> Stashed changes
-=======
-    <PackageVersion Include="Testcontainers.Milvus" Version="3.9.0" />
->>>>>>> Stashed changes
-=======
-    <PackageVersion Include="Testcontainers.Milvus" Version="3.9.0" />
->>>>>>> Stashed changes
     <PackageVersion Include="Microsoft.Data.SqlClient" Version="5.2.1" />
     <PackageVersion Include="Qdrant.Client" Version="1.10.0" />
     <!-- Symbols -->
@@ -271,7 +199,6 @@
     </PackageReference>
     <!-- OnnxRuntimeGenAI -->
     <PackageVersion Include="Microsoft.ML.OnnxRuntimeGenAI" Version="0.3.0" />
-<<<<<<< main
     <PackageVersion Include="Microsoft.ML.OnnxRuntimeGenAI" Version="0.4.0" />
     <PackageVersion Include="Microsoft.ML.OnnxRuntimeGenAI" Version="0.3.0" />
     <PackageVersion Include="Microsoft.ML.OnnxRuntimeGenAI" Version="0.3.0" />
@@ -279,8 +206,6 @@
     <PackageVersion Include="Microsoft.ML.OnnxRuntimeGenAI" Version="0.3.0" />
     <PackageVersion Include="Microsoft.ML.OnnxRuntimeGenAI" Version="0.3.0" />
     <PackageVersion Include="Microsoft.ML.OnnxRuntimeGenAI" Version="0.3.0" />
-=======
->>>>>>> f149f95
     <PackageVersion Include="Microsoft.ML.OnnxRuntimeGenAI.Cuda" Version="0.3.0" />
 	  <PackageVersion Include="Microsoft.ML.OnnxRuntimeGenAI.DirectML" Version="0.4.0"/>
   </ItemGroup>
