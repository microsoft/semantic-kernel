<Project>
  <PropertyGroup>
    <!-- Enable central package management -->
    <!-- https://learn.microsoft.com/en-us/nuget/consume-packages/Central-Package-Management -->
    <ManagePackageVersionsCentrally>true</ManagePackageVersionsCentrally>
  </PropertyGroup>
  <ItemGroup>
    <PackageVersion Include="Azure.AI.OpenAI" Version="1.0.0-beta.7" />
    <PackageVersion Include="Azure.Identity" Version="1.10.1" />
    <PackageVersion Include="Azure.Search.Documents" Version="11.5.0-beta.4" />
    <PackageVersion Include="Microsoft.ApplicationInsights.WorkerService" Version="2.21.0" />
    <PackageVersion Include="Microsoft.Azure.Kusto.Data" Version="11.3.3" />
    <PackageVersion Include="Microsoft.Bcl.HashCode" Version="[1.1.0, )" />
    <PackageVersion Include="Microsoft.Bcl.AsyncInterfaces" Version="6.0.0" />
    <PackageVersion Include="Microsoft.Extensions.Http" Version="6.0.0" />
    <PackageVersion Include="NRedisStack" Version="0.9.0" />
    <PackageVersion Include="Pgvector" Version="0.1.3" />
    <PackageVersion Include="Polly" Version="7.2.4" />
    <PackageVersion Include="SharpToken" Version="1.2.12" />
    <PackageVersion Include="System.Diagnostics.DiagnosticSource" Version="6.0.1" />
    <PackageVersion Include="System.Linq.Async" Version="6.0.1" />
    <PackageVersion Include="System.Text.Json" Version="6.0.8" />
    <!-- Microsoft.Extensions.Logging -->
    <PackageVersion Include="Microsoft.Extensions.Logging.Abstractions" Version="6.0.4" />
    <PackageVersion Include="Microsoft.Extensions.Logging.Console" Version="6.0.0" />
    <!-- Microsoft.Extensions.Configuration -->
    <PackageVersion Include="Microsoft.Extensions.Configuration" Version="6.0.1" />
    <PackageVersion Include="Microsoft.Extensions.Configuration.Binder" Version="7.0.4" />
    <PackageVersion Include="Microsoft.Extensions.Configuration.EnvironmentVariables" Version="6.0.1" />
    <PackageVersion Include="Microsoft.Extensions.Configuration.Json" Version="6.0.0" />
    <PackageVersion Include="Microsoft.Extensions.Configuration.UserSecrets" Version="6.0.1" />
    <PackageVersion Include="Microsoft.Extensions.DependencyInjection" Version="6.0.1" />
    <!-- Test -->
    <PackageVersion Include="Microsoft.NET.Test.Sdk" Version="17.7.2" />
    <PackageVersion Include="Moq" Version="[4.18.4]" />
    <PackageVersion Include="System.Threading.Channels" Version="7.0.0" />
    <PackageVersion Include="System.Threading.Tasks.Dataflow" Version="7.0.0" />
<<<<<<< HEAD
    <PackageVersion Include="xunit" Version="2.5.1" />
    <PackageVersion Include="xunit.runner.visualstudio" Version="2.5.0" />
=======
    <PackageVersion Include="xunit" Version="2.4.2" />
    <PackageVersion Include="xunit.runner.visualstudio" Version="2.5.1" />
>>>>>>> 727c13cf
    <PackageVersion Include="coverlet.collector" Version="6.0.0" />
    <!-- Skills -->
    <PackageVersion Include="DocumentFormat.OpenXml" Version="2.20.0" />
    <PackageVersion Include="Microsoft.Data.Sqlite" Version="7.0.11" />
    <PackageVersion Include="DuckDB.NET.Data.Full" Version="0.8.1" />
    <PackageVersion Include="DuckDB.NET.Data" Version="0.8.1" />
    <PackageVersion Include="Microsoft.Graph" Version="[4.51.0, 5)" />
    <PackageVersion Include="Microsoft.Azure.Cosmos" Version="[3.32.3, )" />
    <PackageVersion Include="Microsoft.Identity.Client.Extensions.Msal" Version="[2.28.0, )" />
    <PackageVersion Include="Microsoft.OpenApi" Version="[1.6.3, )" />
    <PackageVersion Include="Microsoft.OpenApi.Readers" Version="[1.6.3, )" />
    <PackageVersion Include="Newtonsoft.Json" Version="[13.0.3, )" />
    <PackageVersion Include="Google.Apis.CustomSearchAPI.v1" Version="[1.60.0.3001, )" />
    <PackageVersion Include="Grpc.Net.Client" Version="2.57.0" />
    <PackageVersion Include="protobuf-net" Version="3.2.26" />
    <PackageVersion Include="protobuf-net.Reflection" Version="3.2.12" />
    <PackageVersion Include="CoreCLR-NCalc" Version="2.2.113" />
    <!-- Symbols -->
    <PackageVersion Include="Microsoft.SourceLink.GitHub" Version="1.1.1" />
    <!-- Analyzers -->
    <PackageVersion Include="Microsoft.CodeAnalysis.NetAnalyzers" Version="8.0.0-preview1.23165.1" />
    <PackageReference Include="Microsoft.CodeAnalysis.NetAnalyzers">
      <PrivateAssets>all</PrivateAssets>
      <IncludeAssets>runtime; build; native; contentfiles; analyzers; buildtransitive</IncludeAssets>
    </PackageReference>
    <PackageVersion Include="Microsoft.CodeAnalysis.Analyzers" Version="3.3.4" />
    <PackageReference Include="Microsoft.CodeAnalysis.Analyzers">
      <PrivateAssets>all</PrivateAssets>
      <IncludeAssets>runtime; build; native; contentfiles; analyzers; buildtransitive</IncludeAssets>
    </PackageReference>
    <PackageVersion Include="Microsoft.VisualStudio.Threading.Analyzers" Version="17.7.30" />
    <PackageReference Include="Microsoft.VisualStudio.Threading.Analyzers">
      <PrivateAssets>all</PrivateAssets>
      <IncludeAssets>runtime; build; native; contentfiles; analyzers; buildtransitive</IncludeAssets>
    </PackageReference>
    <PackageVersion Include="xunit.analyzers" Version="1.3.0" />
    <PackageReference Include="xunit.analyzers">
      <PrivateAssets>all</PrivateAssets>
      <IncludeAssets>runtime; build; native; contentfiles; analyzers; buildtransitive</IncludeAssets>
    </PackageReference>
    <PackageVersion Include="Moq.Analyzers" Version="0.0.9" />
    <PackageReference Include="Moq.Analyzers">
      <PrivateAssets>all</PrivateAssets>
      <IncludeAssets>runtime; build; native; contentfiles; analyzers; buildtransitive</IncludeAssets>
    </PackageReference>
    <PackageVersion Include="Roslynator.Analyzers" Version="4.3.0" />
    <PackageReference Include="Roslynator.Analyzers">
      <PrivateAssets>all</PrivateAssets>
      <IncludeAssets>runtime; build; native; contentfiles; analyzers; buildtransitive</IncludeAssets>
    </PackageReference>
    <PackageVersion Include="Roslynator.CodeAnalysis.Analyzers" Version="4.3.0" />
    <PackageReference Include="Roslynator.CodeAnalysis.Analyzers">
      <PrivateAssets>all</PrivateAssets>
      <IncludeAssets>runtime; build; native; contentfiles; analyzers; buildtransitive</IncludeAssets>
    </PackageReference>
    <PackageVersion Include="Roslynator.Formatting.Analyzers" Version="4.3.0" />
    <PackageReference Include="Roslynator.Formatting.Analyzers">
      <PrivateAssets>all</PrivateAssets>
      <IncludeAssets>runtime; build; native; contentfiles; analyzers; buildtransitive</IncludeAssets>
    </PackageReference>
  </ItemGroup>
</Project><|MERGE_RESOLUTION|>--- conflicted
+++ resolved
@@ -35,13 +35,8 @@
     <PackageVersion Include="Moq" Version="[4.18.4]" />
     <PackageVersion Include="System.Threading.Channels" Version="7.0.0" />
     <PackageVersion Include="System.Threading.Tasks.Dataflow" Version="7.0.0" />
-<<<<<<< HEAD
     <PackageVersion Include="xunit" Version="2.5.1" />
-    <PackageVersion Include="xunit.runner.visualstudio" Version="2.5.0" />
-=======
-    <PackageVersion Include="xunit" Version="2.4.2" />
     <PackageVersion Include="xunit.runner.visualstudio" Version="2.5.1" />
->>>>>>> 727c13cf
     <PackageVersion Include="coverlet.collector" Version="6.0.0" />
     <!-- Skills -->
     <PackageVersion Include="DocumentFormat.OpenXml" Version="2.20.0" />
