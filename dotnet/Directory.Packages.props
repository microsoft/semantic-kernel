<Project>
  <PropertyGroup>
    <!-- Enable central package management -->
    <!-- https://learn.microsoft.com/en-us/nuget/consume-packages/Central-Package-Management -->
    <ManagePackageVersionsCentrally>true</ManagePackageVersionsCentrally>
  </PropertyGroup>
  <ItemGroup>
    <PackageVersion Include="AssemblyAI" Version="1.1.3" />
    <PackageVersion Include="Azure.AI.Inference" Version="1.0.0-beta.1" />
    <PackageVersion Include="Microsoft.VisualStudio.Threading" Version="17.11.20" />
    <PackageVersion Include="OpenAI" Version="[2.0.0-beta.12]" />
    <PackageVersion Include="Azure.AI.ContentSafety" Version="1.0.0" />
    <PackageVersion Include="Azure.AI.OpenAI" Version="[2.0.0-beta.6]" />
    <PackageVersion Include="Azure.Identity" Version="1.12.0" />
    <PackageVersion Include="Azure.Monitor.OpenTelemetry.Exporter" Version="1.3.0" />
    <PackageVersion Include="Azure.Search.Documents" Version="11.6.0" />
    <PackageVersion Include="Handlebars.Net.Helpers" Version="2.4.5" />
    <PackageVersion Include="Markdig" Version="0.37.0" />
    <PackageVersion Include="Handlebars.Net" Version="2.1.6" />
    <PackageVersion Include="Microsoft.AspNet.WebApi.Client" Version="6.0.0" />
    <PackageVersion Include="JsonSchema.Net" Version="5.4.2" />
    <PackageVersion Include="Microsoft.Azure.Functions.Worker" Version="1.20.1" />
    <PackageVersion Include="Microsoft.Azure.Functions.Worker.Extensions.Http" Version="3.1.0" />
    <PackageVersion Include="Microsoft.Azure.Kusto.Data" Version="12.2.5" />
    <PackageVersion Include="Microsoft.Azure.WebJobs.Extensions.OpenApi" Version="1.5.1" />
    <PackageVersion Include="Microsoft.Bcl.HashCode" Version="1.1.1" />
    <PackageVersion Include="Microsoft.Bcl.AsyncInterfaces" Version="8.0.0" />
    <PackageVersion Include="Microsoft.Bcl.Numerics" Version="8.0.0" />
    <PackageVersion Include="Microsoft.CodeAnalysis.Common" Version="4.3.0" />
    <PackageVersion Include="Microsoft.CodeAnalysis.CSharp" Version="4.3.0" />
    <PackageVersion Include="Microsoft.Bcl.TimeProvider" Version="8.0.1" />
    <PackageVersion Include="Microsoft.Extensions.Logging.Debug" Version="8.0.0" />
    <PackageVersion Include="Microsoft.Identity.Client" Version="4.64.0" />
    <PackageVersion Include="Microsoft.ML.OnnxRuntime" Version="1.19.2" />
    <PackageVersion Include="FastBertTokenizer" Version="1.0.28" />
    <PackageVersion Include="Pinecone.NET" Version="2.1.1" />
    <PackageVersion Include="System.Diagnostics.DiagnosticSource" Version="8.0.1" />
    <PackageVersion Include="System.Linq.Async" Version="6.0.1" />
    <PackageVersion Include="System.Memory.Data" Version="8.0.0" />
    <PackageVersion Include="System.Numerics.Tensors" Version="8.0.0" />
    <PackageVersion Include="System.Text.Json" Version="8.0.4" />
    <PackageVersion Include="OllamaSharp" Version="3.0.8" />
    <!-- Tokenizers -->
    <PackageVersion Include="Microsoft.ML.Tokenizers" Version="0.22.0-preview.24378.1" />
    <PackageVersion Include="Microsoft.DeepDev.TokenizerLib" Version="1.3.3" />
    <PackageVersion Include="SharpToken" Version="2.0.3" />
    <!-- Microsoft.Extensions.* -->
    <PackageVersion Include="Microsoft.Extensions.Configuration" Version="8.0.0" />
    <PackageVersion Include="Microsoft.Extensions.Configuration.Binder" Version="8.0.2" />
    <PackageVersion Include="Microsoft.Extensions.Configuration.EnvironmentVariables" Version="8.0.0" />
    <PackageVersion Include="Microsoft.Extensions.Configuration.Json" Version="8.0.0" />
    <PackageVersion Include="Microsoft.Extensions.Configuration.UserSecrets" Version="8.0.0" />
    <PackageVersion Include="Microsoft.Extensions.DependencyInjection" Version="8.0.0" />
    <PackageVersion Include="Microsoft.Extensions.DependencyInjection.Abstractions" Version="8.0.1" />
    <PackageVersion Include="Microsoft.Extensions.Hosting" Version="8.0.0" />
    <PackageVersion Include="Microsoft.Extensions.Http" Version="8.0.0" />
    <PackageVersion Include="Microsoft.Extensions.Http.Resilience" Version="8.8.0" />
    <PackageVersion Include="Microsoft.Extensions.Logging" Version="8.0.0" />
    <PackageVersion Include="Microsoft.Extensions.Logging.Abstractions" Version="8.0.1" />
    <PackageVersion Include="Microsoft.Extensions.Logging.Console" Version="8.0.0" />
    <PackageVersion Include="Microsoft.Extensions.Options.DataAnnotations" Version="8.0.0" />
    <PackageVersion Include="Microsoft.Extensions.TimeProvider.Testing" Version="8.9.1" />
    <PackageVersion Include="Microsoft.Extensions.FileProviders.Physical" Version="[8.0.0, 9.0.0)" />
    <PackageVersion Include="Microsoft.Extensions.FileProviders.Embedded" Version="[8.0.0, 9.0.0)" />
    <!-- Test -->
    <PackageVersion Include="Microsoft.NET.Test.Sdk" Version="17.11.1" />
    <PackageVersion Include="Moq" Version="[4.18.4]" />
    <PackageVersion Include="System.Threading.Channels" Version="8.0.0" />
    <PackageVersion Include="System.Threading.Tasks.Dataflow" Version="8.0.0" />
    <PackageVersion Include="Verify.Xunit" Version="23.5.2" />
    <PackageVersion Include="xunit" Version="2.9.0" />
    <PackageVersion Include="xunit.abstractions" Version="2.0.3" />
    <PackageVersion Include="xunit.runner.visualstudio" Version="2.5.7" />
    <PackageVersion Include="xretry" Version="1.9.0" />
    <PackageVersion Include="coverlet.collector" Version="6.0.2" />
    <PackageVersion Include="Docker.DotNet" Version="3.125.15" />
    <!-- Plugins -->
    <PackageVersion Include="DocumentFormat.OpenXml" Version="3.1.0" />
    <PackageVersion Include="Microsoft.Data.Sqlite" Version="8.0.8" />
    <PackageVersion Include="DuckDB.NET.Data.Full" Version="1.0.2" />
    <PackageVersion Include="DuckDB.NET.Data" Version="1.0.1" />
    <PackageVersion Include="MongoDB.Driver" Version="2.28.0" />
    <PackageVersion Include="Microsoft.Graph" Version="[4.51.0, 5)" />
    <PackageVersion Include="Microsoft.Identity.Client.Extensions.Msal" Version="[2.28.0, )" />
    <PackageVersion Include="Microsoft.OpenApi" Version="1.6.21" />
    <PackageVersion Include="Microsoft.OpenApi.Readers" Version="1.6.21" />
    <PackageVersion Include="Microsoft.OpenApi.ApiManifest" Version="0.5.4-preview" />
    <PackageVersion Include="Google.Apis.CustomSearchAPI.v1" Version="[1.60.0.3001, )" />
    <PackageVersion Include="Grpc.Net.Client" Version="2.65.0" />
    <PackageVersion Include="protobuf-net" Version="3.2.30" />
    <PackageVersion Include="protobuf-net.Reflection" Version="3.2.12" />
    <PackageVersion Include="YamlDotNet" Version="15.3.0" />
    <PackageVersion Include="Fluid.Core" Version="2.11.1" />
    <!-- Memory stores -->
    <PackageVersion Include="Microsoft.Azure.Cosmos" Version="3.44.0-preview.0" />
    <PackageVersion Include="Pgvector" Version="0.2.0" />
    <PackageVersion Include="NRedisStack" Version="0.12.0" />
    <PackageVersion Include="Milvus.Client" Version="2.3.0-preview.1" />
    <PackageVersion Include="Testcontainers.Milvus" Version="3.10.0" />
    <PackageVersion Include="Microsoft.Data.SqlClient" Version="5.2.1" />
    <PackageVersion Include="Qdrant.Client" Version="1.10.0" />
    <!-- Symbols -->
    <PackageVersion Include="Microsoft.SourceLink.GitHub" Version="8.0.0" />
    <!-- Toolset -->
    <PackageVersion Include="Microsoft.CodeAnalysis.NetAnalyzers" Version="9.0.0-preview.24415.1" />
    <PackageReference Include="Microsoft.CodeAnalysis.NetAnalyzers">
      <PrivateAssets>all</PrivateAssets>
      <IncludeAssets>runtime; build; native; contentfiles; analyzers; buildtransitive</IncludeAssets>
    </PackageReference>
    <PackageVersion Include="Microsoft.VisualStudio.Threading.Analyzers" Version="17.11.20" />
    <PackageReference Include="Microsoft.VisualStudio.Threading.Analyzers">
      <PrivateAssets>all</PrivateAssets>
      <IncludeAssets>runtime; build; native; contentfiles; analyzers; buildtransitive</IncludeAssets>
    </PackageReference>
    <PackageVersion Include="xunit.analyzers" Version="1.16.0" />
    <PackageReference Include="xunit.analyzers">
      <PrivateAssets>all</PrivateAssets>
      <IncludeAssets>runtime; build; native; contentfiles; analyzers; buildtransitive</IncludeAssets>
    </PackageReference>
    <PackageVersion Include="Moq.Analyzers" Version="0.1.2" />
    <PackageReference Include="Moq.Analyzers">
      <PrivateAssets>all</PrivateAssets>
      <IncludeAssets>runtime; build; native; contentfiles; analyzers; buildtransitive</IncludeAssets>
    </PackageReference>
    <PackageVersion Include="Roslynator.Analyzers" Version="[4.11.0]" />
    <PackageReference Include="Roslynator.Analyzers">
      <PrivateAssets>all</PrivateAssets>
      <IncludeAssets>runtime; build; native; contentfiles; analyzers; buildtransitive</IncludeAssets>
    </PackageReference>
    <PackageVersion Include="Roslynator.CodeAnalysis.Analyzers" Version="[4.12.4]" />
    <PackageReference Include="Roslynator.CodeAnalysis.Analyzers">
      <PrivateAssets>all</PrivateAssets>
      <IncludeAssets>runtime; build; native; contentfiles; analyzers; buildtransitive</IncludeAssets>
    </PackageReference>
    <PackageVersion Include="Roslynator.Formatting.Analyzers" Version="[4.12.0]" />
    <PackageReference Include="Roslynator.Formatting.Analyzers">
      <PrivateAssets>all</PrivateAssets>
      <IncludeAssets>runtime; build; native; contentfiles; analyzers; buildtransitive</IncludeAssets>
    </PackageReference>
    <!-- OnnxRuntimeGenAI -->
    <PackageVersion Include="Microsoft.ML.OnnxRuntimeGenAI" Version="0.4.0" />
<<<<<<< HEAD
    <PackageVersion Include="Microsoft.ML.OnnxRuntimeGenAI.Cuda" Version="0.3.0" />
    <PackageVersion Include="Microsoft.ML.OnnxRuntimeGenAI.DirectML" Version="0.4.0"/>
=======
    <PackageVersion Include="Microsoft.ML.OnnxRuntimeGenAI.Cuda" Version="0.4.0" />
    <PackageVersion Include="Microsoft.ML.OnnxRuntimeGenAI.DirectML" Version="0.4.0" />
>>>>>>> 1fc884af
  </ItemGroup>
</Project><|MERGE_RESOLUTION|>--- conflicted
+++ resolved
@@ -139,12 +139,7 @@
     </PackageReference>
     <!-- OnnxRuntimeGenAI -->
     <PackageVersion Include="Microsoft.ML.OnnxRuntimeGenAI" Version="0.4.0" />
-<<<<<<< HEAD
-    <PackageVersion Include="Microsoft.ML.OnnxRuntimeGenAI.Cuda" Version="0.3.0" />
-    <PackageVersion Include="Microsoft.ML.OnnxRuntimeGenAI.DirectML" Version="0.4.0"/>
-=======
     <PackageVersion Include="Microsoft.ML.OnnxRuntimeGenAI.Cuda" Version="0.4.0" />
     <PackageVersion Include="Microsoft.ML.OnnxRuntimeGenAI.DirectML" Version="0.4.0" />
->>>>>>> 1fc884af
   </ItemGroup>
 </Project>