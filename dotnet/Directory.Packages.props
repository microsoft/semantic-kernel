--- conflicted
+++ resolved
@@ -5,10 +5,7 @@
     <ManagePackageVersionsCentrally>true</ManagePackageVersionsCentrally>
   </PropertyGroup>
   <ItemGroup>
-<<<<<<< HEAD
     <PackageVersion Include="AssemblyAI" Version="1.1.3" />
-    <PackageVersion Include="Azure.AI.Inference" Version="1.0.0-beta.1" />
-=======
     <PackageVersion Include="AWSSDK.BedrockRuntime" Version="3.7.400" />
     <PackageVersion Include="AWSSDK.Extensions.NETCore.Setup" Version="3.7.301" />
     <PackageVersion Include="AWSSDK.Core" Version="3.7.400" />
@@ -18,7 +15,6 @@
     <PackageVersion Include="Dapr.AspNetCore" Version="1.14.0" />
     <PackageVersion Include="Microsoft.AspNetCore.Mvc.Testing" Version="8.0.0" />
     <PackageVersion Include="Microsoft.Extensions.Configuration.Abstractions" Version="8.0.0" />
->>>>>>> 9ff8b69d
     <PackageVersion Include="Microsoft.VisualStudio.Threading" Version="17.11.20" />
     <PackageVersion Include="MSTest.TestFramework" Version="3.6.1" />
     <PackageVersion Include="OpenAI" Version="[2.1.0-beta.1]" />
