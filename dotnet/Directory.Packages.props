--- conflicted
+++ resolved
@@ -40,10 +40,7 @@
     <PackageVersion Include="Newtonsoft.Json" Version="[11.0.1, )" />
     <!-- Symbols -->
     <PackageVersion Include="Microsoft.SourceLink.GitHub" Version="1.1.1" />
-<<<<<<< HEAD
-=======
 
->>>>>>> e50d6213
     <!-- Analyzers -->
     <!-- TODO: Not working with .NET Standard 2.0
     <PackageVersion Include="Microsoft.CodeDom.Providers.DotNetCompilerPlatform" Version="4.1.0" />
