{
 "cells": [
  {
   "attachments": {},
   "cell_type": "markdown",
   "metadata": {},
   "source": [
    "# Introduction to the Planner\n",
    "\n",
    "The Planner is one of the fundamental concepts of the Semantic Kernel. It makes use of the collection of plugins that have been registered to the kernel and using AI, will formulate a plan to execute a given ask.\n",
    "\n",
    "Read more about it [here](https://aka.ms/sk/concepts/planner)."
   ]
  },
  {
   "cell_type": "code",
<<<<<<< Updated upstream
<<<<<<< HEAD
<<<<<<< Updated upstream
=======
>>>>>>> 4aefd213
<<<<<<< div
<<<<<<< div
=======
<<<<<<< Updated upstream
<<<<<<< Updated upstream
<<<<<<< head
>>>>>>> head
<<<<<<< Updated upstream
<<<<<<< Updated upstream
<<<<<<< Updated upstream
<<<<<<< Updated upstream
<<<<<<< Updated upstream
<<<<<<< Updated upstream
   "execution_count": null,
=======
   "execution_count": 9,
>>>>>>> Stashed changes
=======
   "execution_count": 9,
>>>>>>> Stashed changes
=======
   "execution_count": 9,
>>>>>>> Stashed changes
=======
   "execution_count": 9,
>>>>>>> Stashed changes
=======
   "execution_count": 9,
>>>>>>> Stashed changes
=======
   "execution_count": 9,
<<<<<<< Updated upstream
<<<<<<< div
>>>>>>> main
=======
>>>>>>> origin/main
=======
   "execution_count": 9,
>>>>>>> Stashed changes
=======
   "execution_count": 9,
>>>>>>> Stashed changes
>>>>>>> head
=======
>>>>>>> Stashed changes
>>>>>>> Stashed changes
=======
   "execution_count": null,
>>>>>>> Stashed changes
<<<<<<< HEAD
=======
   "execution_count": null,
>>>>>>> Stashed changes
=======
>>>>>>> 4aefd213
   "metadata": {
    "dotnet_interactive": {
     "language": "csharp"
    },
    "polyglot_notebook": {
     "kernelName": "csharp"
    }
   },
<<<<<<< Updated upstream
<<<<<<< HEAD
<<<<<<< Updated upstream
=======
>>>>>>> 4aefd213
<<<<<<< div
<<<<<<< div
=======
<<<<<<< Updated upstream
<<<<<<< Updated upstream
<<<<<<< head
>>>>>>> head
<<<<<<< Updated upstream
<<<<<<< Updated upstream
<<<<<<< Updated upstream
<<<<<<< Updated upstream
<<<<<<< Updated upstream
<<<<<<< Updated upstream
   "outputs": [],
=======
=======
>>>>>>> Stashed changes
=======
>>>>>>> Stashed changes
=======
>>>>>>> Stashed changes
=======
>>>>>>> Stashed changes
=======
<<<<<<< Updated upstream
<<<<<<< div
>>>>>>> main
=======
>>>>>>> origin/main
=======
>>>>>>> Stashed changes
=======
>>>>>>> Stashed changes
>>>>>>> head
=======
>>>>>>> Stashed changes
>>>>>>> Stashed changes
=======
>>>>>>> Stashed changes
<<<<<<< HEAD
=======
>>>>>>> Stashed changes
=======
>>>>>>> 4aefd213
   "outputs": [
    {
     "data": {
      "text/html": [
       "<div><div></div><div></div><div><strong>Installed Packages</strong><ul><li><span>Microsoft.SemanticKernel, 1.0.1</span></li><li><span>Microsoft.SemanticKernel.Planners.Handlebars, 1.0.1-preview</span></li></ul></div></div>"
      ]
     },
     "metadata": {},
     "output_type": "display_data"
    }
   ],
<<<<<<< Updated upstream
<<<<<<< HEAD
<<<<<<< Updated upstream
=======
>>>>>>> 4aefd213
<<<<<<< div
<<<<<<< div
=======
>>>>>>> head
<<<<<<< Updated upstream
<<<<<<< Updated upstream
<<<<<<< head
<<<<<<< Updated upstream
<<<<<<< Updated upstream
<<<<<<< Updated upstream
<<<<<<< Updated upstream
<<<<<<< Updated upstream
>>>>>>> Stashed changes
=======
>>>>>>> Stashed changes
=======
>>>>>>> Stashed changes
=======
>>>>>>> Stashed changes
=======
>>>>>>> Stashed changes
=======
>>>>>>> Stashed changes
=======
>>>>>>> origin/main
=======
>>>>>>> Stashed changes
=======
>>>>>>> Stashed changes
<<<<<<< div
=======
>>>>>>> main
=======
>>>>>>> head
   "source": [
<<<<<<< main
    "#r \"nuget: Microsoft.SemanticKernel, 1.11.1\"\n",
    "#r \"nuget: Microsoft.SemanticKernel.Planners.Handlebars, 1.11.1-preview\"\n",
=======
    "#r \"nuget: Microsoft.SemanticKernel, 1.23.0\"\n",
    "#r \"nuget: Microsoft.SemanticKernel.Planners.Handlebars, 1.23.0-preview\"\n",
>>>>>>> upstream/main
=======
   "source": [
    "#r \"nuget: Microsoft.SemanticKernel, 1.23.0\"\n",
    "#r \"nuget: Microsoft.SemanticKernel.Planners.Handlebars, 1.23.0-preview\"\n",
>>>>>>> Stashed changes
<<<<<<< HEAD
=======
   "source": [
    "#r \"nuget: Microsoft.SemanticKernel, 1.23.0\"\n",
    "#r \"nuget: Microsoft.SemanticKernel.Planners.Handlebars, 1.23.0-preview\"\n",
>>>>>>> Stashed changes
=======
>>>>>>> 4aefd213
    "\n",
    "#!import config/Settings.cs\n",
    "#!import config/Utils.cs\n",
    "\n",
    "using Microsoft.SemanticKernel;\n",
    "using Microsoft.SemanticKernel.Connectors.OpenAI;\n",
    "using Kernel = Microsoft.SemanticKernel.Kernel;\n",
    "\n",
    "var builder = Kernel.CreateBuilder();\n",
    "\n",
    "// Configure AI backend used by the kernel\n",
    "var (useAzureOpenAI, model, azureEndpoint, apiKey, orgId) = Settings.LoadFromFile();\n",
    "\n",
    "if (useAzureOpenAI)\n",
    "    builder.AddAzureOpenAIChatCompletion(model, azureEndpoint, apiKey);\n",
    "else\n",
    "    builder.AddOpenAIChatCompletion(model, apiKey, orgId);\n",
    "\n",
<<<<<<< Updated upstream
<<<<<<< HEAD
<<<<<<< Updated upstream
=======
>>>>>>> 4aefd213
<<<<<<< div
<<<<<<< div
=======
<<<<<<< Updated upstream
<<<<<<< Updated upstream
<<<<<<< head
>>>>>>> head
<<<<<<< Updated upstream
<<<<<<< Updated upstream
<<<<<<< Updated upstream
<<<<<<< Updated upstream
<<<<<<< Updated upstream
<<<<<<< Updated upstream
    "var kernel = builder.Build();"
=======
    "var kernel = builder.Build();\n"
>>>>>>> Stashed changes
=======
    "var kernel = builder.Build();\n"
>>>>>>> Stashed changes
=======
    "var kernel = builder.Build();\n"
>>>>>>> Stashed changes
=======
    "var kernel = builder.Build();\n"
>>>>>>> Stashed changes
=======
    "var kernel = builder.Build();\n"
>>>>>>> Stashed changes
=======
    "var kernel = builder.Build();\n"
<<<<<<< Updated upstream
<<<<<<< div
>>>>>>> main
=======
>>>>>>> origin/main
=======
    "var kernel = builder.Build();\n"
>>>>>>> Stashed changes
=======
    "var kernel = builder.Build();\n"
>>>>>>> Stashed changes
>>>>>>> head
=======
>>>>>>> Stashed changes
>>>>>>> Stashed changes
=======
    "var kernel = builder.Build();\n"
>>>>>>> Stashed changes
<<<<<<< HEAD
=======
    "var kernel = builder.Build();\n"
>>>>>>> Stashed changes
=======
>>>>>>> 4aefd213
   ]
  },
  {
   "attachments": {},
   "cell_type": "markdown",
   "metadata": {},
   "source": [
    "### Setting Up Handlebars Planner\n",
    "Handlebars Planner is located in the `Microsoft.SemanticKernel.Planning.Handlebars` package."
   ]
  },
  {
   "cell_type": "code",
<<<<<<< Updated upstream
<<<<<<< HEAD
<<<<<<< Updated upstream
=======
>>>>>>> 4aefd213
<<<<<<< div
<<<<<<< div
=======
<<<<<<< Updated upstream
<<<<<<< Updated upstream
<<<<<<< head
>>>>>>> head
<<<<<<< Updated upstream
<<<<<<< Updated upstream
<<<<<<< Updated upstream
<<<<<<< Updated upstream
<<<<<<< Updated upstream
<<<<<<< Updated upstream
   "execution_count": null,
=======
   "execution_count": 10,
>>>>>>> Stashed changes
=======
   "execution_count": 10,
>>>>>>> Stashed changes
=======
   "execution_count": 10,
>>>>>>> Stashed changes
=======
   "execution_count": 10,
>>>>>>> Stashed changes
=======
   "execution_count": 10,
>>>>>>> Stashed changes
=======
   "execution_count": 10,
<<<<<<< Updated upstream
<<<<<<< div
>>>>>>> main
=======
>>>>>>> origin/main
=======
   "execution_count": 10,
>>>>>>> Stashed changes
=======
   "execution_count": 10,
>>>>>>> Stashed changes
>>>>>>> head
=======
>>>>>>> Stashed changes
>>>>>>> Stashed changes
=======
   "execution_count": null,
>>>>>>> Stashed changes
<<<<<<< HEAD
=======
   "execution_count": null,
>>>>>>> Stashed changes
=======
>>>>>>> 4aefd213
   "metadata": {
    "dotnet_interactive": {
     "language": "csharp"
    },
    "polyglot_notebook": {
     "kernelName": "csharp"
    }
   },
   "outputs": [],
   "source": [
    "using Microsoft.SemanticKernel.Planning.Handlebars;\n",
    "\n",
    "#pragma warning disable SKEXP0060\n",
    "\n",
<<<<<<< Updated upstream
<<<<<<< HEAD
<<<<<<< Updated upstream
=======
>>>>>>> 4aefd213
<<<<<<< div
<<<<<<< div
=======
<<<<<<< Updated upstream
<<<<<<< Updated upstream
<<<<<<< head
>>>>>>> head
<<<<<<< Updated upstream
<<<<<<< Updated upstream
<<<<<<< Updated upstream
<<<<<<< Updated upstream
<<<<<<< Updated upstream
<<<<<<< Updated upstream
    "var planner = new HandlebarsPlanner();"
=======
=======
>>>>>>> Stashed changes
=======
>>>>>>> Stashed changes
=======
>>>>>>> Stashed changes
=======
>>>>>>> Stashed changes
=======
>>>>>>> Stashed changes
<<<<<<< Updated upstream
=======
>>>>>>> Stashed changes
=======
>>>>>>> Stashed changes
<<<<<<< main
    "var planner = new HandlebarsPlanner();"
=======
    "var planner = new HandlebarsPlanner();\n"
>>>>>>> origin/main
<<<<<<< Updated upstream
<<<<<<< Updated upstream
<<<<<<< Updated upstream
<<<<<<< Updated upstream
<<<<<<< Updated upstream
<<<<<<< Updated upstream
<<<<<<< Updated upstream
=======
>>>>>>> Stashed changes
=======
>>>>>>> Stashed changes
>>>>>>> Stashed changes
=======
>>>>>>> Stashed changes
=======
>>>>>>> Stashed changes
=======
>>>>>>> Stashed changes
=======
>>>>>>> Stashed changes
=======
    "var planner = new HandlebarsPlanner();\n"
>>>>>>> origin/main
=======
>>>>>>> Stashed changes
=======
>>>>>>> Stashed changes
<<<<<<< div
=======
    "var planner = new HandlebarsPlanner();\n"
>>>>>>> main
=======
>>>>>>> head
=======
    "var planner = new HandlebarsPlanner();\n"
>>>>>>> Stashed changes
<<<<<<< HEAD
=======
    "var planner = new HandlebarsPlanner();\n"
>>>>>>> Stashed changes
=======
>>>>>>> 4aefd213
   ]
  },
  {
   "attachments": {},
   "cell_type": "markdown",
   "metadata": {},
   "source": [
    "### Providing plugins to the planner\n",
    "The planner needs to know what plugins are available to it. Here we'll import the `SummarizePlugin` and `WriterPlugin` we have defined on disk."
   ]
  },
  {
   "cell_type": "code",
<<<<<<< Updated upstream
<<<<<<< HEAD
<<<<<<< Updated upstream
=======
>>>>>>> 4aefd213
<<<<<<< div
<<<<<<< div
=======
<<<<<<< Updated upstream
<<<<<<< Updated upstream
<<<<<<< head
>>>>>>> head
<<<<<<< Updated upstream
<<<<<<< Updated upstream
<<<<<<< Updated upstream
<<<<<<< Updated upstream
<<<<<<< Updated upstream
<<<<<<< Updated upstream
   "execution_count": null,
=======
   "execution_count": 11,
>>>>>>> Stashed changes
=======
   "execution_count": 11,
>>>>>>> Stashed changes
=======
   "execution_count": 11,
>>>>>>> Stashed changes
=======
   "execution_count": 11,
>>>>>>> Stashed changes
=======
   "execution_count": 11,
>>>>>>> Stashed changes
=======
   "execution_count": 11,
<<<<<<< Updated upstream
<<<<<<< div
>>>>>>> main
=======
>>>>>>> origin/main
=======
   "execution_count": 11,
>>>>>>> Stashed changes
=======
   "execution_count": 11,
>>>>>>> Stashed changes
>>>>>>> head
=======
>>>>>>> Stashed changes
>>>>>>> Stashed changes
=======
   "execution_count": null,
>>>>>>> Stashed changes
<<<<<<< HEAD
=======
   "execution_count": null,
>>>>>>> Stashed changes
=======
>>>>>>> 4aefd213
   "metadata": {
    "dotnet_interactive": {
     "language": "csharp"
    },
    "polyglot_notebook": {
     "kernelName": "csharp"
    }
   },
   "outputs": [],
   "source": [
    "var pluginsDirectory = Path.Combine(System.IO.Directory.GetCurrentDirectory(), \"..\", \"..\", \"prompt_template_samples\");\n",
    "\n",
    "kernel.ImportPluginFromPromptDirectory(Path.Combine(pluginsDirectory, \"SummarizePlugin\"));\n",
<<<<<<< Updated upstream
<<<<<<< HEAD
<<<<<<< Updated upstream
=======
>>>>>>> 4aefd213
<<<<<<< div
<<<<<<< div
=======
<<<<<<< Updated upstream
<<<<<<< Updated upstream
<<<<<<< head
>>>>>>> head
<<<<<<< Updated upstream
<<<<<<< Updated upstream
<<<<<<< Updated upstream
<<<<<<< Updated upstream
<<<<<<< Updated upstream
<<<<<<< Updated upstream
    "kernel.ImportPluginFromPromptDirectory(Path.Combine(pluginsDirectory, \"WriterPlugin\"));"
=======
=======
>>>>>>> Stashed changes
=======
>>>>>>> Stashed changes
=======
>>>>>>> Stashed changes
=======
>>>>>>> Stashed changes
=======
>>>>>>> Stashed changes
<<<<<<< Updated upstream
=======
>>>>>>> Stashed changes
=======
>>>>>>> Stashed changes
<<<<<<< main
    "kernel.ImportPluginFromPromptDirectory(Path.Combine(pluginsDirectory, \"WriterPlugin\"));"
=======
    "kernel.ImportPluginFromPromptDirectory(Path.Combine(pluginsDirectory, \"WriterPlugin\"));\n"
>>>>>>> origin/main
<<<<<<< Updated upstream
<<<<<<< Updated upstream
<<<<<<< Updated upstream
<<<<<<< Updated upstream
<<<<<<< Updated upstream
<<<<<<< Updated upstream
<<<<<<< Updated upstream
=======
>>>>>>> Stashed changes
=======
>>>>>>> Stashed changes
>>>>>>> Stashed changes
=======
>>>>>>> Stashed changes
=======
>>>>>>> Stashed changes
=======
>>>>>>> Stashed changes
=======
>>>>>>> Stashed changes
=======
    "kernel.ImportPluginFromPromptDirectory(Path.Combine(pluginsDirectory, \"WriterPlugin\"));\n"
>>>>>>> origin/main
=======
>>>>>>> Stashed changes
=======
>>>>>>> Stashed changes
<<<<<<< div
=======
    "kernel.ImportPluginFromPromptDirectory(Path.Combine(pluginsDirectory, \"WriterPlugin\"));\n"
>>>>>>> main
=======
>>>>>>> head
=======
    "kernel.ImportPluginFromPromptDirectory(Path.Combine(pluginsDirectory, \"WriterPlugin\"));\n"
    "kernel.ImportPluginFromPromptDirectory(Path.Combine(pluginsDirectory, \"WriterPlugin\"));\n"
    "kernel.ImportPluginFromPromptDirectory(Path.Combine(pluginsDirectory, \"WriterPlugin\"));\n"
>>>>>>> Stashed changes
<<<<<<< HEAD
=======
    "kernel.ImportPluginFromPromptDirectory(Path.Combine(pluginsDirectory, \"WriterPlugin\"));\n"
    "kernel.ImportPluginFromPromptDirectory(Path.Combine(pluginsDirectory, \"WriterPlugin\"));\n"
    "kernel.ImportPluginFromPromptDirectory(Path.Combine(pluginsDirectory, \"WriterPlugin\"));\n"
>>>>>>> Stashed changes
=======
>>>>>>> 4aefd213
   ]
  },
  {
   "attachments": {},
   "cell_type": "markdown",
   "metadata": {},
   "source": [
    "Define your ASK. What do you want the Kernel to do?"
   ]
  },
  {
   "cell_type": "code",
   "execution_count": null,
   "metadata": {
    "dotnet_interactive": {
     "language": "csharp"
    },
    "polyglot_notebook": {
     "kernelName": "csharp"
    }
   },
   "outputs": [],
   "source": [
    "#pragma warning disable SKEXP0060\n",
    "\n",
    "var ask = \"Tomorrow is Valentine's day. I need to come up with a few date ideas. My significant other likes poems so write them in the form of a poem.\";\n",
    "var originalPlan = await planner.CreatePlanAsync(kernel, ask);\n",
    "\n",
    "Console.WriteLine(\"Original plan:\\n\");\n",
<<<<<<< div
<<<<<<< div
=======
<<<<<<< Updated upstream
<<<<<<< Updated upstream
<<<<<<< head
>>>>>>> head
<<<<<<< Updated upstream
<<<<<<< Updated upstream
<<<<<<< Updated upstream
<<<<<<< Updated upstream
<<<<<<< Updated upstream
<<<<<<< Updated upstream
    "Console.WriteLine(originalPlan);"
=======
=======
>>>>>>> Stashed changes
=======
>>>>>>> Stashed changes
=======
>>>>>>> Stashed changes
=======
>>>>>>> Stashed changes
=======
>>>>>>> Stashed changes
<<<<<<< Updated upstream
=======
>>>>>>> Stashed changes
=======
>>>>>>> Stashed changes
<<<<<<< main
    "Console.WriteLine(originalPlan);"
=======
    "Console.WriteLine(originalPlan);\n"
>>>>>>> origin/main
<<<<<<< Updated upstream
<<<<<<< Updated upstream
<<<<<<< Updated upstream
<<<<<<< Updated upstream
<<<<<<< Updated upstream
<<<<<<< Updated upstream
<<<<<<< Updated upstream
>>>>>>> Stashed changes
=======
=======
>>>>>>> Stashed changes
>>>>>>> Stashed changes
=======
>>>>>>> Stashed changes
=======
>>>>>>> Stashed changes
=======
>>>>>>> Stashed changes
=======
    "Console.WriteLine(originalPlan);\n"
<<<<<<< div
>>>>>>> main
=======
>>>>>>> origin/main
=======
>>>>>>> Stashed changes
=======
>>>>>>> Stashed changes
>>>>>>> head
   ]
  },
  {
   "attachments": {},
   "cell_type": "markdown",
   "metadata": {},
   "source": [
    "As you can see in the above plan, the Planner has taken the user's ask and converted it into a Plan object detailing how the AI would go about solving this task.\n",
    "\n",
    "It makes use of the plugins that the Kernel has available to it and determines which functions to call in order to fulfill the user's ask."
   ]
  },
  {
   "attachments": {},
   "cell_type": "markdown",
   "metadata": {},
   "source": [
    "Let's also define an inline plugin and have it be available to the Planner.\n",
    "Be sure to give it a function name and plugin name."
   ]
  },
  {
   "cell_type": "code",
   "execution_count": null,
   "metadata": {
    "dotnet_interactive": {
     "language": "csharp"
    },
    "polyglot_notebook": {
     "kernelName": "csharp"
    }
   },
   "outputs": [],
   "source": [
    "string skPrompt = \"\"\"\n",
    "{{$input}}\n",
    "\n",
    "Rewrite the above in the style of Shakespeare.\n",
    "\"\"\";\n",
    "\n",
    "var executionSettings = new OpenAIPromptExecutionSettings \n",
    "{\n",
    "    MaxTokens = 2000,\n",
    "    Temperature = 0.7,\n",
    "    TopP = 0.5\n",
    "};\n",
    "\n",
<<<<<<< div
<<<<<<< div
=======
<<<<<<< Updated upstream
<<<<<<< Updated upstream
<<<<<<< head
>>>>>>> head
<<<<<<< Updated upstream
<<<<<<< Updated upstream
<<<<<<< Updated upstream
<<<<<<< Updated upstream
<<<<<<< Updated upstream
<<<<<<< Updated upstream
    "var shakespeareFunction = kernel.CreateFunctionFromPrompt(skPrompt, executionSettings, \"Shakespeare\");"
=======
=======
>>>>>>> Stashed changes
=======
>>>>>>> Stashed changes
=======
>>>>>>> Stashed changes
=======
>>>>>>> Stashed changes
=======
>>>>>>> Stashed changes
<<<<<<< Updated upstream
=======
>>>>>>> Stashed changes
=======
>>>>>>> Stashed changes
<<<<<<< main
    "var shakespeareFunction = kernel.CreateFunctionFromPrompt(skPrompt, executionSettings, \"Shakespeare\");"
=======
    "var shakespeareFunction = kernel.CreateFunctionFromPrompt(skPrompt, executionSettings, \"Shakespeare\");\n"
>>>>>>> origin/main
<<<<<<< Updated upstream
<<<<<<< Updated upstream
<<<<<<< Updated upstream
<<<<<<< Updated upstream
<<<<<<< Updated upstream
<<<<<<< Updated upstream
<<<<<<< Updated upstream
=======
>>>>>>> Stashed changes
=======
>>>>>>> Stashed changes
>>>>>>> Stashed changes
=======
>>>>>>> Stashed changes
=======
>>>>>>> Stashed changes
=======
>>>>>>> Stashed changes
=======
>>>>>>> Stashed changes
=======
    "var shakespeareFunction = kernel.CreateFunctionFromPrompt(skPrompt, executionSettings, \"Shakespeare\");\n"
>>>>>>> origin/main
=======
>>>>>>> Stashed changes
=======
>>>>>>> Stashed changes
<<<<<<< div
=======
    "var shakespeareFunction = kernel.CreateFunctionFromPrompt(skPrompt, executionSettings, \"Shakespeare\");\n"
>>>>>>> main
=======
>>>>>>> head
   ]
  },
  {
   "attachments": {},
   "cell_type": "markdown",
   "metadata": {},
   "source": [
    "Let's update our ask using this new plugin."
   ]
  },
  {
   "cell_type": "code",
   "execution_count": null,
   "metadata": {
    "dotnet_interactive": {
     "language": "csharp"
    },
    "polyglot_notebook": {
     "kernelName": "csharp"
    }
   },
<<<<<<< div
<<<<<<< div
=======
<<<<<<< Updated upstream
<<<<<<< Updated upstream
<<<<<<< head
>>>>>>> head
<<<<<<< Updated upstream
<<<<<<< Updated upstream
<<<<<<< Updated upstream
<<<<<<< Updated upstream
<<<<<<< Updated upstream
<<<<<<< Updated upstream
   "outputs": [],
=======
=======
>>>>>>> Stashed changes
=======
>>>>>>> Stashed changes
=======
>>>>>>> Stashed changes
=======
>>>>>>> Stashed changes
=======
<<<<<<< Updated upstream
<<<<<<< div
>>>>>>> main
=======
>>>>>>> origin/main
=======
>>>>>>> Stashed changes
=======
>>>>>>> Stashed changes
>>>>>>> head
=======
>>>>>>> Stashed changes
>>>>>>> Stashed changes
   "outputs": [
    {
     "ename": "Error",
     "evalue": "Microsoft.SemanticKernel.HttpOperationException: You exceeded your current quota, please check your plan and billing details. For more information on this error, read the docs: https://platform.openai.com/docs/guides/error-codes/api-errors.\nStatus: 429 (Too Many Requests)\nErrorCode: insufficient_quota\n\nContent:\n{\n    \"error\": {\n        \"message\": \"You exceeded your current quota, please check your plan and billing details. For more information on this error, read the docs: https://platform.openai.com/docs/guides/error-codes/api-errors.\",\n        \"type\": \"insufficient_quota\",\n        \"param\": null,\n        \"code\": \"insufficient_quota\"\n    }\n}\n\n\nHeaders:\nDate: Sat, 25 May 2024 22:17:56 GMT\nConnection: keep-alive\nVary: REDACTED\nX-Request-ID: REDACTED\nStrict-Transport-Security: REDACTED\nCF-Cache-Status: REDACTED\nServer: cloudflare\nCF-RAY: REDACTED\nAlt-Svc: REDACTED\nContent-Type: application/json; charset=utf-8\nContent-Length: 337\n\n ---> Azure.RequestFailedException: You exceeded your current quota, please check your plan and billing details. For more information on this error, read the docs: https://platform.openai.com/docs/guides/error-codes/api-errors.\nStatus: 429 (Too Many Requests)\nErrorCode: insufficient_quota\n\nContent:\n{\n    \"error\": {\n        \"message\": \"You exceeded your current quota, please check your plan and billing details. For more information on this error, read the docs: https://platform.openai.com/docs/guides/error-codes/api-errors.\",\n        \"type\": \"insufficient_quota\",\n        \"param\": null,\n        \"code\": \"insufficient_quota\"\n    }\n}\n\n\nHeaders:\nDate: Sat, 25 May 2024 22:17:56 GMT\nConnection: keep-alive\nVary: REDACTED\nX-Request-ID: REDACTED\nStrict-Transport-Security: REDACTED\nCF-Cache-Status: REDACTED\nServer: cloudflare\nCF-RAY: REDACTED\nAlt-Svc: REDACTED\nContent-Type: application/json; charset=utf-8\nContent-Length: 337\n\n   at Azure.Core.HttpPipelineExtensions.ProcessMessageAsync(HttpPipeline pipeline, HttpMessage message, RequestContext requestContext, CancellationToken cancellationToken)\n   at Azure.AI.OpenAI.OpenAIClient.GetChatCompletionsAsync(ChatCompletionsOptions chatCompletionsOptions, CancellationToken cancellationToken)\n   at Microsoft.SemanticKernel.Connectors.OpenAI.ClientCore.RunRequestAsync[T](Func`1 request)\n   --- End of inner exception stack trace ---\n   at Microsoft.SemanticKernel.Connectors.OpenAI.ClientCore.RunRequestAsync[T](Func`1 request)\n   at Microsoft.SemanticKernel.Connectors.OpenAI.ClientCore.GetChatMessageContentsAsync(ChatHistory chat, PromptExecutionSettings executionSettings, Kernel kernel, CancellationToken cancellationToken)\n   at Microsoft.SemanticKernel.ChatCompletion.ChatCompletionServiceExtensions.GetChatMessageContentAsync(IChatCompletionService chatCompletionService, ChatHistory chatHistory, PromptExecutionSettings executionSettings, Kernel kernel, CancellationToken cancellationToken)\n   at Microsoft.SemanticKernel.Planning.Handlebars.HandlebarsPlanner.CreatePlanCoreAsync(Kernel kernel, String goal, CancellationToken cancellationToken)\n   at Microsoft.SemanticKernel.Planning.PlannerInstrumentation.CreatePlanAsync[TPlanner,TPlan](Func`5 createPlanAsync, TPlanner planner, Kernel kernel, String goal, ILogger logger, CancellationToken cancellationToken)\n   at Submission#9.<<Initialize>>d__0.MoveNext()\n--- End of stack trace from previous location ---\n   at Microsoft.CodeAnalysis.Scripting.ScriptExecutionState.RunSubmissionsAsync[TResult](ImmutableArray`1 precedingExecutors, Func`2 currentExecutor, StrongBox`1 exceptionHolderOpt, Func`2 catchExceptionOpt, CancellationToken cancellationToken)",
     "output_type": "error",
     "traceback": [
      "Microsoft.SemanticKernel.HttpOperationException: You exceeded your current quota, please check your plan and billing details. For more information on this error, read the docs: https://platform.openai.com/docs/guides/error-codes/api-errors.\n",
      "Status: 429 (Too Many Requests)\n",
      "ErrorCode: insufficient_quota\n",
      "\n",
      "Content:\n",
      "{\n",
      "    \"error\": {\n",
      "        \"message\": \"You exceeded your current quota, please check your plan and billing details. For more information on this error, read the docs: https://platform.openai.com/docs/guides/error-codes/api-errors.\",\n",
      "        \"type\": \"insufficient_quota\",\n",
      "        \"param\": null,\n",
      "        \"code\": \"insufficient_quota\"\n",
      "    }\n",
      "}\n",
      "\n",
      "\n",
      "Headers:\n",
      "Date: Sat, 25 May 2024 22:17:56 GMT\n",
      "Connection: keep-alive\n",
      "Vary: REDACTED\n",
      "X-Request-ID: REDACTED\n",
      "Strict-Transport-Security: REDACTED\n",
      "CF-Cache-Status: REDACTED\n",
      "Server: cloudflare\n",
      "CF-RAY: REDACTED\n",
      "Alt-Svc: REDACTED\n",
      "Content-Type: application/json; charset=utf-8\n",
      "Content-Length: 337\n",
      "\n",
      " ---> Azure.RequestFailedException: You exceeded your current quota, please check your plan and billing details. For more information on this error, read the docs: https://platform.openai.com/docs/guides/error-codes/api-errors.\n",
      "Status: 429 (Too Many Requests)\n",
      "ErrorCode: insufficient_quota\n",
      "\n",
      "Content:\n",
      "{\n",
      "    \"error\": {\n",
      "        \"message\": \"You exceeded your current quota, please check your plan and billing details. For more information on this error, read the docs: https://platform.openai.com/docs/guides/error-codes/api-errors.\",\n",
      "        \"type\": \"insufficient_quota\",\n",
      "        \"param\": null,\n",
      "        \"code\": \"insufficient_quota\"\n",
      "    }\n",
      "}\n",
      "\n",
      "\n",
      "Headers:\n",
      "Date: Sat, 25 May 2024 22:17:56 GMT\n",
      "Connection: keep-alive\n",
      "Vary: REDACTED\n",
      "X-Request-ID: REDACTED\n",
      "Strict-Transport-Security: REDACTED\n",
      "CF-Cache-Status: REDACTED\n",
      "Server: cloudflare\n",
      "CF-RAY: REDACTED\n",
      "Alt-Svc: REDACTED\n",
      "Content-Type: application/json; charset=utf-8\n",
      "Content-Length: 337\n",
      "\n",
      "   at Azure.Core.HttpPipelineExtensions.ProcessMessageAsync(HttpPipeline pipeline, HttpMessage message, RequestContext requestContext, CancellationToken cancellationToken)\n",
      "   at Azure.AI.OpenAI.OpenAIClient.GetChatCompletionsAsync(ChatCompletionsOptions chatCompletionsOptions, CancellationToken cancellationToken)\n",
      "   at Microsoft.SemanticKernel.Connectors.OpenAI.ClientCore.RunRequestAsync[T](Func`1 request)\n",
      "   --- End of inner exception stack trace ---\n",
      "   at Microsoft.SemanticKernel.Connectors.OpenAI.ClientCore.RunRequestAsync[T](Func`1 request)\n",
      "   at Microsoft.SemanticKernel.Connectors.OpenAI.ClientCore.GetChatMessageContentsAsync(ChatHistory chat, PromptExecutionSettings executionSettings, Kernel kernel, CancellationToken cancellationToken)\n",
      "   at Microsoft.SemanticKernel.ChatCompletion.ChatCompletionServiceExtensions.GetChatMessageContentAsync(IChatCompletionService chatCompletionService, ChatHistory chatHistory, PromptExecutionSettings executionSettings, Kernel kernel, CancellationToken cancellationToken)\n",
      "   at Microsoft.SemanticKernel.Planning.Handlebars.HandlebarsPlanner.CreatePlanCoreAsync(Kernel kernel, String goal, CancellationToken cancellationToken)\n",
      "   at Microsoft.SemanticKernel.Planning.PlannerInstrumentation.CreatePlanAsync[TPlanner,TPlan](Func`5 createPlanAsync, TPlanner planner, Kernel kernel, String goal, ILogger logger, CancellationToken cancellationToken)\n",
      "   at Submission#9.<<Initialize>>d__0.MoveNext()\n",
      "--- End of stack trace from previous location ---\n",
      "   at Microsoft.CodeAnalysis.Scripting.ScriptExecutionState.RunSubmissionsAsync[TResult](ImmutableArray`1 precedingExecutors, Func`2 currentExecutor, StrongBox`1 exceptionHolderOpt, Func`2 catchExceptionOpt, CancellationToken cancellationToken)"
     ]
    }
   ],
<<<<<<< div
<<<<<<< div
=======
>>>>>>> head
<<<<<<< Updated upstream
<<<<<<< Updated upstream
<<<<<<< head
<<<<<<< Updated upstream
<<<<<<< Updated upstream
<<<<<<< Updated upstream
<<<<<<< Updated upstream
<<<<<<< Updated upstream
=======
>>>>>>> Stashed changes
>>>>>>> Stashed changes
=======
>>>>>>> Stashed changes
=======
>>>>>>> Stashed changes
=======
>>>>>>> Stashed changes
=======
>>>>>>> Stashed changes
=======
>>>>>>> origin/main
=======
>>>>>>> Stashed changes
=======
>>>>>>> Stashed changes
<<<<<<< div
=======
>>>>>>> main
=======
>>>>>>> head
   "source": [
    "#pragma warning disable SKEXP0060\n",
    "\n",
    "var ask = @\"Tomorrow is Valentine's day. I need to come up with a few date ideas.\n",
    "She likes Shakespeare so write using his style. Write them in the form of a poem.\";\n",
    "\n",
    "var newPlan = await planner.CreatePlanAsync(kernel, ask);\n",
    "\n",
    "Console.WriteLine(\"Updated plan:\\n\");\n",
<<<<<<< div
<<<<<<< div
=======
<<<<<<< Updated upstream
<<<<<<< Updated upstream
<<<<<<< head
>>>>>>> head
<<<<<<< Updated upstream
<<<<<<< Updated upstream
<<<<<<< Updated upstream
<<<<<<< Updated upstream
<<<<<<< Updated upstream
<<<<<<< Updated upstream
    "Console.WriteLine(newPlan);"
=======
=======
>>>>>>> Stashed changes
=======
>>>>>>> Stashed changes
=======
>>>>>>> Stashed changes
=======
>>>>>>> Stashed changes
=======
>>>>>>> Stashed changes
<<<<<<< Updated upstream
=======
>>>>>>> Stashed changes
=======
>>>>>>> Stashed changes
<<<<<<< main
    "Console.WriteLine(newPlan);"
=======
    "Console.WriteLine(newPlan);\n"
>>>>>>> origin/main
<<<<<<< Updated upstream
<<<<<<< Updated upstream
<<<<<<< Updated upstream
<<<<<<< Updated upstream
<<<<<<< Updated upstream
<<<<<<< Updated upstream
<<<<<<< Updated upstream
=======
>>>>>>> Stashed changes
>>>>>>> Stashed changes
=======
>>>>>>> Stashed changes
=======
>>>>>>> Stashed changes
=======
>>>>>>> Stashed changes
=======
>>>>>>> Stashed changes
=======
    "Console.WriteLine(newPlan);\n"
>>>>>>> origin/main
=======
>>>>>>> Stashed changes
=======
>>>>>>> Stashed changes
<<<<<<< div
=======
    "Console.WriteLine(newPlan);\n"
>>>>>>> main
=======
>>>>>>> head
   ]
  },
  {
   "attachments": {},
   "cell_type": "markdown",
   "metadata": {},
   "source": [
    "### Executing the plans\n",
    "\n",
    "Now that we have different plans, let's try to execute them! The Kernel can execute the plan using RunAsync."
   ]
  },
  {
   "cell_type": "code",
   "execution_count": null,
   "metadata": {
    "dotnet_interactive": {
     "language": "csharp"
    },
    "polyglot_notebook": {
     "kernelName": "csharp"
    }
   },
<<<<<<< div
<<<<<<< div
=======
<<<<<<< Updated upstream
<<<<<<< Updated upstream
<<<<<<< head
>>>>>>> head
<<<<<<< Updated upstream
<<<<<<< Updated upstream
<<<<<<< Updated upstream
<<<<<<< Updated upstream
<<<<<<< Updated upstream
<<<<<<< Updated upstream
   "outputs": [],
=======
=======
>>>>>>> Stashed changes
=======
>>>>>>> Stashed changes
=======
>>>>>>> Stashed changes
=======
>>>>>>> Stashed changes
=======
<<<<<<< Updated upstream
<<<<<<< div
>>>>>>> main
=======
>>>>>>> origin/main
=======
>>>>>>> Stashed changes
=======
>>>>>>> Stashed changes
>>>>>>> head
=======
>>>>>>> Stashed changes
>>>>>>> Stashed changes
   "outputs": [
    {
     "ename": "Error",
     "evalue": "System.NullReferenceException: Object reference not set to an instance of an object.\n   at Submission#10.<<Initialize>>d__0.MoveNext()\n--- End of stack trace from previous location ---\n   at Microsoft.CodeAnalysis.Scripting.ScriptExecutionState.RunSubmissionsAsync[TResult](ImmutableArray`1 precedingExecutors, Func`2 currentExecutor, StrongBox`1 exceptionHolderOpt, Func`2 catchExceptionOpt, CancellationToken cancellationToken)",
     "output_type": "error",
     "traceback": [
      "System.NullReferenceException: Object reference not set to an instance of an object.\n",
      "   at Submission#10.<<Initialize>>d__0.MoveNext()\n",
      "--- End of stack trace from previous location ---\n",
      "   at Microsoft.CodeAnalysis.Scripting.ScriptExecutionState.RunSubmissionsAsync[TResult](ImmutableArray`1 precedingExecutors, Func`2 currentExecutor, StrongBox`1 exceptionHolderOpt, Func`2 catchExceptionOpt, CancellationToken cancellationToken)"
     ]
    }
   ],
<<<<<<< div
<<<<<<< div
=======
>>>>>>> head
<<<<<<< Updated upstream
<<<<<<< Updated upstream
<<<<<<< head
<<<<<<< Updated upstream
<<<<<<< Updated upstream
<<<<<<< Updated upstream
<<<<<<< Updated upstream
>>>>>>> Stashed changes
=======
>>>>>>> Stashed changes
=======
>>>>>>> Stashed changes
=======
>>>>>>> Stashed changes
=======
>>>>>>> Stashed changes
=======
>>>>>>> origin/main
=======
>>>>>>> Stashed changes
=======
>>>>>>> Stashed changes
<<<<<<< div
=======
>>>>>>> main
=======
>>>>>>> head
   "source": [
    "#pragma warning disable SKEXP0060\n",
    "\n",
    "var originalPlanResult = await originalPlan.InvokeAsync(kernel, new KernelArguments());\n",
    "\n",
    "Console.WriteLine(\"Original Plan results:\\n\");\n",
<<<<<<< div
<<<<<<< div
=======
<<<<<<< Updated upstream
<<<<<<< Updated upstream
<<<<<<< head
>>>>>>> head
<<<<<<< Updated upstream
<<<<<<< Updated upstream
<<<<<<< Updated upstream
<<<<<<< Updated upstream
<<<<<<< Updated upstream
<<<<<<< Updated upstream
    "Console.WriteLine(Utils.WordWrap(originalPlanResult.ToString(), 100));"
=======
=======
>>>>>>> Stashed changes
=======
>>>>>>> Stashed changes
=======
>>>>>>> Stashed changes
=======
>>>>>>> Stashed changes
=======
>>>>>>> Stashed changes
<<<<<<< Updated upstream
=======
>>>>>>> Stashed changes
=======
>>>>>>> Stashed changes
<<<<<<< main
    "Console.WriteLine(Utils.WordWrap(originalPlanResult.ToString(), 100));"
=======
    "Console.WriteLine(Utils.WordWrap(originalPlanResult.ToString(), 100));\n"
>>>>>>> origin/main
<<<<<<< Updated upstream
<<<<<<< Updated upstream
<<<<<<< Updated upstream
<<<<<<< Updated upstream
<<<<<<< Updated upstream
<<<<<<< Updated upstream
<<<<<<< Updated upstream
>>>>>>> Stashed changes
=======
=======
>>>>>>> Stashed changes
>>>>>>> Stashed changes
=======
>>>>>>> Stashed changes
=======
>>>>>>> Stashed changes
=======
>>>>>>> Stashed changes
=======
    "Console.WriteLine(Utils.WordWrap(originalPlanResult.ToString(), 100));\n"
>>>>>>> origin/main
=======
>>>>>>> Stashed changes
=======
>>>>>>> Stashed changes
<<<<<<< div
=======
    "Console.WriteLine(Utils.WordWrap(originalPlanResult.ToString(), 100));\n"
>>>>>>> main
=======
>>>>>>> head
   ]
  },
  {
   "attachments": {},
   "cell_type": "markdown",
   "metadata": {},
   "source": [
    "Now lets execute and print the new plan:"
   ]
  },
  {
   "cell_type": "code",
   "execution_count": null,
   "metadata": {
    "dotnet_interactive": {
     "language": "csharp"
    },
    "polyglot_notebook": {
     "kernelName": "csharp"
    }
   },
<<<<<<< div
<<<<<<< div
=======
<<<<<<< Updated upstream
<<<<<<< Updated upstream
<<<<<<< head
>>>>>>> head
<<<<<<< Updated upstream
<<<<<<< Updated upstream
<<<<<<< Updated upstream
<<<<<<< Updated upstream
<<<<<<< Updated upstream
<<<<<<< Updated upstream
   "outputs": [],
=======
=======
>>>>>>> Stashed changes
=======
>>>>>>> Stashed changes
=======
>>>>>>> Stashed changes
=======
>>>>>>> Stashed changes
=======
<<<<<<< Updated upstream
<<<<<<< div
>>>>>>> main
=======
>>>>>>> origin/main
=======
>>>>>>> Stashed changes
=======
>>>>>>> Stashed changes
>>>>>>> head
=======
>>>>>>> Stashed changes
>>>>>>> Stashed changes
   "outputs": [
    {
     "ename": "Error",
     "evalue": "System.NullReferenceException: Object reference not set to an instance of an object.\n   at Submission#11.<<Initialize>>d__0.MoveNext()\n--- End of stack trace from previous location ---\n   at Microsoft.CodeAnalysis.Scripting.ScriptExecutionState.RunSubmissionsAsync[TResult](ImmutableArray`1 precedingExecutors, Func`2 currentExecutor, StrongBox`1 exceptionHolderOpt, Func`2 catchExceptionOpt, CancellationToken cancellationToken)",
     "output_type": "error",
     "traceback": [
      "System.NullReferenceException: Object reference not set to an instance of an object.\n",
      "   at Submission#11.<<Initialize>>d__0.MoveNext()\n",
      "--- End of stack trace from previous location ---\n",
      "   at Microsoft.CodeAnalysis.Scripting.ScriptExecutionState.RunSubmissionsAsync[TResult](ImmutableArray`1 precedingExecutors, Func`2 currentExecutor, StrongBox`1 exceptionHolderOpt, Func`2 catchExceptionOpt, CancellationToken cancellationToken)"
     ]
    }
   ],
<<<<<<< div
<<<<<<< div
=======
>>>>>>> head
<<<<<<< Updated upstream
<<<<<<< Updated upstream
<<<<<<< head
<<<<<<< Updated upstream
<<<<<<< Updated upstream
<<<<<<< Updated upstream
<<<<<<< Updated upstream
<<<<<<< Updated upstream
>>>>>>> Stashed changes
=======
>>>>>>> Stashed changes
=======
>>>>>>> Stashed changes
=======
>>>>>>> Stashed changes
=======
>>>>>>> Stashed changes
=======
>>>>>>> Stashed changes
=======
>>>>>>> origin/main
=======
>>>>>>> Stashed changes
=======
>>>>>>> Stashed changes
<<<<<<< div
=======
>>>>>>> main
=======
>>>>>>> head
   "source": [
    "#pragma warning disable SKEXP0060\n",
    "\n",
    "var newPlanResult = await newPlan.InvokeAsync(kernel, new KernelArguments());\n",
    "\n",
    "Console.WriteLine(\"New Plan results:\\n\");\n",
<<<<<<< div
<<<<<<< div
=======
<<<<<<< Updated upstream
<<<<<<< Updated upstream
<<<<<<< head
>>>>>>> head
<<<<<<< Updated upstream
<<<<<<< Updated upstream
<<<<<<< Updated upstream
<<<<<<< Updated upstream
<<<<<<< Updated upstream
<<<<<<< Updated upstream
    "Console.WriteLine(newPlanResult);"
=======
=======
>>>>>>> Stashed changes
=======
>>>>>>> Stashed changes
=======
>>>>>>> Stashed changes
=======
>>>>>>> Stashed changes
=======
>>>>>>> Stashed changes
<<<<<<< Updated upstream
=======
>>>>>>> Stashed changes
=======
>>>>>>> Stashed changes
<<<<<<< main
    "Console.WriteLine(newPlanResult);"
=======
    "Console.WriteLine(newPlanResult);\n"
>>>>>>> origin/main
<<<<<<< Updated upstream
<<<<<<< Updated upstream
<<<<<<< Updated upstream
<<<<<<< Updated upstream
<<<<<<< Updated upstream
<<<<<<< Updated upstream
<<<<<<< Updated upstream
=======
>>>>>>> Stashed changes
=======
>>>>>>> Stashed changes
>>>>>>> Stashed changes
=======
>>>>>>> Stashed changes
=======
>>>>>>> Stashed changes
=======
>>>>>>> Stashed changes
=======
>>>>>>> Stashed changes
=======
    "Console.WriteLine(newPlanResult);\n"
<<<<<<< div
>>>>>>> main
=======
>>>>>>> origin/main
=======
>>>>>>> Stashed changes
=======
>>>>>>> Stashed changes
>>>>>>> head
   ]
  }
 ],
 "metadata": {
  "kernelspec": {
   "display_name": ".NET (C#)",
   "language": "C#",
   "name": ".net-csharp"
  },
  "language_info": {
   "name": "polyglot-notebook"
  },
  "polyglot_notebook": {
   "kernelInfo": {
    "defaultKernelName": "csharp",
    "items": [
     {
      "aliases": [],
      "name": "csharp"
     }
    ]
   }
  }
 },
 "nbformat": 4,
 "nbformat_minor": 2
}<|MERGE_RESOLUTION|>--- conflicted
+++ resolved
@@ -14,123 +14,26 @@
   },
   {
    "cell_type": "code",
-<<<<<<< Updated upstream
-<<<<<<< HEAD
-<<<<<<< Updated upstream
-=======
->>>>>>> 4aefd213
-<<<<<<< div
-<<<<<<< div
-=======
-<<<<<<< Updated upstream
-<<<<<<< Updated upstream
-<<<<<<< head
->>>>>>> head
-<<<<<<< Updated upstream
-<<<<<<< Updated upstream
-<<<<<<< Updated upstream
-<<<<<<< Updated upstream
-<<<<<<< Updated upstream
-<<<<<<< Updated upstream
-   "execution_count": null,
-=======
-   "execution_count": 9,
->>>>>>> Stashed changes
-=======
-   "execution_count": 9,
->>>>>>> Stashed changes
-=======
-   "execution_count": 9,
->>>>>>> Stashed changes
-=======
-   "execution_count": 9,
->>>>>>> Stashed changes
-=======
-   "execution_count": 9,
->>>>>>> Stashed changes
-=======
-   "execution_count": 9,
-<<<<<<< Updated upstream
-<<<<<<< div
->>>>>>> main
-=======
->>>>>>> origin/main
-=======
-   "execution_count": 9,
->>>>>>> Stashed changes
-=======
-   "execution_count": 9,
->>>>>>> Stashed changes
->>>>>>> head
-=======
->>>>>>> Stashed changes
->>>>>>> Stashed changes
-=======
-   "execution_count": null,
->>>>>>> Stashed changes
-<<<<<<< HEAD
-=======
-   "execution_count": null,
->>>>>>> Stashed changes
-=======
->>>>>>> 4aefd213
-   "metadata": {
-    "dotnet_interactive": {
-     "language": "csharp"
-    },
-    "polyglot_notebook": {
-     "kernelName": "csharp"
-    }
-   },
-<<<<<<< Updated upstream
-<<<<<<< HEAD
-<<<<<<< Updated upstream
-=======
->>>>>>> 4aefd213
-<<<<<<< div
-<<<<<<< div
-=======
-<<<<<<< Updated upstream
-<<<<<<< Updated upstream
-<<<<<<< head
->>>>>>> head
-<<<<<<< Updated upstream
-<<<<<<< Updated upstream
-<<<<<<< Updated upstream
-<<<<<<< Updated upstream
-<<<<<<< Updated upstream
-<<<<<<< Updated upstream
-   "outputs": [],
-=======
-=======
->>>>>>> Stashed changes
-=======
->>>>>>> Stashed changes
-=======
->>>>>>> Stashed changes
-=======
->>>>>>> Stashed changes
-=======
-<<<<<<< Updated upstream
-<<<<<<< div
->>>>>>> main
-=======
->>>>>>> origin/main
-=======
->>>>>>> Stashed changes
-=======
->>>>>>> Stashed changes
->>>>>>> head
-=======
->>>>>>> Stashed changes
->>>>>>> Stashed changes
-=======
->>>>>>> Stashed changes
-<<<<<<< HEAD
-=======
->>>>>>> Stashed changes
-=======
->>>>>>> 4aefd213
+   "execution_count": null,
+   "execution_count": 9,
+   "execution_count": 9,
+   "execution_count": 9,
+   "execution_count": 9,
+   "execution_count": 9,
+   "execution_count": 9,
+   "execution_count": 9,
+   "execution_count": 9,
+   "execution_count": null,
+   "execution_count": null,
+   "metadata": {
+    "dotnet_interactive": {
+     "language": "csharp"
+    },
+    "polyglot_notebook": {
+     "kernelName": "csharp"
+    }
+   },
+   "outputs": [],
    "outputs": [
     {
      "data": {
@@ -142,66 +45,17 @@
      "output_type": "display_data"
     }
    ],
-<<<<<<< Updated upstream
-<<<<<<< HEAD
-<<<<<<< Updated upstream
-=======
->>>>>>> 4aefd213
-<<<<<<< div
-<<<<<<< div
-=======
->>>>>>> head
-<<<<<<< Updated upstream
-<<<<<<< Updated upstream
-<<<<<<< head
-<<<<<<< Updated upstream
-<<<<<<< Updated upstream
-<<<<<<< Updated upstream
-<<<<<<< Updated upstream
-<<<<<<< Updated upstream
->>>>>>> Stashed changes
-=======
->>>>>>> Stashed changes
-=======
->>>>>>> Stashed changes
-=======
->>>>>>> Stashed changes
-=======
->>>>>>> Stashed changes
-=======
->>>>>>> Stashed changes
-=======
->>>>>>> origin/main
-=======
->>>>>>> Stashed changes
-=======
->>>>>>> Stashed changes
-<<<<<<< div
-=======
->>>>>>> main
-=======
->>>>>>> head
-   "source": [
-<<<<<<< main
+   "source": [
     "#r \"nuget: Microsoft.SemanticKernel, 1.11.1\"\n",
     "#r \"nuget: Microsoft.SemanticKernel.Planners.Handlebars, 1.11.1-preview\"\n",
-=======
     "#r \"nuget: Microsoft.SemanticKernel, 1.23.0\"\n",
     "#r \"nuget: Microsoft.SemanticKernel.Planners.Handlebars, 1.23.0-preview\"\n",
->>>>>>> upstream/main
-=======
    "source": [
     "#r \"nuget: Microsoft.SemanticKernel, 1.23.0\"\n",
     "#r \"nuget: Microsoft.SemanticKernel.Planners.Handlebars, 1.23.0-preview\"\n",
->>>>>>> Stashed changes
-<<<<<<< HEAD
-=======
    "source": [
     "#r \"nuget: Microsoft.SemanticKernel, 1.23.0\"\n",
     "#r \"nuget: Microsoft.SemanticKernel.Planners.Handlebars, 1.23.0-preview\"\n",
->>>>>>> Stashed changes
-=======
->>>>>>> 4aefd213
     "\n",
     "#!import config/Settings.cs\n",
     "#!import config/Utils.cs\n",
@@ -220,66 +74,17 @@
     "else\n",
     "    builder.AddOpenAIChatCompletion(model, apiKey, orgId);\n",
     "\n",
-<<<<<<< Updated upstream
-<<<<<<< HEAD
-<<<<<<< Updated upstream
-=======
->>>>>>> 4aefd213
-<<<<<<< div
-<<<<<<< div
-=======
-<<<<<<< Updated upstream
-<<<<<<< Updated upstream
-<<<<<<< head
->>>>>>> head
-<<<<<<< Updated upstream
-<<<<<<< Updated upstream
-<<<<<<< Updated upstream
-<<<<<<< Updated upstream
-<<<<<<< Updated upstream
-<<<<<<< Updated upstream
     "var kernel = builder.Build();"
-=======
-    "var kernel = builder.Build();\n"
->>>>>>> Stashed changes
-=======
-    "var kernel = builder.Build();\n"
->>>>>>> Stashed changes
-=======
-    "var kernel = builder.Build();\n"
->>>>>>> Stashed changes
-=======
-    "var kernel = builder.Build();\n"
->>>>>>> Stashed changes
-=======
-    "var kernel = builder.Build();\n"
->>>>>>> Stashed changes
-=======
-    "var kernel = builder.Build();\n"
-<<<<<<< Updated upstream
-<<<<<<< div
->>>>>>> main
-=======
->>>>>>> origin/main
-=======
-    "var kernel = builder.Build();\n"
->>>>>>> Stashed changes
-=======
-    "var kernel = builder.Build();\n"
->>>>>>> Stashed changes
->>>>>>> head
-=======
->>>>>>> Stashed changes
->>>>>>> Stashed changes
-=======
-    "var kernel = builder.Build();\n"
->>>>>>> Stashed changes
-<<<<<<< HEAD
-=======
-    "var kernel = builder.Build();\n"
->>>>>>> Stashed changes
-=======
->>>>>>> 4aefd213
+    "var kernel = builder.Build();\n"
+    "var kernel = builder.Build();\n"
+    "var kernel = builder.Build();\n"
+    "var kernel = builder.Build();\n"
+    "var kernel = builder.Build();\n"
+    "var kernel = builder.Build();\n"
+    "var kernel = builder.Build();\n"
+    "var kernel = builder.Build();\n"
+    "var kernel = builder.Build();\n"
+    "var kernel = builder.Build();\n"
    ]
   },
   {
@@ -293,66 +98,17 @@
   },
   {
    "cell_type": "code",
-<<<<<<< Updated upstream
-<<<<<<< HEAD
-<<<<<<< Updated upstream
-=======
->>>>>>> 4aefd213
-<<<<<<< div
-<<<<<<< div
-=======
-<<<<<<< Updated upstream
-<<<<<<< Updated upstream
-<<<<<<< head
->>>>>>> head
-<<<<<<< Updated upstream
-<<<<<<< Updated upstream
-<<<<<<< Updated upstream
-<<<<<<< Updated upstream
-<<<<<<< Updated upstream
-<<<<<<< Updated upstream
-   "execution_count": null,
-=======
-   "execution_count": 10,
->>>>>>> Stashed changes
-=======
-   "execution_count": 10,
->>>>>>> Stashed changes
-=======
-   "execution_count": 10,
->>>>>>> Stashed changes
-=======
-   "execution_count": 10,
->>>>>>> Stashed changes
-=======
-   "execution_count": 10,
->>>>>>> Stashed changes
-=======
-   "execution_count": 10,
-<<<<<<< Updated upstream
-<<<<<<< div
->>>>>>> main
-=======
->>>>>>> origin/main
-=======
-   "execution_count": 10,
->>>>>>> Stashed changes
-=======
-   "execution_count": 10,
->>>>>>> Stashed changes
->>>>>>> head
-=======
->>>>>>> Stashed changes
->>>>>>> Stashed changes
-=======
-   "execution_count": null,
->>>>>>> Stashed changes
-<<<<<<< HEAD
-=======
-   "execution_count": null,
->>>>>>> Stashed changes
-=======
->>>>>>> 4aefd213
+   "execution_count": null,
+   "execution_count": 10,
+   "execution_count": 10,
+   "execution_count": 10,
+   "execution_count": 10,
+   "execution_count": 10,
+   "execution_count": 10,
+   "execution_count": 10,
+   "execution_count": 10,
+   "execution_count": null,
+   "execution_count": null,
    "metadata": {
     "dotnet_interactive": {
      "language": "csharp"
@@ -367,88 +123,13 @@
     "\n",
     "#pragma warning disable SKEXP0060\n",
     "\n",
-<<<<<<< Updated upstream
-<<<<<<< HEAD
-<<<<<<< Updated upstream
-=======
->>>>>>> 4aefd213
-<<<<<<< div
-<<<<<<< div
-=======
-<<<<<<< Updated upstream
-<<<<<<< Updated upstream
-<<<<<<< head
->>>>>>> head
-<<<<<<< Updated upstream
-<<<<<<< Updated upstream
-<<<<<<< Updated upstream
-<<<<<<< Updated upstream
-<<<<<<< Updated upstream
-<<<<<<< Updated upstream
     "var planner = new HandlebarsPlanner();"
-=======
-=======
->>>>>>> Stashed changes
-=======
->>>>>>> Stashed changes
-=======
->>>>>>> Stashed changes
-=======
->>>>>>> Stashed changes
-=======
->>>>>>> Stashed changes
-<<<<<<< Updated upstream
-=======
->>>>>>> Stashed changes
-=======
->>>>>>> Stashed changes
-<<<<<<< main
     "var planner = new HandlebarsPlanner();"
-=======
     "var planner = new HandlebarsPlanner();\n"
->>>>>>> origin/main
-<<<<<<< Updated upstream
-<<<<<<< Updated upstream
-<<<<<<< Updated upstream
-<<<<<<< Updated upstream
-<<<<<<< Updated upstream
-<<<<<<< Updated upstream
-<<<<<<< Updated upstream
-=======
->>>>>>> Stashed changes
-=======
->>>>>>> Stashed changes
->>>>>>> Stashed changes
-=======
->>>>>>> Stashed changes
-=======
->>>>>>> Stashed changes
-=======
->>>>>>> Stashed changes
-=======
->>>>>>> Stashed changes
-=======
     "var planner = new HandlebarsPlanner();\n"
->>>>>>> origin/main
-=======
->>>>>>> Stashed changes
-=======
->>>>>>> Stashed changes
-<<<<<<< div
-=======
     "var planner = new HandlebarsPlanner();\n"
->>>>>>> main
-=======
->>>>>>> head
-=======
     "var planner = new HandlebarsPlanner();\n"
->>>>>>> Stashed changes
-<<<<<<< HEAD
-=======
     "var planner = new HandlebarsPlanner();\n"
->>>>>>> Stashed changes
-=======
->>>>>>> 4aefd213
    ]
   },
   {
@@ -462,66 +143,17 @@
   },
   {
    "cell_type": "code",
-<<<<<<< Updated upstream
-<<<<<<< HEAD
-<<<<<<< Updated upstream
-=======
->>>>>>> 4aefd213
-<<<<<<< div
-<<<<<<< div
-=======
-<<<<<<< Updated upstream
-<<<<<<< Updated upstream
-<<<<<<< head
->>>>>>> head
-<<<<<<< Updated upstream
-<<<<<<< Updated upstream
-<<<<<<< Updated upstream
-<<<<<<< Updated upstream
-<<<<<<< Updated upstream
-<<<<<<< Updated upstream
-   "execution_count": null,
-=======
-   "execution_count": 11,
->>>>>>> Stashed changes
-=======
-   "execution_count": 11,
->>>>>>> Stashed changes
-=======
-   "execution_count": 11,
->>>>>>> Stashed changes
-=======
-   "execution_count": 11,
->>>>>>> Stashed changes
-=======
-   "execution_count": 11,
->>>>>>> Stashed changes
-=======
-   "execution_count": 11,
-<<<<<<< Updated upstream
-<<<<<<< div
->>>>>>> main
-=======
->>>>>>> origin/main
-=======
-   "execution_count": 11,
->>>>>>> Stashed changes
-=======
-   "execution_count": 11,
->>>>>>> Stashed changes
->>>>>>> head
-=======
->>>>>>> Stashed changes
->>>>>>> Stashed changes
-=======
-   "execution_count": null,
->>>>>>> Stashed changes
-<<<<<<< HEAD
-=======
-   "execution_count": null,
->>>>>>> Stashed changes
-=======
->>>>>>> 4aefd213
+   "execution_count": null,
+   "execution_count": 11,
+   "execution_count": 11,
+   "execution_count": 11,
+   "execution_count": 11,
+   "execution_count": 11,
+   "execution_count": 11,
+   "execution_count": 11,
+   "execution_count": 11,
+   "execution_count": null,
+   "execution_count": null,
    "metadata": {
     "dotnet_interactive": {
      "language": "csharp"
@@ -535,92 +167,17 @@
     "var pluginsDirectory = Path.Combine(System.IO.Directory.GetCurrentDirectory(), \"..\", \"..\", \"prompt_template_samples\");\n",
     "\n",
     "kernel.ImportPluginFromPromptDirectory(Path.Combine(pluginsDirectory, \"SummarizePlugin\"));\n",
-<<<<<<< Updated upstream
-<<<<<<< HEAD
-<<<<<<< Updated upstream
-=======
->>>>>>> 4aefd213
-<<<<<<< div
-<<<<<<< div
-=======
-<<<<<<< Updated upstream
-<<<<<<< Updated upstream
-<<<<<<< head
->>>>>>> head
-<<<<<<< Updated upstream
-<<<<<<< Updated upstream
-<<<<<<< Updated upstream
-<<<<<<< Updated upstream
-<<<<<<< Updated upstream
-<<<<<<< Updated upstream
     "kernel.ImportPluginFromPromptDirectory(Path.Combine(pluginsDirectory, \"WriterPlugin\"));"
-=======
-=======
->>>>>>> Stashed changes
-=======
->>>>>>> Stashed changes
-=======
->>>>>>> Stashed changes
-=======
->>>>>>> Stashed changes
-=======
->>>>>>> Stashed changes
-<<<<<<< Updated upstream
-=======
->>>>>>> Stashed changes
-=======
->>>>>>> Stashed changes
-<<<<<<< main
     "kernel.ImportPluginFromPromptDirectory(Path.Combine(pluginsDirectory, \"WriterPlugin\"));"
-=======
-    "kernel.ImportPluginFromPromptDirectory(Path.Combine(pluginsDirectory, \"WriterPlugin\"));\n"
->>>>>>> origin/main
-<<<<<<< Updated upstream
-<<<<<<< Updated upstream
-<<<<<<< Updated upstream
-<<<<<<< Updated upstream
-<<<<<<< Updated upstream
-<<<<<<< Updated upstream
-<<<<<<< Updated upstream
-=======
->>>>>>> Stashed changes
-=======
->>>>>>> Stashed changes
->>>>>>> Stashed changes
-=======
->>>>>>> Stashed changes
-=======
->>>>>>> Stashed changes
-=======
->>>>>>> Stashed changes
-=======
->>>>>>> Stashed changes
-=======
-    "kernel.ImportPluginFromPromptDirectory(Path.Combine(pluginsDirectory, \"WriterPlugin\"));\n"
->>>>>>> origin/main
-=======
->>>>>>> Stashed changes
-=======
->>>>>>> Stashed changes
-<<<<<<< div
-=======
-    "kernel.ImportPluginFromPromptDirectory(Path.Combine(pluginsDirectory, \"WriterPlugin\"));\n"
->>>>>>> main
-=======
->>>>>>> head
-=======
-    "kernel.ImportPluginFromPromptDirectory(Path.Combine(pluginsDirectory, \"WriterPlugin\"));\n"
-    "kernel.ImportPluginFromPromptDirectory(Path.Combine(pluginsDirectory, \"WriterPlugin\"));\n"
-    "kernel.ImportPluginFromPromptDirectory(Path.Combine(pluginsDirectory, \"WriterPlugin\"));\n"
->>>>>>> Stashed changes
-<<<<<<< HEAD
-=======
-    "kernel.ImportPluginFromPromptDirectory(Path.Combine(pluginsDirectory, \"WriterPlugin\"));\n"
-    "kernel.ImportPluginFromPromptDirectory(Path.Combine(pluginsDirectory, \"WriterPlugin\"));\n"
-    "kernel.ImportPluginFromPromptDirectory(Path.Combine(pluginsDirectory, \"WriterPlugin\"));\n"
->>>>>>> Stashed changes
-=======
->>>>>>> 4aefd213
+    "kernel.ImportPluginFromPromptDirectory(Path.Combine(pluginsDirectory, \"WriterPlugin\"));\n"
+    "kernel.ImportPluginFromPromptDirectory(Path.Combine(pluginsDirectory, \"WriterPlugin\"));\n"
+    "kernel.ImportPluginFromPromptDirectory(Path.Combine(pluginsDirectory, \"WriterPlugin\"));\n"
+    "kernel.ImportPluginFromPromptDirectory(Path.Combine(pluginsDirectory, \"WriterPlugin\"));\n"
+    "kernel.ImportPluginFromPromptDirectory(Path.Combine(pluginsDirectory, \"WriterPlugin\"));\n"
+    "kernel.ImportPluginFromPromptDirectory(Path.Combine(pluginsDirectory, \"WriterPlugin\"));\n"
+    "kernel.ImportPluginFromPromptDirectory(Path.Combine(pluginsDirectory, \"WriterPlugin\"));\n"
+    "kernel.ImportPluginFromPromptDirectory(Path.Combine(pluginsDirectory, \"WriterPlugin\"));\n"
+    "kernel.ImportPluginFromPromptDirectory(Path.Combine(pluginsDirectory, \"WriterPlugin\"));\n"
    ]
   },
   {
@@ -650,70 +207,10 @@
     "var originalPlan = await planner.CreatePlanAsync(kernel, ask);\n",
     "\n",
     "Console.WriteLine(\"Original plan:\\n\");\n",
-<<<<<<< div
-<<<<<<< div
-=======
-<<<<<<< Updated upstream
-<<<<<<< Updated upstream
-<<<<<<< head
->>>>>>> head
-<<<<<<< Updated upstream
-<<<<<<< Updated upstream
-<<<<<<< Updated upstream
-<<<<<<< Updated upstream
-<<<<<<< Updated upstream
-<<<<<<< Updated upstream
     "Console.WriteLine(originalPlan);"
-=======
-=======
->>>>>>> Stashed changes
-=======
->>>>>>> Stashed changes
-=======
->>>>>>> Stashed changes
-=======
->>>>>>> Stashed changes
-=======
->>>>>>> Stashed changes
-<<<<<<< Updated upstream
-=======
->>>>>>> Stashed changes
-=======
->>>>>>> Stashed changes
-<<<<<<< main
     "Console.WriteLine(originalPlan);"
-=======
     "Console.WriteLine(originalPlan);\n"
->>>>>>> origin/main
-<<<<<<< Updated upstream
-<<<<<<< Updated upstream
-<<<<<<< Updated upstream
-<<<<<<< Updated upstream
-<<<<<<< Updated upstream
-<<<<<<< Updated upstream
-<<<<<<< Updated upstream
->>>>>>> Stashed changes
-=======
-=======
->>>>>>> Stashed changes
->>>>>>> Stashed changes
-=======
->>>>>>> Stashed changes
-=======
->>>>>>> Stashed changes
-=======
->>>>>>> Stashed changes
-=======
     "Console.WriteLine(originalPlan);\n"
-<<<<<<< div
->>>>>>> main
-=======
->>>>>>> origin/main
-=======
->>>>>>> Stashed changes
-=======
->>>>>>> Stashed changes
->>>>>>> head
    ]
   },
   {
@@ -761,74 +258,11 @@
     "    TopP = 0.5\n",
     "};\n",
     "\n",
-<<<<<<< div
-<<<<<<< div
-=======
-<<<<<<< Updated upstream
-<<<<<<< Updated upstream
-<<<<<<< head
->>>>>>> head
-<<<<<<< Updated upstream
-<<<<<<< Updated upstream
-<<<<<<< Updated upstream
-<<<<<<< Updated upstream
-<<<<<<< Updated upstream
-<<<<<<< Updated upstream
     "var shakespeareFunction = kernel.CreateFunctionFromPrompt(skPrompt, executionSettings, \"Shakespeare\");"
-=======
-=======
->>>>>>> Stashed changes
-=======
->>>>>>> Stashed changes
-=======
->>>>>>> Stashed changes
-=======
->>>>>>> Stashed changes
-=======
->>>>>>> Stashed changes
-<<<<<<< Updated upstream
-=======
->>>>>>> Stashed changes
-=======
->>>>>>> Stashed changes
-<<<<<<< main
     "var shakespeareFunction = kernel.CreateFunctionFromPrompt(skPrompt, executionSettings, \"Shakespeare\");"
-=======
     "var shakespeareFunction = kernel.CreateFunctionFromPrompt(skPrompt, executionSettings, \"Shakespeare\");\n"
->>>>>>> origin/main
-<<<<<<< Updated upstream
-<<<<<<< Updated upstream
-<<<<<<< Updated upstream
-<<<<<<< Updated upstream
-<<<<<<< Updated upstream
-<<<<<<< Updated upstream
-<<<<<<< Updated upstream
-=======
->>>>>>> Stashed changes
-=======
->>>>>>> Stashed changes
->>>>>>> Stashed changes
-=======
->>>>>>> Stashed changes
-=======
->>>>>>> Stashed changes
-=======
->>>>>>> Stashed changes
-=======
->>>>>>> Stashed changes
-=======
     "var shakespeareFunction = kernel.CreateFunctionFromPrompt(skPrompt, executionSettings, \"Shakespeare\");\n"
->>>>>>> origin/main
-=======
->>>>>>> Stashed changes
-=======
->>>>>>> Stashed changes
-<<<<<<< div
-=======
     "var shakespeareFunction = kernel.CreateFunctionFromPrompt(skPrompt, executionSettings, \"Shakespeare\");\n"
->>>>>>> main
-=======
->>>>>>> head
    ]
   },
   {
@@ -850,43 +284,7 @@
      "kernelName": "csharp"
     }
    },
-<<<<<<< div
-<<<<<<< div
-=======
-<<<<<<< Updated upstream
-<<<<<<< Updated upstream
-<<<<<<< head
->>>>>>> head
-<<<<<<< Updated upstream
-<<<<<<< Updated upstream
-<<<<<<< Updated upstream
-<<<<<<< Updated upstream
-<<<<<<< Updated upstream
-<<<<<<< Updated upstream
-   "outputs": [],
-=======
-=======
->>>>>>> Stashed changes
-=======
->>>>>>> Stashed changes
-=======
->>>>>>> Stashed changes
-=======
->>>>>>> Stashed changes
-=======
-<<<<<<< Updated upstream
-<<<<<<< div
->>>>>>> main
-=======
->>>>>>> origin/main
-=======
->>>>>>> Stashed changes
-=======
->>>>>>> Stashed changes
->>>>>>> head
-=======
->>>>>>> Stashed changes
->>>>>>> Stashed changes
+   "outputs": [],
    "outputs": [
     {
      "ename": "Error",
@@ -964,40 +362,6 @@
      ]
     }
    ],
-<<<<<<< div
-<<<<<<< div
-=======
->>>>>>> head
-<<<<<<< Updated upstream
-<<<<<<< Updated upstream
-<<<<<<< head
-<<<<<<< Updated upstream
-<<<<<<< Updated upstream
-<<<<<<< Updated upstream
-<<<<<<< Updated upstream
-<<<<<<< Updated upstream
-=======
->>>>>>> Stashed changes
->>>>>>> Stashed changes
-=======
->>>>>>> Stashed changes
-=======
->>>>>>> Stashed changes
-=======
->>>>>>> Stashed changes
-=======
->>>>>>> Stashed changes
-=======
->>>>>>> origin/main
-=======
->>>>>>> Stashed changes
-=======
->>>>>>> Stashed changes
-<<<<<<< div
-=======
->>>>>>> main
-=======
->>>>>>> head
    "source": [
     "#pragma warning disable SKEXP0060\n",
     "\n",
@@ -1007,72 +371,11 @@
     "var newPlan = await planner.CreatePlanAsync(kernel, ask);\n",
     "\n",
     "Console.WriteLine(\"Updated plan:\\n\");\n",
-<<<<<<< div
-<<<<<<< div
-=======
-<<<<<<< Updated upstream
-<<<<<<< Updated upstream
-<<<<<<< head
->>>>>>> head
-<<<<<<< Updated upstream
-<<<<<<< Updated upstream
-<<<<<<< Updated upstream
-<<<<<<< Updated upstream
-<<<<<<< Updated upstream
-<<<<<<< Updated upstream
     "Console.WriteLine(newPlan);"
-=======
-=======
->>>>>>> Stashed changes
-=======
->>>>>>> Stashed changes
-=======
->>>>>>> Stashed changes
-=======
->>>>>>> Stashed changes
-=======
->>>>>>> Stashed changes
-<<<<<<< Updated upstream
-=======
->>>>>>> Stashed changes
-=======
->>>>>>> Stashed changes
-<<<<<<< main
     "Console.WriteLine(newPlan);"
-=======
     "Console.WriteLine(newPlan);\n"
->>>>>>> origin/main
-<<<<<<< Updated upstream
-<<<<<<< Updated upstream
-<<<<<<< Updated upstream
-<<<<<<< Updated upstream
-<<<<<<< Updated upstream
-<<<<<<< Updated upstream
-<<<<<<< Updated upstream
-=======
->>>>>>> Stashed changes
->>>>>>> Stashed changes
-=======
->>>>>>> Stashed changes
-=======
->>>>>>> Stashed changes
-=======
->>>>>>> Stashed changes
-=======
->>>>>>> Stashed changes
-=======
     "Console.WriteLine(newPlan);\n"
->>>>>>> origin/main
-=======
->>>>>>> Stashed changes
-=======
->>>>>>> Stashed changes
-<<<<<<< div
-=======
     "Console.WriteLine(newPlan);\n"
->>>>>>> main
-=======
->>>>>>> head
    ]
   },
   {
@@ -1096,43 +399,7 @@
      "kernelName": "csharp"
     }
    },
-<<<<<<< div
-<<<<<<< div
-=======
-<<<<<<< Updated upstream
-<<<<<<< Updated upstream
-<<<<<<< head
->>>>>>> head
-<<<<<<< Updated upstream
-<<<<<<< Updated upstream
-<<<<<<< Updated upstream
-<<<<<<< Updated upstream
-<<<<<<< Updated upstream
-<<<<<<< Updated upstream
-   "outputs": [],
-=======
-=======
->>>>>>> Stashed changes
-=======
->>>>>>> Stashed changes
-=======
->>>>>>> Stashed changes
-=======
->>>>>>> Stashed changes
-=======
-<<<<<<< Updated upstream
-<<<<<<< div
->>>>>>> main
-=======
->>>>>>> origin/main
-=======
->>>>>>> Stashed changes
-=======
->>>>>>> Stashed changes
->>>>>>> head
-=======
->>>>>>> Stashed changes
->>>>>>> Stashed changes
+   "outputs": [],
    "outputs": [
     {
      "ename": "Error",
@@ -1146,109 +413,17 @@
      ]
     }
    ],
-<<<<<<< div
-<<<<<<< div
-=======
->>>>>>> head
-<<<<<<< Updated upstream
-<<<<<<< Updated upstream
-<<<<<<< head
-<<<<<<< Updated upstream
-<<<<<<< Updated upstream
-<<<<<<< Updated upstream
-<<<<<<< Updated upstream
->>>>>>> Stashed changes
-=======
->>>>>>> Stashed changes
-=======
->>>>>>> Stashed changes
-=======
->>>>>>> Stashed changes
-=======
->>>>>>> Stashed changes
-=======
->>>>>>> origin/main
-=======
->>>>>>> Stashed changes
-=======
->>>>>>> Stashed changes
-<<<<<<< div
-=======
->>>>>>> main
-=======
->>>>>>> head
    "source": [
     "#pragma warning disable SKEXP0060\n",
     "\n",
     "var originalPlanResult = await originalPlan.InvokeAsync(kernel, new KernelArguments());\n",
     "\n",
     "Console.WriteLine(\"Original Plan results:\\n\");\n",
-<<<<<<< div
-<<<<<<< div
-=======
-<<<<<<< Updated upstream
-<<<<<<< Updated upstream
-<<<<<<< head
->>>>>>> head
-<<<<<<< Updated upstream
-<<<<<<< Updated upstream
-<<<<<<< Updated upstream
-<<<<<<< Updated upstream
-<<<<<<< Updated upstream
-<<<<<<< Updated upstream
     "Console.WriteLine(Utils.WordWrap(originalPlanResult.ToString(), 100));"
-=======
-=======
->>>>>>> Stashed changes
-=======
->>>>>>> Stashed changes
-=======
->>>>>>> Stashed changes
-=======
->>>>>>> Stashed changes
-=======
->>>>>>> Stashed changes
-<<<<<<< Updated upstream
-=======
->>>>>>> Stashed changes
-=======
->>>>>>> Stashed changes
-<<<<<<< main
     "Console.WriteLine(Utils.WordWrap(originalPlanResult.ToString(), 100));"
-=======
     "Console.WriteLine(Utils.WordWrap(originalPlanResult.ToString(), 100));\n"
->>>>>>> origin/main
-<<<<<<< Updated upstream
-<<<<<<< Updated upstream
-<<<<<<< Updated upstream
-<<<<<<< Updated upstream
-<<<<<<< Updated upstream
-<<<<<<< Updated upstream
-<<<<<<< Updated upstream
->>>>>>> Stashed changes
-=======
-=======
->>>>>>> Stashed changes
->>>>>>> Stashed changes
-=======
->>>>>>> Stashed changes
-=======
->>>>>>> Stashed changes
-=======
->>>>>>> Stashed changes
-=======
     "Console.WriteLine(Utils.WordWrap(originalPlanResult.ToString(), 100));\n"
->>>>>>> origin/main
-=======
->>>>>>> Stashed changes
-=======
->>>>>>> Stashed changes
-<<<<<<< div
-=======
     "Console.WriteLine(Utils.WordWrap(originalPlanResult.ToString(), 100));\n"
->>>>>>> main
-=======
->>>>>>> head
    ]
   },
   {
@@ -1270,43 +445,7 @@
      "kernelName": "csharp"
     }
    },
-<<<<<<< div
-<<<<<<< div
-=======
-<<<<<<< Updated upstream
-<<<<<<< Updated upstream
-<<<<<<< head
->>>>>>> head
-<<<<<<< Updated upstream
-<<<<<<< Updated upstream
-<<<<<<< Updated upstream
-<<<<<<< Updated upstream
-<<<<<<< Updated upstream
-<<<<<<< Updated upstream
-   "outputs": [],
-=======
-=======
->>>>>>> Stashed changes
-=======
->>>>>>> Stashed changes
-=======
->>>>>>> Stashed changes
-=======
->>>>>>> Stashed changes
-=======
-<<<<<<< Updated upstream
-<<<<<<< div
->>>>>>> main
-=======
->>>>>>> origin/main
-=======
->>>>>>> Stashed changes
-=======
->>>>>>> Stashed changes
->>>>>>> head
-=======
->>>>>>> Stashed changes
->>>>>>> Stashed changes
+   "outputs": [],
    "outputs": [
     {
      "ename": "Error",
@@ -1320,112 +459,16 @@
      ]
     }
    ],
-<<<<<<< div
-<<<<<<< div
-=======
->>>>>>> head
-<<<<<<< Updated upstream
-<<<<<<< Updated upstream
-<<<<<<< head
-<<<<<<< Updated upstream
-<<<<<<< Updated upstream
-<<<<<<< Updated upstream
-<<<<<<< Updated upstream
-<<<<<<< Updated upstream
->>>>>>> Stashed changes
-=======
->>>>>>> Stashed changes
-=======
->>>>>>> Stashed changes
-=======
->>>>>>> Stashed changes
-=======
->>>>>>> Stashed changes
-=======
->>>>>>> Stashed changes
-=======
->>>>>>> origin/main
-=======
->>>>>>> Stashed changes
-=======
->>>>>>> Stashed changes
-<<<<<<< div
-=======
->>>>>>> main
-=======
->>>>>>> head
    "source": [
     "#pragma warning disable SKEXP0060\n",
     "\n",
     "var newPlanResult = await newPlan.InvokeAsync(kernel, new KernelArguments());\n",
     "\n",
     "Console.WriteLine(\"New Plan results:\\n\");\n",
-<<<<<<< div
-<<<<<<< div
-=======
-<<<<<<< Updated upstream
-<<<<<<< Updated upstream
-<<<<<<< head
->>>>>>> head
-<<<<<<< Updated upstream
-<<<<<<< Updated upstream
-<<<<<<< Updated upstream
-<<<<<<< Updated upstream
-<<<<<<< Updated upstream
-<<<<<<< Updated upstream
     "Console.WriteLine(newPlanResult);"
-=======
-=======
->>>>>>> Stashed changes
-=======
->>>>>>> Stashed changes
-=======
->>>>>>> Stashed changes
-=======
->>>>>>> Stashed changes
-=======
->>>>>>> Stashed changes
-<<<<<<< Updated upstream
-=======
->>>>>>> Stashed changes
-=======
->>>>>>> Stashed changes
-<<<<<<< main
     "Console.WriteLine(newPlanResult);"
-=======
     "Console.WriteLine(newPlanResult);\n"
->>>>>>> origin/main
-<<<<<<< Updated upstream
-<<<<<<< Updated upstream
-<<<<<<< Updated upstream
-<<<<<<< Updated upstream
-<<<<<<< Updated upstream
-<<<<<<< Updated upstream
-<<<<<<< Updated upstream
-=======
->>>>>>> Stashed changes
-=======
->>>>>>> Stashed changes
->>>>>>> Stashed changes
-=======
->>>>>>> Stashed changes
-=======
->>>>>>> Stashed changes
-=======
->>>>>>> Stashed changes
-=======
->>>>>>> Stashed changes
-=======
     "Console.WriteLine(newPlanResult);\n"
-<<<<<<< div
->>>>>>> main
-=======
->>>>>>> origin/main
-=======
->>>>>>> Stashed changes
-=======
->>>>>>> Stashed changes
->>>>>>> head
    ]
   }
  ],
