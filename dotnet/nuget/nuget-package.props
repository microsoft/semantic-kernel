--- conflicted
+++ resolved
@@ -1,17 +1,7 @@
 <Project>
   <PropertyGroup>
     <!-- Central version prefix - applies to all nuget packages. -->
-<<<<<<< HEAD
-    <VersionPrefix>1.15.0</VersionPrefix>
-    <VersionPrefix>1.15.0</VersionPrefix>
-
-    <VersionPrefix>1.20.0</VersionPrefix>
-    <VersionPrefix>1.18.1</VersionPrefix>
-    
-    <VersionPrefix>1.21.0</VersionPrefix>
-=======
     <VersionPrefix>1.21.1</VersionPrefix>
->>>>>>> cb500e6e
     <PackageVersion Condition="'$(VersionSuffix)' != ''">$(VersionPrefix)-$(VersionSuffix)</PackageVersion>
     <PackageVersion Condition="'$(VersionSuffix)' == ''">$(VersionPrefix)</PackageVersion>
 
@@ -19,12 +9,7 @@
     <IsPackable>true</IsPackable>
 
     <!-- Package validation. Baseline Version should be lower or equal to current version. -->
-<<<<<<< HEAD
-    <PackageValidationBaselineVersion>1.16.2</PackageValidationBaselineVersion>
-    <PackageValidationBaselineVersion>1.18.0-rc</PackageValidationBaselineVersion>
-=======
     <PackageValidationBaselineVersion>1.21.1</PackageValidationBaselineVersion>
->>>>>>> cb500e6e
     <!-- Validate assembly attributes only for Publish builds -->
     <NoWarn Condition="'$(Configuration)' != 'Publish'">$(NoWarn);CP0003</NoWarn>
     <!-- Do not validate reference assemblies -->
