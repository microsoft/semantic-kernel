--- conflicted
+++ resolved
@@ -1,11 +1,7 @@
 <Project>
   <PropertyGroup>
     <!-- Central version prefix - applies to all nuget packages. -->
-<<<<<<< HEAD
-    <VersionPrefix>1.48.0</VersionPrefix>
-=======
     <VersionPrefix>1.50.0</VersionPrefix>
->>>>>>> 50cf7826
     <PackageVersion Condition="'$(VersionSuffix)' != ''">$(VersionPrefix)-$(VersionSuffix)</PackageVersion>
     <PackageVersion Condition="'$(VersionSuffix)' == ''">$(VersionPrefix)</PackageVersion>
 
@@ -13,11 +9,7 @@
     <IsPackable>true</IsPackable>
 
     <!-- Package validation. Baseline Version should be the latest version available on NuGet. -->
-<<<<<<< HEAD
-    <PackageValidationBaselineVersion>1.47.0</PackageValidationBaselineVersion>
-=======
     <PackageValidationBaselineVersion>1.49.0</PackageValidationBaselineVersion>
->>>>>>> 50cf7826
     <!-- Validate assembly attributes only for Publish builds -->
     <NoWarn Condition="'$(Configuration)' != 'Publish'">$(NoWarn);CP0003</NoWarn>
     <!-- Do not validate reference assemblies -->
