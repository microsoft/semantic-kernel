--- conflicted
+++ resolved
@@ -1,11 +1,7 @@
 <Project>
   <PropertyGroup>
     <!-- Central version prefix - applies to all nuget packages. -->
-<<<<<<< HEAD
     <VersionPrefix>1.15.0</VersionPrefix>
-=======
-    <VersionPrefix>1.14.1</VersionPrefix>
->>>>>>> 745e64a0
 
     <PackageVersion Condition="'$(VersionSuffix)' != ''">$(VersionPrefix)-$(VersionSuffix)</PackageVersion>
     <PackageVersion Condition="'$(VersionSuffix)' == ''">$(VersionPrefix)</PackageVersion>
