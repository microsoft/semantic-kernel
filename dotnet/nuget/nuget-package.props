<Project>
  <PropertyGroup>
    <!-- Central version prefix - applies to all nuget packages. -->
<<<<<<< HEAD
    <Version>1.0.0-beta1</Version>
=======
    <VersionPrefix>1.14.1</VersionPrefix>

    <PackageVersion Condition="'$(VersionSuffix)' != ''">$(VersionPrefix)-$(VersionSuffix)</PackageVersion>
    <PackageVersion Condition="'$(VersionSuffix)' == ''">$(VersionPrefix)</PackageVersion>
>>>>>>> 357e5029

    <Configurations>Debug;Release;Publish</Configurations>
    <IsPackable>true</IsPackable>

    <!-- Package validation. Baseline Version should be lower or equal to current version. -->
    <PackageValidationBaselineVersion>1.14.1</PackageValidationBaselineVersion>
    <!-- Validate assembly attributes only for Publish builds -->
    <NoWarn Condition="'$(Configuration)' != 'Publish'">$(NoWarn);CP0003</NoWarn>
    <!-- Do not validate reference assemblies -->
    <NoWarn>$(NoWarn);CP1002</NoWarn>

    <!-- Default description and tags. Packages can override. -->
    <Authors>Microsoft</Authors>
    <Company>Microsoft</Company>
    <Product>Semantic Kernel</Product>
    <Description>Empowers app owners to integrate cutting-edge LLM technology quickly and easily into their apps.</Description>
    <PackageTags>AI, Artificial Intelligence, SDK</PackageTags>
    <PackageId>$(AssemblyName)</PackageId>

    <!-- Required license, copyright, and repo information. Packages can override. -->
    <PackageLicenseExpression>MIT</PackageLicenseExpression>
    <Copyright>© Microsoft Corporation. All rights reserved.</Copyright>
    <PackageProjectUrl>https://aka.ms/semantic-kernel</PackageProjectUrl>
    <RepositoryUrl>https://github.com/microsoft/semantic-kernel</RepositoryUrl>
    <PublishRepositoryUrl>true</PublishRepositoryUrl>

    <!-- Use icon and NUGET readme from dotnet/nuget folder -->
    <PackageIcon>icon.png</PackageIcon>
    <PackageIconUrl>icon.png</PackageIconUrl>
    <PackageReadmeFile>NUGET.md</PackageReadmeFile>

    <!-- Build symbol package (.snupkg) to distribute the PDB containing Source Link -->
    <IncludeSymbols>true</IncludeSymbols>
    <SymbolPackageFormat>snupkg</SymbolPackageFormat>

    <!-- Include the XML documentation file in the NuGet package. -->
    <DocumentationFile>bin\$(Configuration)\$(TargetFramework)\$(AssemblyName).xml</DocumentationFile>
  </PropertyGroup>

  <ItemGroup>
    <!-- SourceLink allows step-through debugging for source hosted on GitHub. -->
    <!-- https://github.com/dotnet/sourcelink -->
    <PackageReference Include="Microsoft.SourceLink.GitHub" PrivateAssets="All" />
  </ItemGroup>

  <ItemGroup>
    <!-- Include icon.png and NUGET.md in the project. -->
    <None Include="$(RepoRoot)/dotnet/nuget/icon.png" Link="icon.png" Pack="true" PackagePath="." />
    <None Include="$(RepoRoot)/dotnet/nuget/NUGET.md" Link="NUGET.md" Pack="true" PackagePath="." />
  </ItemGroup>

  <PropertyGroup Condition=" '$(Configuration)' == 'Release' ">
    <GeneratePackageOnBuild>true</GeneratePackageOnBuild>
  </PropertyGroup>
</Project><|MERGE_RESOLUTION|>--- conflicted
+++ resolved
@@ -1,14 +1,11 @@
 <Project>
   <PropertyGroup>
     <!-- Central version prefix - applies to all nuget packages. -->
-<<<<<<< HEAD
-    <Version>1.0.0-beta1</Version>
-=======
+
     <VersionPrefix>1.14.1</VersionPrefix>
 
     <PackageVersion Condition="'$(VersionSuffix)' != ''">$(VersionPrefix)-$(VersionSuffix)</PackageVersion>
     <PackageVersion Condition="'$(VersionSuffix)' == ''">$(VersionPrefix)</PackageVersion>
->>>>>>> 357e5029
 
     <Configurations>Debug;Release;Publish</Configurations>
     <IsPackable>true</IsPackable>
