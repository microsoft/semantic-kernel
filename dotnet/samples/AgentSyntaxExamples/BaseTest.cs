﻿// Copyright (c) Microsoft. All rights reserved.

using System.Reflection;
using Configuration;
using Microsoft.Extensions.Configuration;
using Microsoft.Extensions.Logging;
using Microsoft.SemanticKernel;
using RepoUtils;
using Xunit.Abstractions;

namespace Examples;

public abstract class BaseTest
{
    /// <summary>
    /// Flag to force usage of OpenAI configuration if both <see cref="TestConfiguration.OpenAI"/>
    /// and <see cref="TestConfiguration.AzureOpenAI"/> are defined.
    /// If 'false', Azure takes precedence.
    /// </summary>
    protected virtual bool ForceOpenAI { get; } = false;

    protected ITestOutputHelper Output { get; }

    protected ILoggerFactory LoggerFactory { get; }

    protected string GetApiKey()
    {
<<<<<<< HEAD
        if (string.IsNullOrEmpty(TestConfiguration.AzureOpenAI.Endpoint) || ForceOpenAI)
=======
        if (string.IsNullOrEmpty(TestConfiguration.AzureOpenAI.Endpoint) || this.ForceOpenAI)
>>>>>>> 8dfcf5d8
        {
            return TestConfiguration.OpenAI.ApiKey;
        }

        return TestConfiguration.AzureOpenAI.ApiKey;
    }

    protected Kernel CreateKernelWithChatCompletion(KernelPlugin? plugin = null)
    {
        var builder = Kernel.CreateBuilder();

<<<<<<< HEAD
        if (string.IsNullOrEmpty(TestConfiguration.AzureOpenAI.Endpoint) || ForceOpenAI)
=======
        if (string.IsNullOrEmpty(TestConfiguration.AzureOpenAI.Endpoint) || this.ForceOpenAI)
>>>>>>> 8dfcf5d8
        {
            builder.AddOpenAIChatCompletion(
                TestConfiguration.OpenAI.ChatModelId,
                TestConfiguration.OpenAI.ApiKey);
        }
        else
        {
            builder.AddAzureOpenAIChatCompletion(
                TestConfiguration.AzureOpenAI.ChatDeploymentName,
                TestConfiguration.AzureOpenAI.Endpoint,
                TestConfiguration.AzureOpenAI.ApiKey);
        }

        if (plugin != null)
        {
            builder.Plugins.Add(plugin);
        }

        return builder.Build();
    }

    protected BaseTest(ITestOutputHelper output)
    {
        this.Output = output;
        this.LoggerFactory = new XunitLogger(output);

        IConfigurationRoot configRoot = new ConfigurationBuilder()
            .AddJsonFile("appsettings.Development.json", true)
            .AddEnvironmentVariables()
            .AddUserSecrets(Assembly.GetExecutingAssembly())
            .Build();

        TestConfiguration.Initialize(configRoot);
    }

    /// <summary>
    /// This method can be substituted by Console.WriteLine when used in Console apps.
    /// </summary>
    /// <param name="target">Target object to write</param>
    protected void WriteLine(object? target = null)
    {
        this.Output.WriteLine(target ?? string.Empty);
    }

    /// <summary>
    /// Current interface ITestOutputHelper does not have a Write method. This extension method adds it to make it analogous to Console.Write when used in Console apps.
    /// </summary>
    /// <param name="target">Target object to write</param>
    protected void Write(object? target = null)
    {
        this.Output.WriteLine(target ?? string.Empty);
    }
}<|MERGE_RESOLUTION|>--- conflicted
+++ resolved
@@ -25,11 +25,7 @@
 
     protected string GetApiKey()
     {
-<<<<<<< HEAD
-        if (string.IsNullOrEmpty(TestConfiguration.AzureOpenAI.Endpoint) || ForceOpenAI)
-=======
         if (string.IsNullOrEmpty(TestConfiguration.AzureOpenAI.Endpoint) || this.ForceOpenAI)
->>>>>>> 8dfcf5d8
         {
             return TestConfiguration.OpenAI.ApiKey;
         }
@@ -41,11 +37,7 @@
     {
         var builder = Kernel.CreateBuilder();
 
-<<<<<<< HEAD
-        if (string.IsNullOrEmpty(TestConfiguration.AzureOpenAI.Endpoint) || ForceOpenAI)
-=======
         if (string.IsNullOrEmpty(TestConfiguration.AzureOpenAI.Endpoint) || this.ForceOpenAI)
->>>>>>> 8dfcf5d8
         {
             builder.AddOpenAIChatCompletion(
                 TestConfiguration.OpenAI.ChatModelId,
