﻿// Copyright (c) Microsoft. All rights reserved.

using System.Net.Http.Headers;
using Microsoft.SemanticKernel;
using Microsoft.SemanticKernel.Agents;
using Microsoft.SemanticKernel.Memory;

namespace Agents;

#pragma warning disable SKEXP0130 // Type is for evaluation purposes only and is subject to change or removal in future updates. Suppress this diagnostic to proceed.

/// <summary>
/// Demonstrate creation of <see cref="ChatCompletionAgent"/> and
/// adding memory capabilities to it using https://mem0.ai/.
/// </summary>
public class ChatCompletion_Mem0(ITestOutputHelper output) : BaseTest(output)
{
    private const string AgentName = "FriendlyAssistant";
    private const string AgentInstructions = "You are a friendly assistant";

    /// <summary>
    /// Shows how to allow an agent to remember user preferences across multiple threads.
    /// </summary>
    [Fact]
    private async Task UseMemoryAsync()
    {
        // Create a new HttpClient with the base address of the mem0 service and a token for authentication.
        using var httpClient = new HttpClient()
        {
            BaseAddress = new Uri(TestConfiguration.Mem0.BaseAddress ?? "https://api.mem0.ai")
        };
        httpClient.DefaultRequestHeaders.Authorization = new AuthenticationHeaderValue("Token", TestConfiguration.Mem0.ApiKey);

        // Create a mem0 component with the current user's id, so that it stores memories for that user.
        var mem0Behavior = new Mem0Behavior(httpClient, new()
        {
            UserId = "U1"
        });

        // Clear out any memories from previous runs, if any, to demonstrate a first run experience.
        await mem0Behavior.ClearStoredMemoriesAsync();

        // Create our agent and add our finance plugin with auto function invocation.
        Kernel kernel = this.CreateKernelWithChatCompletion();
        kernel.Plugins.AddFromType<FinancePlugin>();
        ChatCompletionAgent agent =
            new()
            {
                Name = AgentName,
                Instructions = AgentInstructions,
                Kernel = kernel,
                Arguments = new KernelArguments(new PromptExecutionSettings { FunctionChoiceBehavior = FunctionChoiceBehavior.Auto() })
            };

        Console.WriteLine("----- First Conversation -----");

        // Create a thread for the agent and add the mem0 component to it.
        ChatHistoryAgentThread agentThread = new();
<<<<<<< HEAD
        agentThread.AIContextBehaviors.Add(mem0Component);
=======
        agentThread.StateParts.Add(mem0Behavior);
>>>>>>> ea147d2b

        // First ask the agent to retrieve a company report with no previous context.
        // The agent will not be able to invoke the plugin, since it doesn't know
        // the company code or the report format, so it should ask for clarification.
        string userMessage = "Please retrieve my company report";
        Console.WriteLine($"User: {userMessage}");

        ChatMessageContent message = await agent.InvokeAsync(userMessage, agentThread).FirstAsync();
        Console.WriteLine($"Assistant:\n{message.Content}");

        // Now tell the agent the company code and the report format that you want to use
        // and it should be able to invoke the plugin and return the report.
        userMessage = "I always work with CNTS and I always want a detailed report format";
        Console.WriteLine($"User: {userMessage}");

        message = await agent.InvokeAsync(userMessage, agentThread).FirstAsync();
        Console.WriteLine($"Assistant:\n{message.Content}");

        Console.WriteLine("----- Second Conversation -----");

        // Create a new thread for the agent and add our mem0 component to it again
        // The new thread has no context of the previous conversation.
        agentThread = new();
<<<<<<< HEAD
        agentThread.AIContextBehaviors.Add(mem0Component);
=======
        agentThread.StateParts.Add(mem0Behavior);
>>>>>>> ea147d2b

        // Since we have the mem0 component in the thread, the agent should be able to
        // retrieve the company report without asking for clarification, as it will
        // be able to remember the user preferences from the last thread.
        userMessage = "Please retrieve my company report";
        Console.WriteLine($"User: {userMessage}");

        message = await agent.InvokeAsync(userMessage, agentThread).FirstAsync();
        Console.WriteLine($"Assistant:\n{message.Content}");
    }

    private sealed class FinancePlugin
    {
        [KernelFunction]
        public string RetrieveCompanyReport(string companyCode, ReportFormat reportFormat)
        {
            if (companyCode != "CNTS")
            {
                throw new ArgumentException("Company code not found");
            }

            return reportFormat switch
            {
                ReportFormat.Brief => "CNTS is a company that specializes in technology.",
                ReportFormat.Detailed => "CNTS is a company that specializes in technology. It had a revenue of $10 million in 2022. It has 100 employees.",
                _ => throw new ArgumentException("Report format not found")
            };
        }
    }

    private enum ReportFormat
    {
        Brief,
        Detailed
    }
}<|MERGE_RESOLUTION|>--- conflicted
+++ resolved
@@ -56,11 +56,7 @@
 
         // Create a thread for the agent and add the mem0 component to it.
         ChatHistoryAgentThread agentThread = new();
-<<<<<<< HEAD
-        agentThread.AIContextBehaviors.Add(mem0Component);
-=======
-        agentThread.StateParts.Add(mem0Behavior);
->>>>>>> ea147d2b
+        agentThread.AIContextBehaviors.Add(mem0Behavior);
 
         // First ask the agent to retrieve a company report with no previous context.
         // The agent will not be able to invoke the plugin, since it doesn't know
@@ -84,11 +80,7 @@
         // Create a new thread for the agent and add our mem0 component to it again
         // The new thread has no context of the previous conversation.
         agentThread = new();
-<<<<<<< HEAD
-        agentThread.AIContextBehaviors.Add(mem0Component);
-=======
-        agentThread.StateParts.Add(mem0Behavior);
->>>>>>> ea147d2b
+        agentThread.AIContextBehaviors.Add(mem0Behavior);
 
         // Since we have the mem0 component in the thread, the agent should be able to
         // retrieve the company report without asking for clarification, as it will
