﻿// Copyright (c) Microsoft. All rights reserved.
using System.ComponentModel;
using System.Text;
using Microsoft.SemanticKernel;
using Microsoft.SemanticKernel.Agents;
using Microsoft.SemanticKernel.ChatCompletion;
using Microsoft.SemanticKernel.Connectors.OpenAI;

namespace Agents;

/// <summary>
/// Demonstrate creation of <see cref="ChatCompletionAgent"/> and
/// eliciting its response to three explicit user messages.
/// </summary>
public class ChatCompletion_Streaming(ITestOutputHelper output) : BaseTest(output)
{
    private const string ParrotName = "Parrot";
    private const string ParrotInstructions = "Repeat the user message in the voice of a pirate and then end with a parrot sound.";

    [Fact]
    public async Task UseStreamingChatCompletionAgentAsync()
    {
        // Define the agent
        ChatCompletionAgent agent =
            new()
            {
                Name = ParrotName,
                Instructions = ParrotInstructions,
                Kernel = this.CreateKernelWithChatCompletion(),
            };

        ChatHistory chat = [];

        // Respond to user input
        await InvokeAgentAsync(agent, chat, "Fortune favors the bold.");
        await InvokeAgentAsync(agent, chat, "I came, I saw, I conquered.");
        await InvokeAgentAsync(agent, chat, "Practice makes perfect.");
    }

    [Fact]
    public async Task UseStreamingChatCompletionAgentWithPluginAsync()
    {
        const string MenuInstructions = "Answer questions about the menu.";

        // Define the agent
        ChatCompletionAgent agent =
            new()
            {
                Name = "Host",
                Instructions = MenuInstructions,
                Kernel = this.CreateKernelWithChatCompletion(),
<<<<<<< HEAD
                Arguments = new(new OpenAIPromptExecutionSettings() { ToolCallBehavior = ToolCallBehavior.AutoInvokeKernelFunctions }),
=======
                Arguments = new KernelArguments(new OpenAIPromptExecutionSettings() { ToolCallBehavior = ToolCallBehavior.AutoInvokeKernelFunctions }),
>>>>>>> bdf15a80
            };

        // Initialize plugin and add to the agent's Kernel (same as direct Kernel usage).
        KernelPlugin plugin = KernelPluginFactory.CreateFromType<MenuPlugin>();
        agent.Kernel.Plugins.Add(plugin);

        ChatHistory chat = [];

        // Respond to user input
        await InvokeAgentAsync(agent, chat, "What is the special soup?");
        await InvokeAgentAsync(agent, chat, "What is the special drink?");
    }

    // Local function to invoke agent and display the conversation messages.
    private async Task InvokeAgentAsync(ChatCompletionAgent agent, ChatHistory chat, string input)
    {
        chat.Add(new ChatMessageContent(AuthorRole.User, input));

        Console.WriteLine($"# {AuthorRole.User}: '{input}'");

        StringBuilder builder = new();
        await foreach (StreamingChatMessageContent message in agent.InvokeStreamingAsync(chat))
        {
            if (string.IsNullOrEmpty(message.Content))
            {
                continue;
            }

            if (builder.Length == 0)
            {
                Console.WriteLine($"# {message.Role} - {message.AuthorName ?? "*"}:");
            }

            Console.WriteLine($"\t > streamed: '{message.Content}'");
            builder.Append(message.Content);
        }

        if (builder.Length > 0)
        {
            // Display full response and capture in chat history
            Console.WriteLine($"\t > complete: '{builder}'");
            chat.Add(new ChatMessageContent(AuthorRole.Assistant, builder.ToString()) { AuthorName = agent.Name });
        }
    }

    public sealed class MenuPlugin
    {
        [KernelFunction, Description("Provides a list of specials from the menu.")]
        [System.Diagnostics.CodeAnalysis.SuppressMessage("Design", "CA1024:Use properties where appropriate", Justification = "Too smart")]
        public string GetSpecials()
        {
            return @"
Special Soup: Clam Chowder
Special Salad: Cobb Salad
Special Drink: Chai Tea
";
        }

        [KernelFunction, Description("Provides the price of the requested menu item.")]
        public string GetItemPrice(
            [Description("The name of the menu item.")]
        string menuItem)
        {
            return "$9.99";
        }
    }
}<|MERGE_RESOLUTION|>--- conflicted
+++ resolved
@@ -49,11 +49,7 @@
                 Name = "Host",
                 Instructions = MenuInstructions,
                 Kernel = this.CreateKernelWithChatCompletion(),
-<<<<<<< HEAD
-                Arguments = new(new OpenAIPromptExecutionSettings() { ToolCallBehavior = ToolCallBehavior.AutoInvokeKernelFunctions }),
-=======
                 Arguments = new KernelArguments(new OpenAIPromptExecutionSettings() { ToolCallBehavior = ToolCallBehavior.AutoInvokeKernelFunctions }),
->>>>>>> bdf15a80
             };
 
         // Initialize plugin and add to the agent's Kernel (same as direct Kernel usage).
