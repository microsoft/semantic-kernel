--- conflicted
+++ resolved
@@ -26,35 +26,23 @@
         // Define the agent
         OpenAIAssistantAgent agent =
             await OpenAIAssistantAgent.CreateAsync(
-<<<<<<< HEAD
-<<<<<<< main
                 provider,
                 definition: new OpenAIAssistantDefinition(this.Model)
-=======
                 kernel: new(),
                 provider,
                 new(this.Model)
->>>>>>> ms/features/bugbash-prep
-=======
                 provider,
                 definition: new OpenAIAssistantDefinition(this.Model)
->>>>>>> 0b5c7699
                 {
                     Instructions = AgentInstructions,
                     Name = AgentName,
                     EnableCodeInterpreter = true,
                     Metadata = AssistantSampleMetadata,
-<<<<<<< HEAD
-<<<<<<< main
                 },
                 kernel: new());
-=======
                 });
->>>>>>> ms/features/bugbash-prep
-=======
                 },
                 kernel: new());
->>>>>>> 0b5c7699
 
         // Create a chat for agent interaction.
         AgentGroupChat chat = new();
@@ -85,15 +73,9 @@
         // Local function to invoke agent and display the conversation messages.
         async Task InvokeAgentAsync(string input)
         {
-<<<<<<< main
-<<<<<<< main
             chat.Add(new ChatMessageContent(AuthorRole.User, input));
 
             Console.WriteLine($"# {AuthorRole.User}: '{input}'");
-=======
->>>>>>> upstream/main
-=======
->>>>>>> ms/features/bugbash-prep
             ChatMessageContent message = new(AuthorRole.User, input);
             chat.AddChatMessage(new(AuthorRole.User, input));
             this.WriteAgentChatMessage(message);
