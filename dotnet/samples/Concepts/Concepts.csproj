--- conflicted
+++ resolved
@@ -112,98 +112,4 @@
       <CopyToOutputDirectory>Always</CopyToOutputDirectory>
     </EmbeddedResource>
   </ItemGroup>
-<<<<<<< HEAD
-  <ItemGroup>
-    <Compile Remove="Agents\OpenAIAssistant_FileService.cs" />
-    <Compile Remove="AudioToText\OpenAI_AudioToText.cs" />
-    <Compile Remove="Caching\SemanticCachingWithFilters.cs" />
-    <Compile Remove="ChatCompletion\AzureOpenAIWithData_ChatCompletion.cs" />
-    <Compile Remove="ChatCompletion\ChatHistoryAuthorName.cs" />
-    <Compile Remove="ChatCompletion\ChatHistorySerialization.cs" />
-    <Compile Remove="ChatCompletion\Connectors_CustomHttpClient.cs" />
-    <Compile Remove="ChatCompletion\Connectors_KernelStreaming.cs" />
-    <Compile Remove="ChatCompletion\Connectors_WithMultipleLLMs.cs" />
-    <Compile Remove="ChatCompletion\Google_GeminiChatCompletion.cs" />
-    <Compile Remove="ChatCompletion\Google_GeminiChatCompletionStreaming.cs" />
-    <Compile Remove="ChatCompletion\Google_GeminiGetModelResult.cs" />
-    <Compile Remove="ChatCompletion\Google_GeminiVision.cs" />
-    <Compile Remove="ChatCompletion\MistralAI_ChatPrompt.cs" />
-    <Compile Remove="ChatCompletion\MistralAI_FunctionCalling.cs" />
-    <Compile Remove="ChatCompletion\MistralAI_StreamingFunctionCalling.cs" />
-    <Compile Remove="ChatCompletion\OpenAI_ChatCompletion.cs" />
-    <Compile Remove="ChatCompletion\OpenAI_ChatCompletionMultipleChoices.cs" />
-    <Compile Remove="ChatCompletion\OpenAI_ChatCompletionStreaming.cs" />
-    <Compile Remove="ChatCompletion\OpenAI_ChatCompletionStreamingMultipleChoices.cs" />
-    <Compile Remove="ChatCompletion\OpenAI_ChatCompletionWithVision.cs" />
-    <Compile Remove="ChatCompletion\OpenAI_CustomAzureOpenAIClient.cs" />
-    <Compile Remove="ChatCompletion\OpenAI_FunctionCalling.cs" />
-    <Compile Remove="ChatCompletion\OpenAI_ReasonedFunctionCalling.cs" />
-    <Compile Remove="ChatCompletion\OpenAI_RepeatedFunctionCalling.cs" />
-    <Compile Remove="ChatCompletion\OpenAI_UsingLogitBias.cs" />
-    <Compile Remove="Planners\AutoFunctionCallingPlanning.cs" />
-    <Compile Remove="PromptTemplates\ChatCompletionPrompts.cs" />
-    <Compile Remove="PromptTemplates\ChatWithPrompts.cs" />
-    <Compile Remove="PromptTemplates\LiquidPrompts.cs" />
-    <Compile Remove="PromptTemplates\MultiplePromptTemplates.cs" />
-    <Compile Remove="PromptTemplates\PromptFunctionsWithChatGPT.cs" />
-    <Compile Remove="PromptTemplates\PromptyFunction.cs" />
-    <Compile Remove="PromptTemplates\TemplateLanguage.cs" />
-    <Compile Remove="RAG\WithFunctionCallingStepwisePlanner.cs" />
-    <Compile Remove="RAG\WithPlugins.cs" />
-    <Compile Remove="Search\BingAndGooglePlugins.cs" />
-    <Compile Remove="Search\MyAzureAISearchPlugin.cs" />
-    <Compile Remove="Search\WebSearchQueriesPlugin.cs" />
-    <Compile Remove="TextGeneration\Custom_TextGenerationService.cs" />
-    <Compile Remove="TextGeneration\HuggingFace_TextGeneration.cs" />
-    <Compile Remove="TextGeneration\OpenAI_TextGenerationStreaming.cs" />
-    <Compile Remove="TextToAudio\OpenAI_TextToAudio.cs" />
-    <Compile Remove="TextToImage\OpenAI_TextToImageDalle3.cs" />
-  </ItemGroup>
-  <ItemGroup>
-    <None Include="AudioToText\OpenAI_AudioToText.cs" />
-    <None Include="Caching\SemanticCachingWithFilters.cs" />
-    <None Include="ChatCompletion\AzureOpenAIWithData_ChatCompletion.cs" />
-    <None Include="ChatCompletion\ChatHistoryAuthorName.cs" />
-    <None Include="ChatCompletion\ChatHistorySerialization.cs" />
-    <None Include="ChatCompletion\Connectors_CustomHttpClient.cs" />
-    <None Include="ChatCompletion\Connectors_KernelStreaming.cs" />
-    <None Include="ChatCompletion\Connectors_WithMultipleLLMs.cs" />
-    <None Include="ChatCompletion\Google_GeminiChatCompletion.cs" />
-    <None Include="ChatCompletion\Google_GeminiChatCompletionStreaming.cs" />
-    <None Include="ChatCompletion\Google_GeminiGetModelResult.cs" />
-    <None Include="ChatCompletion\Google_GeminiVision.cs" />
-    <None Include="ChatCompletion\MistralAI_ChatPrompt.cs" />
-    <None Include="ChatCompletion\MistralAI_FunctionCalling.cs" />
-    <None Include="ChatCompletion\MistralAI_StreamingFunctionCalling.cs" />
-    <None Include="ChatCompletion\OpenAI_ChatCompletion.cs" />
-    <None Include="ChatCompletion\OpenAI_ChatCompletionMultipleChoices.cs" />
-    <None Include="ChatCompletion\OpenAI_ChatCompletionStreaming.cs" />
-    <None Include="ChatCompletion\OpenAI_ChatCompletionStreamingMultipleChoices.cs" />
-    <None Include="ChatCompletion\OpenAI_ChatCompletionWithVision.cs" />
-    <None Include="ChatCompletion\OpenAI_CustomAzureOpenAIClient.cs" />
-    <None Include="ChatCompletion\OpenAI_FunctionCalling.cs" />
-    <None Include="ChatCompletion\OpenAI_ReasonedFunctionCalling.cs" />
-    <None Include="ChatCompletion\OpenAI_RepeatedFunctionCalling.cs" />
-    <None Include="ChatCompletion\OpenAI_UsingLogitBias.cs" />
-    <None Include="Planners\AutoFunctionCallingPlanning.cs" />
-    <None Include="PromptTemplates\ChatCompletionPrompts.cs" />
-    <None Include="PromptTemplates\ChatWithPrompts.cs" />
-    <None Include="PromptTemplates\LiquidPrompts.cs" />
-    <None Include="PromptTemplates\MultiplePromptTemplates.cs" />
-    <None Include="PromptTemplates\PromptFunctionsWithChatGPT.cs" />
-    <None Include="PromptTemplates\PromptyFunction.cs" />
-    <None Include="PromptTemplates\TemplateLanguage.cs" />
-    <None Include="RAG\WithFunctionCallingStepwisePlanner.cs" />
-    <None Include="RAG\WithPlugins.cs" />
-    <None Include="Search\BingAndGooglePlugins.cs" />
-    <None Include="Search\MyAzureAISearchPlugin.cs" />
-    <None Include="Search\WebSearchQueriesPlugin.cs" />
-    <None Include="TextGeneration\Custom_TextGenerationService.cs" />
-    <None Include="TextGeneration\HuggingFace_TextGeneration.cs" />
-    <None Include="TextGeneration\OpenAI_TextGenerationStreaming.cs" />
-    <None Include="TextToAudio\OpenAI_TextToAudio.cs" />
-    <None Include="TextToImage\OpenAI_TextToImageDalle3.cs" />
-  </ItemGroup>
-=======
->>>>>>> c03cc7fd
 </Project>