--- conflicted
+++ resolved
@@ -109,12 +109,9 @@
   </ItemGroup>
   <ItemGroup>
     <Compile Remove="Agents\OpenAIAssistant_FileService.cs" />
-<<<<<<< HEAD
     <Compile Remove="AudioToText\OpenAI_AudioToText.cs" />
     <Compile Remove="Caching\SemanticCachingWithFilters.cs" />
-=======
-    <Compile Remove="Agents\OpenAIAssistant_Retrieval.cs" />
->>>>>>> fd79d992
+    <Compile Remove="Caching\SemanticCachingWithFilters.cs" />
     <Compile Remove="ChatCompletion\AzureOpenAIWithData_ChatCompletion.cs" />
     <Compile Remove="ChatCompletion\ChatHistoryAuthorName.cs" />
     <Compile Remove="ChatCompletion\ChatHistorySerialization.cs" />
@@ -156,27 +153,9 @@
     <Compile Remove="TextToAudio\OpenAI_TextToAudio.cs" />
     <Compile Remove="TextToImage\OpenAI_TextToImageDalle3.cs" />
   </ItemGroup>
-  <ItemGroup>
-<<<<<<< HEAD
     <None Include="AudioToText\OpenAI_AudioToText.cs" />
     <None Include="Caching\SemanticCachingWithFilters.cs" />
-=======
-    <None Include="Agents\ChatCompletion_Streaming.cs" />
-    <None Include="Agents\ComplexChat_NestedShopper.cs" />
-    <None Include="Agents\Legacy_AgentAuthoring.cs" />
-    <None Include="Agents\Legacy_AgentCharts.cs" />
-    <None Include="Agents\Legacy_AgentCollaboration.cs" />
-    <None Include="Agents\Legacy_AgentDelegation.cs" />
-    <None Include="Agents\Legacy_Agents.cs" />
-    <None Include="Agents\Legacy_AgentTools.cs" />
-    <None Include="Agents\Legacy_ChatCompletionAgent.cs" />
-    <None Include="Agents\MixedChat_Agents.cs" />
-    <None Include="Agents\OpenAIAssistant_ChartMaker.cs" />
-    <None Include="Agents\OpenAIAssistant_CodeInterpreter.cs" />
-    <None Include="Agents\OpenAIAssistant_FileManipulation.cs" />
-    <None Include="Agents\OpenAIAssistant_FileService.cs" />
-    <None Include="Agents\OpenAIAssistant_Retrieval.cs" />
->>>>>>> fd79d992
+    <None Include="Caching\SemanticCachingWithFilters.cs" />
     <None Include="ChatCompletion\AzureOpenAIWithData_ChatCompletion.cs" />
     <None Include="ChatCompletion\ChatHistoryAuthorName.cs" />
     <None Include="ChatCompletion\ChatHistorySerialization.cs" />
