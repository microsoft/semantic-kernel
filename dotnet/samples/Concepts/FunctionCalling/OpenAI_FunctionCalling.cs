﻿// Copyright (c) Microsoft. All rights reserved.

using System.Text;
using Microsoft.Extensions.DependencyInjection;
using Microsoft.Extensions.Logging;
using Microsoft.SemanticKernel;
using Microsoft.SemanticKernel.ChatCompletion;
using Microsoft.SemanticKernel.Connectors.OpenAI;

namespace FunctionCalling;

/// <summary>
/// These examples demonstrate two ways functions called by the OpenAI LLM can be invoked using the SK streaming and non-streaming AI API:
///
/// 1. Automatic Invocation by SK:
///    Functions called by the LLM are invoked automatically by SK. The results of these function invocations
///    are automatically added to the chat history and returned to the LLM. The LLM reasons about the chat history
///    and generates the final response.
///    This approach is fully automated and requires no manual intervention from the caller.
///
/// 2. Manual Invocation by a Caller:
///    Functions called by the LLM are returned to the AI API caller. The caller controls the invocation phase where
///    they may decide which function to call, when to call them, how to handle exceptions, call them in parallel or sequentially, etc.
///    The caller then adds the function results or exceptions to the chat history and returns it to the LLM, which reasons about it
///    and generates the final response.
///    This approach is manual and provides more control over the function invocation phase to the caller.
/// </summary>
public class OpenAI_FunctionCalling(ITestOutputHelper output) : BaseTest(output)
{
    /// <summary>
    /// This example demonstrates auto function calling with a non-streaming prompt.
    /// </summary>
    [Fact]
    public async Task RunNonStreamingPromptWithAutoFunctionCallingAsync()
    {
        Console.WriteLine("Auto function calling with a non-streaming prompt.");

        Kernel kernel = CreateKernel();

        OpenAIPromptExecutionSettings settings = new() { ToolCallBehavior = ToolCallBehavior.AutoInvokeKernelFunctions };

        Console.WriteLine(await kernel.InvokePromptAsync("Given the current time of day and weather, what is the likely color of the sky in Boston?", new(settings)));
    }

    /// <summary>
    /// This example demonstrates auto function calling with a streaming prompt.
    /// </summary>
    [Fact]
    public async Task RunStreamingPromptAutoFunctionCallingAsync()
    {
        Console.WriteLine("Auto function calling with a streaming prompt.");

        Kernel kernel = CreateKernel();

        OpenAIPromptExecutionSettings settings = new() { ToolCallBehavior = ToolCallBehavior.AutoInvokeKernelFunctions };

        await foreach (StreamingKernelContent update in kernel.InvokePromptStreamingAsync("Given the current time of day and weather, what is the likely color of the sky in Boston?", new(settings)))
        {
            Console.Write(update);
        }
    }

    /// <summary>
    /// This example demonstrates manual function calling with a non-streaming chat API.
    /// </summary>
    [Fact]
    public async Task RunNonStreamingChatAPIWithManualFunctionCallingAsync()
    {
        Console.WriteLine("Manual function calling with a non-streaming prompt.");

<<<<<<< HEAD
        // Create kernel and chat service
=======
>>>>>>> 5b7dda52
        Kernel kernel = CreateKernel();

        IChatCompletionService chat = kernel.GetRequiredService<IChatCompletionService>();

        // Configure the chat service to enable manual function calling
        OpenAIPromptExecutionSettings settings = new() { ToolCallBehavior = ToolCallBehavior.EnableKernelFunctions };

        // Create chat history with the initial user message
        ChatHistory chatHistory = new();
        chatHistory.AddUserMessage("Given the current time of day and weather, what is the likely color of the sky in Boston?");

        while (true)
        {
            // Start or continue chat based on the chat history
            ChatMessageContent result = await chat.GetChatMessageContentAsync(chatHistory, settings, kernel);
            if (result.Content is not null)
            {
                Console.Write(result.Content);
            }

            // Get function calls from the chat message content and quit the chat loop if no function calls are found.
            IEnumerable<FunctionCallContent> functionCalls = FunctionCallContent.GetFunctionCalls(result);
            if (!functionCalls.Any())
            {
                break;
            }

            // Preserving the original chat message content with function calls in the chat history.
            chatHistory.Add(result);

            // Iterating over the requested function calls and invoking them
            foreach (FunctionCallContent functionCall in functionCalls)
            {
                try
                {
                    // Invoking the function
                    FunctionResultContent resultContent = await functionCall.InvokeAsync(kernel);

                    // Adding the function result to the chat history
                    chatHistory.Add(resultContent.ToChatMessage());
                }
                catch (Exception ex)
                {
                    // Adding function exception to the chat history.
                    chatHistory.Add(new FunctionResultContent(functionCall, ex).ToChatMessage());
                    // or
                    //chatHistory.Add(new FunctionResultContent(functionCall, "Error details that LLM can reason about.").ToChatMessage());
                }
            }

            Console.WriteLine();
        }
    }

    /// <summary>
    /// This example demonstrates manual function calling with a streaming chat API.
    /// </summary>
    [Fact]
    public async Task RunStreamingChatAPIWithManualFunctionCallingAsync()
    {
        Console.WriteLine("Manual function calling with a streaming prompt.");

        // Create kernel and chat service
        Kernel kernel = CreateKernel();

        IChatCompletionService chat = kernel.GetRequiredService<IChatCompletionService>();

        // Configure the chat service to enable manual function calling
        OpenAIPromptExecutionSettings settings = new() { ToolCallBehavior = ToolCallBehavior.EnableKernelFunctions };

        // Create chat history with the initial user message
        ChatHistory chatHistory = new();
        chatHistory.AddUserMessage("Given the current time of day and weather, what is the likely color of the sky in Boston?");

        while (true)
        {
            AuthorRole? authorRole = null;
            var fccBuilder = new FunctionCallContentBuilder();

            // Start or continue streaming chat based on the chat history
            await foreach (var streamingContent in chat.GetStreamingChatMessageContentsAsync(chatHistory, settings, kernel))
            {
                if (streamingContent.Content is not null)
                {
                    Console.Write(streamingContent.Content);
                }
                authorRole ??= streamingContent.Role;
                fccBuilder.Add(streamingContent);
            }

            // Build the function calls from the streaming content and quit the chat loop if no function calls are found
            var functionCalls = fccBuilder.Build();
            if (!functionCalls.Any())
            {
                break;
            }

            // Creating and adding chat message content to preserve the original function calls in the chat history.
            // The function calls are added to the chat message a few lines below.
            var fcContent = new ChatMessageContent(role: authorRole ?? default, content: null);
            chatHistory.Add(fcContent);

            // Iterating over the requested function calls and invoking them
            foreach (var functionCall in functionCalls)
            {
                // Adding the original function call to the chat message content
                fcContent.Items.Add(functionCall);

                // Invoking the function
                var functionResult = await functionCall.InvokeAsync(kernel);

                // Adding the function result to the chat history
                chatHistory.Add(functionResult.ToChatMessage());
            }

            Console.WriteLine();
        }
    }

    /// <summary>
    /// This example demonstrates how a simulated function can be added to the chat history using a manual function calling approach.
    /// </summary>
    /// <remarks>
    /// Simulated functions are not called or requested by the LLM but are added to the chat history by the caller.
    /// Simulated functions provide a way for callers to add additional information that, if provided via the prompt, would be ignored due to LLM training.
    /// </remarks>
    [Fact]
    public async Task RunNonStreamingPromptWithSimulatedFunctionAsync()
    {
        Console.WriteLine("Simulated function calling with a non-streaming prompt.");

        Kernel kernel = CreateKernel();

        IChatCompletionService chat = kernel.GetRequiredService<IChatCompletionService>();

        OpenAIPromptExecutionSettings settings = new() { ToolCallBehavior = ToolCallBehavior.EnableKernelFunctions };

        ChatHistory chatHistory = new();
        chatHistory.AddUserMessage("Given the current time of day and weather, what is the likely color of the sky in Boston?");

        while (true)
        {
            ChatMessageContent result = await chat.GetChatMessageContentAsync(chatHistory, settings, kernel);
            if (result.Content is not null)
            {
                Console.Write(result.Content);
            }

            chatHistory.Add(result); // Adding LLM response containing function calls(requests) to chat history as it's required by LLMs.

            IEnumerable<FunctionCallContent> functionCalls = FunctionCallContent.GetFunctionCalls(result);
            if (!functionCalls.Any())
            {
                break;
            }

            foreach (FunctionCallContent functionCall in functionCalls)
            {
                FunctionResultContent resultContent = await functionCall.InvokeAsync(kernel); // Executing each function.

                chatHistory.Add(resultContent.ToChatMessage());
            }

            // Adding a simulated function call to the connector response message
            FunctionCallContent simulatedFunctionCall = new("weather-alert", id: "call_123");
            result.Items.Add(simulatedFunctionCall);

            // Adding a simulated function result to chat history
            string simulatedFunctionResult = "A Tornado Watch has been issued, with potential for severe thunderstorms causing unusual sky colors like green, yellow, or dark gray. Stay informed and follow safety instructions from authorities.";
            chatHistory.Add(new FunctionResultContent(simulatedFunctionCall, simulatedFunctionResult).ToChatMessage());

            Console.WriteLine();
        }
    }

    /// <summary>
    /// This example demonstrates a console chat with content streaming capabilities that uses auto function calling.
    /// </summary>
    [Fact]
    public async Task RunStreamingChatWithAutoFunctionCallingAsync()
    {
        Console.WriteLine("Auto function calling with a streaming chat");

        Kernel kernel = CreateKernel();

        OpenAIPromptExecutionSettings settings = new() { ToolCallBehavior = ToolCallBehavior.AutoInvokeKernelFunctions };
        IChatCompletionService chat = kernel.GetRequiredService<IChatCompletionService>();
        ChatHistory chatHistory = new();
        int iteration = 0;

        while (true)
        {
            Console.Write("Question (Type \"quit\" to leave): ");

            //string question = System.Console.ReadLine() ?? string.Empty;

            // Comment out this line and uncomment the one above to run in a console chat loop.
            string question = iteration == 0 ? "Given the current time of day and weather, what is the likely color of the sky in Boston?" : "quit";

            if (question == "quit")
            {
                break;
            }

            chatHistory.AddUserMessage(question);
            StringBuilder sb = new();
            await foreach (var update in chat.GetStreamingChatMessageContentsAsync(chatHistory, settings, kernel))
            {
                if (update.Content is not null)
                {
                    Console.Write(update.Content);
                    sb.Append(update.Content);
                }
            }
            chatHistory.AddAssistantMessage(sb.ToString());
            Console.WriteLine();
            iteration++;
        }
    }

    private static Kernel CreateKernel()
    {
        // Create kernel
        IKernelBuilder builder = Kernel.CreateBuilder();

        // We recommend the usage of OpenAI latest models for the best experience with tool calling.
        // i.e. gpt-3.5-turbo-1106 or gpt-4-1106-preview
        builder.AddOpenAIChatCompletion("gpt-3.5-turbo-1106", TestConfiguration.OpenAI.ApiKey);

        builder.Services.AddLogging(services => services.AddConsole().SetMinimumLevel(LogLevel.Trace));

        Kernel kernel = builder.Build();

        // Add a plugin with some helper functions we want to allow the model to utilize.
        kernel.ImportPluginFromFunctions("HelperFunctions",
        [
            kernel.CreateFunctionFromMethod(() => DateTime.UtcNow.ToString("R"), "GetCurrentUtcTime", "Retrieves the current time in UTC."),
            kernel.CreateFunctionFromMethod((string cityName) =>
                cityName switch
                {
                    "Boston" => "61 and rainy",
                    "London" => "55 and cloudy",
                    "Miami" => "80 and sunny",
                    "Paris" => "60 and rainy",
                    "Tokyo" => "50 and sunny",
                    "Sydney" => "75 and sunny",
                    "Tel Aviv" => "80 and sunny",
                    _ => "31 and snowing",
                }, "GetWeatherForCity", "Gets the current weather for the specified city"),
        ]);

        return kernel;
    }
}<|MERGE_RESOLUTION|>--- conflicted
+++ resolved
@@ -68,10 +68,7 @@
     {
         Console.WriteLine("Manual function calling with a non-streaming prompt.");
 
-<<<<<<< HEAD
         // Create kernel and chat service
-=======
->>>>>>> 5b7dda52
         Kernel kernel = CreateKernel();
 
         IChatCompletionService chat = kernel.GetRequiredService<IChatCompletionService>();
