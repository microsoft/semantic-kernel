--- conflicted
+++ resolved
@@ -21,17 +21,10 @@
     {
         Properties = new List<VectorStoreProperty>
         {
-<<<<<<< HEAD
-            new VectorStoreRecordKeyProperty("Key", typeof(string)),
-            new VectorStoreRecordDataProperty("Content", typeof(string)) { StoragePropertyName = "text" },
-            new VectorStoreRecordDataProperty("Source", typeof(string)) { StoragePropertyName = "source" },
-            new VectorStoreRecordVectorProperty("Embedding", typeof(ReadOnlyMemory<float>), 1536) { StoragePropertyName = "embedding" }
-=======
             new VectorStoreKeyProperty("Key", typeof(string)),
             new VectorStoreDataProperty("Content", typeof(string)) { StorageName = "text" },
             new VectorStoreDataProperty("Source", typeof(string)) { StorageName = "source" },
             new VectorStoreVectorProperty("Embedding", typeof(ReadOnlyMemory<float>), 1536) { StorageName = "embedding" }
->>>>>>> c084b067
         }
     };
 
@@ -39,22 +32,6 @@
     /// Create a new Redis-backed <see cref="VectorStore"/> that can be used to read data that was ingested using Langchain.
     /// </summary>
     /// <param name="database">The redis database to read/write from.</param>
-<<<<<<< HEAD
-    /// <returns>The <see cref="IVectorStore"/>.</returns>
-    public static IVectorStore CreateRedisLangchainInteropVectorStore(IDatabase database)
-        => new RedisLangchainInteropVectorStore(new RedisVectorStore(database), database);
-
-    private sealed class RedisLangchainInteropVectorStore(
-        IVectorStore innerStore,
-        IDatabase database)
-        : IVectorStore
-    {
-        private readonly IDatabase _database = database;
-
-        public IVectorStoreRecordCollection<TKey, TRecord> GetCollection<TKey, TRecord>(string name, VectorStoreRecordDefinition? vectorStoreRecordDefinition = null)
-            where TKey : notnull
-            where TRecord : notnull
-=======
     /// <returns>The <see cref="VectorStore"/>.</returns>
     public static VectorStore CreateRedisLangchainInteropVectorStore(IDatabase database)
         => new RedisLangchainInteropVectorStore(new RedisVectorStore(database), database);
@@ -67,7 +44,6 @@
         private readonly IDatabase _database = database;
 
         public override VectorStoreCollection<TKey, TRecord> GetCollection<TKey, TRecord>(string name, VectorStoreCollectionDefinition? definition = null)
->>>>>>> c084b067
         {
             if (typeof(TKey) != typeof(string) || typeof(TRecord) != typeof(LangchainDocument<string>))
             {
@@ -78,11 +54,7 @@
             // Also pass in our custom record definition that matches the schema used by Langchain
             // so that the default mapper can use the storage names in it, to map to the storage
             // scheme.
-<<<<<<< HEAD
-            return (new RedisHashSetVectorStoreRecordCollection<TKey, TRecord>(
-=======
             return (new RedisHashSetCollection<TKey, TRecord>(
->>>>>>> c084b067
                 _database,
                 name,
                 new()
@@ -91,15 +63,6 @@
                 }) as VectorStoreCollection<TKey, TRecord>)!;
         }
 
-<<<<<<< HEAD
-        public object? GetService(Type serviceType, object? serviceKey = null) => innerStore.GetService(serviceType, serviceKey);
-
-        public IAsyncEnumerable<string> ListCollectionNamesAsync(CancellationToken cancellationToken = default) => innerStore.ListCollectionNamesAsync(cancellationToken);
-
-        public Task<bool> CollectionExistsAsync(string name, CancellationToken cancellationToken = default) => innerStore.CollectionExistsAsync(name, cancellationToken);
-
-        public Task DeleteCollectionAsync(string name, CancellationToken cancellationToken = default) => innerStore.DeleteCollectionAsync(name, cancellationToken);
-=======
         public override VectorStoreCollection<object, Dictionary<string, object?>> GetDynamicCollection(string name, VectorStoreCollectionDefinition? definition = null)
         {
             // Create a hash set collection, since Langchain uses redis hashes for storing records.
@@ -122,6 +85,5 @@
         public override Task<bool> CollectionExistsAsync(string name, CancellationToken cancellationToken = default) => innerStore.CollectionExistsAsync(name, cancellationToken);
 
         public override Task EnsureCollectionDeletedAsync(string name, CancellationToken cancellationToken = default) => innerStore.EnsureCollectionDeletedAsync(name, cancellationToken);
->>>>>>> c084b067
     }
 }