--- conflicted
+++ resolved
@@ -1,19 +1,11 @@
 ﻿// Copyright (c) Microsoft. All rights reserved.
 
-<<<<<<< HEAD
-=======
 using Azure.AI.OpenAI;
->>>>>>> c084b067
 using Azure.Identity;
 using Memory.VectorStoreLangchainInterop;
 using Microsoft.Extensions.AI;
 using Microsoft.Extensions.VectorData;
-<<<<<<< HEAD
-using Microsoft.SemanticKernel.Connectors.AzureOpenAI;
-using Microsoft.SemanticKernel.Embeddings;
-=======
 using Pinecone;
->>>>>>> c084b067
 using StackExchange.Redis;
 
 namespace Memory;
@@ -73,13 +65,8 @@
 
         // Search the data set.
         var searchString = "I'm looking for an animal that is loyal and will make a great companion";
-<<<<<<< HEAD
-        var searchVector = await textEmbeddingGenerationService.GenerateEmbeddingAsync(searchString);
-        var resultRecords = await collection.SearchEmbeddingAsync(searchVector, top: 1).ToListAsync();
-=======
         var searchVector = (await embeddingGenerator.GenerateAsync(searchString)).Vector;
         var resultRecords = await collection.SearchAsync(searchVector, top: 1).ToListAsync();
->>>>>>> c084b067
 
         this.Output.WriteLine("Search string: " + searchString);
         this.Output.WriteLine("Source: " + resultRecords.First().Record.Source);
