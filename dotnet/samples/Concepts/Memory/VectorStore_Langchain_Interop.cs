--- conflicted
+++ resolved
@@ -5,12 +5,7 @@
 using Memory.VectorStoreLangchainInterop;
 using Microsoft.Extensions.AI;
 using Microsoft.Extensions.VectorData;
-<<<<<<< HEAD
-using Microsoft.SemanticKernel.Connectors.AzureOpenAI;
-using Microsoft.SemanticKernel.Embeddings;
 using Pinecone;
-=======
->>>>>>> 71ea643d
 using StackExchange.Redis;
 
 namespace Memory;
@@ -70,13 +65,8 @@
 
         // Search the data set.
         var searchString = "I'm looking for an animal that is loyal and will make a great companion";
-<<<<<<< HEAD
-        var searchVector = await textEmbeddingGenerationService.GenerateEmbeddingAsync(searchString);
+        var searchVector = (await embeddingGenerator.GenerateAsync(searchString)).Vector;
         var resultRecords = await collection.SearchAsync(searchVector, top: 1).ToListAsync();
-=======
-        var searchVector = (await embeddingGenerator.GenerateAsync(searchString)).Vector;
-        var resultRecords = await collection.SearchEmbeddingAsync(searchVector, top: 1).ToListAsync();
->>>>>>> 71ea643d
 
         this.Output.WriteLine("Search string: " + searchString);
         this.Output.WriteLine("Source: " + resultRecords.First().Record.Source);
