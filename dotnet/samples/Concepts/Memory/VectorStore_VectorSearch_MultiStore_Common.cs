--- conflicted
+++ resolved
@@ -18,15 +18,9 @@
 /// <para><see cref="VectorStore_VectorSearch_MultiStore_Postgres"/></para>
 /// </summary>
 /// <param name="vectorStore">The vector store to ingest data into.</param>
-<<<<<<< HEAD
-/// <param name="textEmbeddingGenerationService">The service to use for generating embeddings.</param>
-/// <param name="output">A helper to write output to the xunit test output stream.</param>
-public class VectorStore_VectorSearch_MultiStore_Common(VectorStore vectorStore, ITextEmbeddingGenerationService textEmbeddingGenerationService, ITestOutputHelper output)
-=======
 /// <param name="embeddingGenerator">The service to use for generating embeddings.</param>
 /// <param name="output">A helper to write output to the xUnit test output stream.</param>
-public class VectorStore_VectorSearch_MultiStore_Common(IVectorStore vectorStore, IEmbeddingGenerator<string, Embedding<float>> embeddingGenerator, ITestOutputHelper output)
->>>>>>> 71ea643d
+public class VectorStore_VectorSearch_MultiStore_Common(VectorStore vectorStore, IEmbeddingGenerator<string, Embedding<float>> embeddingGenerator, ITestOutputHelper output)
 {
     /// <summary>
     /// Ingest data into a collection with the given name, and search over that data.
@@ -55,13 +49,8 @@
 
         // Search the collection using a vector search.
         var searchString = "What is an Application Programming Interface";
-<<<<<<< HEAD
-        var searchVector = await textEmbeddingGenerationService.GenerateEmbeddingAsync(searchString);
+        var searchVector = (await embeddingGenerator.GenerateAsync(searchString)).Vector;
         var resultRecords = await collection.SearchAsync(searchVector, top: 1).ToListAsync();
-=======
-        var searchVector = (await embeddingGenerator.GenerateAsync(searchString)).Vector;
-        var resultRecords = await collection.SearchEmbeddingAsync(searchVector, top: 1).ToListAsync();
->>>>>>> 71ea643d
 
         output.WriteLine("Search string: " + searchString);
         output.WriteLine("Result: " + resultRecords.First().Record.Definition);
@@ -69,13 +58,8 @@
 
         // Search the collection using a vector search.
         searchString = "What is Retrieval Augmented Generation";
-<<<<<<< HEAD
-        searchVector = await textEmbeddingGenerationService.GenerateEmbeddingAsync(searchString);
+        searchVector = (await embeddingGenerator.GenerateAsync(searchString)).Vector;
         resultRecords = await collection.SearchAsync(searchVector, top: 1).ToListAsync();
-=======
-        searchVector = (await embeddingGenerator.GenerateAsync(searchString)).Vector;
-        resultRecords = await collection.SearchEmbeddingAsync(searchVector, top: 1).ToListAsync();
->>>>>>> 71ea643d
 
         output.WriteLine("Search string: " + searchString);
         output.WriteLine("Result: " + resultRecords.First().Record.Definition);
@@ -83,13 +67,8 @@
 
         // Search the collection using a vector search with pre-filtering.
         searchString = "What is Retrieval Augmented Generation";
-<<<<<<< HEAD
-        searchVector = await textEmbeddingGenerationService.GenerateEmbeddingAsync(searchString);
+        searchVector = (await embeddingGenerator.GenerateAsync(searchString)).Vector;
         resultRecords = await collection.SearchAsync(searchVector, top: 3, new() { Filter = g => g.Category == "External Definitions" }).ToListAsync();
-=======
-        searchVector = (await embeddingGenerator.GenerateAsync(searchString)).Vector;
-        resultRecords = await collection.SearchEmbeddingAsync(searchVector, top: 3, new() { Filter = g => g.Category == "External Definitions" }).ToListAsync();
->>>>>>> 71ea643d
 
         output.WriteLine("Search string: " + searchString);
         output.WriteLine("Number of results: " + resultRecords.Count);
