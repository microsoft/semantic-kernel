﻿// Copyright (c) Microsoft. All rights reserved.

using Azure.AI.OpenAI;
using Azure.Identity;
using Microsoft.Extensions.AI;
using Microsoft.Extensions.VectorData;
using Microsoft.SemanticKernel.Connectors.InMemory;

namespace Memory;

/// <summary>
/// An example showing how to do vector search where there may be multiple vectors
/// stored in each record and you want to specify which vector to search on.
///
/// The example shows the following steps:
/// 1. Create an InMemory Vector Store.
/// 2. Generate and add some test data entries.
/// 3. Search for records based on a specified vector.
/// </summary>
public class VectorStore_VectorSearch_MultiVector(ITestOutputHelper output) : BaseTest(output)
{
    [Fact]
    public async Task VectorSearchWithMultiVectorRecordAsync()
    {
        // Create an embedding generation service.
        var embeddingGenerator = new AzureOpenAIClient(new Uri(TestConfiguration.AzureOpenAIEmbeddings.Endpoint), new AzureCliCredential())
            .GetEmbeddingClient(TestConfiguration.AzureOpenAIEmbeddings.DeploymentName)
            .AsIEmbeddingGenerator();

        // Construct an InMemory vector store.
        var vectorStore = new InMemoryVectorStore();

        // Get and create collection if it doesn't exist.
        var collection = vectorStore.GetCollection<int, Product>("skproducts");
        await collection.EnsureCollectionExistsAsync();

        // Create product records and generate embeddings for them.
        var productRecords = CreateProductRecords().ToList();
        var tasks = productRecords.Select(entry => Task.Run(async () =>
        {
            var descriptionEmbeddingTask = embeddingGenerator.GenerateAsync(entry.Description);
            var featureListEmbeddingTask = embeddingGenerator.GenerateAsync(string.Join("\n", entry.FeatureList));

            entry.DescriptionEmbedding = (await descriptionEmbeddingTask).Vector;
            entry.FeatureListEmbedding = (await featureListEmbeddingTask).Vector;
        }));
        await Task.WhenAll(tasks);

        // Upsert the product records into the collection.
        await collection.UpsertAsync(productRecords);

        // Search the store using the description embedding.
        var searchString = "I am looking for a reasonably priced coffee maker";
<<<<<<< HEAD
        var searchVector = await textEmbeddingGenerationService.GenerateEmbeddingAsync(searchString);
        var resultRecords = await collection.SearchAsync(
=======
        var searchVector = (await embeddingGenerator.GenerateAsync(searchString)).Vector;
        var resultRecords = await collection.SearchEmbeddingAsync(
>>>>>>> 71ea643d
            searchVector, top: 1, new()
            {
                VectorProperty = r => r.DescriptionEmbedding
            }).ToListAsync();

        WriteLine("Search string: " + searchString);
        WriteLine("Result: " + resultRecords.First().Record.Description);
        WriteLine("Score: " + resultRecords.First().Score);
        WriteLine();

        // Search the store using the feature list embedding.
        searchString = "I am looking for a handheld vacuum cleaner that will remove pet hair";
<<<<<<< HEAD
        searchVector = await textEmbeddingGenerationService.GenerateEmbeddingAsync(searchString);
        resultRecords = await collection.SearchAsync(
=======
        searchVector = (await embeddingGenerator.GenerateAsync(searchString)).Vector;
        resultRecords = await collection.SearchEmbeddingAsync(
>>>>>>> 71ea643d
            searchVector,
            top: 1,
            new()
            {
                VectorProperty = r => r.FeatureListEmbedding
            }).ToListAsync();

        WriteLine("Search string: " + searchString);
        WriteLine("Result: " + resultRecords.First().Record.Description);
        WriteLine("Score: " + resultRecords.First().Score);
        WriteLine();
    }

    /// <summary>
    /// Create some sample product records.
    /// </summary>
    /// <returns>A list of sample product records.</returns>
    private static IEnumerable<Product> CreateProductRecords()
    {
        yield return new Product
        {
            Key = 1,
            Description = "Premium coffee maker that allows you to make up to 20 types of drinks with one machine.",
            FeatureList = ["Milk Frother", "Easy to use", "One button operation", "Stylish design"]
        };

        yield return new Product
        {
            Key = 2,
            Description = "Value coffee maker that gives you what you need at a good price.",
            FeatureList = ["Simple design", "Easy to clean"]
        };

        yield return new Product
        {
            Key = 3,
            Description = "Efficient vacuum cleaner",
            FeatureList = ["1000W power", "Hard floor tool", "Bagless", "Corded"]
        };

        yield return new Product
        {
            Key = 4,
            Description = "High performance handheld vacuum cleaner",
            FeatureList = ["Pet hair tool", "2000W power", "Hard floor tool", "Bagless", "Cordless"]
        };
    }

    /// <summary>
    /// Sample model class that can store product information with a description and a feature list with embeddings for both.
    /// </summary>
    /// <remarks>
    /// Note that each property is decorated with an attribute that specifies how the property should be treated by the vector store.
    /// This allows us to create a collection in the vector store and upsert and retrieve instances of this class without any further configuration.
    /// </remarks>
    private sealed class Product
    {
        [VectorStoreKey]
        public int Key { get; set; }

        [VectorStoreData]
        public string Description { get; set; }

        [VectorStoreData]
        public List<string> FeatureList { get; set; }

        [VectorStoreVector(1536)]
        public ReadOnlyMemory<float> DescriptionEmbedding { get; set; }

        [VectorStoreVector(1536)]
        public ReadOnlyMemory<float> FeatureListEmbedding { get; set; }
    }
}<|MERGE_RESOLUTION|>--- conflicted
+++ resolved
@@ -51,13 +51,8 @@
 
         // Search the store using the description embedding.
         var searchString = "I am looking for a reasonably priced coffee maker";
-<<<<<<< HEAD
-        var searchVector = await textEmbeddingGenerationService.GenerateEmbeddingAsync(searchString);
+        var searchVector = (await embeddingGenerator.GenerateAsync(searchString)).Vector;
         var resultRecords = await collection.SearchAsync(
-=======
-        var searchVector = (await embeddingGenerator.GenerateAsync(searchString)).Vector;
-        var resultRecords = await collection.SearchEmbeddingAsync(
->>>>>>> 71ea643d
             searchVector, top: 1, new()
             {
                 VectorProperty = r => r.DescriptionEmbedding
@@ -70,13 +65,8 @@
 
         // Search the store using the feature list embedding.
         searchString = "I am looking for a handheld vacuum cleaner that will remove pet hair";
-<<<<<<< HEAD
-        searchVector = await textEmbeddingGenerationService.GenerateEmbeddingAsync(searchString);
+        searchVector = (await embeddingGenerator.GenerateAsync(searchString)).Vector;
         resultRecords = await collection.SearchAsync(
-=======
-        searchVector = (await embeddingGenerator.GenerateAsync(searchString)).Vector;
-        resultRecords = await collection.SearchEmbeddingAsync(
->>>>>>> 71ea643d
             searchVector,
             top: 1,
             new()
