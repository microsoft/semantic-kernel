--- conflicted
+++ resolved
@@ -47,11 +47,7 @@
         while (moreResults)
         {
             // Get the next page of results by asking for 10 results, and using 'Skip' to skip the results from the previous pages.
-<<<<<<< HEAD
-            var currentPageResults = collection.SearchEmbeddingAsync(
-=======
             var currentPageResults = collection.SearchAsync(
->>>>>>> c084b067
                 searchVector,
                 top: 10,
                 new()
