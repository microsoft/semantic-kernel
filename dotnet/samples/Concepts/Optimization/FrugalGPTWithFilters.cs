﻿// Copyright (c) Microsoft. All rights reserved.

using System.Runtime.CompilerServices;
using Microsoft.Extensions.AI;
using Microsoft.Extensions.DependencyInjection;
using Microsoft.Extensions.VectorData;
using Microsoft.SemanticKernel;
using Microsoft.SemanticKernel.ChatCompletion;
using Microsoft.SemanticKernel.Connectors.InMemory;
using Microsoft.SemanticKernel.PromptTemplates.Handlebars;
using Microsoft.SemanticKernel.Services;

namespace Optimization;

/// <summary>
/// This example shows how to use FrugalGPT techniques to reduce cost and improve LLM-related task performance.
/// More information here: https://arxiv.org/abs/2305.05176.
/// </summary>
public sealed class FrugalGPTWithFilters(ITestOutputHelper output) : BaseTest(output)
{
    /// <summary>
    /// One of the FrugalGPT techniques is to reduce prompt size when using few-shot prompts.
    /// If prompt contains a lof of examples to help LLM to provide the best result, it's possible to send only a couple of them to reduce amount of tokens.
    /// Vector similarity can be used to pick the best examples from example set for specific request.
    /// Following example shows how to optimize email classification request by reducing prompt size with vector similarity search.
    /// </summary>
    [Fact]
    public async Task ReducePromptSizeAsync()
    {
        // Define email classification examples with email body and labels.
        var examples = new List<string>
        {
            "Hey, just checking in to see how you're doing! - Personal",
            "Can you pick up some groceries on your way back home? We need milk and bread. - Personal, Tasks",
            "Happy Birthday! Wishing you a fantastic day filled with love and joy. - Personal",
            "Let's catch up over coffee this Saturday. It's been too long! - Personal, Events",
            "Please review the attached document and provide your feedback by EOD. - Work",
            "Our team meeting is scheduled for 10 AM tomorrow in the main conference room. - Work",
            "The quarterly financial report is due next Monday. Ensure all data is updated. - Work, Tasks",
            "Can you send me the latest version of the project plan? Thanks! - Work",
            "You're invited to our annual summer picnic! RSVP by June 25th. - Events",
            "Join us for a webinar on digital marketing trends this Thursday at 3 PM. - Events",
            "Save the date for our charity gala on September 15th. We hope to see you there! - Events",
            "Don't miss our customer appreciation event next week. Sign up now! - Events, Notifications",
            "Your order has been shipped and will arrive by June 20th. - Notifications",
            "We've updated our policies. Please review the changes. - Notifications",
            "Your username was successfully changed. If this wasn't you, contact support immediately. - Notifications",
            "The system upgrade will occur this weekend. - Notifications, Work",
            "Don't forget to submit your timesheet by 5 PM today. - Tasks, Work",
            "Pick up the dry cleaning before they close at 7 PM. - Tasks",
            "Complete the online training module by the end of the week. - Tasks, Work",
            "Send out the meeting invites for next week's project kickoff. - Tasks, Work"
        };

        // Initialize kernel with chat completion and embedding generation services.
        // It's possible to combine different models from different AI providers to achieve the lowest token usage.
        var kernel = Kernel.CreateBuilder()
            .AddOpenAIChatCompletion(
                modelId: "gpt-4",
                apiKey: TestConfiguration.OpenAI.ApiKey)
            .AddOpenAIEmbeddingGenerator(
                modelId: "text-embedding-3-small",
                apiKey: TestConfiguration.OpenAI.ApiKey)
            .Build();

        // Initialize few-shot prompt.
        var function = kernel.CreateFunctionFromPrompt(
            new()
            {
                Template =
                """
                Available classification labels: Personal, Work, Events, Notifications, Tasks
                Email classification examples:
                {{#each Examples}}
                    {{this}}
                {{/each}}

                Email body to classify:
                {{Request}}
                """,
                TemplateFormat = "handlebars"
            },
            new HandlebarsPromptTemplateFactory()
        );

        // Define arguments with few-shot examples and actual email for classification.
        var arguments = new KernelArguments
        {
            ["Examples"] = examples,
            ["Request"] = "Your dentist appointment is tomorrow at 10 AM. Please remember to bring your insurance card."
        };

        // Invoke defined function to see initial result.
        var result = await kernel.InvokeAsync(function, arguments);

        Console.WriteLine(result); // Personal, Notifications
        Console.WriteLine(result.Metadata?["Usage"]?.AsJson()); // Total tokens: ~430

        // Add few-shot prompt optimization filter.
        // The filter uses in-memory store for vector similarity search and text embedding generation service to generate embeddings.
        var vectorStore = new InMemoryVectorStore();
        var embeddingGenerator = kernel.GetRequiredService<IEmbeddingGenerator<string, Embedding<float>>>();

        // Register optimization filter.
        kernel.PromptRenderFilters.Add(new FewShotPromptOptimizationFilter(vectorStore, embeddingGenerator));

        // Get result again and compare the usage.
        result = await kernel.InvokeAsync(function, arguments);

        Console.WriteLine(result); // Personal, Notifications
        Console.WriteLine(result.Metadata?["Usage"]?.AsJson()); // Total tokens: ~150
    }

    /// <summary>
    /// LLM cascade technique allows to use multiple LLMs sequentially starting from cheaper model,
    /// evaluate LLM result and return it in case it meets the quality criteria. Otherwise, proceed with next LLM in queue,
    /// until the result will be acceptable.
    /// Following example uses mock result generation and evaluation for demonstration purposes.
    /// Result evaluation examples including BERTScore, BLEU, METEOR and COMET metrics can be found here:
    /// https://github.com/microsoft/semantic-kernel/tree/main/dotnet/samples/Demos/QualityCheck.
    /// </summary>
    [Fact]
    public async Task LLMCascadeAsync()
    {
        // Create kernel builder.
        var builder = Kernel.CreateBuilder();

        // Register chat completion services for demonstration purposes.
        // This registration is similar to AddAzureOpenAIChatCompletion and AddOpenAIChatCompletion methods.
        builder.Services.AddSingleton<IChatCompletionService>(new MockChatCompletionService("model1", "Hi there! I'm doing well, thank you! How about yourself?"));
        builder.Services.AddSingleton<IChatCompletionService>(new MockChatCompletionService("model2", "Hello! I'm great, thanks for asking. How are you doing today?"));
        builder.Services.AddSingleton<IChatCompletionService>(new MockChatCompletionService("model3", "Hey! I'm fine, thanks. How's your day going so far?"));

        // Register LLM cascade filter with model execution order, acceptance criteria for result and service for output.
        // In real use-cases, execution order should start from cheaper to more expensive models.
        // If first model will produce acceptable result, then it will be returned immediately.
        builder.Services.AddSingleton<IFunctionInvocationFilter>(new LLMCascadeFilter(
            modelExecutionOrder: ["model1", "model2", "model3"],
            acceptanceCriteria: result => result.Contains("Hey!"),
            output: this.Output));

        // Build kernel.
        var kernel = builder.Build();

        // Send a request.
        var result = await kernel.InvokePromptAsync("Hi, how are you today?");

        Console.WriteLine($"\nFinal result: {result}");

        // Output:
        // Executing request with model: model1
        // Result from model1: Hi there! I'm doing well, thank you! How about yourself?
        // Result does not meet the acceptance criteria, moving to the next model.

        // Executing request with model: model2
        // Result from model2: Hello! I'm great, thanks for asking. How are you doing today?
        // Result does not meet the acceptance criteria, moving to the next model.

        // Executing request with model: model3
        // Result from model3: Hey! I'm fine, thanks. How's your day going so far?
        // Returning result as it meets the acceptance criteria.

        // Final result: Hey! I'm fine, thanks. How's your day going so far?
    }

    /// <summary>
    /// Few-shot prompt optimization filter which takes all examples from kernel arguments and selects first <see cref="TopN"/> examples,
    /// which are similar to original request.
    /// </summary>
    private sealed class FewShotPromptOptimizationFilter(
<<<<<<< HEAD
        VectorStore vectorStore,
        ITextEmbeddingGenerationService textEmbeddingGenerationService) : IPromptRenderFilter
=======
        IVectorStore vectorStore,
        IEmbeddingGenerator<string, Embedding<float>> embeddingGenerator) : IPromptRenderFilter
>>>>>>> 71ea643d
    {
        /// <summary>
        /// Maximum number of examples to use which are similar to original request.
        /// </summary>
        private const int TopN = 5;

        /// <summary>
        /// Collection name to use in vector store.
        /// </summary>
        private const string CollectionName = "examples";

        public async Task OnPromptRenderAsync(PromptRenderContext context, Func<PromptRenderContext, Task> next)
        {
            // Get examples and original request from arguments.
            var examples = context.Arguments["Examples"] as List<string>;
            var request = context.Arguments["Request"] as string;

            if (examples is { Count: > 0 } && !string.IsNullOrEmpty(request))
            {
                var exampleRecords = new List<ExampleRecord>();

                // Generate embedding for each example.
                var embeddings = (await embeddingGenerator.GenerateAsync(examples));

                // Create vector store record instances with example text and embedding.
                for (var i = 0; i < examples.Count; i++)
                {
                    exampleRecords.Add(new ExampleRecord
                    {
                        Id = Guid.NewGuid().ToString(),
                        Example = examples[i],
                        ExampleEmbedding = embeddings[i].Vector
                    });
                }

                // Create collection and upsert all vector store records for search.
                // It's possible to do it only once and re-use the same examples for future requests.
                var collection = vectorStore.GetCollection<string, ExampleRecord>(CollectionName);
                await collection.EnsureCollectionExistsAsync(context.CancellationToken);

                await collection.UpsertAsync(exampleRecords, cancellationToken: context.CancellationToken);

                // Generate embedding for original request.
                var requestEmbedding = await embeddingGenerator.GenerateAsync(request, cancellationToken: context.CancellationToken);

                // Find top N examples which are similar to original request.
                var topNExamples = (await collection.SearchAsync(requestEmbedding, top: TopN, cancellationToken: context.CancellationToken)
                    .ToListAsync(context.CancellationToken)).Select(l => l.Record).ToList();

                // Override arguments to use only top N examples, which will be sent to LLM.
                context.Arguments["Examples"] = topNExamples.Select(l => l.Example);
            }

            // Continue prompt rendering operation.
            await next(context);
        }
    }

    /// <summary>
    /// Example of LLM cascade filter which will invoke a function using multiple LLMs in specific order,
    /// until the result will meet specified acceptance criteria.
    /// </summary>
    private sealed class LLMCascadeFilter(
        List<string> modelExecutionOrder,
        Predicate<string> acceptanceCriteria,
        ITestOutputHelper output) : IFunctionInvocationFilter
    {
        public async Task OnFunctionInvocationAsync(Microsoft.SemanticKernel.FunctionInvocationContext context, Func<Microsoft.SemanticKernel.FunctionInvocationContext, Task> next)
        {
            // Get registered chat completion services from kernel.
            var registeredServices = context.Kernel
                .GetAllServices<IChatCompletionService>()
                .Select(service => (ModelId: service.GetModelId()!, Service: service));

            // Define order of execution.
            var order = modelExecutionOrder
                .Select((value, index) => new { Value = value, Index = index })
                .ToDictionary(k => k.Value, v => v.Index);

            // Sort services by specified order.
            var orderedServices = registeredServices.OrderBy(service => order[service.ModelId]);

            // Try to invoke a function with each service and check the result.
            foreach (var service in orderedServices)
            {
                // Define execution settings with model ID.
                context.Arguments.ExecutionSettings = new Dictionary<string, PromptExecutionSettings>
                {
                    { PromptExecutionSettings.DefaultServiceId, new() { ModelId = service.ModelId } }
                };

                output.WriteLine($"Executing request with model: {service.ModelId}");

                // Invoke a function.
                await next(context);

                // Get a result.
                var result = context.Result.ToString()!;

                output.WriteLine($"Result from {service.ModelId}: {result}");

                // Check if result meets specified acceptance criteria.
                // If yes, stop execution loop, so last result will be returned.
                if (acceptanceCriteria(result))
                {
                    output.WriteLine("Returning result as it meets the acceptance criteria.");
                    return;
                }

                // Otherwise, proceed with next model.
                output.WriteLine("Result does not meet the acceptance criteria, moving to the next model.\n");
            }

            // If LLMs didn't return acceptable result, the last result will be returned.
            // It's also possible to throw an exception in such cases if needed.
            // throw new Exception("Models didn't return a result that meets the acceptance criteria").
        }
    }

    /// <summary>
    /// Mock chat completion service for demonstration purposes.
    /// </summary>
    private sealed class MockChatCompletionService(string modelId, string mockResult) : IChatCompletionService
    {
        public IReadOnlyDictionary<string, object?> Attributes => new Dictionary<string, object?> { { AIServiceExtensions.ModelIdKey, modelId } };

        public Task<IReadOnlyList<ChatMessageContent>> GetChatMessageContentsAsync(
            ChatHistory chatHistory,
            PromptExecutionSettings? executionSettings = null,
            Kernel? kernel = null,
            CancellationToken cancellationToken = default)
        {
            return Task.FromResult<IReadOnlyList<ChatMessageContent>>([new ChatMessageContent(AuthorRole.Assistant, mockResult)]);
        }

        public async IAsyncEnumerable<StreamingChatMessageContent> GetStreamingChatMessageContentsAsync(
            ChatHistory chatHistory,
            PromptExecutionSettings? executionSettings = null,
            Kernel? kernel = null,
            [EnumeratorCancellation] CancellationToken cancellationToken = default)
        {
            yield return new StreamingChatMessageContent(AuthorRole.Assistant, mockResult);
        }
    }

    private sealed class ExampleRecord
    {
        [VectorStoreKey]
        public string Id { get; set; }

        [VectorStoreData]
        public string Example { get; set; }

        [VectorStoreVector(1536)]
        public ReadOnlyMemory<float> ExampleEmbedding { get; set; }
    }
}<|MERGE_RESOLUTION|>--- conflicted
+++ resolved
@@ -168,13 +168,8 @@
     /// which are similar to original request.
     /// </summary>
     private sealed class FewShotPromptOptimizationFilter(
-<<<<<<< HEAD
         VectorStore vectorStore,
-        ITextEmbeddingGenerationService textEmbeddingGenerationService) : IPromptRenderFilter
-=======
-        IVectorStore vectorStore,
         IEmbeddingGenerator<string, Embedding<float>> embeddingGenerator) : IPromptRenderFilter
->>>>>>> 71ea643d
     {
         /// <summary>
         /// Maximum number of examples to use which are similar to original request.
