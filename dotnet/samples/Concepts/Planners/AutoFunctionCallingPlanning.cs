﻿// Copyright (c) Microsoft. All rights reserved.

using System.Collections.Concurrent;
using System.ComponentModel;
using System.Diagnostics;
using System.Runtime.CompilerServices;
using System.Security.Cryptography;
using System.Text;
using System.Text.Json;
using Microsoft.Extensions.DependencyInjection;
using Microsoft.Extensions.Logging;
using Microsoft.SemanticKernel;
using Microsoft.SemanticKernel.ChatCompletion;
using Microsoft.SemanticKernel.Connectors.OpenAI;
using Microsoft.SemanticKernel.Planning;
using OpenAI.Chat;

<<<<<<< HEAD
<<<<<<< div
=======
<<<<<<< Updated upstream
<<<<<<< Updated upstream
>>>>>>> head
<<<<<<< Updated upstream
<<<<<<< Updated upstream
<<<<<<< Updated upstream
<<<<<<< Updated upstream
<<<<<<< Updated upstream
<<<<<<< Updated upstream
=======
=======
>>>>>>> Stashed changes
=======
>>>>>>> Stashed changes
=======
>>>>>>> Stashed changes
=======
>>>>>>> Stashed changes
=======
>>>>>>> Stashed changes
<<<<<<< HEAD
=======
>>>>>>> Stashed changes
=======
>>>>>>> Stashed changes
=======
using ChatMessageContent = Microsoft.SemanticKernel.ChatMessageContent;

>>>>>>> main
<<<<<<< Updated upstream
<<<<<<< Updated upstream
<<<<<<< Updated upstream
<<<<<<< Updated upstream
<<<<<<< Updated upstream
<<<<<<< Updated upstream
<<<<<<< Updated upstream
=======
>>>>>>> Stashed changes
=======
>>>>>>> Stashed changes
>>>>>>> Stashed changes
=======
>>>>>>> Stashed changes
=======
>>>>>>> Stashed changes
=======
>>>>>>> Stashed changes
=======
>>>>>>> Stashed changes
=======
using ChatMessageContent = Microsoft.SemanticKernel.ChatMessageContent;

>>>>>>> eab985c52d058dc92abc75034bc790079131ce75
=======
>>>>>>> Stashed changes
=======
>>>>>>> Stashed changes
<<<<<<< div
=======
using ChatMessageContent = Microsoft.SemanticKernel.ChatMessageContent;

>>>>>>> eab985c52d058dc92abc75034bc790079131ce75
=======
>>>>>>> head
namespace Planners;

/// <summary>
/// This example shows how to implement plan generation and execution with Auto Function Calling and
/// enable telemetry, filters and caching.
/// <see cref="ChatHistory"/> object is used for plan manipulation and execution.
/// </summary>
public class AutoFunctionCallingPlanning(ITestOutputHelper output) : BaseTest(output)
{
    /// <summary>Test goal which is used in all examples in this file for comparison purposes.</summary>
    private const string Goal = "Check current UTC time and return current weather in Boston city.";

    /// <summary>JSON serialization configuration for readable output.</summary>
    private readonly JsonSerializerOptions _jsonSerializerOptions = new() { WriteIndented = true };

    /// <summary>
    /// This method contains side by side comparison of Auto Function Calling with FunctionCallingStepwisePlanner.
    /// Both approaches allow to generate and execute a plan by using <see cref="ChatHistory"/> object.
    /// </summary>
    [Fact]
    public async Task SideBySideComparisonWithStepwisePlannerAsync()
    {
        var kernel = GetKernel();

        // 1.1 Plan execution using FunctionCallingStepwisePlanner.
        var planner = new FunctionCallingStepwisePlanner();
        var plannerResult = await planner.ExecuteAsync(kernel, Goal);

        Console.WriteLine($"Planner execution result: {plannerResult.FinalAnswer}");
        Console.WriteLine($"Chat history containing the planning process: {JsonSerializer.Serialize(plannerResult.ChatHistory, _jsonSerializerOptions)}");
        Console.WriteLine($"Planner execution tokens: {GetChatHistoryTokens(plannerResult.ChatHistory)}");

        // Output:
        // Planner execution result: The current UTC time is Sat, 06 Jul 2024 02:11:10 GMT and the weather in Boston is 61 and rainy.
        // Planner execution tokens: 1380

        // 1.2 Plan execution using Auto Function Calling.
        var functionCallingChatHistory = new ChatHistory();
        var chatCompletionService = kernel.GetRequiredService<IChatCompletionService>();
        var executionSettings = new OpenAIPromptExecutionSettings { FunctionChoiceBehavior = FunctionChoiceBehavior.Auto() };

        functionCallingChatHistory.AddUserMessage(Goal);

        var functionCallingResult = await chatCompletionService.GetChatMessageContentAsync(functionCallingChatHistory, executionSettings, kernel);

        Console.WriteLine($"Auto Function Calling execution result: {functionCallingResult.Content}");
        Console.WriteLine($"Chat history containing the planning process: {JsonSerializer.Serialize(functionCallingChatHistory, _jsonSerializerOptions)}");
        Console.WriteLine($"Auto Function Calling execution tokens: {GetChatHistoryTokens(functionCallingChatHistory)}");

        // Output:
        // Auto Function Calling execution result: The current UTC time is Sat, 06 Jul 2024 02:11:16 GMT.The weather right now in Boston is 61 degrees and rainy.
        // Auto Function Calling execution tokens: 243

        // 2.1 Plan re-execution using FunctionCallingStepwisePlanner.
        // ChatHistory (plan) should be passed without 2 last messages from previously generated ChatHistory.
        plannerResult = await planner.ExecuteAsync(kernel, Goal, new ChatHistory(plannerResult.ChatHistory!.Take(..^2)));
        Console.WriteLine($"Planner re-execution result: {plannerResult.FinalAnswer}");

        // 2.2. Plan re-execution using Auto Function Calling.
        functionCallingResult = await chatCompletionService.GetChatMessageContentAsync(functionCallingChatHistory, executionSettings, kernel);
        Console.WriteLine($"Auto Function Calling re-execution result: {functionCallingResult.Content}");
    }

    /// <summary>
    /// This method shows different plan execution options.
    /// If generated plan is not important and only result is needed - it's possible to use <see cref="Kernel"/> object directly to generate and execute a plan.
    /// If generated plan is important, then an access to <see cref="ChatHistory"/> is required. It's possible to get it by using <see cref="IChatCompletionService"/>.
    /// </summary>
    [Fact]
    public async Task PlanExecutionOptionsAsync()
    {
        var kernel = GetKernel();

        var executionSettings = new OpenAIPromptExecutionSettings { FunctionChoiceBehavior = FunctionChoiceBehavior.Auto() };

        // If result is the only thing that is needed without generated plan, it's possible to create and execute a plan using Kernel object.
        var kernelResult = await kernel.InvokePromptAsync(Goal, new(executionSettings));

        Console.WriteLine($"Kernel result: {kernelResult}");
        // Output: Kernel result: The current UTC time is Tue, 02 Jul 2024 01:15:28 GMT. The weather in Boston city is 61 degrees and rainy.

        // If result is needed together with generated plan, chat completion service should be used to get an access to the chat history object (generated plan).
        var chatCompletionService = kernel.GetRequiredService<IChatCompletionService>();
        var chatHistory = new ChatHistory();

        chatHistory.AddUserMessage(Goal);

        var chatCompletionServiceResult = await chatCompletionService.GetChatMessageContentAsync(chatHistory, executionSettings, kernel);

        Console.WriteLine($"Chat completion service result: {chatCompletionServiceResult.Content}");
        Console.WriteLine($"Chat history containing the planning process: {JsonSerializer.Serialize(chatHistory, _jsonSerializerOptions)}");
        // Output: Chat completion service result: The current UTC time is Tue, 02 Jul 2024 01:15:32 GMT. The weather in Boston city is 61 degrees and rainy.
    }

    /// <summary>
    /// This method shows the telemetry which is produced when using Auto Function Calling to generate and execute a plan.
    /// The example contains produced logs, but metering and tracing are also supported.
    /// More information here: https://github.com/microsoft/semantic-kernel/blob/main/dotnet/docs/TELEMETRY.md.
    /// </summary>
    [Fact]
    public async Task TelemetryForPlanGenerationAndExecutionAsync()
    {
        var kernel = GetKernel(enableLogging: true);

        var executionSettings = new OpenAIPromptExecutionSettings { FunctionChoiceBehavior = FunctionChoiceBehavior.Auto() };

        var result = await kernel.InvokePromptAsync(Goal, new(executionSettings));

        Console.WriteLine($"Kernel result: {result}");

        // Output:
        // Function InvokePromptAsync_Id invoking.
        // Function arguments: {}
        // Rendered prompt: Check current UTC time and return current weather in Boston city.
        // ChatHistory: [{"Role":{"Label":"user"...
        // Prompt tokens: 86. Completion tokens: 11. Total tokens: 97.
        // Tool requests: 1
        // Function call requests: HelperFunctions-GetCurrentUtcTime({})
        // Function GetCurrentUtcTime invoking.
        // Function arguments: {}
        // Function GetCurrentUtcTime succeeded.
        // Function result: Tue, 02 Jul 2024 01:20:07 GMT
        // Function completed. Duration: 0.0015557s
        // Prompt tokens: 124. Completion tokens: 21. Total tokens: 145.
        // Tool requests: 1
        // Function call requests: HelperFunctions-GetWeatherForCity({"cityName": "Boston"})
        // Function GetWeatherForCity invoking.
        // Function arguments: {"cityName":"Boston"}
        // Function GetWeatherForCity succeeded.
        // Function result: 61 and rainy
        // Function completed. Duration: 0.0019822s
        // Prompt tokens: 161. Completion tokens: 34. Total tokens: 195.
        // Function InvokePromptAsync_Id succeeded.
        // Function result: The current time in UTC is Tue, 02 Jul 2024 01:20:07 GMT. The weather in Boston is 61 degrees and rainy.
        // Function completed. Duration: 5.1014667s
        // Kernel result: The current time in UTC is Tue, 02 Jul 2024 01:20:07 GMT. The weather in Boston is 61 degrees and rainy.
    }

    /// <summary>
    /// This method shows how to cache <see cref="ChatHistory"/> object (generated plan) in order to re-use it later for the same goal.
    /// <see cref="CachedChatCompletionService"/> is used as a caching decorator, which is backed by in-memory cache for demonstration purposes.
    /// </summary>
    [Fact]
    public async Task PlanCachingForReusabilityAsync()
    {
        var kernel = GetKernel();
        var executionSettings = new OpenAIPromptExecutionSettings { FunctionChoiceBehavior = FunctionChoiceBehavior.Auto() };

        // Wrap chat completion service from Kernel in caching decorator.
        var chatCompletionService = new CachedChatCompletionService(kernel.GetRequiredService<IChatCompletionService>());

        Console.WriteLine("First run:");

        var firstChatHistory = new ChatHistory([new ChatMessageContent(AuthorRole.User, Goal)]);
        var chatCompletionServiceResult = await ExecuteWithStopwatchAsync(()
            => chatCompletionService.GetChatMessageContentAsync(firstChatHistory, executionSettings, kernel));

        Console.WriteLine($"Plan execution result: {chatCompletionServiceResult.Content}");

        Console.WriteLine("Second run:");

        // New chat history is used without responses from previous run to demonstrate that previous chat history is stored in cache
        // and can be accessed by the same goal.
        var secondChatHistory = new ChatHistory([new ChatMessageContent(AuthorRole.User, Goal)]);
        chatCompletionServiceResult = await ExecuteWithStopwatchAsync(()
            => chatCompletionService.GetChatMessageContentAsync(secondChatHistory, executionSettings, kernel));

        Console.WriteLine($"Plan execution result: {chatCompletionServiceResult.Content}");

        // Output:
        // First run:
        // Elapsed Time: 00:00:04.211
        // Plan execution result: The current UTC time is Tue, 02 Jul 2024 02:23:08 GMT and the weather in Boston is 61 degrees and rainy.
        // Second run:
        // Elapsed Time: 00:00:01.615
        // Plan execution result: The current UTC time is Tue, 02 Jul 2024 02:23:08 GMT and the current weather in Boston is 61°F and rainy.
    }

    /// <summary>
    /// This method shows how to get more control over plan execution using Filters.
    /// <see cref="PlanExecutionFilter"/> is used to override the result of specific plan step (function).
    /// </summary>
    [Fact]
    public async Task UsingFiltersToControlPlanExecutionAsync()
    {
        var kernel = GetKernel();

        kernel.FunctionInvocationFilters.Add(new PlanExecutionFilter());

        var executionSettings = new OpenAIPromptExecutionSettings { FunctionChoiceBehavior = FunctionChoiceBehavior.Auto() };

        var result = await kernel.InvokePromptAsync(Goal, new(executionSettings));

        Console.WriteLine($"Kernel result: {result}");
        // Output: Kernel result: The current UTC time is Tue, 02 Jul 2024 01:38:18 GMT and the current weather in Boston city is 70 and sunny.
    }

    /// <summary>
    /// Filter to control plan execution and each step (function).
    /// With filters it's possible to observe which step is going to be executed and its arguments, handle exceptions, override step result.
    /// </summary>
    private sealed class PlanExecutionFilter : IFunctionInvocationFilter
    {
        public async Task OnFunctionInvocationAsync(FunctionInvocationContext context, Func<FunctionInvocationContext, Task> next)
        {
            await next(context);

            // For GetWeatherForCity step, when cityName argument is Boston - return "70 and sunny" result.
            if (context.Function.Name.Equals(nameof(WeatherPlugin.GetWeatherForCity), StringComparison.OrdinalIgnoreCase) &&
                context.Arguments.TryGetValue("cityName", out object? cityName) &&
                cityName!.ToString()!.Equals("Boston", StringComparison.OrdinalIgnoreCase))
            {
                // Override step result.
                context.Result = new FunctionResult(context.Result, "70 and sunny");
            }
        }
    }

    /// <summary>
    /// Caching decorator to re-use previously generated plan and execute it.
    /// This allows to skip plan generation process for the same goal.
    /// </summary>
    private sealed class CachedChatCompletionService(IChatCompletionService innerChatCompletionService) : IChatCompletionService
    {
        /// <summary>In-memory cache for demonstration purposes.</summary>
        private readonly ConcurrentDictionary<string, string> _inMemoryCache = new();

        public IReadOnlyDictionary<string, object?> Attributes => innerChatCompletionService.Attributes;

        public async Task<IReadOnlyList<ChatMessageContent>> GetChatMessageContentsAsync(
            ChatHistory chatHistory,
            PromptExecutionSettings? executionSettings = null,
            Kernel? kernel = null,
            CancellationToken cancellationToken = default)
        {
            // Generate cache key.
            var key = GetCacheKey(chatHistory);

            // Get chat history from cache or use original one.
            var chatHistoryToUse = this._inMemoryCache.TryGetValue(key, out string? cachedChatHistory) ?
                JsonSerializer.Deserialize<ChatHistory>(cachedChatHistory) :
                chatHistory;

            // Execute a request.
            var result = await innerChatCompletionService.GetChatMessageContentsAsync(chatHistoryToUse!, executionSettings, kernel, cancellationToken);

            // Store generated chat history in cache for future usage.
            this._inMemoryCache[key] = JsonSerializer.Serialize(chatHistoryToUse);

            return result;
        }

        public async IAsyncEnumerable<StreamingChatMessageContent> GetStreamingChatMessageContentsAsync(
            ChatHistory chatHistory,
            PromptExecutionSettings? executionSettings = null,
            Kernel? kernel = null,
            [EnumeratorCancellation] CancellationToken cancellationToken = default)
        {
            await foreach (var item in innerChatCompletionService.GetStreamingChatMessageContentsAsync(chatHistory, executionSettings, kernel, cancellationToken))
            {
                yield return item;
            }
        }

        /// <summary>
        /// Hashing is used for a cache key generation for demonstration purposes.
        /// Cache key generation should be implemented based on specific scenario and requirements.
        /// </summary>
        private static string GetCacheKey(ChatHistory chatHistory)
        {
            var goal = chatHistory.First(l => l.Role == AuthorRole.User).Content!;

            byte[] bytes = SHA256.HashData(Encoding.UTF8.GetBytes(goal));

            return BitConverter.ToString(bytes).Replace("-", "").ToUpperInvariant();
        }
    }

    #region Helper methods

    private Kernel GetKernel(bool enableLogging = false)
    {
        var builder = Kernel
            .CreateBuilder()
            .AddOpenAIChatCompletion("gpt-4", TestConfiguration.OpenAI.ApiKey);

        if (enableLogging)
        {
            builder.Services.AddSingleton<ILoggerFactory>(this.LoggerFactory);
        }

        var kernel = builder.Build();

        // Import sample plugins.
        kernel.ImportPluginFromType<TimePlugin>();
        kernel.ImportPluginFromType<WeatherPlugin>();

        return kernel;
    }

    private int GetChatHistoryTokens(ChatHistory? chatHistory)
    {
        var tokens = 0;

        if (chatHistory is null)
        {
            return tokens;
        }

        foreach (var message in chatHistory)
        {
            if (message.Metadata is not null &&
                message.Metadata.TryGetValue("Usage", out object? usage) &&
                usage is ChatTokenUsage completionsUsage &&
                completionsUsage is not null)
            {
<<<<<<< HEAD
<<<<<<< HEAD
<<<<<<< div
=======
<<<<<<< Updated upstream
<<<<<<< Updated upstream
>>>>>>> head
<<<<<<< Updated upstream
<<<<<<< Updated upstream
<<<<<<< Updated upstream
<<<<<<< Updated upstream
<<<<<<< Updated upstream
<<<<<<< Updated upstream
                tokens += completionsUsage.TotalTokens;
=======
=======
>>>>>>> Stashed changes
=======
>>>>>>> Stashed changes
=======
>>>>>>> Stashed changes
=======
>>>>>>> Stashed changes
=======
>>>>>>> Stashed changes
<<<<<<< HEAD
=======
>>>>>>> Stashed changes
=======
>>>>>>> Stashed changes
                tokens += completionsUsage.TotalTokens;
=======
                tokens += completionsUsage.TotalTokenCount;
>>>>>>> main
<<<<<<< Updated upstream
<<<<<<< Updated upstream
<<<<<<< Updated upstream
<<<<<<< Updated upstream
<<<<<<< Updated upstream
<<<<<<< Updated upstream
<<<<<<< Updated upstream
>>>>>>> Stashed changes
=======
=======
>>>>>>> Stashed changes
>>>>>>> Stashed changes
=======
>>>>>>> Stashed changes
=======
>>>>>>> Stashed changes
=======
>>>>>>> Stashed changes
=======
                tokens += completionsUsage.TotalTokenCount;
>>>>>>> eab985c52d058dc92abc75034bc790079131ce75
=======
>>>>>>> Stashed changes
=======
>>>>>>> Stashed changes
<<<<<<< div
=======
                tokens += completionsUsage.TotalTokenCount;
>>>>>>> eab985c52d058dc92abc75034bc790079131ce75
=======
>>>>>>> head
=======
                tokens += completionsUsage.TotalTokenCount;
>>>>>>> e78b8e85
            }
        }

        return tokens;
    }

    private async Task<ChatMessageContent> ExecuteWithStopwatchAsync(Func<Task<ChatMessageContent>> action)
    {
        var stopwatch = Stopwatch.StartNew();

        var result = await action();

        stopwatch.Stop();

        Console.WriteLine($@"Elapsed Time: {stopwatch.Elapsed:hh\:mm\:ss\.FFF}");

        return result;
    }

    #endregion

    #region Sample plugins

    private sealed class TimePlugin
    {
        [KernelFunction]
        [Description("Retrieves the current time in UTC")]
        public string GetCurrentUtcTime() => DateTime.UtcNow.ToString("R");
    }

    private sealed class WeatherPlugin
    {
        [KernelFunction]
        [Description("Gets the current weather for the specified city")]
        public string GetWeatherForCity(string cityName) =>
            cityName switch
            {
                "Boston" => "61 and rainy",
                "London" => "55 and cloudy",
                "Miami" => "80 and sunny",
                "Paris" => "60 and rainy",
                "Tokyo" => "50 and sunny",
                "Sydney" => "75 and sunny",
                "Tel Aviv" => "80 and sunny",
                _ => "31 and snowing",
            };
    }

    #endregion
}<|MERGE_RESOLUTION|>--- conflicted
+++ resolved
@@ -1,4 +1,4 @@
-﻿// Copyright (c) Microsoft. All rights reserved.
+// Copyright (c) Microsoft. All rights reserved.
 
 using System.Collections.Concurrent;
 using System.ComponentModel;
@@ -14,74 +14,10 @@
 using Microsoft.SemanticKernel.Connectors.OpenAI;
 using Microsoft.SemanticKernel.Planning;
 using OpenAI.Chat;
-
-<<<<<<< HEAD
-<<<<<<< div
-=======
-<<<<<<< Updated upstream
-<<<<<<< Updated upstream
->>>>>>> head
-<<<<<<< Updated upstream
-<<<<<<< Updated upstream
-<<<<<<< Updated upstream
-<<<<<<< Updated upstream
-<<<<<<< Updated upstream
-<<<<<<< Updated upstream
-=======
-=======
->>>>>>> Stashed changes
-=======
->>>>>>> Stashed changes
-=======
->>>>>>> Stashed changes
-=======
->>>>>>> Stashed changes
-=======
->>>>>>> Stashed changes
-<<<<<<< HEAD
-=======
->>>>>>> Stashed changes
-=======
->>>>>>> Stashed changes
-=======
 using ChatMessageContent = Microsoft.SemanticKernel.ChatMessageContent;
-
->>>>>>> main
-<<<<<<< Updated upstream
-<<<<<<< Updated upstream
-<<<<<<< Updated upstream
-<<<<<<< Updated upstream
-<<<<<<< Updated upstream
-<<<<<<< Updated upstream
-<<<<<<< Updated upstream
-=======
->>>>>>> Stashed changes
-=======
->>>>>>> Stashed changes
->>>>>>> Stashed changes
-=======
->>>>>>> Stashed changes
-=======
->>>>>>> Stashed changes
-=======
->>>>>>> Stashed changes
-=======
->>>>>>> Stashed changes
-=======
 using ChatMessageContent = Microsoft.SemanticKernel.ChatMessageContent;
-
->>>>>>> eab985c52d058dc92abc75034bc790079131ce75
-=======
->>>>>>> Stashed changes
-=======
->>>>>>> Stashed changes
-<<<<<<< div
-=======
 using ChatMessageContent = Microsoft.SemanticKernel.ChatMessageContent;
 
->>>>>>> eab985c52d058dc92abc75034bc790079131ce75
-=======
->>>>>>> head
 namespace Planners;
 
 /// <summary>
@@ -398,74 +334,12 @@
                 usage is ChatTokenUsage completionsUsage &&
                 completionsUsage is not null)
             {
-<<<<<<< HEAD
-<<<<<<< HEAD
-<<<<<<< div
-=======
-<<<<<<< Updated upstream
-<<<<<<< Updated upstream
->>>>>>> head
-<<<<<<< Updated upstream
-<<<<<<< Updated upstream
-<<<<<<< Updated upstream
-<<<<<<< Updated upstream
-<<<<<<< Updated upstream
-<<<<<<< Updated upstream
                 tokens += completionsUsage.TotalTokens;
-=======
-=======
->>>>>>> Stashed changes
-=======
->>>>>>> Stashed changes
-=======
->>>>>>> Stashed changes
-=======
->>>>>>> Stashed changes
-=======
->>>>>>> Stashed changes
-<<<<<<< HEAD
-=======
->>>>>>> Stashed changes
-=======
->>>>>>> Stashed changes
                 tokens += completionsUsage.TotalTokens;
-=======
                 tokens += completionsUsage.TotalTokenCount;
->>>>>>> main
-<<<<<<< Updated upstream
-<<<<<<< Updated upstream
-<<<<<<< Updated upstream
-<<<<<<< Updated upstream
-<<<<<<< Updated upstream
-<<<<<<< Updated upstream
-<<<<<<< Updated upstream
->>>>>>> Stashed changes
-=======
-=======
->>>>>>> Stashed changes
->>>>>>> Stashed changes
-=======
->>>>>>> Stashed changes
-=======
->>>>>>> Stashed changes
-=======
->>>>>>> Stashed changes
-=======
                 tokens += completionsUsage.TotalTokenCount;
->>>>>>> eab985c52d058dc92abc75034bc790079131ce75
-=======
->>>>>>> Stashed changes
-=======
->>>>>>> Stashed changes
-<<<<<<< div
-=======
                 tokens += completionsUsage.TotalTokenCount;
->>>>>>> eab985c52d058dc92abc75034bc790079131ce75
-=======
->>>>>>> head
-=======
                 tokens += completionsUsage.TotalTokenCount;
->>>>>>> e78b8e85
             }
         }
 
