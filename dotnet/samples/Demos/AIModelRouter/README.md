--- conflicted
+++ resolved
@@ -22,18 +22,18 @@
 
 ```powershell
 dotnet user-secrets set "OpenAI:ApiKey" "... your api key ... "
-<<<<<<< HEAD
+dotnet user-secrets set "OpenAI:ModelId" ".. Openai model id .. " (default: gpt-4o)
 
-# Anthropic
 dotnet user-secrets set "Anthropic:ApiKey" "... your api key ... "
-=======
-dotnet user-secrets set "OpenAI:ModelId" ".. Openai model .. " (default: gpt-4o)
+dotnet user-secrets set "Anthropic:ModelId" "... Anthropic model id .. " (default: claude-3-5-sonnet-20240620)
+
 dotnet user-secrets set "Ollama:ModelId" ".. Ollama model id .. "
 dotnet user-secrets set "Ollama:Endpoint" ".. Ollama endpoint .. " (default: http://localhost:11434)
+
 dotnet user-secrets set "LMStudio:Endpoint" ".. LM Studio endpoint .. " (default: http://localhost:1234)
-dotnet user-secrets set "Onnx:ModelId" ".. Onnx model id"
+
+dotnet user-secrets set "Onnx:ModelId" ".. Onnx model id .. "
 dotnet user-secrets set "Onnx:ModelPath" ".. your Onnx model folder path .."
->>>>>>> e96eb908
 ```
 
 ## Running the sample
@@ -59,4 +59,16 @@
 
 > **User** > LMStudio, what is Jupiter? Keep it simple.
 
+> **Assistant** > Jupiter is the fifth planet from the Sun in our Solar System and one of its gas giants alongside Saturn, Uranus, and Neptune. It's famous for having a massive storm called the Great Red Spot that has been raging for hundreds of years.
+
+> **User** > AzureAI, what is Jupiter? Keep it simple.
+
+> **Assistant** > Jupiter is the fifth planet from the Sun in our Solar System and one of its gas giants alongside Saturn, Uranus, and Neptune. It's famous for having a massive storm called the Great Red Spot that has been raging for hundreds of years.
+
+> **User** > Anthropic, what is Jupiter? Keep it simple.
+
+> **Assistant** > Jupiter is the fifth planet from the Sun in our Solar System and one of its gas giants alongside Saturn, Uranus, and Neptune. It's famous for having a massive storm called the Great Red Spot that has been raging for hundreds of years.
+
+> **User** > ONNX, what is Jupiter? Keep it simple.
+
 > **Assistant** > Jupiter is the fifth planet from the Sun in our Solar System and one of its gas giants alongside Saturn, Uranus, and Neptune. It's famous for having a massive storm called the Great Red Spot that has been raging for hundreds of years.