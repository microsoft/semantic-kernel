--- conflicted
+++ resolved
@@ -35,11 +35,7 @@
         IEmbeddingGenerator<string, Embedding<float>> embeddingGenerator,
         CreateRecordFromString<TKey, TRecord> createRecord)
         where TKey : notnull
-<<<<<<< HEAD
-        where TRecord : notnull
-=======
         where TRecord : class
->>>>>>> c084b067
     {
         // Get and create collection if it doesn't exist.
         var collection = vectorStore.GetCollection<TKey, TRecord>(collectionName);
