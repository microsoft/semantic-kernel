﻿// Copyright (c) Microsoft. All rights reserved.

using MCPServer;
using MCPServer.ProjectResources;
using MCPServer.Prompts;
using MCPServer.Resources;
using MCPServer.Tools;
using Microsoft.Extensions.AI;
using Microsoft.Extensions.VectorData;
using Microsoft.SemanticKernel;
using Microsoft.SemanticKernel.Agents;
using Microsoft.SemanticKernel.Connectors.InMemory;
using ModelContextProtocol.Protocol;
using ModelContextProtocol.Server;

var builder = Host.CreateEmptyApplicationBuilder(settings: null);

// Load and validate configuration
(string embeddingModelId, string chatModelId, string apiKey) = GetConfiguration();

// Register the kernel
IKernelBuilder kernelBuilder = builder.Services.AddKernel();

// Register SK plugins
kernelBuilder.Plugins.AddFromType<DateTimeUtils>();
kernelBuilder.Plugins.AddFromType<WeatherUtils>();
kernelBuilder.Plugins.AddFromType<MailboxUtils>();

// Register SK agent as plugin
kernelBuilder.Plugins.AddFromFunctions("Agents", [AgentKernelFunctionFactory.CreateFromAgent(CreateSalesAssistantAgent(chatModelId, apiKey))]);

// Register embedding generation service and in-memory vector store
<<<<<<< HEAD
kernelBuilder.Services.AddSingleton<VectorStore, InMemoryVectorStore>();
kernelBuilder.Services.AddOpenAITextEmbeddingGeneration(embeddingModelId, apiKey);
=======
kernelBuilder.Services.AddSingleton<IVectorStore, InMemoryVectorStore>();
kernelBuilder.Services.AddOpenAIEmbeddingGenerator(embeddingModelId, apiKey);
>>>>>>> 71ea643d

// Register MCP server
builder.Services
    .AddMcpServer()
    .WithStdioServerTransport()

    // Add all functions from the kernel plugins to the MCP server as tools
    .WithTools()

    // Register the `getCurrentWeatherForCity` prompt
    .WithPrompt(PromptDefinition.Create(EmbeddedResource.ReadAsString("getCurrentWeatherForCity.json")))

    // Register vector search as MCP resource template
    .WithResourceTemplate(CreateVectorStoreSearchResourceTemplate())

    // Register the cat image as a MCP resource
    .WithResource(ResourceDefinition.CreateBlobResource(
        uri: "image://cat.jpg",
        name: "cat-image",
        content: EmbeddedResource.ReadAsBytes("cat.jpg"),
        mimeType: "image/jpeg"));

await builder.Build().RunAsync();

/// <summary>
/// Gets configuration.
/// </summary>
static (string EmbeddingModelId, string ChatModelId, string ApiKey) GetConfiguration()
{
    // Load and validate configuration
    IConfigurationRoot config = new ConfigurationBuilder()
        .AddUserSecrets<Program>()
        .AddEnvironmentVariables()
        .Build();

    if (config["OpenAI:ApiKey"] is not { } apiKey)
    {
        const string Message = "Please provide a valid OpenAI:ApiKey to run this sample. See the associated README.md for more details.";
        Console.Error.WriteLine(Message);
        throw new InvalidOperationException(Message);
    }

    string embeddingModelId = config["OpenAI:EmbeddingModelId"] ?? "text-embedding-3-small";

    string chatModelId = config["OpenAI:ChatModelId"] ?? "gpt-4o-mini";

    return (embeddingModelId, chatModelId, apiKey);
}
static ResourceTemplateDefinition CreateVectorStoreSearchResourceTemplate(Kernel? kernel = null)
{
    return new ResourceTemplateDefinition
    {
        Kernel = kernel,
        ResourceTemplate = new()
        {
            UriTemplate = "vectorStore://{collection}/{prompt}",
            Name = "Vector Store Record Retrieval",
            Description = "Retrieves relevant records from the vector store based on the provided prompt."
        },
        Handler = async (
            RequestContext<ReadResourceRequestParams> context,
            string collection,
            string prompt,
<<<<<<< HEAD
            [FromKernelServices] ITextEmbeddingGenerationService embeddingGenerationService,
            [FromKernelServices] VectorStore vectorStore,
=======
            [FromKernelServices] IEmbeddingGenerator<string, Embedding<float>> embeddingGenerator,
            [FromKernelServices] IVectorStore vectorStore,
>>>>>>> 71ea643d
            CancellationToken cancellationToken) =>
        {
            // Get the vector store collection
            VectorStoreCollection<Guid, TextDataModel> vsCollection = vectorStore.GetCollection<Guid, TextDataModel>(collection);

            // Check if the collection exists, if not create and populate it
            if (!await vsCollection.CollectionExistsAsync(cancellationToken))
            {
                static TextDataModel CreateRecord(string text, ReadOnlyMemory<float> embedding)
                {
                    return new()
                    {
                        Key = Guid.NewGuid(),
                        Text = text,
                        Embedding = embedding
                    };
                }

                string content = EmbeddedResource.ReadAsString("semantic-kernel-info.txt");

                // Create a collection from the lines in the file
                await vectorStore.CreateCollectionFromListAsync<Guid, TextDataModel>(collection, content.Split('\n'), embeddingGenerator, CreateRecord);
            }

            // Generate embedding for the prompt
            ReadOnlyMemory<float> promptEmbedding = (await embeddingGenerator.GenerateAsync(prompt, cancellationToken: cancellationToken)).Vector;

            // Retrieve top three matching records from the vector store
            var result = vsCollection.SearchAsync(promptEmbedding, top: 3, cancellationToken: cancellationToken);

            // Return the records as resource contents
            List<ResourceContents> contents = [];

            await foreach (var record in result)
            {
                contents.Add(new TextResourceContents()
                {
                    Text = record.Record.Text,
                    Uri = context.Params!.Uri!,
                    MimeType = "text/plain",
                });
            }

            return new ReadResourceResult { Contents = contents };
        }
    };
}

static Agent CreateSalesAssistantAgent(string chatModelId, string apiKey)
{
    IKernelBuilder kernelBuilder = Kernel.CreateBuilder();

    // Register the SK plugin for the agent to use
    kernelBuilder.Plugins.AddFromType<OrderProcessingUtils>();

    // Register chat completion service
    kernelBuilder.Services.AddOpenAIChatCompletion(chatModelId, apiKey);

    // Using a dedicated kernel with the `OrderProcessingUtils` plugin instead of the global kernel has a few advantages:
    // - The agent has access to only relevant plugins, leading to better decision-making regarding which plugin to use.
    //   Fewer plugins mean less ambiguity in selecting the most appropriate one for a given task.
    // - The plugin is isolated from other plugins exposed by the MCP server. As a result the client's Agent/AI model does
    //   not have access to irrelevant plugins.
    Kernel kernel = kernelBuilder.Build();

    // Define the agent
    return new ChatCompletionAgent()
    {
        Name = "SalesAssistant",
        Instructions = "You are a sales assistant. Place orders for items the user requests and handle refunds.",
        Description = "Agent to invoke to place orders for items the user requests and handle refunds.",
        Kernel = kernel,
        Arguments = new KernelArguments(new PromptExecutionSettings() { FunctionChoiceBehavior = FunctionChoiceBehavior.Auto() }),
    };
}<|MERGE_RESOLUTION|>--- conflicted
+++ resolved
@@ -30,13 +30,8 @@
 kernelBuilder.Plugins.AddFromFunctions("Agents", [AgentKernelFunctionFactory.CreateFromAgent(CreateSalesAssistantAgent(chatModelId, apiKey))]);
 
 // Register embedding generation service and in-memory vector store
-<<<<<<< HEAD
 kernelBuilder.Services.AddSingleton<VectorStore, InMemoryVectorStore>();
-kernelBuilder.Services.AddOpenAITextEmbeddingGeneration(embeddingModelId, apiKey);
-=======
-kernelBuilder.Services.AddSingleton<IVectorStore, InMemoryVectorStore>();
 kernelBuilder.Services.AddOpenAIEmbeddingGenerator(embeddingModelId, apiKey);
->>>>>>> 71ea643d
 
 // Register MCP server
 builder.Services
@@ -100,13 +95,8 @@
             RequestContext<ReadResourceRequestParams> context,
             string collection,
             string prompt,
-<<<<<<< HEAD
-            [FromKernelServices] ITextEmbeddingGenerationService embeddingGenerationService,
+            [FromKernelServices] IEmbeddingGenerator<string, Embedding<float>> embeddingGenerator,
             [FromKernelServices] VectorStore vectorStore,
-=======
-            [FromKernelServices] IEmbeddingGenerator<string, Embedding<float>> embeddingGenerator,
-            [FromKernelServices] IVectorStore vectorStore,
->>>>>>> 71ea643d
             CancellationToken cancellationToken) =>
         {
             // Get the vector store collection
