﻿// Copyright (c) Microsoft. All rights reserved.

using System.Text;
using System.Text.Json;
using ProcessFramework.Aspire.Shared;

namespace ProcessFramework.Aspire.ProcessOrchestrator;

public class SummaryAgentHttpClient(HttpClient httpClient)
{
    private static readonly Uri s_agentUri = new("/api/summaryagent");

    public async Task<string> SummarizeAsync(string textToSummarize)
    {
        var payload = new SummarizeRequest { TextToSummarize = textToSummarize };
<<<<<<< HEAD
        var response = await httpClient.PostAsync("/api/summaryagent", new StringContent(JsonSerializer.Serialize(payload), Encoding.UTF8, "application/json")).ConfigureAwait(false);
=======
        var response = await httpClient.PostAsync(s_agentUri, new StringContent(JsonSerializer.Serialize(payload), Encoding.UTF8, "application/json"));
>>>>>>> df3df7c3
        response.EnsureSuccessStatusCode();
        var responseContent = await response.Content.ReadAsStringAsync();
        return responseContent;
    }
}<|MERGE_RESOLUTION|>--- conflicted
+++ resolved
@@ -13,11 +13,7 @@
     public async Task<string> SummarizeAsync(string textToSummarize)
     {
         var payload = new SummarizeRequest { TextToSummarize = textToSummarize };
-<<<<<<< HEAD
-        var response = await httpClient.PostAsync("/api/summaryagent", new StringContent(JsonSerializer.Serialize(payload), Encoding.UTF8, "application/json")).ConfigureAwait(false);
-=======
-        var response = await httpClient.PostAsync(s_agentUri, new StringContent(JsonSerializer.Serialize(payload), Encoding.UTF8, "application/json"));
->>>>>>> df3df7c3
+        var response = await httpClient.PostAsync(s_agentUri, new StringContent(JsonSerializer.Serialize(payload), Encoding.UTF8, "application/json")).ConfigureAwait(false);
         response.EnsureSuccessStatusCode();
         var responseContent = await response.Content.ReadAsStringAsync();
         return responseContent;
