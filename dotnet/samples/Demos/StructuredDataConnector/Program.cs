--- conflicted
+++ resolved
@@ -18,20 +18,9 @@
 
         var serviceProvider = serviceCollection.BuildServiceProvider();
 
-<<<<<<< HEAD
         using var structuredDataService = serviceProvider.GetRequiredService<StructuredDataService<MyDbContext>>();
 
         var result = structuredDataService.SearchByEntity<MyEntity>(e => e.Description == "Test");
-=======
-        using var myDbContext = new MyDbContext(connectionString);
-        using var structuredConnector = new StructuredDataService(myDbContext)
-        {
-            AllowedTables = ["Test1", "Test2"]
-        };
-
-        // Typed records query
-        var result = structuredConnector.SearchByEntity<MyEntity>(e => e.Description == "Test");
->>>>>>> f7e286cf
 
         Console.WriteLine($"----- Records for {nameof(MyEntity)} -----");
         foreach (var entity in result)
@@ -42,22 +31,6 @@
                 -----
                 """);
         }
-<<<<<<< HEAD
-=======
-
-        // Abstract dictionary based records query
-        await foreach (var record in structuredConnector
-            .SearchByTableAsync(structuredConnector.AllowedTables[1])
-            .ConfigureAwait(false))
-        {
-            Console.WriteLine($"----- Records for {structuredConnector.AllowedTables[1]} -----");
-            foreach (var key in record.Keys)
-            {
-                Console.WriteLine($"{key}: {record[key]}");
-            }
-            Console.WriteLine($"-----");
-        }
->>>>>>> f7e286cf
     }
 }
 
