--- conflicted
+++ resolved
@@ -1,13 +1,12 @@
 ﻿// Copyright (c) Microsoft. All rights reserved.
 
-<<<<<<< HEAD
-=======
 using System;
 using System.Threading.Tasks;
 using Examples;
->>>>>>> 02963298
 using Microsoft.Extensions.DependencyInjection;
 using Microsoft.SemanticKernel;
+using Xunit;
+using Xunit.Abstractions;
 
 namespace GettingStarted;
 
