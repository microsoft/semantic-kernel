--- conflicted
+++ resolved
@@ -27,7 +27,7 @@
     [InlineData(false)]
     public async Task UseSingleChatCompletionAgent(bool useChatClient)
     {
-        Kernel kernel = this.CreateKernelWithChatCompletion();
+        Kernel kernel = this.CreateKernelWithChatCompletion(useChatClient, out var chatClient);
 
         // Define the agent
         ChatCompletionAgent agent =
@@ -35,11 +35,7 @@
             {
                 Name = ParrotName,
                 Instructions = ParrotInstructions,
-<<<<<<< HEAD
-                Kernel = kernel,
-=======
-                Kernel = this.CreateKernelWithChatCompletion(useChatClient, out var chatClient),
->>>>>>> 9ada3aa7
+                Kernel = kernel
             };
 
         // Respond to user input
