﻿// Copyright (c) Microsoft. All rights reserved.
using Microsoft.SemanticKernel;
using Microsoft.SemanticKernel.Agents;
using Microsoft.SemanticKernel.ChatCompletion;
<<<<<<< HEAD
<<<<<<< HEAD
using Resources;
=======
>>>>>>> 6d73513a859ab2d05e01db3bc1d405827799e34b
=======
using Resources;
>>>>>>> 0b5c7699

namespace GettingStarted;

/// <summary>
/// Demonstrate creation of <see cref="ChatCompletionAgent"/> and
/// eliciting its response to three explicit user messages.
/// </summary>
public class Step01_Agent(ITestOutputHelper output) : BaseAgentsTest(output)
{
    private const string ParrotName = "Parrot";
    private const string ParrotInstructions = "Repeat the user message in the voice of a pirate and then end with a parrot sound.";

    [Fact]
    public async Task UseSingleChatCompletionAgentAsync()
    {
<<<<<<< HEAD
<<<<<<< HEAD
        Kernel kernel = this.CreateKernelWithChatCompletion();

=======
>>>>>>> 6d73513a859ab2d05e01db3bc1d405827799e34b
=======
        Kernel kernel = this.CreateKernelWithChatCompletion();

>>>>>>> 0b5c7699
        // Define the agent
        ChatCompletionAgent agent =
            new()
            {
                Name = ParrotName,
                Instructions = ParrotInstructions,
                Kernel = this.CreateKernelWithChatCompletion(),
            };

        /// Create the chat history to capture the agent interaction.
        ChatHistory chat = [];

        // Respond to user input
        await InvokeAgentAsync("Fortune favors the bold.");
        await InvokeAgentAsync("I came, I saw, I conquered.");
        await InvokeAgentAsync("Practice makes perfect.");

        // Local function to invoke agent and display the conversation messages.
        async Task InvokeAgentAsync(string input)
        {
            ChatMessageContent message = new(AuthorRole.User, input);
            chat.Add(message);
            this.WriteAgentChatMessage(message);

            await foreach (ChatMessageContent response in agent.InvokeAsync(chat))
            {
                chat.Add(response);

                this.WriteAgentChatMessage(response);
            }
        }
    }
<<<<<<< HEAD
<<<<<<< HEAD
=======
>>>>>>> 0b5c7699

    [Fact]
    public async Task UseTemplateForChatCompletionAgentAsync()
    {
        // Define the agent
        string generateStoryYaml = EmbeddedResource.Read("GenerateStory.yaml");
        PromptTemplateConfig templateConfig = KernelFunctionYaml.ToPromptTemplateConfig(generateStoryYaml);

        // Instructions, Name and Description properties defined via the config.
        ChatCompletionAgent agent =
            new(templateConfig, new KernelPromptTemplateFactory())
            {
                Kernel = this.CreateKernelWithChatCompletion(),
                Arguments = new KernelArguments()
                {
                    { "topic", "Dog" },
                    { "length", "3" },
                }
            };

        /// Create the chat history to capture the agent interaction.
        ChatHistory chat = [];

        // Invoke the agent with the default arguments.
        await InvokeAgentAsync();

        // Invoke the agent with the override arguments.
        await InvokeAgentAsync(
            new()
            {
                { "topic", "Cat" },
                { "length", "3" },
            });

        // Local function to invoke agent and display the conversation messages.
        async Task InvokeAgentAsync(KernelArguments? arguments = null)
        {
            await foreach (ChatMessageContent content in agent.InvokeAsync(chat, arguments))
            {
                chat.Add(content);

                WriteAgentChatMessage(content);
            }
        }
    }
<<<<<<< HEAD
=======
>>>>>>> 6d73513a859ab2d05e01db3bc1d405827799e34b
=======
>>>>>>> 0b5c7699
}<|MERGE_RESOLUTION|>--- conflicted
+++ resolved
@@ -1,15 +1,10 @@
-﻿// Copyright (c) Microsoft. All rights reserved.
+// Copyright (c) Microsoft. All rights reserved.
 using Microsoft.SemanticKernel;
 using Microsoft.SemanticKernel.Agents;
 using Microsoft.SemanticKernel.ChatCompletion;
-<<<<<<< HEAD
-<<<<<<< HEAD
 using Resources;
-=======
->>>>>>> 6d73513a859ab2d05e01db3bc1d405827799e34b
-=======
+6d73513a859ab2d05e01db3bc1d405827799e34b
 using Resources;
->>>>>>> 0b5c7699
 
 namespace GettingStarted;
 
@@ -25,16 +20,11 @@
     [Fact]
     public async Task UseSingleChatCompletionAgentAsync()
     {
-<<<<<<< HEAD
-<<<<<<< HEAD
         Kernel kernel = this.CreateKernelWithChatCompletion();
 
-=======
->>>>>>> 6d73513a859ab2d05e01db3bc1d405827799e34b
-=======
+ 6d73513a859ab2d05e01db3bc1d405827799e34b
         Kernel kernel = this.CreateKernelWithChatCompletion();
 
->>>>>>> 0b5c7699
         // Define the agent
         ChatCompletionAgent agent =
             new()
@@ -67,10 +57,6 @@
             }
         }
     }
-<<<<<<< HEAD
-<<<<<<< HEAD
-=======
->>>>>>> 0b5c7699
 
     [Fact]
     public async Task UseTemplateForChatCompletionAgentAsync()
@@ -116,9 +102,5 @@
             }
         }
     }
-<<<<<<< HEAD
-=======
->>>>>>> 6d73513a859ab2d05e01db3bc1d405827799e34b
-=======
->>>>>>> 0b5c7699
+ 6d73513a859ab2d05e01db3bc1d405827799e34b
 }