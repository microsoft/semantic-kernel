﻿// Copyright (c) Microsoft. All rights reserved.
using Microsoft.Extensions.DependencyInjection;
using Microsoft.Extensions.Logging;
using Microsoft.SemanticKernel;
using Microsoft.SemanticKernel.Agents;
using Microsoft.SemanticKernel.ChatCompletion;

namespace GettingStarted;

/// <summary>
/// Demonstrate creation of an agent via dependency injection.
/// </summary>
public class Step06_DependencyInjection(ITestOutputHelper output) : BaseAgentsTest(output)
{
    private const string TutorName = "Tutor";
    private const string TutorInstructions =
        """
        Think step-by-step and rate the user input on creativity and expressiveness from 1-100.

        Respond in JSON format with the following JSON schema:

        {
            "score": "integer (1-100)",
            "notes": "the reason for your score"
        }
        """;

    [Fact]
    public async Task UseDependencyInjectionToCreateAgentAsync()
    {
        ServiceCollection serviceContainer = new();

        serviceContainer.AddLogging(c => c.AddConsole().SetMinimumLevel(LogLevel.Information));

        if (this.UseOpenAIConfig)
        {
            serviceContainer.AddOpenAIChatCompletion(
                TestConfiguration.OpenAI.ChatModelId,
                TestConfiguration.OpenAI.ApiKey);
        }
        else
        {
            serviceContainer.AddAzureOpenAIChatCompletion(
                TestConfiguration.AzureOpenAI.ChatDeploymentName,
                TestConfiguration.AzureOpenAI.Endpoint,
                TestConfiguration.AzureOpenAI.ApiKey);
        }

        // Transient Kernel as each agent may customize its Kernel instance with plug-ins.
        serviceContainer.AddTransient<Kernel>();

        serviceContainer.AddTransient<AgentClient>();

        serviceContainer.AddKeyedSingleton<ChatCompletionAgent>(
            TutorName,
            (sp, key) =>
                new ChatCompletionAgent()
                {
                    Instructions = TutorInstructions,
                    Name = TutorName,
<<<<<<< HEAD
<<<<<<< HEAD
                    Kernel = sp.GetRequiredService<Kernel>().Clone(),
=======
                    Kernel = sp.GetRequiredService<Kernel>(),
>>>>>>> 6d73513a859ab2d05e01db3bc1d405827799e34b
=======
                    Kernel = sp.GetRequiredService<Kernel>().Clone(),
>>>>>>> 0b5c7699
                });

        // Create a service provider for resolving registered services
        await using ServiceProvider serviceProvider = serviceContainer.BuildServiceProvider();

        // If an application follows DI guidelines, the following line is unnecessary because DI will inject an instance of the AgentClient class to a class that references it.
        // DI container guidelines - https://learn.microsoft.com/en-us/dotnet/core/extensions/dependency-injection-guidelines#recommendations
        AgentClient agentClient = serviceProvider.GetRequiredService<AgentClient>();

        // Execute the agent-client
<<<<<<< HEAD
<<<<<<< HEAD
        await WriteAgentResponse("The sunset is very colorful.");
=======
        await WriteAgentResponse("The sunset is nice.");
>>>>>>> main
=======
        await WriteAgentResponse("The sunset is very colorful.");
>>>>>>> 6d73513a859ab2d05e01db3bc1d405827799e34b
        await WriteAgentResponse("The sunset is setting over the mountains.");
        await WriteAgentResponse("The sunset is setting over the mountains and filled the sky with a deep red flame, setting the clouds ablaze.");

        // Local function to invoke agent and display the conversation messages.
        async Task WriteAgentResponse(string input)
        {
            ChatMessageContent message = new(AuthorRole.User, input);
            this.WriteAgentChatMessage(message);

            await foreach (ChatMessageContent response in agentClient.RunDemoAsync(message))
            {
                this.WriteAgentChatMessage(response);
            }
        }
    }

    private sealed class AgentClient([FromKeyedServices(TutorName)] ChatCompletionAgent agent)
    {
        private readonly AgentGroupChat _chat = new();

        public IAsyncEnumerable<ChatMessageContent> RunDemoAsync(ChatMessageContent input)
        {
            this._chat.AddChatMessage(input);

            return this._chat.InvokeAsync(agent);
        }
    }

    private record struct WritingScore(int score, string notes);
}<|MERGE_RESOLUTION|>--- conflicted
+++ resolved
@@ -1,4 +1,4 @@
-﻿// Copyright (c) Microsoft. All rights reserved.
+// Copyright (c) Microsoft. All rights reserved.
 using Microsoft.Extensions.DependencyInjection;
 using Microsoft.Extensions.Logging;
 using Microsoft.SemanticKernel;
@@ -58,15 +58,10 @@
                 {
                     Instructions = TutorInstructions,
                     Name = TutorName,
-<<<<<<< HEAD
-<<<<<<< HEAD
                     Kernel = sp.GetRequiredService<Kernel>().Clone(),
-=======
                     Kernel = sp.GetRequiredService<Kernel>(),
->>>>>>> 6d73513a859ab2d05e01db3bc1d405827799e34b
-=======
+ 6d73513a859ab2d05e01db3bc1d405827799e34b
                     Kernel = sp.GetRequiredService<Kernel>().Clone(),
->>>>>>> 0b5c7699
                 });
 
         // Create a service provider for resolving registered services
@@ -77,15 +72,10 @@
         AgentClient agentClient = serviceProvider.GetRequiredService<AgentClient>();
 
         // Execute the agent-client
-<<<<<<< HEAD
-<<<<<<< HEAD
         await WriteAgentResponse("The sunset is very colorful.");
-=======
         await WriteAgentResponse("The sunset is nice.");
->>>>>>> main
-=======
         await WriteAgentResponse("The sunset is very colorful.");
->>>>>>> 6d73513a859ab2d05e01db3bc1d405827799e34b
+ 6d73513a859ab2d05e01db3bc1d405827799e34b
         await WriteAgentResponse("The sunset is setting over the mountains.");
         await WriteAgentResponse("The sunset is setting over the mountains and filled the sky with a deep red flame, setting the clouds ablaze.");
 
