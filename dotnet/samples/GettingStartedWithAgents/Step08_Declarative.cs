--- conflicted
+++ resolved
@@ -58,10 +58,12 @@
             """;
         var kernelAgentFactory = new ChatCompletionAgentFactory();
 
-<<<<<<< HEAD
-        var agent = await kernelAgentFactory.CreateAgentFromYamlAsync(text, kernel) as ChatCompletionAgent;
+        var agent = await kernelAgentFactory.CreateAgentFromYamlAsync(text, kernel);
 
-        await InvokeAgentAsync(agent!, "What is the special soup and how much does it cost?");
+        await foreach (ChatMessageContent response in agent!.InvokeAsync(new ChatMessageContent(AuthorRole.User, "What is the special soup and how much does it cost?")))
+        {
+            this.WriteAgentChatMessage(response);
+        }
     }
 
     [Fact]
@@ -109,24 +111,4 @@
             this.WriteAgentChatMessage(response);
         }
     }
-
-    #region private
-    /// <summary>
-    /// Invoke the <see cref="ChatCompletionAgent"/> with the user input.
-    /// </summary>
-    private async Task InvokeAgentAsync(ChatCompletionAgent agent, string input)
-    {
-        ChatHistory chat = [];
-        ChatMessageContent message = new(AuthorRole.User, input);
-        chat.Add(message);
-        this.WriteAgentChatMessage(message);
-=======
-        var agent = await kernelAgentFactory.CreateAgentFromYamlAsync(text, kernel);
->>>>>>> ab9f9bda
-
-        await foreach (ChatMessageContent response in agent!.InvokeAsync(new ChatMessageContent(AuthorRole.User, "What is the special soup and how much does it cost?")))
-        {
-            this.WriteAgentChatMessage(response);
-        }
-    }
 }