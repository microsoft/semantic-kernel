<<<<<<< HEAD
// Copyright (c) Microsoft. All rights reserved.
=======
﻿// Copyright (c) Microsoft. All rights reserved.

>>>>>>> 6d5aa6e0
using Microsoft.SemanticKernel;
using Microsoft.SemanticKernel.Agents.OpenAI;
using Microsoft.SemanticKernel.ChatCompletion;
using OpenAI.Files;
using OpenAI.VectorStores;
using Resources;

namespace GettingStarted;

/// <summary>
/// Demonstrate using code-interpreter on <see cref="OpenAIAssistantAgent"/> .
/// </summary>
public class Step11_AssistantTool_FileSearch(ITestOutputHelper output) : BaseAgentsTest(output)
{
    [Fact]
    public async Task UseFileSearchToolWithAssistantAgentAsync()
    {
        // Define the agent
        OpenAIClientProvider provider = this.GetClientProvider();
        OpenAIAssistantAgent agent =
            await OpenAIAssistantAgent.CreateAsync(
                clientProvider: this.GetClientProvider(),
                definition: new OpenAIAssistantDefinition(this.Model)
                {
                    EnableFileSearch = true,
                    Metadata = AssistantSampleMetadata,
                },
                kernel: new Kernel());
                kernel: new(),
                clientProvider: this.GetClientProvider(),
                definition: new OpenAIAssistantDefinition(this.Model)
                {
                    EnableFileSearch = true,
                    Metadata = AssistantSampleMetadata,
                });
 6d73513a859ab2d05e01db3bc1d405827799e34b
                },
                kernel: new Kernel());

        // Upload file - Using a table of fictional employees.
        OpenAIFileClient fileClient = provider.Client.GetOpenAIFileClient();
        await using Stream stream = EmbeddedResource.ReadStream("employees.pdf")!;
        OpenAIFile fileInfo = await fileClient.UploadFileAsync(stream, "employees.pdf", FileUploadPurpose.Assistants);

        // Create a vector-store
        VectorStoreClient vectorStoreClient = provider.Client.GetVectorStoreClient();
        CreateVectorStoreOperation result =
            await vectorStoreClient.CreateVectorStoreAsync(waitUntilCompleted: false,
                new VectorStoreCreationOptions()
                {
                    FileIds = { fileInfo.Id },
                    Metadata = { { AssistantSampleMetadataKey, bool.TrueString } }
                });

        // Create a thread associated with a vector-store for the agent conversation.
        string threadId =
            await agent.CreateThreadAsync(
                new OpenAIThreadCreationOptions
                {
                    VectorStoreId = result.VectorStoreId,
                    Metadata = AssistantSampleMetadata,
                });

        // Respond to user input
        try
        {
            await InvokeAgentAsync("Who is the youngest employee?");
            await InvokeAgentAsync("Who works in sales?");
            await InvokeAgentAsync("I have a customer request, who can help me?");
        }
        finally
        {
            await agent.DeleteThreadAsync(threadId);
            await agent.DeleteAsync(CancellationToken.None);
            await agent.DeleteAsync();
<<<<<<< HEAD
            await agent.DeleteAsync(CancellationToken.None);
 6d73513a859ab2d05e01db3bc1d405827799e34b
            await vectorStoreClient.DeleteVectorStoreAsync(vectorStore);
=======
            await vectorStoreClient.DeleteVectorStoreAsync(result.VectorStoreId);
>>>>>>> 6d5aa6e0
            await fileClient.DeleteFileAsync(fileInfo.Id);
        }

        // Local function to invoke agent and display the conversation messages.
        async Task InvokeAgentAsync(string input)
        {
            ChatMessageContent message = new(AuthorRole.User, input);
            await agent.AddChatMessageAsync(threadId, message);
            this.WriteAgentChatMessage(message);

            await foreach (ChatMessageContent response in agent.InvokeAsync(threadId))
            {
                this.WriteAgentChatMessage(response);
            }
        }
    }
}<|MERGE_RESOLUTION|>--- conflicted
+++ resolved
@@ -1,9 +1,5 @@
-<<<<<<< HEAD
 // Copyright (c) Microsoft. All rights reserved.
-=======
-﻿// Copyright (c) Microsoft. All rights reserved.
 
->>>>>>> 6d5aa6e0
 using Microsoft.SemanticKernel;
 using Microsoft.SemanticKernel.Agents.OpenAI;
 using Microsoft.SemanticKernel.ChatCompletion;
@@ -79,13 +75,10 @@
             await agent.DeleteThreadAsync(threadId);
             await agent.DeleteAsync(CancellationToken.None);
             await agent.DeleteAsync();
-<<<<<<< HEAD
             await agent.DeleteAsync(CancellationToken.None);
  6d73513a859ab2d05e01db3bc1d405827799e34b
             await vectorStoreClient.DeleteVectorStoreAsync(vectorStore);
-=======
             await vectorStoreClient.DeleteVectorStoreAsync(result.VectorStoreId);
->>>>>>> 6d5aa6e0
             await fileClient.DeleteFileAsync(fileInfo.Id);
         }
 
