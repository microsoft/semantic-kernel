﻿// Copyright (c) Microsoft. All rights reserved.
using System.ComponentModel;
using Microsoft.SemanticKernel;
using Microsoft.SemanticKernel.Agents;
using Microsoft.SemanticKernel.Agents.OpenAI;
using Microsoft.SemanticKernel.ChatCompletion;

namespace GettingStarted;

/// <summary>
/// This example demonstrates that outside of initialization (and cleanup), using
/// <see cref="OpenAIAssistantAgent"/> is no different from <see cref="ChatCompletionAgent"/>
/// even with with a <see cref="KernelPlugin"/>.
/// </summary>
public class Step8_OpenAIAssistant(ITestOutputHelper output) : BaseTest(output)
{
    private const string HostName = "Host";
    private const string HostInstructions = "Answer questions about the menu.";

    [Fact]
    public async Task UseSingleOpenAIAssistantAgentAsync()
    {
        // Define the agent
        OpenAIAssistantAgent agent =
            await OpenAIAssistantAgent.CreateAsync(
                kernel: new(),
                config: new(this.ApiKey, this.Endpoint),
                new()
                {
                    Instructions = HostInstructions,
                    Name = HostName,
                    ModelId = this.Model,
                });

        // Initialize plugin and add to the agent's Kernel (same as direct Kernel usage).
        KernelPlugin plugin = KernelPluginFactory.CreateFromType<MenuPlugin>();
        agent.Kernel.Plugins.Add(plugin);

        // Create a thread for the agent interaction.
        string threadId = await agent.CreateThreadAsync();

        // Respond to user input
        try
        {
            await InvokeAgentAsync("Hello");
            await InvokeAgentAsync("What is the special soup?");
            await InvokeAgentAsync("What is the special drink?");
            await InvokeAgentAsync("Thank you");
        }
        finally
        {
            await agent.DeleteThreadAsync(threadId);
            await agent.DeleteAsync();
        }

        // Local function to invoke agent and display the conversation messages.
        async Task InvokeAgentAsync(string input)
        {
<<<<<<< HEAD
            chat.Add(new ChatMessageContent(AuthorRole.User, input));
=======
            await agent.AddChatMessageAsync(threadId, new ChatMessageContent(AuthorRole.User, input));
>>>>>>> 200b9b22

            Console.WriteLine($"# {AuthorRole.User}: '{input}'");

            await foreach (ChatMessageContent content in agent.InvokeAsync(threadId))
            {
                if (content.Role != AuthorRole.Tool)
                {
                    Console.WriteLine($"# {content.Role} - {content.AuthorName ?? "*"}: '{content.Content}'");
                }
            }
        }
    }

    private sealed class MenuPlugin
    {
        public const string CorrelationIdArgument = "correlationId";

        private readonly List<string> _correlationIds = [];

        public IReadOnlyList<string> CorrelationIds => this._correlationIds;

        [KernelFunction, Description("Provides a list of specials from the menu.")]
        [System.Diagnostics.CodeAnalysis.SuppressMessage("Design", "CA1024:Use properties where appropriate", Justification = "Too smart")]
        public string GetSpecials()
        {
            return @"
Special Soup: Clam Chowder
Special Salad: Cobb Salad
Special Drink: Chai Tea
";
        }

        [KernelFunction, Description("Provides the price of the requested menu item.")]
        public string GetItemPrice(
            [Description("The name of the menu item.")]
            string menuItem)
        {
            return "$9.99";
        }
    }
}<|MERGE_RESOLUTION|>--- conflicted
+++ resolved
@@ -1,4 +1,4 @@
-﻿// Copyright (c) Microsoft. All rights reserved.
+// Copyright (c) Microsoft. All rights reserved.
 using System.ComponentModel;
 using Microsoft.SemanticKernel;
 using Microsoft.SemanticKernel.Agents;
@@ -56,11 +56,8 @@
         // Local function to invoke agent and display the conversation messages.
         async Task InvokeAgentAsync(string input)
         {
-<<<<<<< HEAD
             chat.Add(new ChatMessageContent(AuthorRole.User, input));
-=======
             await agent.AddChatMessageAsync(threadId, new ChatMessageContent(AuthorRole.User, input));
->>>>>>> 200b9b22
 
             Console.WriteLine($"# {AuthorRole.User}: '{input}'");
 
