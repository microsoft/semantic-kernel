﻿// Copyright (c) Microsoft. All rights reserved.

using Events;
using Microsoft.SemanticKernel;

namespace SharedSteps;

/// <summary>
/// A step that elicits user input.
///
/// Step used in the Processes Samples:
/// - Step01_Processes.cs
/// - Step02_AccountOpening.cs
/// - Step04_AgentOrchestration
/// </summary>
public class ScriptedUserInputStep : KernelProcessStep<UserInputState>
{
    public static class Functions
    {
        public const string GetUserInput = nameof(GetUserInput);
    }

    protected bool SuppressOutput { get; init; }

    /// <summary>
    /// The state object for the user input step. This object holds the user inputs and the current input index.
    /// </summary>
    private readonly UserInputState _state = new();

    /// <summary>
    /// Method to be overridden by the user to populate with custom user messages
    /// </summary>
    /// <param name="state">The initialized state object for the step.</param>
    public virtual void PopulateUserInputs(UserInputState state)
    {
        return;
    }

    /// <summary>
    /// Activates the user input step by initializing the state object. This method is called when the process is started
    /// and before any of the KernelFunctions are invoked.
    /// </summary>
    /// <param name="state">The state object for the step.</param>
    /// <returns>A <see cref="ValueTask"/></returns>
    public override ValueTask ActivateAsync(KernelProcessStepState<UserInputState> state)
    {
<<<<<<< HEAD
        state.State ??= _state;
=======
        _state = state.State;
>>>>>>> 8b4a1495

        PopulateUserInputs(_state!);

        return ValueTask.CompletedTask;
    }

    /// <summary>
    /// Gets the user input.
    /// </summary>
    /// <param name="context">An instance of <see cref="KernelProcessStepContext"/> which can be
    /// used to emit events from within a KernelFunction.</param>
    /// <returns>A <see cref="ValueTask"/></returns>
    [KernelFunction(Functions.GetUserInput)]
    public async ValueTask GetUserInputAsync(KernelProcessStepContext context)
    {
        if (_state.CurrentInputIndex >= _state.UserInputs.Count)
        {
            // Emit the completion event
            await context.EmitEventAsync(new() { Id = CommonEvents.UserInputComplete });
            return;
        }

        string userMessage = _state.UserInputs[_state.CurrentInputIndex];
        _state.CurrentInputIndex++;

        if (!this.SuppressOutput)
        {
            Console.ForegroundColor = ConsoleColor.Yellow;
            Console.WriteLine($"USER: {userMessage}");
            Console.ResetColor();
        }

        // Emit the user input
        await context.EmitEventAsync(new() { Id = CommonEvents.UserInputReceived, Data = userMessage });
    }
}

/// <summary>
/// The state object for the <see cref="ScriptedUserInputStep"/>
/// </summary>
public record UserInputState
{
    public List<string> UserInputs { get; init; } = [];

    public int CurrentInputIndex { get; set; } = 0;
}<|MERGE_RESOLUTION|>--- conflicted
+++ resolved
@@ -44,11 +44,7 @@
     /// <returns>A <see cref="ValueTask"/></returns>
     public override ValueTask ActivateAsync(KernelProcessStepState<UserInputState> state)
     {
-<<<<<<< HEAD
-        state.State ??= _state;
-=======
         _state = state.State;
->>>>>>> 8b4a1495
 
         PopulateUserInputs(_state!);
 
