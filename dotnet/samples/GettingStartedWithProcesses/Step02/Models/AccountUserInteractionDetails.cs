--- conflicted
+++ resolved
@@ -7,11 +7,7 @@
 /// <summary>
 /// Represents the details of interactions between a user and service, including a unique identifier for the account,
 /// a transcript of conversation with the user, and the type of user interaction.<br/>
-<<<<<<< HEAD
-/// Class used in <see cref="Step02a_AccountOpening"/> samples
-=======
 /// Class used in <see cref="Step02a_AccountOpening"/>, <see cref="Step02b_AccountOpening"/> samples
->>>>>>> 3c13912c
 /// </summary>
 public record AccountUserInteractionDetails
 {
