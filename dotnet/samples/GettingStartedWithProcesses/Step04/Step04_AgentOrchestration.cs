--- conflicted
+++ resolved
@@ -169,13 +169,8 @@
         // Pass user input to primary agent
         userInputStep
             .OnEvent(CommonEvents.UserInputReceived)
-<<<<<<< HEAD
             .SendEventTo(new(agentStep, parameterName: "message"))
             .SendEventTo(new(renderMessageStep, RenderMessageStep.ProcessStepFunctions.RenderUserText));
-=======
-            .SentToAgentStep(agentStep)
-            .SendEventTo(new(renderMessageStep, RenderMessageStep.Functions.RenderUserText));
->>>>>>> 43233de9
 
         agentStep
             .OnFunctionResult()
