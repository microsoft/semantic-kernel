--- conflicted
+++ resolved
@@ -26,163 +26,10 @@
     // Target Open AI Services
     protected override bool ForceOpenAI => true;
 
-<<<<<<< HEAD
-    [Fact]
-    public async Task ProcessWithExistingFoundryAgentsAndSeparateThreadsAsync()
-    {
-        var foundryAgentDefinition1 = new AgentDefinition { Id = "{AGENT_ID}", Name = "Agent1", Type = AzureAIAgentFactory.AzureAIAgentType };
-        var foundryAgentDefinition2 = new AgentDefinition { Id = "{AGENT_ID}", Name = "Agent2", Type = AzureAIAgentFactory.AzureAIAgentType };
-
-        var processBuilder = new FoundryProcessBuilder("foundry_agents");
-
-        var agent1 = processBuilder.AddStepFromAgent(foundryAgentDefinition1);
-        var agent2 = processBuilder.AddStepFromAgent(foundryAgentDefinition2);
-
-        processBuilder.OnProcessEnter().SendEventTo(agent1);
-        processBuilder.OnResultFromStep(agent1).SendEventTo(agent2);
-        processBuilder.OnResultFromStep(agent2).StopProcess();
-
-        var process = processBuilder.Build();
-
-        var agentsClient = AzureAIAgent.CreateAgentsClient(TestConfiguration.AzureAI.Endpoint, new AzureCliCredential());
-
-        var kernelBuilder = Kernel.CreateBuilder();
-        kernelBuilder.Services.AddSingleton(agentsClient);
-        var kernel = kernelBuilder.Build();
-
-        var context = await process.StartAsync(kernel, new() { Id = "start", Data = "What is the best programming language and why?" });
-        var agent1Result = await context.GetStateAsync();
-
-        Assert.NotNull(context);
-        Assert.NotNull(agent1Result);
-    }
-
-    [Fact]
-    public async Task ProcessWithExistingFoundryAgentsAndSharedThreadAsync()
-    {
-        var foundryAgentDefinition1 = new AgentDefinition { Id = "{AGENT_ID}", Name = "Agent1", Type = AzureAIAgentFactory.AzureAIAgentType };
-        var foundryAgentDefinition2 = new AgentDefinition { Id = "{AGENT_ID}", Name = "Agent2", Type = AzureAIAgentFactory.AzureAIAgentType };
-
-        var processBuilder = new FoundryProcessBuilder("foundry_agents");
-
-        processBuilder.AddThread("shared_thread", KernelProcessThreadLifetime.Scoped);
-
-        var agent1 = processBuilder.AddStepFromAgent(foundryAgentDefinition1, defaultThread: "shared_thread");
-        var agent2 = processBuilder.AddStepFromAgent(foundryAgentDefinition2, defaultThread: "shared_thread");
-
-        processBuilder.OnProcessEnter().SendEventTo(agent1);
-        processBuilder.OnResultFromStep(agent2);
-        processBuilder.OnResultFromStep(agent2).StopProcess();
-
-        var process = processBuilder.Build();
-
-        var agentsClient = AzureAIAgent.CreateAgentsClient(TestConfiguration.AzureAI.Endpoint, new AzureCliCredential());
-
-        var kernelBuilder = Kernel.CreateBuilder();
-        kernelBuilder.Services.AddSingleton(agentsClient);
-        var kernel = kernelBuilder.Build();
-
-        var context = await process.StartAsync(kernel, new() { Id = "start", Data = "Why are frogs green?" });
-        var agent1Result = await context.GetStateAsync();
-
-        Assert.NotNull(context);
-        Assert.NotNull(agent1Result);
-    }
-
-    [Fact]
-    public async Task ProcessWithExistingFoundryAgentsWithProcessStateUpdateAndOnCompleteConditions()
-    {
-        // Define the agents
-        var foundryAgentDefinition1 = new AgentDefinition { Id = "{AGENT_ID}", Name = "Agent1", Type = AzureAIAgentFactory.AzureAIAgentType };
-        var foundryAgentDefinition2 = new AgentDefinition { Id = "{AGENT_ID}", Name = "Agent2", Type = AzureAIAgentFactory.AzureAIAgentType };
-
-        // Define the process with a state type
-        var processBuilder = new FoundryProcessBuilder<ProcessStateWithCounter>("foundry_agents");
-        processBuilder.AddThread("shared_thread", KernelProcessThreadLifetime.Scoped);
-
-        var agent1 = processBuilder.AddStepFromAgent(foundryAgentDefinition1, defaultThread: "shared_thread");
-        var agent2 = processBuilder.AddStepFromAgent(foundryAgentDefinition2, defaultThread: "shared_thread");
-
-        processBuilder.OnProcessEnter().SendEventTo(agent1);
-        processBuilder.OnResultFromStep(agent1, condition: "_variables_.Counter < `3`").SendEventTo(agent1);
-        processBuilder.OnResultFromStep(agent1, condition: "_variables_.Counter >= `3`").SendEventTo(agent2);
-        processBuilder.OnResultFromStep(agent2).StopProcess();
-
-        var process = processBuilder.Build();
-    }
-
-    [Fact]
-    public async Task ProcessWithExistingFoundryAgentsWithProcessStateUpdateAndOrchestrationConditions()
-    {
-        // Define the agents
-        var foundryAgentDefinition1 = new AgentDefinition { Id = "{AGENT_ID}", Name = "Agent1", Type = AzureAIAgentFactory.AzureAIAgentType };
-        var foundryAgentDefinition2 = new AgentDefinition { Id = "{AGENT_ID}", Name = "Agent2", Type = AzureAIAgentFactory.AzureAIAgentType };
-
-        // Define the process with a state type
-        var processBuilder = new FoundryProcessBuilder<ProcessStateWithCounter>("foundry_agents");
-        processBuilder.AddThread("shared_thread", KernelProcessThreadLifetime.Scoped);
-
-        // Agent1 will increment the Counter state variable every time it runs
-        var agent1 = processBuilder.AddStepFromAgent(foundryAgentDefinition1, defaultThread: "shared_thread");
-
-        var agent2 = processBuilder.AddStepFromAgent(foundryAgentDefinition2, defaultThread: "shared_thread");
-
-        processBuilder.OnProcessEnter().SendEventTo(agent1);
-
-        // Increment the counter every time the step runs
-        processBuilder.OnStepEnter(agent1, condition: "always").UpdateProcessState("Counter", StateUpdateOperations.Increment, 1);
-
-        // Agent1 should run as long as the Counter is less than 3
-        processBuilder.OnResultFromStep(agent1, condition: "_variables_.Counter < `3`").SendEventTo(agent1);
-
-        // When the Counter is 3, Agent1 should stop and Agent2 should start
-        processBuilder.OnResultFromStep(agent1, condition: "_variables_.Counter >= `3`").SendEventTo(agent2);
-
-        // When Agent2 is done, the process should stop
-        processBuilder.OnResultFromStep(agent2).StopProcess();
-
-        var process = processBuilder.Build();
-    }
-
-    [Fact]
-    public async Task ProcessWithExistingFoundryAgentsWithDynamicAgentResolution()
-    {
-        // Define the agents
-        var foundryAgentDefinition1 = new AgentDefinition { Id = "{AGENT_ID}", Name = "Agent1", Type = AzureAIAgentFactory.AzureAIAgentType };
-        var foundryAgentDefinition2 = new AgentDefinition { Id = "_variables_.NextAgentId", Name = "Agent2", Type = AzureAIAgentFactory.AzureAIAgentType };
-
-        // Define the process with a state type
-        var processBuilder = new FoundryProcessBuilder<DynamicAgentState>("foundry_agents");
-        processBuilder.AddThread("shared_thread", KernelProcessThreadLifetime.Scoped);
-
-        // Agent1 will increment the Counter state variable every time it runs
-        var agent1 = processBuilder.AddStepFromAgent(foundryAgentDefinition1, defaultThread: "shared_thread");
-
-        var agent2 = processBuilder.AddStepFromAgentProxy(stepId: "dynamicAgent", foundryAgentDefinition2, threadName: "shared_thread");
-
-        processBuilder.OnProcessEnter().SendEventTo(agent1);
-
-        // Increment the counter every time the step runs
-        processBuilder.OnStepEnter(agent1, condition: "always").UpdateProcessState("Counter", StateUpdateOperations.Increment, 1);
-
-        // Agent1 should run as long as the Counter is less than 3
-        processBuilder.OnResultFromStep(agent1, condition: "_variables_.Counter < `3`").SendEventTo(agent1);
-
-        // When the Counter is 3, Agent1 should stop and Agent2 should start
-        processBuilder.OnResultFromStep(agent1, condition: "_variables_.Counter >= `3`").SendEventTo(agent2);
-
-        // When Agent2 is done, the process should stop
-        processBuilder.OnResultFromStep(agent2).StopProcess();
-
-        var process = processBuilder.Build();
-    }
-
-=======
     /// <summary>
     /// This example demonstrates how to create a process with two agents that can chat with each other. A student agent and a teacher agent are created.
     /// The process will keep track of the interaction count between the two agents.
     /// </summary>
->>>>>>> d4270406
     [Fact]
     public async Task ProcessWithTwoAgentMathChat()
     {
