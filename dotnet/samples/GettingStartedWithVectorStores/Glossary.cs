--- conflicted
+++ resolved
@@ -16,11 +16,7 @@
     [VectorStoreKey]
     public string Key { get; set; }
 
-<<<<<<< HEAD
-    [VectorStoreRecordData(IsIndexed = true)]
-=======
     [VectorStoreData(IsIndexed = true)]
->>>>>>> c084b067
     public string Category { get; set; }
 
     [VectorStoreData]
