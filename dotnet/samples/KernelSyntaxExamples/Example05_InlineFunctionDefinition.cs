--- conflicted
+++ resolved
@@ -4,12 +4,9 @@
 using System.Threading.Tasks;
 using Microsoft.SemanticKernel;
 using Microsoft.SemanticKernel.Connectors.OpenAI;
-<<<<<<< HEAD
 using RepoUtils;
-=======
 using Xunit;
 using Xunit.Abstractions;
->>>>>>> b9c1adc4
 
 namespace Examples;
 
@@ -21,12 +18,9 @@
         this.WriteLine("======== Inline Function Definition ========");
 
         if (!ConfigurationValidator.Validate(nameof(Example05_InlineFunctionDefinition),
-                new[] { TestConfiguration.OpenAI.ChatModelId, TestConfiguration.OpenAI.ApiKey }))
+                new[] { TestConfiguration.OpenAI.ChatModelId, TestConfiguration.OpenAI.ApiKey }, Output))
         {
-<<<<<<< HEAD
-=======
             this.WriteLine("OpenAI credentials not found. Skipping example.");
->>>>>>> b9c1adc4
             return;
         }
 
@@ -70,7 +64,5 @@
         this.WriteLine(result.GetValue<string>());
     }
 
-    public Example05_InlineFunctionDefinition(ITestOutputHelper output) : base(output)
-    {
-    }
+    public Example05_InlineFunctionDefinition(ITestOutputHelper output) : base(output) { }
 }