﻿// Copyright (c) Microsoft. All rights reserved.

using System.Threading.Tasks;
using Microsoft.SemanticKernel;
using Microsoft.SemanticKernel.Connectors.OpenAI;
using Microsoft.SemanticKernel.Plugins.Core;
<<<<<<< HEAD
using RepoUtils;
=======
using Xunit;
using Xunit.Abstractions;
>>>>>>> b9c1adc4

namespace Examples;

public class Example06_TemplateLanguage : BaseTest
{
    /// <summary>
    /// Show how to invoke a Method Function written in C#
    /// from a Prompt Function written in natural language
    /// </summary>
    [Fact]
    public async Task RunAsync()
    {
        this.WriteLine("======== TemplateLanguage ========");

        if (!ConfigurationValidator.Validate(nameof(Example06_TemplateLanguage),
                new[] { TestConfiguration.OpenAI.ChatModelId, TestConfiguration.OpenAI.ApiKey }))
        {
<<<<<<< HEAD
=======
            this.WriteLine("OpenAI credentials not found. Skipping example.");
>>>>>>> b9c1adc4
            return;
        }

        Kernel kernel = Kernel.CreateBuilder()
            .AddOpenAIChatCompletion(
                modelId: TestConfiguration.OpenAI.ChatModelId,
                apiKey: TestConfiguration.OpenAI.ApiKey)
            .Build();

        // Load native plugin into the kernel function collection, sharing its functions with prompt templates
        // Functions loaded here are available as "time.*"
        kernel.ImportPluginFromType<TimePlugin>("time");

        // Prompt Function invoking time.Date and time.Time method functions
        const string FunctionDefinition = @"
Today is: {{time.Date}}
Current time is: {{time.Time}}

Answer to the following questions using JSON syntax, including the data used.
Is it morning, afternoon, evening, or night (morning/afternoon/evening/night)?
Is it weekend time (weekend/not weekend)?
";

        // This allows to see the prompt before it's sent to OpenAI
        this.WriteLine("--- Rendered Prompt");
        var promptTemplateFactory = new KernelPromptTemplateFactory();
        var promptTemplate = promptTemplateFactory.Create(new PromptTemplateConfig(FunctionDefinition));
        var renderedPrompt = await promptTemplate.RenderAsync(kernel);
        this.WriteLine(renderedPrompt);

        // Run the prompt / prompt function
        var kindOfDay = kernel.CreateFunctionFromPrompt(FunctionDefinition, new OpenAIPromptExecutionSettings() { MaxTokens = 100 });

        // Show the result
        this.WriteLine("--- Prompt Function result");
        var result = await kernel.InvokeAsync(kindOfDay);
        this.WriteLine(result.GetValue<string>());

        /* OUTPUT:

            --- Rendered Prompt

            Today is: Friday, April 28, 2023
            Current time is: 11:04:30 PM

            Answer to the following questions using JSON syntax, including the data used.
            Is it morning, afternoon, evening, or night (morning/afternoon/evening/night)?
            Is it weekend time (weekend/not weekend)?

            --- Prompt Function result

            {
                "date": "Friday, April 28, 2023",
                "time": "11:04:30 PM",
                "period": "night",
                "weekend": "weekend"
            }
         */
    }

    public Example06_TemplateLanguage(ITestOutputHelper output) : base(output)
    {
    }
}<|MERGE_RESOLUTION|>--- conflicted
+++ resolved
@@ -4,12 +4,9 @@
 using Microsoft.SemanticKernel;
 using Microsoft.SemanticKernel.Connectors.OpenAI;
 using Microsoft.SemanticKernel.Plugins.Core;
-<<<<<<< HEAD
 using RepoUtils;
-=======
 using Xunit;
 using Xunit.Abstractions;
->>>>>>> b9c1adc4
 
 namespace Examples;
 
@@ -25,12 +22,9 @@
         this.WriteLine("======== TemplateLanguage ========");
 
         if (!ConfigurationValidator.Validate(nameof(Example06_TemplateLanguage),
-                new[] { TestConfiguration.OpenAI.ChatModelId, TestConfiguration.OpenAI.ApiKey }))
+                new[] { TestConfiguration.OpenAI.ChatModelId, TestConfiguration.OpenAI.ApiKey }, Output))
         {
-<<<<<<< HEAD
-=======
             this.WriteLine("OpenAI credentials not found. Skipping example.");
->>>>>>> b9c1adc4
             return;
         }
 
@@ -91,7 +85,5 @@
          */
     }
 
-    public Example06_TemplateLanguage(ITestOutputHelper output) : base(output)
-    {
-    }
+    public Example06_TemplateLanguage(ITestOutputHelper output) : base(output) { }
 }