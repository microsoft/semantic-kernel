﻿// Copyright (c) Microsoft. All rights reserved.

using System;
using System.Threading.Tasks;
using Microsoft.SemanticKernel;
using Microsoft.SemanticKernel.SkillDefinition;
using Microsoft.SemanticKernel.Skills.Web;
using Microsoft.SemanticKernel.Skills.Web.Bing;
using Microsoft.SemanticKernel.Skills.Web.Google;
using Microsoft.SemanticKernel.TemplateEngine;
using RepoUtils;

/// <summary>
/// The example shows how to use Bing and Google to search for current data
/// you might want to import into your system, e.g. providing AI prompts with
/// recent information, or for AI to generate recent information to display to users.
/// </summary>
// ReSharper disable CommentTypo
// ReSharper disable once InconsistentNaming
public static class Example07_BingAndGoogleSkills
{
    public static async Task RunAsync()
    {
        string openAIModelId = TestConfiguration.OpenAI.ModelId;
        string openAIApiKey = TestConfiguration.OpenAI.ApiKey;

        if (openAIModelId == null || openAIApiKey == null)
        {
            Console.WriteLine("OpenAI credentials not found. Skipping example.");
            return;
        }

        IKernel kernel = new KernelBuilder()
            .AddLogging(ConsoleLogger.Log)
<<<<<<< HEAD
            .WithOpenAITextCompletionService("text-davinci-003", Env.Var("OPENAI_API_KEY"))
=======
            .WithOpenAITextCompletionService(
                modelId: openAIModelId,
                apiKey: openAIApiKey)
>>>>>>> 1bffe152
            .Build();

        // Load Bing skill
        string bingApiKey = TestConfiguration.Bing.ApiKey;

        if (bingApiKey == null)
        {
            Console.WriteLine("Bing credentials not found. Skipping example.");
        }
        else
        {
            var bingConnector = new BingConnector(bingApiKey);
            var bing = new WebSearchEngineSkill(bingConnector);
            var search = kernel.ImportSkill(bing, "bing");
            await Example1Async(kernel, "bing");
            await Example2Async(kernel);
        }

        // Load Google skill
        string googleApiKey = TestConfiguration.Google.ApiKey;
        string googleSearchEngineId = TestConfiguration.Google.SearchEngineId;

        if (googleApiKey == null || googleSearchEngineId == null)
        {
            Console.WriteLine("Google credentials not found. Skipping example.");
        }
        else
        {
            using var googleConnector = new GoogleConnector(
                apiKey: googleApiKey,
                searchEngineId: googleSearchEngineId);
            var google = new WebSearchEngineSkill(googleConnector);
            var search = kernel.ImportSkill(new WebSearchEngineSkill(googleConnector), "google");
            await Example1Async(kernel, "google");
        }
    }

    private static async Task Example1Async(IKernel kernel, string searchSkillId)
    {
        Console.WriteLine("======== Bing and Google Search Skill ========");

        // Run
        var question = "What's the largest building in the world?";
        var result = await kernel.Func(searchSkillId, "search").InvokeAsync(question);

        Console.WriteLine(question);
        Console.WriteLine($"----{searchSkillId}----");
        Console.WriteLine(result);

        /* OUTPUT:

            What's the largest building in the world?
            ----
            The Aerium near Berlin, Germany is the largest uninterrupted volume in the world, while Boeing's
            factory in Everett, Washington, United States is the world's largest building by volume. The AvtoVAZ
            main assembly building in Tolyatti, Russia is the largest building in area footprint.
            ----
            The Aerium near Berlin, Germany is the largest uninterrupted volume in the world, while Boeing's
            factory in Everett, Washington, United States is the world's ...
       */
    }

    private static async Task Example2Async(IKernel kernel)
    {
        Console.WriteLine("======== Use Search Skill to answer user questions ========");

        const string SemanticFunction = @"Answer questions only when you know the facts or the information is provided.
When you don't have sufficient information you reply with a list of commands to find the information needed.
When answering multiple questions, use a bullet point list.
Note: make sure single and double quotes are escaped using a backslash char.

[COMMANDS AVAILABLE]
- bing.search

[INFORMATION PROVIDED]
{{ $externalInformation }}

[EXAMPLE 1]
Question: what's the biggest lake in Italy?
Answer: Lake Garda, also known as Lago di Garda.

[EXAMPLE 2]
Question: what's the biggest lake in Italy? What's the smallest positive number?
Answer:
* Lake Garda, also known as Lago di Garda.
* The smallest positive number is 1.

[EXAMPLE 3]
Question: what's Ferrari stock price? Who is the current number one female tennis player in the world?
Answer:
{{ '{{' }} bing.search ""what\\'s Ferrari stock price?"" {{ '}}' }}.
{{ '{{' }} bing.search ""Who is the current number one female tennis player in the world?"" {{ '}}' }}.

[END OF EXAMPLES]

[TASK]
Question: {{ $input }}.
Answer: ";

        var questions = "Who is the most followed person on TikTok right now? What's the exchange rate EUR:USD?";
        Console.WriteLine(questions);

        var oracle = kernel.CreateSemanticFunction(SemanticFunction, maxTokens: 200, temperature: 0, topP: 1);

        var context = kernel.CreateNewContext();
        context["externalInformation"] = "";
        var answer = await oracle.InvokeAsync(questions, context);

        // If the answer contains commands, execute them using the prompt renderer.
        if (answer.Result.Contains("bing.search", StringComparison.OrdinalIgnoreCase))
        {
            var promptRenderer = new PromptTemplateEngine();

            Console.WriteLine("---- Fetching information from Bing...");
            var information = await promptRenderer.RenderAsync(answer.Result, context);

            Console.WriteLine("Information found:");
            Console.WriteLine(information);

            // The rendered prompt contains the information retrieved from search engines
            context["externalInformation"] = information;

            // Run the semantic function again, now including information from Bing
            answer = await oracle.InvokeAsync(questions, context);
        }
        else
        {
            Console.WriteLine("AI had all the information, no need to query Bing.");
        }

        Console.WriteLine("---- ANSWER:");
        Console.WriteLine(answer);

        /* OUTPUT:

            Who is the most followed person on TikTok right now? What's the exchange rate EUR:USD?
            ---- Fetching information from Bing...
            Information found:

            Khaby Lame is the most-followed user on TikTok. This list contains the top 50 accounts by number
            of followers on the Chinese social media platform TikTok, which was merged with musical.ly in 2018.
            [1] The most-followed individual on the platform is Khaby Lame, with over 153 million followers..
            EUR – Euro To USD – US Dollar 1.00 Euro = 1.10 37097 US Dollars 1 USD = 0.906035 EUR We use the
            mid-market rate for our Converter. This is for informational purposes only. You won’t receive this
            rate when sending money. Check send rates Convert Euro to US Dollar Convert US Dollar to Euro..
            ---- ANSWER:

            * The most followed person on TikTok right now is Khaby Lame, with over 153 million followers.
            * The exchange rate for EUR to USD is 1.1037097 US Dollars for 1 Euro.
         */
    }
}<|MERGE_RESOLUTION|>--- conflicted
+++ resolved
@@ -32,13 +32,9 @@
 
         IKernel kernel = new KernelBuilder()
             .AddLogging(ConsoleLogger.Log)
-<<<<<<< HEAD
-            .WithOpenAITextCompletionService("text-davinci-003", Env.Var("OPENAI_API_KEY"))
-=======
             .WithOpenAITextCompletionService(
                 modelId: openAIModelId,
                 apiKey: openAIApiKey)
->>>>>>> 1bffe152
             .Build();
 
         // Load Bing skill
