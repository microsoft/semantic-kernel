﻿// Copyright (c) Microsoft. All rights reserved.

using System;
using System.Net;
using System.Threading.Tasks;
using Microsoft.Extensions.Logging;
using Microsoft.SemanticKernel;
using Microsoft.SemanticKernel.Reliability;
using Microsoft.SemanticKernel.Skills.Core;
using Reliability;
using RepoUtils;

// ReSharper disable once InconsistentNaming
public static class Example08_RetryHandler
{
    public static async Task RunAsync()
    {
        var kernel = InitializeKernel();
        var retryHandlerFactory = new RetryThreeTimesWithBackoffFactory();
        InfoLogger.Log.LogInformation("============================== RetryThreeTimesWithBackoff ==============================");
        await RunRetryPolicyAsync(kernel, retryHandlerFactory);

        InfoLogger.Log.LogInformation("========================= RetryThreeTimesWithRetryAfterBackoff =========================");
        await RunRetryPolicyBuilderAsync(typeof(RetryThreeTimesWithRetryAfterBackoffFactory));

        InfoLogger.Log.LogInformation("==================================== NoRetryPolicy =====================================");
        await RunRetryPolicyBuilderAsync(typeof(NullHttpRetryHandlerFactory));

        InfoLogger.Log.LogInformation("=============================== DefaultHttpRetryHandler ================================");
        await RunRetryHandlerConfigAsync(new HttpRetryConfig() { MaxRetryCount = 3, UseExponentialBackoff = true });

        InfoLogger.Log.LogInformation("======= DefaultHttpRetryConfig [MaxRetryCount = 3, UseExponentialBackoff = true] =======");
        await RunRetryHandlerConfigAsync(new HttpRetryConfig() { MaxRetryCount = 3, UseExponentialBackoff = true });
    }

    private static async Task RunRetryHandlerConfigAsync(HttpRetryConfig? httpConfig = null)
    {
<<<<<<< HEAD
        var kernelBuilder = Kernel.Builder.AddLogging(InfoLogger.Log);
        if (config != null)
=======
        var kernelBuilder = Kernel.Builder.WithLogger(InfoLogger.Log);
        if (httpConfig != null)
>>>>>>> 5721ac44
        {
            kernelBuilder = kernelBuilder.Configure(c => c.SetDefaultHttpRetryConfig(httpConfig));
        }

        // Add 401 to the list of retryable status codes
        // Typically 401 would not be something we retry but for demonstration
        // purposes we are doing so as it's easy to trigger when using an invalid key.
        kernelBuilder = kernelBuilder.Configure(c => c.DefaultHttpRetryConfig.RetryableStatusCodes.Add(HttpStatusCode.Unauthorized));

        // OpenAI settings - you can set the OpenAI.ApiKey to an invalid value to see the retry policy in play
        kernelBuilder = kernelBuilder.WithOpenAITextCompletionService("text-davinci-003", "BAD_KEY");

        var kernel = kernelBuilder.Build();

        await ImportAndExecuteSkillAsync(kernel);
    }

    private static IKernel InitializeKernel()
    {
        var kernel = Kernel.Builder
<<<<<<< HEAD
            .AddLogging(InfoLogger.Log)
            // OpenAI settings - you can set the OPENAI_API_KEY to an invalid value to see the retry policy in play
=======
            .WithLogger(InfoLogger.Log)
            // OpenAI settings - you can set the OpenAI.ApiKey to an invalid value to see the retry policy in play
>>>>>>> 5721ac44
            .WithOpenAITextCompletionService("text-davinci-003", "BAD_KEY")
            .Build();

        return kernel;
    }

    private static async Task RunRetryPolicyAsync(IKernel kernel, IDelegatingHandlerFactory retryHandlerFactory)
    {
        kernel.Config.SetHttpRetryHandlerFactory(retryHandlerFactory);
        await ImportAndExecuteSkillAsync(kernel);
    }

    private static async Task RunRetryPolicyBuilderAsync(Type retryHandlerFactoryType)
    {
        var kernel = Kernel.Builder.AddLogging(InfoLogger.Log)
            .WithRetryHandlerFactory((Activator.CreateInstance(retryHandlerFactoryType) as IDelegatingHandlerFactory)!)
            // OpenAI settings - you can set the OpenAI.ApiKey to an invalid value to see the retry policy in play
            .WithOpenAITextCompletionService("text-davinci-003", "BAD_KEY")
            .Build();

        await ImportAndExecuteSkillAsync(kernel);
    }

    private static async Task ImportAndExecuteSkillAsync(IKernel kernel)
    {
        // Load semantic skill defined with prompt templates
        string folder = RepoFiles.SampleSkillsPath();

        kernel.ImportSkill(new TimeSkill(), "time");

        var qaSkill = kernel.ImportSemanticSkillFromDirectory(
            folder,
            "QASkill");

        var question = "How popular is Polly library?";

        InfoLogger.Log.LogInformation("Question: {0}", question);
        // To see the retry policy in play, you can set the OpenAI.ApiKey to an invalid value
        var answer = await kernel.RunAsync(question, qaSkill["Question"]);
        InfoLogger.Log.LogInformation("Answer: {0}", answer);
    }

    private static class InfoLogger
    {
        internal static ILogger Log => LogFactory.CreateLogger<object>();
        private static ILoggerFactory LogFactory => s_loggerFactory.Value;
        private static readonly Lazy<ILoggerFactory> s_loggerFactory = new(LogBuilder);

        private static ILoggerFactory LogBuilder()
        {
            return LoggerFactory.Create(builder =>
            {
                builder.SetMinimumLevel(LogLevel.Information);
                builder.AddFilter("Microsoft", LogLevel.Information);
                builder.AddFilter("System", LogLevel.Information);

                builder.AddConsole();
            });
        }
    }
}

/* Output:
info: object[0]
      ============================== RetryThreeTimesWithBackoff ==============================
info: object[0]
      Question: How popular is Polly library?
warn: object[0]
      Error executing action [attempt 1 of 3], pausing 2000ms. Outcome: Unauthorized
warn: object[0]
      Error executing action [attempt 2 of 3], pausing 4000ms. Outcome: Unauthorized
warn: object[0]
      Error executing action [attempt 3 of 3], pausing 8000ms. Outcome: Unauthorized
fail: object[0]
      Function call fail during pipeline step 0: QASkill.Question
info: object[0]
      Answer: Error: AccessDenied: The request is not authorized, HTTP status: Unauthorized
info: object[0]
      ========================= RetryThreeTimesWithRetryAfterBackoff =========================
info: object[0]
      Question: How popular is Polly library?
warn: object[0]
      Error executing action [attempt 1 of 3], pausing 2000ms. Outcome: Unauthorized
warn: object[0]
      Error executing action [attempt 2 of 3], pausing 2000ms. Outcome: Unauthorized
warn: object[0]
      Error executing action [attempt 3 of 3], pausing 2000ms. Outcome: Unauthorized
fail: object[0]
      Function call fail during pipeline step 0: QASkill.Question
info: object[0]
      Answer: Error: AccessDenied: The request is not authorized, HTTP status: Unauthorized
info: object[0]
      ==================================== NoRetryPolicy =====================================
info: object[0]
      Question: How popular is Polly library?
fail: object[0]
      Function call fail during pipeline step 0: QASkill.Question
info: object[0]
      Answer: Error: AccessDenied: The request is not authorized, HTTP status: Unauthorized
info: object[0]
      =============================== DefaultHttpRetryHandler ================================
info: object[0]
      Question: How popular is Polly library?
warn: object[0]
      Error executing action [attempt 1 of 3]. Reason: Unauthorized. Will retry after 2000ms
warn: object[0]
      Error executing action [attempt 2 of 3]. Reason: Unauthorized. Will retry after 4000ms
warn: object[0]
      Error executing action [attempt 3 of 3]. Reason: Unauthorized. Will retry after 8000ms
fail: object[0]
      Error executing request, max retry count reached. Reason: Unauthorized
fail: object[0]
      Function call fail during pipeline step 0: QASkill.Question
info: object[0]
      Answer: Error: AccessDenied: The request is not authorized, HTTP status: Unauthorized
info: object[0]
      ======= DefaultHttpRetryConfig [MaxRetryCount = 3, UseExponentialBackoff = true] =======
info: object[0]
      Question: How popular is Polly library?
warn: object[0]
      Error executing action [attempt 1 of 3]. Reason: Unauthorized. Will retry after 2000ms
warn: object[0]
      Error executing action [attempt 2 of 3]. Reason: Unauthorized. Will retry after 4000ms
warn: object[0]
      Error executing action [attempt 3 of 3]. Reason: Unauthorized. Will retry after 8000ms
fail: object[0]
      Error executing request, max retry count reached. Reason: Unauthorized
fail: object[0]
      Function call fail during pipeline step 0: QASkill.Question
info: object[0]
      Answer: Error: AccessDenied: The request is not authorized, HTTP status: Unauthorized
*/<|MERGE_RESOLUTION|>--- conflicted
+++ resolved
@@ -35,13 +35,8 @@
 
     private static async Task RunRetryHandlerConfigAsync(HttpRetryConfig? httpConfig = null)
     {
-<<<<<<< HEAD
         var kernelBuilder = Kernel.Builder.AddLogging(InfoLogger.Log);
-        if (config != null)
-=======
-        var kernelBuilder = Kernel.Builder.WithLogger(InfoLogger.Log);
         if (httpConfig != null)
->>>>>>> 5721ac44
         {
             kernelBuilder = kernelBuilder.Configure(c => c.SetDefaultHttpRetryConfig(httpConfig));
         }
@@ -62,13 +57,8 @@
     private static IKernel InitializeKernel()
     {
         var kernel = Kernel.Builder
-<<<<<<< HEAD
             .AddLogging(InfoLogger.Log)
             // OpenAI settings - you can set the OPENAI_API_KEY to an invalid value to see the retry policy in play
-=======
-            .WithLogger(InfoLogger.Log)
-            // OpenAI settings - you can set the OpenAI.ApiKey to an invalid value to see the retry policy in play
->>>>>>> 5721ac44
             .WithOpenAITextCompletionService("text-davinci-003", "BAD_KEY")
             .Build();
 
