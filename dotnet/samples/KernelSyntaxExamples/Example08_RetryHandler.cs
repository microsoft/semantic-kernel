--- conflicted
+++ resolved
@@ -160,70 +160,4 @@
             });
         }
     }
-<<<<<<< HEAD
-}
-=======
-}
-
-/* Output:
-info: Example08_RetryHandler[0]
-      ============================== RetryThreeTimesWithBackoff ==============================
-info: Example08_RetryHandler[0]
-      Question: How popular is Polly library?
-warn: Reliability.RetryThreeTimesWithBackoff[0]
-      Error executing action [attempt 1 of 3], pausing 2000ms. Outcome: Unauthorized
-warn: Reliability.RetryThreeTimesWithBackoff[0]
-      Error executing action [attempt 2 of 3], pausing 4000ms. Outcome: Unauthorized
-warn: Reliability.RetryThreeTimesWithBackoff[0]
-      Error executing action [attempt 3 of 3], pausing 8000ms. Outcome: Unauthorized
-info: Example08_RetryHandler[0]
-      Answer: Error: Access denied: The request is not authorized, HTTP status: 401
-info: Example08_RetryHandler[0]
-      ========================= RetryThreeTimesWithRetryAfterBackoff =========================
-info: Example08_RetryHandler[0]
-      Question: How popular is Polly library?
-warn: Reliability.RetryThreeTimesWithRetryAfterBackoff[0]
-      Error executing action [attempt 1 of 3], pausing 2000ms. Outcome: Unauthorized
-warn: Reliability.RetryThreeTimesWithRetryAfterBackoff[0]
-      Error executing action [attempt 2 of 3], pausing 2000ms. Outcome: Unauthorized
-warn: Reliability.RetryThreeTimesWithRetryAfterBackoff[0]
-      Error executing action [attempt 3 of 3], pausing 2000ms. Outcome: Unauthorized
-info: Example08_RetryHandler[0]
-      Answer: Error: Access denied: The request is not authorized, HTTP status: 401
-info: Example08_RetryHandler[0]
-      ==================================== NoRetryPolicy =====================================
-info: Example08_RetryHandler[0]
-      Question: How popular is Polly library?
-info: Example08_RetryHandler[0]
-      Answer: Error: Access denied: The request is not authorized, HTTP status: 401
-info: Example08_RetryHandler[0]
-      =============================== DefaultHttpRetryHandler ================================
-info: Example08_RetryHandler[0]
-      Question: How popular is Polly library?
-warn: Microsoft.SemanticKernel.Reliability.DefaultHttpRetryHandler[0]
-      Error executing action [attempt 1 of 3]. Reason: Unauthorized. Will retry after 2000ms
-warn: Microsoft.SemanticKernel.Reliability.DefaultHttpRetryHandler[0]
-      Error executing action [attempt 2 of 3]. Reason: Unauthorized. Will retry after 4000ms
-warn: Microsoft.SemanticKernel.Reliability.DefaultHttpRetryHandler[0]
-      Error executing action [attempt 3 of 3]. Reason: Unauthorized. Will retry after 8000ms
-fail: Microsoft.SemanticKernel.Reliability.DefaultHttpRetryHandler[0]
-      Error executing request, max retry count reached. Reason: Unauthorized
-info: Example08_RetryHandler[0]
-      Answer: Error: Access denied: The request is not authorized, HTTP status: 401
-info: Example08_RetryHandler[0]
-      ======= DefaultHttpRetryConfig [MaxRetryCount = 3, UseExponentialBackoff = true] =======
-info: Example08_RetryHandler[0]
-      Question: How popular is Polly library?
-warn: Microsoft.SemanticKernel.Reliability.DefaultHttpRetryHandler[0]
-      Error executing action [attempt 1 of 3]. Reason: Unauthorized. Will retry after 2000ms
-warn: Microsoft.SemanticKernel.Reliability.DefaultHttpRetryHandler[0]
-      Error executing action [attempt 2 of 3]. Reason: Unauthorized. Will retry after 4000ms
-warn: Microsoft.SemanticKernel.Reliability.DefaultHttpRetryHandler[0]
-      Error executing action [attempt 3 of 3]. Reason: Unauthorized. Will retry after 8000ms
-fail: Microsoft.SemanticKernel.Reliability.DefaultHttpRetryHandler[0]
-      Error executing request, max retry count reached. Reason: Unauthorized
-info: Example08_RetryHandler[0]
-      Answer: Error: Access denied: The request is not authorized, HTTP status: 401
-== DONE ==
-*/
->>>>>>> c4ef6ab2
+}