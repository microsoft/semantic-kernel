﻿// Copyright (c) Microsoft. All rights reserved.

// ReSharper disable once InconsistentNaming

using System;
using System.Threading.Tasks;
using Microsoft.SemanticKernel;
using Microsoft.SemanticKernel.Orchestration;
using Microsoft.SemanticKernel.SkillDefinition;
using RepoUtils;

// ReSharper disable once InconsistentNaming
public static class Example09_FunctionTypes
{
    public static async Task RunAsync()
    {
        Console.WriteLine("======== Native function types ========");

        var kernel = Kernel.Builder
            .WithLoggerFactory(ConsoleLogger.LoggerFactory)
            .WithOpenAIChatCompletionService(TestConfiguration.OpenAI.ChatModelId, TestConfiguration.OpenAI.ApiKey)
            .Build();

        var fakeContext = new SKContext(kernel, loggerFactory: ConsoleLogger.LoggerFactory);

        // Load native skill into the kernel skill collection, sharing its functions with prompt templates
        var test = kernel.ImportSkill(new LocalExampleSkill(), "test");

        string folder = RepoFiles.SampleSkillsPath();
        kernel.ImportSemanticSkillFromDirectory(folder, "SummarizeSkill");

        // The kernel takes care of wiring the input appropriately
        await kernel.RunAsync(
            test["type01"],
            test["type02"],
            test["type03"],
            test["type04"],
            test["type05"],
            test["type06"],
            test["type07"],
            test["type08"],
            test["type09"],
            test["type10"],
            test["type11"],
            test["type12"],
            test["type13"],
            test["type14"],
            test["type15"],
            test["type16"],
            test["type17"],
            test["type18"]
        );

<<<<<<< HEAD
        await kernel.Func("test", "type01").InvokeAsync(kernel);
        await test["type01"].InvokeAsync(kernel);

        await kernel.Func("test", "type02").InvokeAsync(kernel);
        await test["type02"].InvokeAsync(kernel);

        await kernel.Func("test", "type03").InvokeAsync(kernel);
        await test["type03"].InvokeAsync(kernel);
=======
        await kernel.Skills.GetFunction("test", "type01").InvokeAsync();
        await test["type01"].InvokeAsync();

        await kernel.Skills.GetFunction("test", "type02").InvokeAsync();
        await test["type02"].InvokeAsync();

        await kernel.Skills.GetFunction("test", "type03").InvokeAsync();
        await test["type03"].InvokeAsync();
>>>>>>> b87f44e3

        await kernel.Skills.GetFunction("test", "type04").InvokeAsync(fakeContext);
        await test["type04"].InvokeAsync(fakeContext);

        await kernel.Skills.GetFunction("test", "type05").InvokeAsync(fakeContext);
        await test["type05"].InvokeAsync(fakeContext);

        await kernel.Skills.GetFunction("test", "type06").InvokeAsync(fakeContext);
        await test["type06"].InvokeAsync(fakeContext);

        await kernel.Skills.GetFunction("test", "type07").InvokeAsync(fakeContext);
        await test["type07"].InvokeAsync(fakeContext);

<<<<<<< HEAD
        await kernel.Func("test", "type08").InvokeAsync("", kernel);
        await test["type08"].InvokeAsync("", kernel);

        await kernel.Func("test", "type09").InvokeAsync("", kernel);
        await test["type09"].InvokeAsync("", kernel);

        await kernel.Func("test", "type10").InvokeAsync("", kernel);
        await test["type10"].InvokeAsync("", kernel);

        await kernel.Func("test", "type11").InvokeAsync("", kernel);
        await test["type11"].InvokeAsync("", kernel);
=======
        await kernel.Skills.GetFunction("test", "type08").InvokeAsync("");
        await test["type08"].InvokeAsync("");

        await kernel.Skills.GetFunction("test", "type09").InvokeAsync("");
        await test["type09"].InvokeAsync("");

        await kernel.Skills.GetFunction("test", "type10").InvokeAsync("");
        await test["type10"].InvokeAsync("");

        await kernel.Skills.GetFunction("test", "type11").InvokeAsync("");
        await test["type11"].InvokeAsync("");
>>>>>>> b87f44e3

        await kernel.Skills.GetFunction("test", "type12").InvokeAsync(fakeContext);
        await test["type12"].InvokeAsync(fakeContext);

<<<<<<< HEAD
        await kernel.Func("test", "type18").InvokeAsync(kernel);
        await test["type18"].InvokeAsync(kernel);
=======
        await kernel.Skills.GetFunction("test", "type18").InvokeAsync();
        await test["type18"].InvokeAsync();
>>>>>>> b87f44e3
    }
}

public class LocalExampleSkill
{
    [SKFunction]
    public void Type01()
    {
        Console.WriteLine("Running function type 1");
    }

    [SKFunction]
    public string Type02()
    {
        Console.WriteLine("Running function type 2");
        return "";
    }

    [SKFunction]
    public async Task<string> Type03Async()
    {
        await Task.Delay(0);
        Console.WriteLine("Running function type 3");
        return "";
    }

    [SKFunction]
    public void Type04(SKContext context)
    {
        Console.WriteLine("Running function type 4");
    }

    [SKFunction]
    public string Type05(SKContext context)
    {
        Console.WriteLine("Running function type 5");
        return "";
    }

    [SKFunction]
    public async Task<string> Type06Async(SKContext context)
    {
        var summarizer = context.Skills.GetFunction("SummarizeSkill", "Summarize");

        var summary = await summarizer.InvokeAsync("blah blah blah", context.Kernel);

        Console.WriteLine($"Running function type 6 [{summary}]");
        return "";
    }

    [SKFunction]
    public async Task<SKContext> Type07Async(SKContext context)
    {
        await Task.Delay(0);
        Console.WriteLine("Running function type 7");
        return context;
    }

    [SKFunction]
    public void Type08(string x)
    {
        Console.WriteLine("Running function type 8");
    }

    [SKFunction]
    public string Type09(string x)
    {
        Console.WriteLine("Running function type 9");
        return "";
    }

    [SKFunction]
    public async Task<string> Type10Async(string x)
    {
        await Task.Delay(0);
        Console.WriteLine("Running function type 10");
        return "";
    }

    [SKFunction]
    public void Type11(string x, SKContext context)
    {
        Console.WriteLine("Running function type 11");
    }

    [SKFunction]
    public string Type12(string x, SKContext context)
    {
        Console.WriteLine("Running function type 12");
        return "";
    }

    [SKFunction]
    public async Task<string> Type13Async(string x, SKContext context)
    {
        await Task.Delay(0);
        Console.WriteLine("Running function type 13");
        return "";
    }

    [SKFunction]
    public async Task<SKContext> Type14Async(string x, SKContext context)
    {
        await Task.Delay(0);
        Console.WriteLine("Running function type 14");
        return context;
    }

    [SKFunction]
    public async Task Type15Async(string x)
    {
        await Task.Delay(0);
        Console.WriteLine("Running function type 15");
    }

    [SKFunction]
    public async Task Type16Async(SKContext context)
    {
        await Task.Delay(0);
        Console.WriteLine("Running function type 16");
    }

    [SKFunction]
    public async Task Type17Async(string x, SKContext context)
    {
        await Task.Delay(0);
        Console.WriteLine("Running function type 17");
    }

    [SKFunction]
    public async Task Type18Async()
    {
        await Task.Delay(0);
        Console.WriteLine("Running function type 18");
    }
}<|MERGE_RESOLUTION|>--- conflicted
+++ resolved
@@ -51,27 +51,15 @@
             test["type18"]
         );
 
-<<<<<<< HEAD
-        await kernel.Func("test", "type01").InvokeAsync(kernel);
+        await kernel.Skills.GetFunction("test", "type01").InvokeAsync(kernel);
         await test["type01"].InvokeAsync(kernel);
 
-        await kernel.Func("test", "type02").InvokeAsync(kernel);
+        await kernel.Skills.GetFunction("test", "type02").InvokeAsync(kernel);
         await test["type02"].InvokeAsync(kernel);
 
-        await kernel.Func("test", "type03").InvokeAsync(kernel);
+        await kernel.Skills.GetFunction("test", "type03").InvokeAsync(kernel);
         await test["type03"].InvokeAsync(kernel);
-=======
-        await kernel.Skills.GetFunction("test", "type01").InvokeAsync();
-        await test["type01"].InvokeAsync();
-
-        await kernel.Skills.GetFunction("test", "type02").InvokeAsync();
-        await test["type02"].InvokeAsync();
-
-        await kernel.Skills.GetFunction("test", "type03").InvokeAsync();
-        await test["type03"].InvokeAsync();
->>>>>>> b87f44e3
-
-        await kernel.Skills.GetFunction("test", "type04").InvokeAsync(fakeContext);
+
         await test["type04"].InvokeAsync(fakeContext);
 
         await kernel.Skills.GetFunction("test", "type05").InvokeAsync(fakeContext);
@@ -83,42 +71,23 @@
         await kernel.Skills.GetFunction("test", "type07").InvokeAsync(fakeContext);
         await test["type07"].InvokeAsync(fakeContext);
 
-<<<<<<< HEAD
-        await kernel.Func("test", "type08").InvokeAsync("", kernel);
+        await kernel.Skills.GetFunction("test", "type08").InvokeAsync("", kernel);
         await test["type08"].InvokeAsync("", kernel);
 
-        await kernel.Func("test", "type09").InvokeAsync("", kernel);
+        await kernel.Skills.GetFunction("test", "type09").InvokeAsync("", kernel);
         await test["type09"].InvokeAsync("", kernel);
 
-        await kernel.Func("test", "type10").InvokeAsync("", kernel);
+        await kernel.Skills.GetFunction("test", "type10").InvokeAsync("", kernel);
         await test["type10"].InvokeAsync("", kernel);
 
-        await kernel.Func("test", "type11").InvokeAsync("", kernel);
+        await kernel.Skills.GetFunction("test", "type11").InvokeAsync("", kernel);
         await test["type11"].InvokeAsync("", kernel);
-=======
-        await kernel.Skills.GetFunction("test", "type08").InvokeAsync("");
-        await test["type08"].InvokeAsync("");
-
-        await kernel.Skills.GetFunction("test", "type09").InvokeAsync("");
-        await test["type09"].InvokeAsync("");
-
-        await kernel.Skills.GetFunction("test", "type10").InvokeAsync("");
-        await test["type10"].InvokeAsync("");
-
-        await kernel.Skills.GetFunction("test", "type11").InvokeAsync("");
-        await test["type11"].InvokeAsync("");
->>>>>>> b87f44e3
 
         await kernel.Skills.GetFunction("test", "type12").InvokeAsync(fakeContext);
         await test["type12"].InvokeAsync(fakeContext);
 
-<<<<<<< HEAD
-        await kernel.Func("test", "type18").InvokeAsync(kernel);
+        await kernel.Skills.GetFunction("test", "type18").InvokeAsync(kernel);
         await test["type18"].InvokeAsync(kernel);
-=======
-        await kernel.Skills.GetFunction("test", "type18").InvokeAsync();
-        await test["type18"].InvokeAsync();
->>>>>>> b87f44e3
     }
 }
 
