--- conflicted
+++ resolved
@@ -42,8 +42,12 @@
         // Volatile Memory Store - an in-memory store that is not persisted
         switch (provider)
         {
-            case "AzureAISearch": store = CreateSampleAzureAISearchMemoryStore(); break;
-            default: store = new VolatileMemoryStore(); break;
+            case "AzureAISearch":
+                store = CreateSampleAzureAISearchMemoryStore();
+                break;
+            default:
+                store = new VolatileMemoryStore();
+                break;
         }
 
         // Sqlite Memory Store - a file-based store that persists data in a Sqlite database
@@ -163,7 +167,7 @@
                     TestConfiguration.OpenAI.ApiKey,
                     TestConfiguration.OpenAI.ChatModelId,
                     TestConfiguration.OpenAI.EmbeddingModelId
-                }))
+                }, Output))
         {
             return;
         }
@@ -248,20 +252,11 @@
         WriteLine("Ask: where did I grow up?");
 
         await foreach (var answer in textMemory.SearchAsync(
-<<<<<<< HEAD
                            collection: MemoryCollectionName,
                            query: "where did I grow up?",
                            limit: 2,
                            minRelevanceScore: 0.79,
-                           withEmbeddings: true,
-                           cancellationToken: cancellationToken))
-=======
-            collection: MemoryCollectionName,
-            query: "where did I grow up?",
-            limit: 2,
-            minRelevanceScore: 0.79,
-            withEmbeddings: true))
->>>>>>> b9c1adc4
+                           withEmbeddings: true))
         {
             WriteLine($"Answer: {answer.Metadata.Text}");
         }
@@ -346,12 +341,8 @@
         {
             WriteLine(collection);
         }
-<<<<<<< HEAD
-
-        Console.WriteLine();
-=======
-        WriteLine();
->>>>>>> b9c1adc4
+
+        WriteLine();
 
         WriteLine($"Removing Collection {MemoryCollectionName}");
         await memoryStore.DeleteCollectionAsync(MemoryCollectionName);
@@ -365,7 +356,5 @@
         }
     }
 
-    public Example15_TextMemoryPlugin(ITestOutputHelper output) : base(output)
-    {
-    }
+    public Example15_TextMemoryPlugin(ITestOutputHelper output) : base(output) { }
 }