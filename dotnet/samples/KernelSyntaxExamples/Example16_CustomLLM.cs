﻿// Copyright (c) Microsoft. All rights reserved.

using System;
using System.Collections.Generic;
using System.Runtime.CompilerServices;
using System.Text.Json;
using System.Threading;
using System.Threading.Tasks;
using Microsoft.SemanticKernel;
using Microsoft.SemanticKernel.AI.TextCompletion;
using Microsoft.SemanticKernel.Orchestration;
using RepoUtils;

#pragma warning disable CS1998 // Async method lacks 'await' operators and will run synchronously

/**
 * The following example shows how to plug into SK a custom text completion model.
 *
 * This might be useful in a few scenarios, for example:
 * - You are not using OpenAI or Azure OpenAI models
 * - You are using OpenAI/Azure OpenAI models but the models are behind a web service with a different API schema
 * - You want to use a local model
 */
public class MyTextCompletionService : ITextCompletion
{
    public Task<IReadOnlyList<ITextResult>> GetCompletionsAsync(string text, CompleteRequestSettings requestSettings, CancellationToken cancellationToken = default)
    {
        return Task.FromResult<IReadOnlyList<ITextResult>>(new List<ITextResult>
        {
            new MyTextCompletionStreamingResult()
        });
    }

    public async IAsyncEnumerable<ITextStreamingResult> GetStreamingCompletionsAsync(string text, CompleteRequestSettings requestSettings, [EnumeratorCancellation] CancellationToken cancellationToken = default)
    {
        yield return new MyTextCompletionStreamingResult();
    }
}

public class MyTextCompletionStreamingResult : ITextStreamingResult
{
    private readonly ModelResult _modelResult = new(new
    {
        Content = Text,
        Message = "This is my model raw response",
        Tokens = Text.Split(' ').Length
    });

    private const string Text = @" ..output from your custom model... Example:
AI is awesome because it can help us solve complex problems, enhance our creativity,
and improve our lives in many ways. AI can perform tasks that are too difficult,
tedious, or dangerous for humans, such as diagnosing diseases, detecting fraud, or
exploring space. AI can also augment our abilities and inspire us to create new forms
of art, music, or literature. AI can also improve our well-being and happiness by
providing personalized recommendations, entertainment, and assistance. AI is awesome";

    public ModelResult ModelResult => this._modelResult;

    public async Task<string> GetCompletionAsync(CancellationToken cancellationToken = default)
    {
        // Forcing a 2 sec delay (Simulating custom LLM lag)
        await Task.Delay(2000, cancellationToken);

        return Text;
    }

    public async IAsyncEnumerable<string> GetCompletionStreamingAsync([EnumeratorCancellation] CancellationToken cancellationToken = default)
    {
        yield return Environment.NewLine;

        // Your model logic here
        var streamedOutput = Text.Split(' ');
        foreach (string word in streamedOutput)
        {
            await Task.Delay(50, cancellationToken);
            yield return $"{word} ";
        }
    }
}

// ReSharper disable StringLiteralTypo
// ReSharper disable once InconsistentNaming
public static class Example16_CustomLLM
{
    public static async Task RunAsync()
    {
        await CustomTextCompletionWithSKFunctionAsync();

        await CustomTextCompletionAsync();
        await CustomTextCompletionStreamAsync();
    }

    private static async Task CustomTextCompletionWithSKFunctionAsync()
    {
        Console.WriteLine("======== Custom LLM - Text Completion - SKFunction ========");

        IKernel kernel = new KernelBuilder()
            .WithLogger(ConsoleLogger.Logger)
            // Add your text completion service as a singleton instance
            .WithAIService<ITextCompletion>("myService1", new MyTextCompletionService())
            // Add your text completion service as a factory method
            .WithAIService<ITextCompletion>("myService2", (_) => new MyTextCompletionService())
            .Build();

        const string FunctionDefinition = "Does the text contain grammar errors (Y/N)? Text: {{$input}}";

        var textValidationFunction = kernel.CreateSemanticFunction(FunctionDefinition);

<<<<<<< HEAD
        var result = await kernel.RunAsync("I missed the training session this morning", textValidationFunction);
=======
        var result = await kernel.RunAsync(textValidationFunction, input: "I missed the training session this morning");
>>>>>>> f9e9de8f
        Console.WriteLine(result);

        // Details of the my custom model response
        Console.WriteLine(JsonSerializer.Serialize(
            result.ModelResults,
            new JsonSerializerOptions() { WriteIndented = true }
        ));
    }

    private static async Task CustomTextCompletionAsync()
    {
        Console.WriteLine("======== Custom LLM  - Text Completion - Raw ========");
        var completionService = new MyTextCompletionService();

        var result = await completionService.CompleteAsync("I missed the training session this morning", new CompleteRequestSettings());

        Console.WriteLine(result);
    }

    private static async Task CustomTextCompletionStreamAsync()
    {
        Console.WriteLine("======== Custom LLM  - Text Completion - Raw Streaming ========");

        IKernel kernel = new KernelBuilder().WithLogger(ConsoleLogger.Logger).Build();
        ITextCompletion textCompletion = new MyTextCompletionService();

        var prompt = "Write one paragraph why AI is awesome";
        await TextCompletionStreamAsync(prompt, textCompletion);
    }

    private static async Task TextCompletionStreamAsync(string prompt, ITextCompletion textCompletion)
    {
        var requestSettings = new CompleteRequestSettings()
        {
            MaxTokens = 100,
            FrequencyPenalty = 0,
            PresencePenalty = 0,
            Temperature = 1,
            TopP = 0.5
        };

        Console.WriteLine("Prompt: " + prompt);
        await foreach (string message in textCompletion.CompleteStreamAsync(prompt, requestSettings))
        {
            Console.Write(message);
        }

        Console.WriteLine();
    }
}<|MERGE_RESOLUTION|>--- conflicted
+++ resolved
@@ -106,11 +106,7 @@
 
         var textValidationFunction = kernel.CreateSemanticFunction(FunctionDefinition);
 
-<<<<<<< HEAD
-        var result = await kernel.RunAsync("I missed the training session this morning", textValidationFunction);
-=======
         var result = await kernel.RunAsync(textValidationFunction, input: "I missed the training session this morning");
->>>>>>> f9e9de8f
         Console.WriteLine(result);
 
         // Details of the my custom model response
