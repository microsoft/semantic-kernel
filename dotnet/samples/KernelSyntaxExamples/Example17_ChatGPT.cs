--- conflicted
+++ resolved
@@ -4,14 +4,11 @@
 using System.Threading.Tasks;
 using Microsoft.SemanticKernel.ChatCompletion;
 using Microsoft.SemanticKernel.Connectors.OpenAI;
-<<<<<<< HEAD
 using RepoUtils;
-=======
 using Xunit;
 using Xunit.Abstractions;
 
 namespace Examples;
->>>>>>> b9c1adc4
 
 // The following example shows how to use Semantic Kernel with OpenAI ChatGPT API
 public class Example17_ChatGPT : BaseTest
@@ -20,6 +17,16 @@
     public async Task OpenAIChatSampleAsync()
     {
         WriteLine("======== Open AI - ChatGPT ========");
+
+        if (!ConfigurationValidator.Validate(nameof(Example17_ChatGPT),
+                args: new[]
+                {
+                    TestConfiguration.OpenAI.ChatModelId,
+                    TestConfiguration.OpenAI.ApiKey
+                }, output: Output, exampleNameSuffix: "OpenAI"))
+        {
+            return;
+        }
 
         OpenAIChatCompletionService chatCompletionService = new(TestConfiguration.OpenAI.ChatModelId, TestConfiguration.OpenAI.ApiKey);
 
@@ -57,41 +64,16 @@
     [Fact]
     public async Task AzureOpenAIChatSampleAsync()
     {
-<<<<<<< HEAD
-        Console.WriteLine("======== Open AI - ChatGPT ========");
+        WriteLine("======== Azure Open AI - ChatGPT ========");
 
         if (!ConfigurationValidator.Validate(nameof(Example17_ChatGPT),
-                exampleNameSuffix: "OpenAI",
-                args: new[]
-                {
-                    TestConfiguration.OpenAI.ChatModelId,
-                    TestConfiguration.OpenAI.ApiKey
-                }))
-        {
-            return;
-        }
-
-        OpenAIChatCompletionService chatCompletionService = new(TestConfiguration.OpenAI.ChatModelId, TestConfiguration.OpenAI.ApiKey);
-
-        await StartChatAsync(chatCompletionService);
-    }
-
-    private static async Task AzureOpenAIChatSampleAsync()
-    {
-        Console.WriteLine("======== Azure Open AI - ChatGPT ========");
-=======
-        WriteLine("======== Azure Open AI - ChatGPT ========");
->>>>>>> b9c1adc4
-
-        if (!ConfigurationValidator.Validate(nameof(Example17_ChatGPT),
-                exampleNameSuffix: "Azure",
                 args: new[]
                 {
                     TestConfiguration.AzureOpenAI.ChatDeploymentName,
                     TestConfiguration.AzureOpenAI.Endpoint,
                     TestConfiguration.AzureOpenAI.ApiKey,
                     TestConfiguration.AzureOpenAI.ChatModelId
-                }))
+                }, output: Output, exampleNameSuffix: "Azure"))
         {
             return;
         }
@@ -144,7 +126,5 @@
         return Task.CompletedTask;
     }
 
-    public Example17_ChatGPT(ITestOutputHelper output) : base(output)
-    {
-    }
+    public Example17_ChatGPT(ITestOutputHelper output) : base(output) { }
 }