﻿// Copyright (c) Microsoft. All rights reserved.

using System;
using System.Threading.Tasks;
using Microsoft.Extensions.DependencyInjection;
using Microsoft.Extensions.Http.Resilience;
using Microsoft.SemanticKernel;
using Microsoft.SemanticKernel.ChatCompletion;
using Microsoft.SemanticKernel.TextToImage;
<<<<<<< HEAD
using RepoUtils;
=======
using Xunit;
using Xunit.Abstractions;

namespace Examples;
>>>>>>> b9c1adc4

// The following example shows how to use Semantic Kernel with OpenAI Dall-E 2 to create images
public class Example18_DallE : BaseTest
{
    [Fact]
    public async Task OpenAIDallEAsync()
    {
        WriteLine("======== OpenAI Dall-E 2 Text To Image ========");

        if (!ConfigurationValidator.Validate(nameof(Example18_DallE),
                exampleNameSuffix: "OpenAI",
                args: new[]
                {
                    TestConfiguration.OpenAI.ChatModelId,
                    TestConfiguration.OpenAI.ApiKey
                }))
        {
            return;
        }

        Kernel kernel = Kernel.CreateBuilder()
            .AddOpenAITextToImage(TestConfiguration.OpenAI.ApiKey) // Add your text to image service
            .AddOpenAIChatCompletion(TestConfiguration.OpenAI.ChatModelId, TestConfiguration.OpenAI.ApiKey) // Add your chat completion service
            .Build();

        ITextToImageService dallE = kernel.GetRequiredService<ITextToImageService>();

        var imageDescription = "A cute baby sea otter";
        var image = await dallE.GenerateImageAsync(imageDescription, 256, 256);

        WriteLine(imageDescription);
        WriteLine("Image URL: " + image);

        /* Output:

        A cute baby sea otter
        Image URL: https://oaidalleapiprodscus.blob.core.windows.net/private/....

        */

        WriteLine("======== Chat with images ========");

        var chatGPT = kernel.GetRequiredService<IChatCompletionService>();
        var chatHistory = new ChatHistory(
            "You're chatting with a user. Instead of replying directly to the user" +
            " provide the description of an image that expresses what you want to say." +
            " The user won't see your message, they will see only the image. The system " +
            " generates an image using your description, so it's important you describe the image with details.");

        var msg = "Hi, I'm from Tokyo, where are you from?";
        chatHistory.AddUserMessage(msg);
        WriteLine("User: " + msg);

        var reply = await chatGPT.GetChatMessageContentAsync(chatHistory);
        chatHistory.Add(reply);
        image = await dallE.GenerateImageAsync(reply.Content!, 256, 256);
        WriteLine("Bot: " + image);
        WriteLine("Img description: " + reply);

        msg = "Oh, wow. Not sure where that is, could you provide more details?";
        chatHistory.AddUserMessage(msg);
        WriteLine("User: " + msg);

        reply = await chatGPT.GetChatMessageContentAsync(chatHistory);
        chatHistory.Add(reply);
        image = await dallE.GenerateImageAsync(reply.Content!, 256, 256);
        WriteLine("Bot: " + image);
        WriteLine("Img description: " + reply);

        /* Output:

        User: Hi, I'm from Tokyo, where are you from?
        Bot: https://oaidalleapiprodscus.blob.core.windows.net/private/...
        Img description: [An image of a globe with a pin dropped on a location in the middle of the ocean]

        User: Oh, wow. Not sure where that is, could you provide more details?
        Bot: https://oaidalleapiprodscus.blob.core.windows.net/private/...
        Img description: [An image of a map zooming in on the pin location, revealing a small island with a palm tree on it]

        */
    }

    [Fact(Skip = "Generating the Image can take too long and often break the test")]
    public async Task AzureOpenAIDallEAsync()
    {
        WriteLine("========Azure OpenAI Dall-E 3 Text To Image ========");

        if (!ConfigurationValidator.Validate(nameof(Example18_DallE),
                exampleNameSuffix: "Azure",
                args: new[]
                {
                    TestConfiguration.AzureOpenAI.ImageModelId,
                    TestConfiguration.AzureOpenAI.ImageApiKey,
                    TestConfiguration.AzureOpenAI.ImageEndpoint,
                    TestConfiguration.AzureOpenAI.ChatDeploymentName,
                    TestConfiguration.AzureOpenAI.Endpoint,
                    TestConfiguration.AzureOpenAI.ApiKey
                }))
        {
            return;
        }

        var builder = Kernel.CreateBuilder()
            .AddAzureOpenAITextToImage( // Add your text to image service
                deploymentName: TestConfiguration.AzureOpenAI.ImageModelId,
                endpoint: TestConfiguration.AzureOpenAI.ImageEndpoint,
                apiKey: TestConfiguration.AzureOpenAI.ImageApiKey,
                modelId: TestConfiguration.AzureOpenAI.ImageModelId,
                apiVersion: "2023-12-01-preview") //Dall-E 3 is only supported in this version
            .AddAzureOpenAIChatCompletion( // Add your chat completion service
                deploymentName: TestConfiguration.AzureOpenAI.ChatDeploymentName,
                endpoint: TestConfiguration.AzureOpenAI.Endpoint,
                apiKey: TestConfiguration.AzureOpenAI.ApiKey);

        builder.Services.ConfigureHttpClientDefaults(c =>
        {
            // Use a standard resiliency policy, augmented to retry 5 times
            c.AddStandardResilienceHandler().Configure(o =>
            {
                o.Retry.MaxRetryAttempts = 5;
                o.TotalRequestTimeout.Timeout = TimeSpan.FromSeconds(60);
            });
        });

        var kernel = builder.Build();

        ITextToImageService dallE = kernel.GetRequiredService<ITextToImageService>();
        var imageDescription = "A cute baby sea otter";
        var image = await dallE.GenerateImageAsync(imageDescription, 1024, 1024);

        WriteLine(imageDescription);
        WriteLine("Image URL: " + image);

        /* Output:

        A cute baby sea otter
        Image URL: https://dalleproduse.blob.core.windows.net/private/images/....

        */

        WriteLine("======== Chat with images ========");

        var chatGPT = kernel.GetRequiredService<IChatCompletionService>();
        var chatHistory = new ChatHistory(
            "You're chatting with a user. Instead of replying directly to the user" +
            " provide the description of an image that expresses what you want to say." +
            " The user won't see your message, they will see only the image. The system " +
            " generates an image using your description, so it's important you describe the image with details.");

        var msg = "Hi, I'm from Tokyo, where are you from?";
        chatHistory.AddUserMessage(msg);
        WriteLine("User: " + msg);

        var reply = await chatGPT.GetChatMessageContentAsync(chatHistory);
        chatHistory.Add(reply);
        image = await dallE.GenerateImageAsync(reply.Content!, 1024, 1024);
        WriteLine("Bot: " + image);
        WriteLine("Img description: " + reply);

        msg = "Oh, wow. Not sure where that is, could you provide more details?";
        chatHistory.AddUserMessage(msg);
        WriteLine("User: " + msg);

        reply = await chatGPT.GetChatMessageContentAsync(chatHistory);
        chatHistory.Add(reply);
        image = await dallE.GenerateImageAsync(reply.Content!, 1024, 1024);
        WriteLine("Bot: " + image);
        WriteLine("Img description: " + reply);

        /* Output:

        User: Hi, I'm from Tokyo, where are you from?
        Bot: https://dalleproduse.blob.core.windows.net/private/images/......
        Img description: [An image of a globe with a pin dropped on a location in the middle of the ocean]

        User: Oh, wow. Not sure where that is, could you provide more details?
        Bot: https://dalleproduse.blob.core.windows.net/private/images/......
        Img description: [An image of a map zooming in on the pin location, revealing a small island with a palm tree on it]

        */
    }

    public Example18_DallE(ITestOutputHelper output) : base(output)
    {
    }
}<|MERGE_RESOLUTION|>--- conflicted
+++ resolved
@@ -7,14 +7,11 @@
 using Microsoft.SemanticKernel;
 using Microsoft.SemanticKernel.ChatCompletion;
 using Microsoft.SemanticKernel.TextToImage;
-<<<<<<< HEAD
 using RepoUtils;
-=======
 using Xunit;
 using Xunit.Abstractions;
 
 namespace Examples;
->>>>>>> b9c1adc4
 
 // The following example shows how to use Semantic Kernel with OpenAI Dall-E 2 to create images
 public class Example18_DallE : BaseTest
@@ -25,12 +22,11 @@
         WriteLine("======== OpenAI Dall-E 2 Text To Image ========");
 
         if (!ConfigurationValidator.Validate(nameof(Example18_DallE),
-                exampleNameSuffix: "OpenAI",
                 args: new[]
                 {
                     TestConfiguration.OpenAI.ChatModelId,
                     TestConfiguration.OpenAI.ApiKey
-                }))
+                }, output: Output, exampleNameSuffix: "OpenAI"))
         {
             return;
         }
@@ -103,7 +99,6 @@
         WriteLine("========Azure OpenAI Dall-E 3 Text To Image ========");
 
         if (!ConfigurationValidator.Validate(nameof(Example18_DallE),
-                exampleNameSuffix: "Azure",
                 args: new[]
                 {
                     TestConfiguration.AzureOpenAI.ImageModelId,
@@ -112,7 +107,7 @@
                     TestConfiguration.AzureOpenAI.ChatDeploymentName,
                     TestConfiguration.AzureOpenAI.Endpoint,
                     TestConfiguration.AzureOpenAI.ApiKey
-                }))
+                }, output: Output, exampleNameSuffix: "Azure"))
         {
             return;
         }
@@ -197,7 +192,5 @@
         */
     }
 
-    public Example18_DallE(ITestOutputHelper output) : base(output)
-    {
-    }
+    public Example18_DallE(ITestOutputHelper output) : base(output) { }
 }