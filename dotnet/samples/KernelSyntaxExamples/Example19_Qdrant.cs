﻿// Copyright (c) Microsoft. All rights reserved.

using System;
using System.Threading.Tasks;
using Microsoft.SemanticKernel;
using Microsoft.SemanticKernel.Connectors.Memory.Qdrant;
using Microsoft.SemanticKernel.Memory;
using RepoUtils;

// ReSharper disable once InconsistentNaming
public static class Example19_Qdrant
{
    private const string MemoryCollectionName = "qdrant-test";

    public static async Task RunAsync()
    {
        QdrantMemoryStore memoryStore = new(TestConfiguration.Qdrant.Endpoint, 1536, ConsoleLogger.Log);
        IKernel kernel = Kernel.Builder
            .AddLogging(ConsoleLogger.Log)
<<<<<<< HEAD
            .WithOpenAITextCompletionService("text-davinci-003", Env.Var("OPENAI_API_KEY"))
            .WithOpenAITextEmbeddingGenerationService("text-embedding-ada-002", Env.Var("OPENAI_API_KEY"))
=======
            .WithOpenAITextCompletionService("text-davinci-003", TestConfiguration.OpenAI.ApiKey)
            .WithOpenAITextEmbeddingGenerationService("text-embedding-ada-002", TestConfiguration.OpenAI.ApiKey)
>>>>>>> 1bffe152
            .WithMemoryStorage(memoryStore)
            //.WithQdrantMemoryStore(TestConfiguration.Qdrant.Endpoint, 1536) // This method offers an alternative approach to registering Qdrant memory store.
            .Build();

        Console.WriteLine("== Printing Collections in DB ==");
        var collections = memoryStore.GetCollectionsAsync();
        await foreach (var collection in collections)
        {
            Console.WriteLine(collection);
        }

        Console.WriteLine("== Adding Memories ==");

        var key1 = await kernel.Memory.SaveInformationAsync(MemoryCollectionName, id: "cat1", text: "british short hair");
        var key2 = await kernel.Memory.SaveInformationAsync(MemoryCollectionName, id: "cat2", text: "orange tabby");
        var key3 = await kernel.Memory.SaveInformationAsync(MemoryCollectionName, id: "cat3", text: "norwegian forest cat");

        Console.WriteLine("== Printing Collections in DB ==");
        collections = memoryStore.GetCollectionsAsync();
        await foreach (var collection in collections)
        {
            Console.WriteLine(collection);
        }

        Console.WriteLine("== Retrieving Memories Through the Kernel ==");
        MemoryQueryResult? lookup = await kernel.Memory.GetAsync(MemoryCollectionName, "cat1");
        Console.WriteLine(lookup != null ? lookup.Metadata.Text : "ERROR: memory not found");

        Console.WriteLine("== Retrieving Memories Directly From the Store ==");
        var memory1 = await memoryStore.GetWithPointIdAsync(MemoryCollectionName, key1);
        var memory2 = await memoryStore.GetWithPointIdAsync(MemoryCollectionName, key2);
        var memory3 = await memoryStore.GetWithPointIdAsync(MemoryCollectionName, key3);
        Console.WriteLine(memory1 != null ? memory1.Metadata.Text : "ERROR: memory not found");
        Console.WriteLine(memory2 != null ? memory2.Metadata.Text : "ERROR: memory not found");
        Console.WriteLine(memory3 != null ? memory3.Metadata.Text : "ERROR: memory not found");

        Console.WriteLine("== Similarity Searching Memories: My favorite color is orange ==");
        var searchResults = kernel.Memory.SearchAsync(MemoryCollectionName, "My favorite color is orange", limit: 3, minRelevanceScore: 0.8);

        await foreach (var item in searchResults)
        {
            Console.WriteLine(item.Metadata.Text + " : " + item.Relevance);
        }

        Console.WriteLine("== Removing Collection {0} ==", MemoryCollectionName);
        await memoryStore.DeleteCollectionAsync(MemoryCollectionName);

        Console.WriteLine("== Printing Collections in DB ==");
        await foreach (var collection in collections)
        {
            Console.WriteLine(collection);
        }
    }
}<|MERGE_RESOLUTION|>--- conflicted
+++ resolved
@@ -17,13 +17,8 @@
         QdrantMemoryStore memoryStore = new(TestConfiguration.Qdrant.Endpoint, 1536, ConsoleLogger.Log);
         IKernel kernel = Kernel.Builder
             .AddLogging(ConsoleLogger.Log)
-<<<<<<< HEAD
-            .WithOpenAITextCompletionService("text-davinci-003", Env.Var("OPENAI_API_KEY"))
-            .WithOpenAITextEmbeddingGenerationService("text-embedding-ada-002", Env.Var("OPENAI_API_KEY"))
-=======
             .WithOpenAITextCompletionService("text-davinci-003", TestConfiguration.OpenAI.ApiKey)
             .WithOpenAITextEmbeddingGenerationService("text-embedding-ada-002", TestConfiguration.OpenAI.ApiKey)
->>>>>>> 1bffe152
             .WithMemoryStorage(memoryStore)
             //.WithQdrantMemoryStore(TestConfiguration.Qdrant.Endpoint, 1536) // This method offers an alternative approach to registering Qdrant memory store.
             .Build();
