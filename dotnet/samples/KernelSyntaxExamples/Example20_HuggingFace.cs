--- conflicted
+++ resolved
@@ -2,14 +2,11 @@
 
 using System.Threading.Tasks;
 using Microsoft.SemanticKernel;
-<<<<<<< HEAD
 using RepoUtils;
-=======
 using Xunit;
 using Xunit.Abstractions;
 
 namespace Examples;
->>>>>>> b9c1adc4
 
 // The following example shows how to use Semantic Kernel with HuggingFace API.
 public class Example20_HuggingFace : BaseTest
@@ -24,12 +21,11 @@
         WriteLine("\n======== HuggingFace Inference API example ========\n");
 
         if (!ConfigurationValidator.Validate(nameof(Example20_HuggingFace),
-                exampleNameSuffix: "Inference Api",
                 args: new[]
                 {
                     TestConfiguration.HuggingFace.ModelId,
                     TestConfiguration.HuggingFace.ApiKey
-                }))
+                }, output: Output, exampleNameSuffix: "Inference Api"))
         {
             return;
         }
@@ -64,8 +60,7 @@
         WriteLine("\n======== HuggingFace Llama 2 example ========\n");
 
         if (!ConfigurationValidator.Validate(nameof(Example20_HuggingFace),
-                exampleNameSuffix: "Llama local",
-                args: new[] { TestConfiguration.HuggingFace.ApiKey }))
+                args: new[] { TestConfiguration.HuggingFace.ApiKey }, output: Output, exampleNameSuffix: "Llama local"))
         {
             return;
         }
@@ -90,7 +85,5 @@
         WriteLine(result.GetValue<string>());
     }
 
-    public Example20_HuggingFace(ITestOutputHelper output) : base(output)
-    {
-    }
+    public Example20_HuggingFace(ITestOutputHelper output) : base(output) { }
 }