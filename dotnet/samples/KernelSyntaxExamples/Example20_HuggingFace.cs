﻿// Copyright (c) Microsoft. All rights reserved.

using System;
using System.Threading.Tasks;
using Microsoft.SemanticKernel;
using RepoUtils;

/**
 * The following example shows how to use Semantic Kernel with HuggingFace API.
 */

// ReSharper disable once InconsistentNaming
public static class Example20_HuggingFace
{
    public static async Task RunAsync()
    {
        Console.WriteLine("======== HuggingFace text completion AI ========");

        IKernel kernel = new KernelBuilder()
<<<<<<< HEAD
            .AddLogging(ConsoleLogger.Log)
            .WithHuggingFaceTextCompletionService("gpt2", apiKey: Env.Var("HF_API_KEY"))
=======
            .WithLogger(ConsoleLogger.Log)
            .WithHuggingFaceTextCompletionService(
                model: TestConfiguration.HuggingFace.ApiKey,
                apiKey: TestConfiguration.HuggingFace.ApiKey)
>>>>>>> 5721ac44
            .Build();

        const string FunctionDefinition = "Question: {{$input}}; Answer:";

        var questionAnswerFunction = kernel.CreateSemanticFunction(FunctionDefinition);

        var result = await questionAnswerFunction.InvokeAsync("What is New York?");

        Console.WriteLine(result);

        foreach (var modelResult in result.ModelResults)
        {
            Console.WriteLine(modelResult.GetHuggingFaceResult().AsJson());
        }
    }
}<|MERGE_RESOLUTION|>--- conflicted
+++ resolved
@@ -17,15 +17,10 @@
         Console.WriteLine("======== HuggingFace text completion AI ========");
 
         IKernel kernel = new KernelBuilder()
-<<<<<<< HEAD
             .AddLogging(ConsoleLogger.Log)
-            .WithHuggingFaceTextCompletionService("gpt2", apiKey: Env.Var("HF_API_KEY"))
-=======
-            .WithLogger(ConsoleLogger.Log)
             .WithHuggingFaceTextCompletionService(
                 model: TestConfiguration.HuggingFace.ApiKey,
                 apiKey: TestConfiguration.HuggingFace.ApiKey)
->>>>>>> 5721ac44
             .Build();
 
         const string FunctionDefinition = "Question: {{$input}}; Answer:";
