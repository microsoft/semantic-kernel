﻿// Copyright (c) Microsoft. All rights reserved.

using System;
using System.Globalization;
using System.Threading.Tasks;
using Microsoft.SemanticKernel;
using Microsoft.SemanticKernel.AI.ChatCompletion;
using Microsoft.SemanticKernel.Skills.Core;
using Microsoft.SemanticKernel.TemplateEngine;
using RepoUtils;
using Resources;

/**
 * Scenario:
 *  - the user is reading a wikipedia page, they select a piece of text and they ask AI to extract some information.
 *  - the app explicitly uses the Chat model to get a result from gpt-3.5-turbo.
 *
 * The following example shows how to:
 *
 * - Use the prompt template engine to render prompts, without executing them.
 *   This can be used to leverage the template engine (which executes functions internally)
 *   to generate prompts and use them programmatically, without executing them like semantic functions.
 *
 * - Use rendered prompts to create the context of System and User messages sent to Chat models
 *   like "gpt-3.5-turbo"
 *
 * Note: normally you would work with Semantic Functions to automatically send a prompt to a model
 *       and get a response. In this case we use the Chat model, sending a chat history object, which
 *       includes some instructions, some context (the text selected), and the user query.
 *
 *       We use the prompt template engine to craft the strings with all of this information.
 *
 *       Out of scope and not in the example: if needed, one could go further and use a semantic
 *       function (with extra cost) asking AI to generate the text to send to the Chat model.
 *
 * TLDR: how to render a prompt:
 *
 *      var kernel = new KernelBuilder().AddLogging(ConsoleLogger.Log).Build();
 *      ... import skills and functions ...
 *      var context = kernel.CreateNewContext();
 *      ... set variables ...
 *
 *      var promptRenderer = new PromptTemplateEngine();
 *      string renderedPrompt = await promptRenderer.RenderAsync("...prompt template...", context);
 */

// ReSharper disable CommentTypo
// ReSharper disable once InconsistentNaming
public static class Example30_ChatWithPrompts
{
    public static async Task RunAsync()
    {
        Console.WriteLine("======== Chat with prompts ========");

        /* Load 3 files:
         * - 28-system-prompt.txt: the system prompt, used to initialize the chat session.
         * - 28-user-context.txt:  the user context, e.g. a piece of a document the user selected and is asking to process.
         * - 28-user-prompt.txt:   the user prompt, just for demo purpose showing that one can leverage the same approach also to augment user messages.
         */

        var systemPromptTemplate = EmbeddedResource.Read("30-system-prompt.txt");
        var selectedText = EmbeddedResource.Read("30-user-context.txt");
        var userPromptTemplate = EmbeddedResource.Read("30-user-prompt.txt");

        // Usual kernel initialization, with GPT 3.5 Turbo
        IKernel kernel = new KernelBuilder()
<<<<<<< HEAD
            .AddLogging(ConsoleLogger.Log)
            .WithOpenAIChatCompletionService("gpt-3.5-turbo", Env.Var("OPENAI_API_KEY"), serviceId: "chat")
=======
            .WithLogger(ConsoleLogger.Log)
            .WithOpenAIChatCompletionService("gpt-3.5-turbo", TestConfiguration.OpenAI.ApiKey, serviceId: "chat")
>>>>>>> 5721ac44
            .Build();

        // As an example, we import the time skill, which is used in system prompt to read the current date.
        // We could also use a variable, this is just to show that the prompt can invoke functions.
        kernel.ImportSkill(new TimeSkill(), "time");

        // We need a kernel context to store some information to pass to the prompts and the list
        // of available skills needed to render prompt templates.
        var context = kernel.CreateNewContext();

        // Put the selected document into the variable used by the system prompt (see 28-system-prompt.txt).
        context["selectedText"] = selectedText;

        // Demo another variable, e.g. when the chat started, used by the system prompt (see 28-system-prompt.txt).
        context["startTime"] = DateTimeOffset.Now.ToString("hh:mm:ss tt zz", CultureInfo.CurrentCulture);

        // This is the user message, store it in the variable used by 28-user-prompt.txt
        context["userMessage"] = "extract locations as a bullet point list";

        // Instantiate the prompt renderer, which we will use to turn prompt templates
        // into strings, that we will store into a Chat history object, which is then sent
        // to the Chat Model.
        var promptRenderer = new PromptTemplateEngine();

        // Render the system prompt. This string is used to configure the chat.
        // This contains the context, ie a piece of a wikipedia page selected by the user.
        string systemMessage = await promptRenderer.RenderAsync(systemPromptTemplate, context);
        Console.WriteLine($"------------------------------------\n{systemMessage}");

        // Render the user prompt. This string is the query sent by the user
        // This contains the user request, ie "extract locations as a bullet point list"
        string userMessage = await promptRenderer.RenderAsync(userPromptTemplate, context);
        Console.WriteLine($"------------------------------------\n{userMessage}");

        // Client used to request answers to gpt-3.5-turbo
        var chatGPT = kernel.GetService<IChatCompletion>();

        // The full chat history. Depending on your scenario, you can pass the full chat if useful,
        // or create a new one every time, assuming that the "system message" contains all the
        // information needed.
        var chatHistory = chatGPT.CreateNewChat(systemMessage);

        // Add the user query to the chat history
        chatHistory.AddUserMessage(userMessage);

        // Finally, get the response from AI
        string answer = await chatGPT.GenerateMessageAsync(chatHistory);
        Console.WriteLine($"------------------------------------\n{answer}");

        /*

        Output:

        ------------------------------------
        You are an AI assistant that helps people find information.
        The chat started at: 09:52:12 PM -07
        The current time is: Thursday, April 27, 2023 9:52 PM
        Text selected:
        The central Sahara is hyperarid, with sparse vegetation. The northern and southern reaches of the desert, along with the highlands, have areas of sparse grassland and desert shrub, with trees and taller shrubs in wadis, where moisture collects. In the central, hyperarid region, there are many subdivisions of the great desert: Tanezrouft, the Ténéré, the Libyan Desert, the Eastern Desert, the Nubian Desert and others. These extremely arid areas often receive no rain for years.
        ------------------------------------
        Thursday, April 27, 2023 2:34 PM: extract locations as a bullet point list
        ------------------------------------
        Sure, here are the locations mentioned in the text:

        - Tanezrouft
        - Ténéré
        - Libyan Desert
        - Eastern Desert
        - Nubian Desert

        */
    }
}<|MERGE_RESOLUTION|>--- conflicted
+++ resolved
@@ -64,13 +64,8 @@
 
         // Usual kernel initialization, with GPT 3.5 Turbo
         IKernel kernel = new KernelBuilder()
-<<<<<<< HEAD
             .AddLogging(ConsoleLogger.Log)
-            .WithOpenAIChatCompletionService("gpt-3.5-turbo", Env.Var("OPENAI_API_KEY"), serviceId: "chat")
-=======
-            .WithLogger(ConsoleLogger.Log)
             .WithOpenAIChatCompletionService("gpt-3.5-turbo", TestConfiguration.OpenAI.ApiKey, serviceId: "chat")
->>>>>>> 5721ac44
             .Build();
 
         // As an example, we import the time skill, which is used in system prompt to read the current date.
