--- conflicted
+++ resolved
@@ -98,11 +98,7 @@
         Console.WriteLine($"------------------------------------\n{userMessage}");
 
         // Client used to request answers
-<<<<<<< HEAD
         var chatGPT = kernel.GetService<IChatCompletionService>();
-=======
-        var chatCompletion = kernel.GetService<IChatCompletion>();
->>>>>>> 96ce7d81
 
         // The full chat history. Depending on your scenario, you can pass the full chat if useful,
         // or create a new one every time, assuming that the "system message" contains all the
@@ -113,7 +109,7 @@
         chatHistory.AddUserMessage(userMessage);
 
         // Finally, get the response from AI
-        var answer = await chatCompletion.GetChatMessageContentAsync(chatHistory);
+        var answer = await chatGPT.GetChatMessageContentAsync(chatHistory);
         Console.WriteLine($"------------------------------------\n{answer}");
 
         /*
