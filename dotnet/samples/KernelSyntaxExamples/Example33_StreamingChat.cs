﻿// Copyright (c) Microsoft. All rights reserved.

using System;
using System.Linq;
using System.Threading.Tasks;
using Microsoft.SemanticKernel.AI.ChatCompletion;
using Microsoft.SemanticKernel.Connectors.AI.OpenAI.ChatCompletion;

/**
 * The following example shows how to use Semantic Kernel with streaming Chat Completion
 */
// ReSharper disable once InconsistentNaming
public static class Example33_StreamingChat
{
    public static async Task RunAsync()
    {
        await AzureOpenAIChatStreamSampleAsync();
        await OpenAIChatStreamSampleAsync();
    }

    private static async Task OpenAIChatStreamSampleAsync()
    {
        Console.WriteLine("======== Open AI - ChatGPT Streaming ========");

        OpenAIChatCompletionService chatCompletionService = new(TestConfiguration.OpenAI.ChatModelId, TestConfiguration.OpenAI.ApiKey);

        await StartStreamingChatAsync(chatCompletionService);
    }

    private static async Task AzureOpenAIChatStreamSampleAsync()
    {
        Console.WriteLine("======== Azure Open AI - ChatGPT Streaming ========");

        AzureOpenAIChatCompletionService chatCompletionService = new(
           TestConfiguration.AzureOpenAI.ChatDeploymentName,
           TestConfiguration.AzureOpenAI.ChatModelId,
           TestConfiguration.AzureOpenAI.Endpoint,
           TestConfiguration.AzureOpenAI.ApiKey);

        await StartStreamingChatAsync(chatCompletionService);
    }

    private static async Task StartStreamingChatAsync(IChatCompletionService chatCompletionService)
    {
        Console.WriteLine("Chat content:");
        Console.WriteLine("------------------------");

<<<<<<< HEAD
        var chatHistory = chatCompletionService.CreateNewChat("You are a librarian, expert about books");
=======
        var chatHistory = new ChatHistory("You are a librarian, expert about books");
>>>>>>> 96ce7d81
        await MessageOutputAsync(chatHistory);

        // First user message
        chatHistory.AddUserMessage("Hi, I'm looking for book suggestions");
        await MessageOutputAsync(chatHistory);

        // First bot assistant message
        await StreamMessageOutputAsync(chatCompletionService, chatHistory, AuthorRole.Assistant);

        // Second user message
        chatHistory.AddUserMessage("I love history and philosophy, I'd like to learn something new about Greece, any suggestion?");
        await MessageOutputAsync(chatHistory);

        // Second bot assistant message
<<<<<<< HEAD
        await StreamMessageOutputAsync(chatCompletionService, chatHistory, AuthorRole.Assistant);

        Console.WriteLine("\n------------------------");
=======
        await StreamMessageOutputAsync(chatCompletion, chatHistory, AuthorRole.Assistant);
>>>>>>> 96ce7d81
    }

    private static async Task StreamMessageOutputAsync(IChatCompletionService chatCompletionService, ChatHistory chatHistory, AuthorRole authorRole)
    {
        bool roleWritten = false;
        string fullMessage = string.Empty;

<<<<<<< HEAD
        await foreach (var chatUpdate in chatCompletionService.GetStreamingContentAsync<StreamingChatContent>(chatHistory))
=======
        await foreach (var chatUpdate in chatCompletion.GetStreamingChatMessageContentsAsync(chatHistory))
>>>>>>> 96ce7d81
        {
            if (!roleWritten && chatUpdate.Role.HasValue)
            {
                Console.Write($"{chatUpdate.Role.Value}: {chatUpdate.Content}");
                roleWritten = true;
            }

            if (chatUpdate.Content is { Length: > 0 })
            {
                fullMessage += chatUpdate.Content;
                Console.Write(chatUpdate.Content);
            }
        }

        Console.WriteLine("\n------------------------");
        chatHistory.AddMessage(authorRole, fullMessage);
    }

    /// <summary>
    /// Outputs the last message of the chat history
    /// </summary>
    private static Task MessageOutputAsync(ChatHistory chatHistory)
    {
        var message = chatHistory.Last();

        Console.WriteLine($"{message.Role}: {message.Content}");
        Console.WriteLine("------------------------");

        return Task.CompletedTask;
    }
}<|MERGE_RESOLUTION|>--- conflicted
+++ resolved
@@ -45,11 +45,7 @@
         Console.WriteLine("Chat content:");
         Console.WriteLine("------------------------");
 
-<<<<<<< HEAD
-        var chatHistory = chatCompletionService.CreateNewChat("You are a librarian, expert about books");
-=======
         var chatHistory = new ChatHistory("You are a librarian, expert about books");
->>>>>>> 96ce7d81
         await MessageOutputAsync(chatHistory);
 
         // First user message
@@ -64,13 +60,7 @@
         await MessageOutputAsync(chatHistory);
 
         // Second bot assistant message
-<<<<<<< HEAD
         await StreamMessageOutputAsync(chatCompletionService, chatHistory, AuthorRole.Assistant);
-
-        Console.WriteLine("\n------------------------");
-=======
-        await StreamMessageOutputAsync(chatCompletion, chatHistory, AuthorRole.Assistant);
->>>>>>> 96ce7d81
     }
 
     private static async Task StreamMessageOutputAsync(IChatCompletionService chatCompletionService, ChatHistory chatHistory, AuthorRole authorRole)
@@ -78,11 +68,7 @@
         bool roleWritten = false;
         string fullMessage = string.Empty;
 
-<<<<<<< HEAD
-        await foreach (var chatUpdate in chatCompletionService.GetStreamingContentAsync<StreamingChatContent>(chatHistory))
-=======
-        await foreach (var chatUpdate in chatCompletion.GetStreamingChatMessageContentsAsync(chatHistory))
->>>>>>> 96ce7d81
+        await foreach (var chatUpdate in chatCompletionService.GetStreamingChatMessageContentsAsync(chatHistory))
         {
             if (!roleWritten && chatUpdate.Role.HasValue)
             {
