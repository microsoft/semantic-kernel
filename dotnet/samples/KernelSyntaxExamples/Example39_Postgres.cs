﻿// Copyright (c) Microsoft. All rights reserved.

using System;
using System.Threading.Tasks;
using Microsoft.SemanticKernel;
using Microsoft.SemanticKernel.Connectors.Memory.Postgres;
using Microsoft.SemanticKernel.Memory;
using Npgsql;
using Pgvector.Npgsql;
using RepoUtils;

// ReSharper disable once InconsistentNaming
public static class Example39_Postgres
{
    private const string MemoryCollectionName = "postgres_test";

    public static async Task RunAsync()
    {
        NpgsqlDataSourceBuilder dataSourceBuilder = new(TestConfiguration.Postgres.ConnectionString);
        dataSourceBuilder.UseVector();
        await using NpgsqlDataSource dataSource = dataSourceBuilder.Build();

        PostgresMemoryStore memoryStore = new(dataSource, vectorSize: 1536, schema: "public");

        IKernel kernel = Kernel.Builder
            .AddLogging(ConsoleLogger.Log)
<<<<<<< HEAD
            .WithOpenAITextCompletionService("text-davinci-003", Env.Var("OPENAI_API_KEY"))
            .WithOpenAITextEmbeddingGenerationService("text-embedding-ada-002", Env.Var("OPENAI_API_KEY"))
=======
            .WithOpenAITextCompletionService(
                modelId: TestConfiguration.OpenAI.ModelId,
                apiKey: TestConfiguration.OpenAI.ApiKey)
            .WithOpenAITextEmbeddingGenerationService(
                modelId: TestConfiguration.OpenAI.EmbeddingModelId,
                apiKey: TestConfiguration.OpenAI.ApiKey)
>>>>>>> 1bffe152
            .WithMemoryStorage(memoryStore)
            //.WithPostgresMemoryStore(dataSource, vectorSize: 1536, schema: "public") // This method offers an alternative approach to registering Postgres memory store.
            .Build();

        Console.WriteLine("== Printing Collections in DB ==");
        var collections = memoryStore.GetCollectionsAsync();
        await foreach (var collection in collections)
        {
            Console.WriteLine(collection);
        }

        Console.WriteLine("== Adding Memories ==");

        var key1 = await kernel.Memory.SaveInformationAsync(MemoryCollectionName, id: "cat1", text: "british short hair");
        var key2 = await kernel.Memory.SaveInformationAsync(MemoryCollectionName, id: "cat2", text: "orange tabby");
        var key3 = await kernel.Memory.SaveInformationAsync(MemoryCollectionName, id: "cat3", text: "norwegian forest cat");

        Console.WriteLine("== Printing Collections in DB ==");
        collections = memoryStore.GetCollectionsAsync();
        await foreach (var collection in collections)
        {
            Console.WriteLine(collection);
        }

        Console.WriteLine("== Retrieving Memories Through the Kernel ==");
        MemoryQueryResult? lookup = await kernel.Memory.GetAsync(MemoryCollectionName, "cat1");
        Console.WriteLine(lookup != null ? lookup.Metadata.Text : "ERROR: memory not found");

        Console.WriteLine("== Retrieving Memories Directly From the Store ==");
        var memory1 = await memoryStore.GetAsync(MemoryCollectionName, key1);
        var memory2 = await memoryStore.GetAsync(MemoryCollectionName, key2);
        var memory3 = await memoryStore.GetAsync(MemoryCollectionName, key3);
        Console.WriteLine(memory1 != null ? memory1.Metadata.Text : "ERROR: memory not found");
        Console.WriteLine(memory2 != null ? memory2.Metadata.Text : "ERROR: memory not found");
        Console.WriteLine(memory3 != null ? memory3.Metadata.Text : "ERROR: memory not found");

        Console.WriteLine("== Similarity Searching Memories: My favorite color is orange ==");
        var searchResults = kernel.Memory.SearchAsync(MemoryCollectionName, "My favorite color is orange", limit: 3, minRelevanceScore: 0.8);

        await foreach (var item in searchResults)
        {
            Console.WriteLine(item.Metadata.Text + " : " + item.Relevance);
        }

        Console.WriteLine("== Removing Collection {0} ==", MemoryCollectionName);
        await memoryStore.DeleteCollectionAsync(MemoryCollectionName);

        Console.WriteLine("== Printing Collections in DB ==");
        await foreach (var collection in collections)
        {
            Console.WriteLine(collection);
        }
    }
}<|MERGE_RESOLUTION|>--- conflicted
+++ resolved
@@ -24,17 +24,12 @@
 
         IKernel kernel = Kernel.Builder
             .AddLogging(ConsoleLogger.Log)
-<<<<<<< HEAD
-            .WithOpenAITextCompletionService("text-davinci-003", Env.Var("OPENAI_API_KEY"))
-            .WithOpenAITextEmbeddingGenerationService("text-embedding-ada-002", Env.Var("OPENAI_API_KEY"))
-=======
             .WithOpenAITextCompletionService(
                 modelId: TestConfiguration.OpenAI.ModelId,
                 apiKey: TestConfiguration.OpenAI.ApiKey)
             .WithOpenAITextEmbeddingGenerationService(
                 modelId: TestConfiguration.OpenAI.EmbeddingModelId,
                 apiKey: TestConfiguration.OpenAI.ApiKey)
->>>>>>> 1bffe152
             .WithMemoryStorage(memoryStore)
             //.WithPostgresMemoryStore(dataSource, vectorSize: 1536, schema: "public") // This method offers an alternative approach to registering Postgres memory store.
             .Build();
