﻿// Copyright (c) Microsoft. All rights reserved.

using System;
using System.Collections.Generic;
using System.Linq;
using System.Threading.Tasks;
using Microsoft.SemanticKernel;
using Microsoft.SemanticKernel.AI.TextCompletion;
using Microsoft.SemanticKernel.Connectors.AI.OpenAI.ChatCompletion;
using Microsoft.SemanticKernel.Diagnostics;
using RepoUtils;

#pragma warning disable RCS1192 // (Unnecessary usage of verbatim string literal)

// ReSharper disable once InconsistentNaming
public static class Example43_GetModelResult
{
    public static async Task RunAsync()
    {
        Console.WriteLine("======== Inline Function Definition + Result ========");

        IKernel kernel = new KernelBuilder()
            .WithOpenAIChatCompletionService(
                modelId: TestConfiguration.OpenAI.ChatModelId,
                apiKey: TestConfiguration.OpenAI.ApiKey)
            .Build();

        // Function defined using few-shot design pattern
        const string FunctionDefinition = "Hi, give me 5 book suggestions about: {{$input}}";

        var myFunction = kernel.CreateSemanticFunction(FunctionDefinition);

        // Using InvokeAsync with 3 results (Currently invoke only supports 1 result, but you can get the other results from the ModelResults)
<<<<<<< HEAD
        var functionResult = await myFunction.InvokeAsync("Sci-fi",
=======
        var textResult = await myFunction.InvokeAsync("Sci-fi",
            kernel,
>>>>>>> 4921ea91
            settings: new CompleteRequestSettings { ResultsPerPrompt = 3, MaxTokens = 500, Temperature = 1, TopP = 0.5 });

        Console.WriteLine(functionResult.GetValue<string>());
        Console.WriteLine(functionResult.ModelResults.Select(result => result.GetOpenAIChatResult()).AsJson());
        Console.WriteLine();

        // Using the Kernel RunAsync
        var kernelResult = await kernel.RunAsync("sorry I forgot your birthday", myFunction);
        Console.WriteLine(kernelResult.GetValue<string>());
        Console.WriteLine(kernelResult.FunctionResults.SelectMany(l => l.ModelResults).LastOrDefault()?.GetOpenAIChatResult()?.Usage.AsJson());
        Console.WriteLine();

        // Using Chat Completion directly
        var chatCompletion = new OpenAIChatCompletion(
            modelId: TestConfiguration.OpenAI.ChatModelId,
            apiKey: TestConfiguration.OpenAI.ApiKey);
        var prompt = FunctionDefinition.Replace("{{$input}}", $"Translate this date {DateTimeOffset.Now:f} to French format", StringComparison.InvariantCultureIgnoreCase);

        IReadOnlyList<ITextResult> completionResults = await chatCompletion.GetCompletionsAsync(prompt, new CompleteRequestSettings() { MaxTokens = 500, Temperature = 1, TopP = 0.5 });

        Console.WriteLine(await completionResults[0].GetCompletionAsync());
        Console.WriteLine(completionResults[0].ModelResult.GetOpenAIChatResult().Usage.AsJson());
        Console.WriteLine();

        // Getting the error details
        kernel = new KernelBuilder()
            .WithOpenAIChatCompletionService(TestConfiguration.OpenAI.ChatModelId, "Invalid Key")
            .Build();
        var errorFunction = kernel.CreateSemanticFunction(FunctionDefinition);

#pragma warning disable CA1031 // Do not catch general exception types
        try
        {
            await kernel.RunAsync("sorry I forgot your birthday", errorFunction);
        }
        catch (Exception ex)
        {
            Console.WriteLine(OutputExceptionDetail(ex.InnerException));
        }
#pragma warning restore CA1031 // Do not catch general exception types

        string OutputExceptionDetail(Exception? exception)
        {
            return exception switch
            {
                HttpOperationException httpException => new { StatusCode = httpException.StatusCode?.ToString(), Message = httpException.Message, Response = httpException.ResponseContent }.AsJson(),
                { } e => new { e.Message }.AsJson(),
                _ => string.Empty
            };
        }
    }
}<|MERGE_RESOLUTION|>--- conflicted
+++ resolved
@@ -31,12 +31,8 @@
         var myFunction = kernel.CreateSemanticFunction(FunctionDefinition);
 
         // Using InvokeAsync with 3 results (Currently invoke only supports 1 result, but you can get the other results from the ModelResults)
-<<<<<<< HEAD
         var functionResult = await myFunction.InvokeAsync("Sci-fi",
-=======
-        var textResult = await myFunction.InvokeAsync("Sci-fi",
             kernel,
->>>>>>> 4921ea91
             settings: new CompleteRequestSettings { ResultsPerPrompt = 3, MaxTokens = 500, Temperature = 1, TopP = 0.5 });
 
         Console.WriteLine(functionResult.GetValue<string>());
