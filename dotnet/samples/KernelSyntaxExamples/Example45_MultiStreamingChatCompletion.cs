﻿// Copyright (c) Microsoft. All rights reserved.

using System;
using System.Collections.Generic;
using System.Linq;
using System.Threading.Tasks;
using Microsoft.SemanticKernel.AI.ChatCompletion;
using Microsoft.SemanticKernel.Connectors.AI.OpenAI;
using Microsoft.SemanticKernel.Connectors.AI.OpenAI.ChatCompletion;

/**
 * The following example shows how to use Semantic Kernel with Multiple Results Text Completion as streaming
 */
// ReSharper disable once InconsistentNaming
public static class Example45_MultiStreamingChatCompletion
{
    public static async Task RunAsync()
    {
        await AzureOpenAIMultiStreamingChatCompletionAsync();
        await OpenAIMultiStreamingChatCompletionAsync();
    }

    private static async Task AzureOpenAIMultiStreamingChatCompletionAsync()
    {
        Console.WriteLine("======== Azure OpenAI - Multiple Chat Completion - Raw Streaming ========");

        AzureOpenAIChatCompletionService chatCompletionService = new(
            TestConfiguration.AzureOpenAI.ChatDeploymentName,
            TestConfiguration.AzureOpenAI.ChatModelId,
            TestConfiguration.AzureOpenAI.Endpoint,
            TestConfiguration.AzureOpenAI.ApiKey);

        await StreamingChatCompletionAsync(chatCompletionService);
    }

    private static async Task OpenAIMultiStreamingChatCompletionAsync()
    {
        Console.WriteLine("======== Open AI - Multiple Text Completion - Raw Streaming ========");

        OpenAIChatCompletionService chatCompletionService = new(
            modelId: TestConfiguration.OpenAI.ChatModelId,
            apiKey: TestConfiguration.OpenAI.ApiKey);

        await StreamingChatCompletionAsync(chatCompletionService);
    }

    private static async Task StreamingChatCompletionAsync(IChatCompletionService chatCompletionService)
    {
        var executionSettings = new OpenAIPromptExecutionSettings()
        {
            MaxTokens = 200,
            FrequencyPenalty = 0,
            PresencePenalty = 0,
            Temperature = 1,
            TopP = 0.5,
            ResultsPerPrompt = 3
        };

        var consoleLinesPerResult = 10;

        PrepareDisplay();
        var prompt = "Hi, I'm looking for 5 random title names for sci-fi books";
        await ProcessStreamAsyncEnumerableAsync(chatCompletionService, prompt, executionSettings, consoleLinesPerResult);

        Console.WriteLine();

        Console.SetCursorPosition(0, executionSettings.ResultsPerPrompt * consoleLinesPerResult);
        Console.WriteLine();
    }

    private static async Task ProcessStreamAsyncEnumerableAsync(IChatCompletionService chatCompletionService, string prompt, OpenAIPromptExecutionSettings executionSettings, int consoleLinesPerResult)
    {
        var roleDisplayed = new List<int>();
        var messagePerChoice = new Dictionary<int, string>();
<<<<<<< HEAD
        var chatHistory = chatCompletionService.CreateNewChat(prompt);
        await foreach (var chatUpdate in chatCompletionService.GetStreamingContentAsync<StreamingChatContent>(chatHistory, executionSettings))
=======
        var chatHistory = new ChatHistory(prompt);
        await foreach (var chatUpdate in chatCompletion.GetStreamingChatMessageContentsAsync(chatHistory, executionSettings))
>>>>>>> 96ce7d81
        {
            string newContent = string.Empty;
            Console.SetCursorPosition(0, chatUpdate.ChoiceIndex * consoleLinesPerResult);
            if (!roleDisplayed.Contains(chatUpdate.ChoiceIndex) && chatUpdate.Role.HasValue)
            {
                newContent = $"Role: {chatUpdate.Role.Value}\n";
                roleDisplayed.Add(chatUpdate.ChoiceIndex);
            }

            if (chatUpdate.Content is { Length: > 0 })
            {
                newContent += chatUpdate.Content;
            }

            if (!messagePerChoice.ContainsKey(chatUpdate.ChoiceIndex))
            {
                messagePerChoice.Add(chatUpdate.ChoiceIndex, string.Empty);
            }
            messagePerChoice[chatUpdate.ChoiceIndex] += newContent;

            Console.Write(messagePerChoice[chatUpdate.ChoiceIndex]);
        }
    }

    /// <summary>
    /// Break enough lines as the current console window size to display the results
    /// </summary>
    private static void PrepareDisplay()
    {
        for (int i = 0; i < Console.WindowHeight - 2; i++)
        {
            Console.WriteLine();
        }
    }

    /// <summary>
    /// Outputs the last message of the chat history
    /// </summary>
    private static Task MessageOutputAsync(ChatHistory chatHistory)
    {
        var message = chatHistory.Last();

        Console.WriteLine($"{message.Role}: {message.Content}");
        Console.WriteLine("------------------------");

        return Task.CompletedTask;
    }
}<|MERGE_RESOLUTION|>--- conflicted
+++ resolved
@@ -72,13 +72,8 @@
     {
         var roleDisplayed = new List<int>();
         var messagePerChoice = new Dictionary<int, string>();
-<<<<<<< HEAD
-        var chatHistory = chatCompletionService.CreateNewChat(prompt);
-        await foreach (var chatUpdate in chatCompletionService.GetStreamingContentAsync<StreamingChatContent>(chatHistory, executionSettings))
-=======
         var chatHistory = new ChatHistory(prompt);
-        await foreach (var chatUpdate in chatCompletion.GetStreamingChatMessageContentsAsync(chatHistory, executionSettings))
->>>>>>> 96ce7d81
+        await foreach (var chatUpdate in chatCompletionService.GetStreamingChatMessageContentsAsync(chatHistory, executionSettings))
         {
             string newContent = string.Empty;
             Console.SetCursorPosition(0, chatUpdate.ChoiceIndex * consoleLinesPerResult);
