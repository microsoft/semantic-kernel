--- conflicted
+++ resolved
@@ -14,15 +14,9 @@
 
     public static async Task RunAsync()
     {
-<<<<<<< HEAD
         string endpoint = TestConfiguration.Weaviate.Endpoint;
         string apiKey = TestConfiguration.Weaviate.ApiKey;
-        using WeaviateMemoryStore memoryStore = new(endpoint, apiKey, ConsoleLogger.Log);
-=======
-        string endpoint = Env.Var("WEAVIATE_ENDPOINT");
-        string apiKey = Env.Var("WEAVIATE_APIKEY");
         WeaviateMemoryStore memoryStore = new(endpoint, apiKey, ConsoleLogger.Log);
->>>>>>> dfe3912b
         IKernel kernel = Kernel.Builder
             .WithLogger(ConsoleLogger.Log)
             .WithOpenAITextCompletionService(
