--- conflicted
+++ resolved
@@ -15,13 +15,8 @@
 
     public static async Task RunAsync()
     {
-<<<<<<< HEAD
         string configuration = TestConfiguration.Redis.Configuration;
-        using ConnectionMultiplexer connectionMultiplexer = await ConnectionMultiplexer.ConnectAsync(configuration);
-=======
-        string configuration = Env.Var("REDIS_CONFIGURATION");
         await using ConnectionMultiplexer connectionMultiplexer = await ConnectionMultiplexer.ConnectAsync(configuration);
->>>>>>> a2d7ee72
         IDatabase database = connectionMultiplexer.GetDatabase();
         RedisMemoryStore memoryStore = new(database, vectorSize: 1536);
         IKernel kernel = Kernel.Builder
