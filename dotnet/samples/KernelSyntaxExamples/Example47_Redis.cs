﻿// Copyright (c) Microsoft. All rights reserved.

using System;
using System.Threading.Tasks;
using Microsoft.SemanticKernel;
using Microsoft.SemanticKernel.Connectors.Memory.Redis;
using Microsoft.SemanticKernel.Memory;
using RepoUtils;
using StackExchange.Redis;

// ReSharper disable once InconsistentNaming
public static class Example47_Redis
{
    private const string MemoryCollectionName = "redis-test";

    public static async Task RunAsync()
    {
        string configuration = TestConfiguration.Redis.Configuration;
        await using ConnectionMultiplexer connectionMultiplexer = await ConnectionMultiplexer.ConnectAsync(configuration);
        IDatabase database = connectionMultiplexer.GetDatabase();
        RedisMemoryStore memoryStore = new(database, vectorSize: 1536);
        IKernel kernel = Kernel.Builder
            .AddLogging(ConsoleLogger.Log)
<<<<<<< HEAD
            .WithOpenAITextCompletionService("text-davinci-003", Env.Var("OPENAI_API_KEY"))
            .WithOpenAITextEmbeddingGenerationService("text-embedding-ada-002", Env.Var("OPENAI_API_KEY"))
=======
            .WithOpenAITextCompletionService(
                modelId: TestConfiguration.OpenAI.ModelId,
                apiKey: TestConfiguration.OpenAI.ApiKey)
            .WithOpenAITextEmbeddingGenerationService(
                modelId: TestConfiguration.OpenAI.EmbeddingModelId,
                apiKey: TestConfiguration.OpenAI.ApiKey)
>>>>>>> 1bffe152
            .WithMemoryStorage(memoryStore)
            .Build();

        Console.WriteLine("== Printing Collections in DB ==");
        var collections = memoryStore.GetCollectionsAsync();
        await foreach (var collection in collections)
        {
            Console.WriteLine(collection);
        }

        Console.WriteLine("== Adding Memories ==");

        var key1 = await kernel.Memory.SaveInformationAsync(MemoryCollectionName, id: "cat1", text: "british short hair");
        var key2 = await kernel.Memory.SaveInformationAsync(MemoryCollectionName, id: "cat2", text: "orange tabby");
        var key3 = await kernel.Memory.SaveInformationAsync(MemoryCollectionName, id: "cat3", text: "norwegian forest cat");

        Console.WriteLine("== Printing Collections in DB ==");
        collections = memoryStore.GetCollectionsAsync();
        await foreach (var collection in collections)
        {
            Console.WriteLine(collection);
        }

        Console.WriteLine("== Retrieving Memories Through the Kernel ==");
        MemoryQueryResult? lookup = await kernel.Memory.GetAsync(MemoryCollectionName, "cat1");
        Console.WriteLine(lookup != null ? lookup.Metadata.Text : "ERROR: memory not found");

        Console.WriteLine("== Retrieving Memories Directly From the Store ==");
        var memory1 = await memoryStore.GetAsync(MemoryCollectionName, key1);
        var memory2 = await memoryStore.GetAsync(MemoryCollectionName, key2);
        var memory3 = await memoryStore.GetAsync(MemoryCollectionName, key3);
        Console.WriteLine(memory1 != null ? memory1.Metadata.Text : "ERROR: memory not found");
        Console.WriteLine(memory2 != null ? memory2.Metadata.Text : "ERROR: memory not found");
        Console.WriteLine(memory3 != null ? memory3.Metadata.Text : "ERROR: memory not found");

        Console.WriteLine("== Similarity Searching Memories: My favorite color is orange ==");
        var searchResults = kernel.Memory.SearchAsync(MemoryCollectionName, "My favorite color is orange", limit: 3, minRelevanceScore: 0.8);

        await foreach (var item in searchResults)
        {
            Console.WriteLine(item.Metadata.Text + " : " + item.Relevance);
        }

        Console.WriteLine("== Removing Collection {0} ==", MemoryCollectionName);
        await memoryStore.DeleteCollectionAsync(MemoryCollectionName);

        Console.WriteLine("== Printing Collections in DB ==");
        await foreach (var collection in collections)
        {
            Console.WriteLine(collection);
        }
    }
}<|MERGE_RESOLUTION|>--- conflicted
+++ resolved
@@ -21,17 +21,12 @@
         RedisMemoryStore memoryStore = new(database, vectorSize: 1536);
         IKernel kernel = Kernel.Builder
             .AddLogging(ConsoleLogger.Log)
-<<<<<<< HEAD
-            .WithOpenAITextCompletionService("text-davinci-003", Env.Var("OPENAI_API_KEY"))
-            .WithOpenAITextEmbeddingGenerationService("text-embedding-ada-002", Env.Var("OPENAI_API_KEY"))
-=======
             .WithOpenAITextCompletionService(
                 modelId: TestConfiguration.OpenAI.ModelId,
                 apiKey: TestConfiguration.OpenAI.ApiKey)
             .WithOpenAITextEmbeddingGenerationService(
                 modelId: TestConfiguration.OpenAI.EmbeddingModelId,
                 apiKey: TestConfiguration.OpenAI.ApiKey)
->>>>>>> 1bffe152
             .WithMemoryStorage(memoryStore)
             .Build();
 
