--- conflicted
+++ resolved
@@ -19,19 +19,13 @@
         var memoryStore = new ChromaMemoryStore(endpoint);
 
         IKernel kernel = Kernel.Builder
-<<<<<<< HEAD
             .AddLogging(ConsoleLogger.Log)
-            .WithOpenAITextCompletionService("text-davinci-003", Env.Var("OPENAI_API_KEY"))
-            .WithOpenAITextEmbeddingGenerationService("text-embedding-ada-002", Env.Var("OPENAI_API_KEY"))
-=======
-            .WithLogger(ConsoleLogger.Log)
             .WithOpenAITextCompletionService(
                 modelId: TestConfiguration.OpenAI.ModelId,
                 apiKey: TestConfiguration.OpenAI.ApiKey)
             .WithOpenAITextEmbeddingGenerationService(
                 modelId: TestConfiguration.OpenAI.EmbeddingModelId,
                 apiKey: TestConfiguration.OpenAI.ApiKey)
->>>>>>> 5721ac44
             .WithMemoryStorage(memoryStore)
             //.WithChromaMemoryStore(endpoint) // This method offers an alternative approach to registering Chroma memory store.
             .Build();
