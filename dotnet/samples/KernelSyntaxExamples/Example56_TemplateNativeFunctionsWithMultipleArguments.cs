﻿// Copyright (c) Microsoft. All rights reserved.

using System;
using System.Threading.Tasks;
using Microsoft.SemanticKernel;
using Microsoft.SemanticKernel.Connectors.AI.OpenAI;
using Microsoft.SemanticKernel.Orchestration;
using Microsoft.SemanticKernel.Plugins.Core;
using Microsoft.SemanticKernel.TemplateEngine;
using RepoUtils;

// ReSharper disable once InconsistentNaming
public static class Example56_TemplateNativeFunctionsWithMultipleArguments
{
    /// <summary>
    /// Show how to invoke a Native Function written in C# with multiple arguments
    /// from a Semantic Function written in natural language
    /// </summary>
    public static async Task RunAsync()
    {
        Console.WriteLine("======== TemplateNativeFunctionsWithMultipleArguments ========");

        string serviceId = TestConfiguration.AzureOpenAI.ServiceId;
        string apiKey = TestConfiguration.AzureOpenAI.ApiKey;
        string deploymentName = TestConfiguration.AzureOpenAI.ChatDeploymentName;
        string endpoint = TestConfiguration.AzureOpenAI.Endpoint;

        if (serviceId == null || apiKey == null || deploymentName == null || endpoint == null)
        {
            Console.WriteLine("AzureOpenAI serviceId, endpoint, apiKey, or deploymentName not found. Skipping example.");
            return;
        }

        Kernel kernel = new KernelBuilder()
            .WithLoggerFactory(ConsoleLogger.LoggerFactory)
            .WithAzureOpenAIChatCompletionService(
                deploymentName: deploymentName,
                endpoint: endpoint,
                serviceId: serviceId,
                apiKey: apiKey)
            .Build();

        var variableName = "word2";
        var variableValue = " Potter";

        var variables = new ContextVariables();
        variables[variableName] = variableValue;

        // Load native plugin into the kernel function collection, sharing its functions with prompt templates
        // Functions loaded here are available as "text.*"
        kernel.ImportPluginFromObject<TextPlugin>("text");

        // Semantic Function invoking text.Concat native function with named arguments input and input2 where input is a string and input2 is set to a variable from context called word2.
        const string FunctionDefinition = @"
 Write a haiku about the following: {{text.Concat input='Harry' input2=$word2}}
";

        // This allows to see the prompt before it's sent to OpenAI
        Console.WriteLine("--- Rendered Prompt");
        var promptTemplateFactory = new KernelPromptTemplateFactory();
        var promptTemplate = promptTemplateFactory.Create(FunctionDefinition, new PromptTemplateConfig());
        var renderedPrompt = await promptTemplate.RenderAsync(kernel, variables);
        Console.WriteLine(renderedPrompt);

        // Run the prompt / semantic function
        var haiku = kernel.CreateFunctionFromPrompt(FunctionDefinition, new OpenAIRequestSettings() { MaxTokens = 100 });

        // Show the result
        Console.WriteLine("--- Semantic Function result");
<<<<<<< HEAD
        var result = await kernel.RunAsync(haiku, variables);
=======
        var result = await kernel.InvokeAsync(haiku, context.Variables);
>>>>>>> c636d8b6
        Console.WriteLine(result.GetValue<string>());

        /* OUTPUT:

--- Rendered Prompt

 Write a haiku about the following: Harry Potter

--- Semantic Function result
A boy with a scar,
Wizarding world he explores,
Harry Potter's tale.
         */
    }
}<|MERGE_RESOLUTION|>--- conflicted
+++ resolved
@@ -67,11 +67,7 @@
 
         // Show the result
         Console.WriteLine("--- Semantic Function result");
-<<<<<<< HEAD
-        var result = await kernel.RunAsync(haiku, variables);
-=======
-        var result = await kernel.InvokeAsync(haiku, context.Variables);
->>>>>>> c636d8b6
+        var result = await kernel.InvokeAsync(haiku, variables);
         Console.WriteLine(result.GetValue<string>());
 
         /* OUTPUT:
