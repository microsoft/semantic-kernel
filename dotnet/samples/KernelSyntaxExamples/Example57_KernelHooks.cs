﻿// Copyright (c) Microsoft. All rights reserved.

using System;
using System.Collections.Generic;
using System.Linq;
using System.Text.RegularExpressions;
using System.Threading.Tasks;
using Microsoft.SemanticKernel;
using Microsoft.SemanticKernel.Connectors.AI.OpenAI;
using Microsoft.SemanticKernel.Events;
using Microsoft.SemanticKernel.Orchestration;
using RepoUtils;

// ReSharper disable once InconsistentNaming
public static class Example57_KernelHooks
{
    private static string? s_openAIModelId;
    private static string? s_openAIApiKey;

    public static async Task RunAsync()
    {
        Console.WriteLine("\n======== Using Function Execution Handlers ========\n");

        s_openAIModelId = TestConfiguration.OpenAI.ChatModelId;
        s_openAIApiKey = TestConfiguration.OpenAI.ApiKey;

        if (s_openAIModelId == null || s_openAIApiKey == null)
        {
            Console.WriteLine("OpenAI credentials not found. Skipping example.");
            return;
        }

        await GetUsageAsync();

        await GetRenderedPromptAsync();

        await ChangingResultAsync();

        await BeforeInvokeCancellationAsync();

        await AfterInvokeCancellationAsync();
    }

    private static async Task GetUsageAsync()
    {
        Console.WriteLine("\n======== Get Usage Data ========\n");

        Kernel kernel = new KernelBuilder()
            .WithLoggerFactory(ConsoleLogger.LoggerFactory)
            .WithOpenAIChatCompletion(
                modelId: s_openAIModelId!,
                apiKey: s_openAIApiKey!)
            .Build();

        const string FunctionPrompt = "Write a random paragraph about: {{$input}}.";

        var excuseFunction = kernel.CreateFunctionFromPrompt(
            FunctionPrompt,
            functionName: "Excuse",
            executionSettings: new OpenAIPromptExecutionSettings() { MaxTokens = 100, Temperature = 0.4, TopP = 1 });

        void MyPreHandler(object? sender, FunctionInvokingEventArgs e)
        {
            Console.WriteLine($"{e.Function.Metadata.PluginName}.{e.Function.Name} : Pre Execution Handler - Triggered");
        }

        void MyRemovedPreExecutionHandler(object? sender, FunctionInvokingEventArgs e)
        {
            Console.WriteLine($"{e.Function.Metadata.PluginName}.{e.Function.Name} : Pre Execution Handler - Should not trigger");
            e.Cancel();
        }

        void MyPostExecutionHandler(object? sender, FunctionInvokedEventArgs e)
        {
            var modelResults = e.Metadata["ModelResults"] as IReadOnlyCollection<ModelResult>;
            Console.WriteLine($"{e.Function.Metadata.PluginName}.{e.Function.Name} : Post Execution Handler - Total Tokens: {modelResults?.First().GetOpenAIChatResult().Usage.TotalTokens}");
        }

        kernel.FunctionInvoking += MyPreHandler;
        kernel.FunctionInvoked += MyPostExecutionHandler;

        // Adding and Removing a handler
        kernel.FunctionInvoking += MyRemovedPreExecutionHandler;
        kernel.FunctionInvoking -= MyRemovedPreExecutionHandler;

        const string Input = "I missed the F1 final race";
        var result = await kernel.InvokeAsync(excuseFunction, Input);
        Console.WriteLine($"Function Result: {result.GetValue<string>()}");
    }

    private static async Task GetRenderedPromptAsync()
    {
        Console.WriteLine("\n======== Get Rendered Prompt ========\n");

        Kernel kernel = new KernelBuilder()
            .WithLoggerFactory(ConsoleLogger.LoggerFactory)
            .WithOpenAIChatCompletion(
                modelId: s_openAIModelId!,
                apiKey: s_openAIApiKey!)
            .Build();

        const string FunctionPrompt = "Write a random paragraph about: {{$input}} in the style of {{$style}}.";

        var excuseFunction = kernel.CreateFunctionFromPrompt(
            FunctionPrompt,
            functionName: "Excuse",
            executionSettings: new OpenAIPromptExecutionSettings() { MaxTokens = 100, Temperature = 0.4, TopP = 1 });

        void MyRenderingHandler(object? sender, PromptRenderingEventArgs e)
        {
<<<<<<< HEAD
            Console.WriteLine($"{e.Function.GetMetadata().PluginName}.{e.Function.GetMetadata().Name} : Prompt Rendering Handler - Triggered");
            e.Arguments["style"] = "Seinfeld";
=======
            Console.WriteLine($"{e.Function.Metadata.PluginName}.{e.Function.Name} : Prompt Rendering Handler - Triggered");
            e.Variables.Set("style", "Seinfeld");
>>>>>>> 40b0af61
        }

        void MyRenderedHandler(object? sender, PromptRenderedEventArgs e)
        {
            Console.WriteLine($"{e.Function.Metadata.PluginName}.{e.Function.Name} : Prompt Rendered Handler - Triggered");
            e.RenderedPrompt += " USE SHORT, CLEAR, COMPLETE SENTENCES.";

            Console.WriteLine(e.RenderedPrompt);
        }

        kernel.PromptRendering += MyRenderingHandler;
        kernel.PromptRendered += MyRenderedHandler;

        const string Input = "I missed the F1 final race";
        var result = await kernel.InvokeAsync(excuseFunction, Input);
        Console.WriteLine($"Function Result: {result.GetValue<string>()}");
    }

    private static async Task ChangingResultAsync()
    {
        Console.WriteLine("\n======== Changing/Filtering Function Result ========\n");

        Kernel kernel = new KernelBuilder()
           .WithLoggerFactory(ConsoleLogger.LoggerFactory)
           .WithOpenAIChatCompletion(
               modelId: s_openAIModelId!,
               apiKey: s_openAIApiKey!)
           .Build();

        const string FunctionPrompt = "Write a paragraph about Handlers.";

        var writerFunction = kernel.CreateFunctionFromPrompt(
            FunctionPrompt,
            functionName: "Writer",
            executionSettings: new OpenAIPromptExecutionSettings() { MaxTokens = 100, Temperature = 0.4, TopP = 1 });

<<<<<<< HEAD
        void FunctionInvokedHandler(object? sender, FunctionInvokedEventArgs e)
=======
        static void MyChangeDataHandler(object? sender, FunctionInvokedEventArgs e)
>>>>>>> 40b0af61
        {
            var originalOutput = e.Result.ToString();

            //Use Regex to redact all vowels and numbers
            var newOutput = Regex.Replace(originalOutput, "[aeiouAEIOU0-9]", "*");

            e.Result.SetValue(newOutput);
        }

        kernel.FunctionInvoked += FunctionInvokedHandler;

        var result = await kernel.InvokeAsync(writerFunction);

        Console.WriteLine($"Function Result: {result.GetValue<string>()}");
    }

    private static async Task BeforeInvokeCancellationAsync()
    {
        Console.WriteLine("\n======== Cancelling Pipeline Execution - Invoking event ========\n");

        Kernel kernel = new KernelBuilder()
           .WithLoggerFactory(ConsoleLogger.LoggerFactory)
           .WithOpenAIChatCompletion(
               modelId: s_openAIModelId!,
               apiKey: s_openAIApiKey!)
           .Build();

        const string FunctionPrompt = "Write a paragraph about: Cancellation.";

        var writerFunction = kernel.CreateFunctionFromPrompt(
            FunctionPrompt,
            functionName: "Writer",
            executionSettings: new OpenAIPromptExecutionSettings() { MaxTokens = 1000, Temperature = 1, TopP = 0.5 });

        // Adding new inline handler to cancel/prevent function execution
        kernel.FunctionInvoking += (object? sender, FunctionInvokingEventArgs e) =>
        {
            Console.WriteLine($"{e.Function.Metadata.PluginName}.{e.Function.Name} : FunctionInvoking - Cancelling all subsequent invocations");
            e.Cancel();
        };

        // Technically invoked will never be called since the function will be cancelled
        int functionInvokedCount = 0;
        kernel.FunctionInvoked += (object? sender, FunctionInvokedEventArgs e) =>
        {
            functionInvokedCount++;
        };

        var result = await kernel.InvokeAsync(writerFunction);
        Console.WriteLine($"Function Invocation Times: {functionInvokedCount}");
    }

    private static async Task AfterInvokeCancellationAsync()
    {
        Console.WriteLine("\n======== Cancelling Pipeline Execution - Invoked event ========\n");

        Kernel kernel = new KernelBuilder()
           .WithLoggerFactory(ConsoleLogger.LoggerFactory)
           .WithOpenAIChatCompletion(
               modelId: s_openAIModelId!,
               apiKey: s_openAIApiKey!)
           .Build();

        int functionInvokingCount = 0;
        int functionInvokedCount = 0;

        var firstFunction = kernel.CreateFunctionFromPrompt("Write a phrase with Invoke.", functionName: "InvokePhrase");
        var secondFunction = kernel.CreateFunctionFromPrompt("Write a phrase with Cancellation.", functionName: "CancellationPhrase");

        // Adding new inline handler to count invoking events
        kernel.FunctionInvoking += (object? sender, FunctionInvokingEventArgs e) =>
        {
            functionInvokingCount++;
        };

        // Invoked will never be called twice (for the secondFunction) since Invoked from the first is cancelling.
        kernel.FunctionInvoked += (object? sender, FunctionInvokedEventArgs e) =>
        {
            functionInvokedCount++;
            e.Cancel();
        };

        var result = await kernel.InvokeAsync(secondFunction);
        Console.WriteLine($"Function Invoked Times: {functionInvokedCount}");
        Console.WriteLine($"Function Invoking Times: {functionInvokingCount}");
    }
}<|MERGE_RESOLUTION|>--- conflicted
+++ resolved
@@ -108,13 +108,8 @@
 
         void MyRenderingHandler(object? sender, PromptRenderingEventArgs e)
         {
-<<<<<<< HEAD
-            Console.WriteLine($"{e.Function.GetMetadata().PluginName}.{e.Function.GetMetadata().Name} : Prompt Rendering Handler - Triggered");
+            Console.WriteLine($"{e.Function.Metadata.PluginName}.{e.Function.Name} : Prompt Rendering Handler - Triggered");
             e.Arguments["style"] = "Seinfeld";
-=======
-            Console.WriteLine($"{e.Function.Metadata.PluginName}.{e.Function.Name} : Prompt Rendering Handler - Triggered");
-            e.Variables.Set("style", "Seinfeld");
->>>>>>> 40b0af61
         }
 
         void MyRenderedHandler(object? sender, PromptRenderedEventArgs e)
@@ -151,11 +146,7 @@
             functionName: "Writer",
             executionSettings: new OpenAIPromptExecutionSettings() { MaxTokens = 100, Temperature = 0.4, TopP = 1 });
 
-<<<<<<< HEAD
-        void FunctionInvokedHandler(object? sender, FunctionInvokedEventArgs e)
-=======
         static void MyChangeDataHandler(object? sender, FunctionInvokedEventArgs e)
->>>>>>> 40b0af61
         {
             var originalOutput = e.Result.ToString();
 
@@ -165,7 +156,7 @@
             e.Result.SetValue(newOutput);
         }
 
-        kernel.FunctionInvoked += FunctionInvokedHandler;
+        kernel.FunctionInvoked += MyChangeDataHandler;
 
         var result = await kernel.InvokeAsync(writerFunction);
 
