--- conflicted
+++ resolved
@@ -47,11 +47,7 @@
         Console.WriteLine("\n===  Prompt Function - Streaming ===\n");
 
         // Streaming can be of any type depending on the underlying service the function is using.
-<<<<<<< HEAD
-        await foreach (var update in kernel.RunStreamingAsync<StreamingChatContent>(funnyParagraphFunction))
-=======
-        await foreach (var update in kernel.InvokeStreamingAsync<StreamingChatContent>(funyParagraphFunction))
->>>>>>> 1d51d5d1
+        await foreach (var update in kernel.InvokeStreamingAsync<StreamingChatContent>(funnyParagraphFunction))
         {
             // You will be always able to know the type of the update by checking the Type property.
             if (!roleDisplayed && update.Role.HasValue)
