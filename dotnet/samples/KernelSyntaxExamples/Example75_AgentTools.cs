﻿// Copyright (c) Microsoft. All rights reserved.

using System;
using System.Collections.Generic;
using System.Linq;
using System.Threading.Tasks;
using Microsoft.SemanticKernel;
using Microsoft.SemanticKernel.Connectors.OpenAI;
using Microsoft.SemanticKernel.Experimental.Agents;
using Resources;
using Xunit;
using Xunit.Abstractions;

namespace Examples;

// ReSharper disable once InconsistentNaming
/// <summary>
/// Showcase usage of code_interpreter and retrieval tools.
/// </summary>
public sealed class Example75_AgentTools : BaseTest
{
    /// <summary>
    /// Specific model is required that supports agents and parallel function calling.
    /// Currently this is limited to Open AI hosted services.
    /// </summary>
    private const string OpenAIFunctionEnabledModel = "gpt-4-1106-preview";

    // Track agents for clean-up
    private readonly List<IAgent> _agents = new();

<<<<<<< HEAD
    [Fact]
    public async Task RunCodeInterpreterToolAsync()
    {
        this.WriteLine("======== Example75_AgentTools:CodeInterpreterTool ========");
=======
    /// <summary>
    /// Show how to utilize code_interpreter tool.
    /// </summary>
    [Fact]
    public async Task RunCodeInterpreterToolAsync()
    {
        this.WriteLine("======== Using CodeInterpreter tool ========");
>>>>>>> 7333295c

        if (TestConfiguration.OpenAI.ApiKey == null)
        {
            this.WriteLine("OpenAI apiKey not found. Skipping example.");
            return;
        }

        var builder =
            new AgentBuilder()
                .WithOpenAIChatCompletion(OpenAIFunctionEnabledModel, TestConfiguration.OpenAI.ApiKey)
                .WithInstructions("Write only code to solve the given problem without comment.");

        try
        {
            var defaultAgent =
                Track(
                    await builder.BuildAsync());

            var codeInterpreterAgent =
                Track(
                    await builder.WithCodeInterpreter().BuildAsync());

            await ChatAsync(
                defaultAgent,
                codeInterpreterAgent,
                "What is the solution to `3x + 2 = 14`?",
                "What is the fibinacci sequence until 101?");
        }
        finally
        {
            await Task.WhenAll(this._agents.Select(a => a.DeleteAsync()));
        }
    }

<<<<<<< HEAD
    [Fact]
    public async Task RunRetrievalToolAsync()
    {
        this.WriteLine("======== Example75_AgentTools:RunRetrievalTool ========");
=======
    /// <summary>
    /// Show how to utilize retrieval tool.
    /// </summary>
    [Fact]
    public async Task RunRetrievalToolAsync()
    {
        this.WriteLine("======== Using Retrieval tool ========");

        if (TestConfiguration.OpenAI.ApiKey == null)
        {
            this.WriteLine("OpenAI apiKey not found. Skipping example.");
            return;
        }
>>>>>>> 7333295c

        if (TestConfiguration.OpenAI.ApiKey == null)
        {
            this.WriteLine("OpenAI apiKey not found. Skipping example.");
            return;
        }

        var kernel = Kernel.CreateBuilder().AddOpenAIFiles(TestConfiguration.OpenAI.ApiKey).Build();
        var fileService = kernel.GetRequiredService<OpenAIFileService>();
        using var stream = EmbeddedResource.ReadStream("travelinfo.txt")!;
        var result =
            await fileService.UploadContentAsync(
                new OpenAIFileUploadRequest(
                    new BinaryContent(() => Task.FromResult(stream)),
                    "travelinfo.txt",
                    OpenAIFilePurpose.Assistants));

        var fileId = result.Id;

        var defaultAgent =
            Track(
                await new AgentBuilder()
                    .WithOpenAIChatCompletion(OpenAIFunctionEnabledModel, TestConfiguration.OpenAI.ApiKey)
                    .BuildAsync());

        var retrievalAgent =
            Track(
                await new AgentBuilder()
                    .WithOpenAIChatCompletion(OpenAIFunctionEnabledModel, TestConfiguration.OpenAI.ApiKey)
                    .WithRetrieval(fileId)
                    .BuildAsync());

        try
        {
            await ChatAsync(
                defaultAgent,
                retrievalAgent,
                "Where did sam go?",
                "When does the flight leave Seattle?",
                "What is the hotel contact info at the destination?");
        }
        finally
        {
            await Task.WhenAll(this._agents.Select(a => a.DeleteAsync()).Append(fileService.DeleteFileAsync(fileId)));
        }
    }

    /// <summary>
    /// Common chat loop used for: RunCodeInterpreterToolAsync and RunRetrievalToolAsync.
    /// Processes each question for both "default" and "enabled" agents.
    /// </summary>
    private async Task ChatAsync(
        IAgent defaultAgent,
        IAgent enabledAgent,
        params string[] questions)
    {
        foreach (var question in questions)
        {
            this.WriteLine("\nDEFAULT AGENT:");
            await InvokeAgentAsync(defaultAgent, question);

            this.WriteLine("\nTOOL ENABLED AGENT:");
            await InvokeAgentAsync(enabledAgent, question);
        }

        async Task InvokeAgentAsync(IAgent agent, string question)
        {
            await foreach (var message in agent.InvokeAsync(question))
            {
                string content = message.Content;
                foreach (var annotation in message.Annotations)
                {
                    content = content.Replace(annotation.Label, string.Empty, StringComparison.Ordinal);
                }

                this.WriteLine($"# {message.Role}: {content}");

                if (message.Annotations.Count > 0)
                {
                    this.WriteLine("\n# files:");
                    foreach (var annotation in message.Annotations)
                    {
                        this.WriteLine($"* {annotation.FileId}");
                    }
                }
            }

            this.WriteLine();
        }
    }

    private IAgent Track(IAgent agent)
    {
        this._agents.Add(agent);

        return agent;
    }

    public Example75_AgentTools(ITestOutputHelper output) : base(output) { }
}<|MERGE_RESOLUTION|>--- conflicted
+++ resolved
@@ -28,12 +28,6 @@
     // Track agents for clean-up
     private readonly List<IAgent> _agents = new();
 
-<<<<<<< HEAD
-    [Fact]
-    public async Task RunCodeInterpreterToolAsync()
-    {
-        this.WriteLine("======== Example75_AgentTools:CodeInterpreterTool ========");
-=======
     /// <summary>
     /// Show how to utilize code_interpreter tool.
     /// </summary>
@@ -41,7 +35,6 @@
     public async Task RunCodeInterpreterToolAsync()
     {
         this.WriteLine("======== Using CodeInterpreter tool ========");
->>>>>>> 7333295c
 
         if (TestConfiguration.OpenAI.ApiKey == null)
         {
@@ -76,12 +69,6 @@
         }
     }
 
-<<<<<<< HEAD
-    [Fact]
-    public async Task RunRetrievalToolAsync()
-    {
-        this.WriteLine("======== Example75_AgentTools:RunRetrievalTool ========");
-=======
     /// <summary>
     /// Show how to utilize retrieval tool.
     /// </summary>
@@ -89,13 +76,6 @@
     public async Task RunRetrievalToolAsync()
     {
         this.WriteLine("======== Using Retrieval tool ========");
-
-        if (TestConfiguration.OpenAI.ApiKey == null)
-        {
-            this.WriteLine("OpenAI apiKey not found. Skipping example.");
-            return;
-        }
->>>>>>> 7333295c
 
         if (TestConfiguration.OpenAI.ApiKey == null)
         {
