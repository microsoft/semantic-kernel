﻿// Copyright (c) Microsoft. All rights reserved.

using System;
using System.Collections.Generic;
using System.Linq;
using System.Threading.Tasks;
using Microsoft.Extensions.DependencyInjection;
using Microsoft.Extensions.Logging;
using Microsoft.Extensions.Logging.Abstractions;
using Microsoft.SemanticKernel;
using Xunit;
using Xunit.Abstractions;

namespace Examples;

public class Example76_Filters(ITestOutputHelper output) : BaseTest(output)
{
    /// <summary>
    /// Shows how to use function and prompt filters in Kernel.
    /// </summary>
    [Fact]
    public async Task FunctionAndPromptFiltersAsync()
    {
        var builder = Kernel.CreateBuilder();

        builder.AddAzureOpenAIChatCompletion(
            deploymentName: TestConfiguration.AzureOpenAI.ChatDeploymentName,
            endpoint: TestConfiguration.AzureOpenAI.Endpoint,
            apiKey: TestConfiguration.AzureOpenAI.ApiKey);

        builder.Services.AddSingleton<ITestOutputHelper>(this.Output);

        // Add filters with DI
        builder.Services.AddSingleton<IFunctionFilter, FirstFunctionFilter>();
        builder.Services.AddSingleton<IFunctionFilter, SecondFunctionFilter>();

        var kernel = builder.Build();

        // Add filter without DI
        kernel.PromptFilters.Add(new FirstPromptFilter(this.Output));

        var function = kernel.CreateFunctionFromPrompt("What is Seattle", functionName: "MyFunction");
        kernel.Plugins.Add(KernelPluginFactory.CreateFromFunctions("MyPlugin", functions: [function]));
        var result = await kernel.InvokeAsync(kernel.Plugins["MyPlugin"]["MyFunction"]);

        WriteLine(result);
    }

<<<<<<< HEAD
    [Fact]
    public async Task FunctionFilterResultOverrideAsync()
    {
        var builder = Kernel.CreateBuilder();

        // This filter overrides result with "Result from filter" value.
        builder.Services.AddSingleton<IFunctionFilter, FunctionFilterExample>();

        var kernel = builder.Build();
        var function = KernelFunctionFactory.CreateFromMethod(() => "Result from method");

        var result = await kernel.InvokeAsync(function);

        WriteLine(result);
        WriteLine($"Metadata: {string.Join(",", result.Metadata!.Select(kv => $"{kv.Key}: {kv.Value}"))}");

        // Output:
        // Result from filter.
        // Metadata: metadata_key: metadata_value
    }

    [Fact]
    public async Task FunctionFilterResultOverrideOnStreamingAsync()
    {
        var builder = Kernel.CreateBuilder();

        // This filter overrides streaming results with "item * 2" logic.
        builder.Services.AddSingleton<IFunctionFilter, StreamingFunctionFilterExample>();

        var kernel = builder.Build();

        static async IAsyncEnumerable<int> GetData()
        {
            yield return 1;
            yield return 2;
            yield return 3;
        }

        var function = KernelFunctionFactory.CreateFromMethod(GetData);

        await foreach (var item in kernel.InvokeStreamingAsync<int>(function))
        {
            WriteLine(item);
        }

        // Output: 2, 4, 6.
    }

    [Fact]
    public async Task FunctionFilterExceptionHandlingAsync()
    {
        var builder = Kernel.CreateBuilder();

        // This filter handles an exception and returns overridden result.
        builder.Services.AddSingleton<IFunctionFilter>(new ExceptionHandlingFilterExample(NullLogger.Instance));

        var kernel = builder.Build();

        // Simulation of exception during function invocation.
        var function = KernelFunctionFactory.CreateFromMethod(() => { throw new KernelException("Exception in function"); });

        var result = await kernel.InvokeAsync(function);

        WriteLine(result);

        // Output: Friendly message instead of exception.
    }

    [Fact]
    public async Task FunctionFilterExceptionHandlingOnStreamingAsync()
    {
        var builder = Kernel.CreateBuilder();

        // This filter handles an exception and returns overridden streaming result.
        builder.Services.AddSingleton<IFunctionFilter>(new StreamingExceptionHandlingFilterExample(NullLogger.Instance));

        var kernel = builder.Build();

        static async IAsyncEnumerable<string> GetData()
        {
            yield return "first chunk";
            // Simulation of exception during function invocation.
            throw new KernelException("Exception in function");
        }

        var function = KernelFunctionFactory.CreateFromMethod(GetData);

        await foreach (var item in kernel.InvokeStreamingAsync<string>(function))
        {
            WriteLine(item);
        }

        // Output: first chunk, chunk instead of exception.
    }

=======
>>>>>>> 65275737
    #region Filters

    private sealed class FirstFunctionFilter(ITestOutputHelper output) : IFunctionFilter
    {
        private readonly ITestOutputHelper _output = output;

        public async Task OnFunctionInvocationAsync(FunctionInvocationContext context, Func<FunctionInvocationContext, Task> next)
        {
            this._output.WriteLine($"{nameof(FirstFunctionFilter)}.FunctionInvoking - {context.Function.PluginName}.{context.Function.Name}");
            await next(context);
            this._output.WriteLine($"{nameof(FirstFunctionFilter)}.FunctionInvoked - {context.Function.PluginName}.{context.Function.Name}");
        }
    }

    private sealed class SecondFunctionFilter(ITestOutputHelper output) : IFunctionFilter
    {
        private readonly ITestOutputHelper _output = output;

        public async Task OnFunctionInvocationAsync(FunctionInvocationContext context, Func<FunctionInvocationContext, Task> next)
        {
            this._output.WriteLine($"{nameof(SecondFunctionFilter)}.FunctionInvoking - {context.Function.PluginName}.{context.Function.Name}");
            await next(context);
            this._output.WriteLine($"{nameof(SecondFunctionFilter)}.FunctionInvoked - {context.Function.PluginName}.{context.Function.Name}");
        }
    }

    private sealed class FirstPromptFilter(ITestOutputHelper output) : IPromptFilter
    {
        private readonly ITestOutputHelper _output = output;

        public void OnPromptRendering(PromptRenderingContext context) =>
            this._output.WriteLine($"{nameof(FirstPromptFilter)}.{nameof(OnPromptRendering)} - {context.Function.PluginName}.{context.Function.Name}");

        public void OnPromptRendered(PromptRenderedContext context) =>
            this._output.WriteLine($"{nameof(FirstPromptFilter)}.{nameof(OnPromptRendered)} - {context.Function.PluginName}.{context.Function.Name}");
    }

    #endregion

    #region Filter capabilities

    /// <summary>Shows syntax for function filter in non-streaming scenario.</summary>
    private sealed class FunctionFilterExample : IFunctionFilter
    {
        public async Task OnFunctionInvocationAsync(FunctionInvocationContext context, Func<FunctionInvocationContext, Task> next)
        {
            // Example: override kernel arguments
            context.Arguments["input"] = "new input";

            // This call is required to proceed with next filters in pipeline and actual function.
            // Without this call next filters and function won't be invoked.
            await next(context);

            // Example: get function result value
            var value = context.Result!.GetValue<object>();

            // Example: get token usage from metadata
            var usage = context.Result.Metadata?["Usage"];

            // Example: override function result value and metadata
            Dictionary<string, object?> metadata = context.Result.Metadata is not null ? new(context.Result.Metadata) : [];
            metadata["metadata_key"] = "metadata_value";

            context.Result = new FunctionResult(context.Result, "Result from filter")
            {
                Metadata = metadata
            };
        }
    }

    /// <summary>Shows syntax for function filter in streaming scenario.</summary>
    private sealed class StreamingFunctionFilterExample : IFunctionFilter
    {
        public async Task OnFunctionInvocationAsync(FunctionInvocationContext context, Func<FunctionInvocationContext, Task> next)
        {
            await next(context);

            // In streaming scenario, async enumerable is available in context result object.
            // To override data: get async enumerable from function result, override data and set new async enumerable in context result:
            var enumerable = context.Result.GetValue<IAsyncEnumerable<int>>();
            context.Result = new FunctionResult(context.Result, OverrideStreamingDataAsync(enumerable!));
        }

        private async IAsyncEnumerable<int> OverrideStreamingDataAsync(IAsyncEnumerable<int> data)
        {
            await foreach (var item in data)
            {
                // Example: override streaming data
                yield return item * 2;
            }
        }
    }

    /// <summary>Shows syntax for exception handling in function filter in non-streaming scenario.</summary>
    private sealed class ExceptionHandlingFilterExample(ILogger logger) : IFunctionFilter
    {
        private readonly ILogger _logger = logger;

        public async Task OnFunctionInvocationAsync(FunctionInvocationContext context, Func<FunctionInvocationContext, Task> next)
        {
            try
            {
                await next(context);
            }
            catch (Exception exception)
            {
                this._logger.LogError(exception, "Something went wrong during function invocation");

                // Example: override function result value
                context.Result = new FunctionResult(context.Result, "Friendly message instead of exception");

                // Example: Rethrow another type of exception if needed
                // throw new InvalidOperationException("New exception");
            }
        }
    }

    /// <summary>Shows syntax for exception handling in function filter in streaming scenario.</summary>
    private sealed class StreamingExceptionHandlingFilterExample(ILogger logger) : IFunctionFilter
    {
        private readonly ILogger _logger = logger;

        public async Task OnFunctionInvocationAsync(FunctionInvocationContext context, Func<FunctionInvocationContext, Task> next)
        {
            await next(context);

            var enumerable = context.Result.GetValue<IAsyncEnumerable<string>>();
            context.Result = new FunctionResult(context.Result, StreamingWithExceptionHandlingAsync(enumerable!));
        }

        private async IAsyncEnumerable<string> StreamingWithExceptionHandlingAsync(IAsyncEnumerable<string> data)
        {
            var enumerator = data.GetAsyncEnumerator();

            await using (enumerator.ConfigureAwait(false))
            {
                while (true)
                {
                    string result;

                    try
                    {
                        if (!await enumerator.MoveNextAsync().ConfigureAwait(false))
                        {
                            break;
                        }

                        result = enumerator.Current;
                    }
                    catch (Exception exception)
                    {
                        this._logger.LogError(exception, "Something went wrong during function invocation");

                        result = "chunk instead of exception";
                    }

                    yield return result;
                }
            }
        }
    }

    /// <summary>Shows syntax for prompt filter.</summary>
    private sealed class PromptFilterExample : IPromptFilter
    {
        public void OnPromptRendered(PromptRenderedContext context)
        {
            // Example: override rendered prompt before sending it to AI
            context.RenderedPrompt = "Safe prompt";
        }

        public void OnPromptRendering(PromptRenderingContext context)
        {
            // Example: get function information
            var functionName = context.Function.Name;
        }
    }

    #endregion
}<|MERGE_RESOLUTION|>--- conflicted
+++ resolved
@@ -46,7 +46,6 @@
         WriteLine(result);
     }
 
-<<<<<<< HEAD
     [Fact]
     public async Task FunctionFilterResultOverrideAsync()
     {
@@ -142,8 +141,6 @@
         // Output: first chunk, chunk instead of exception.
     }
 
-=======
->>>>>>> 65275737
     #region Filters
 
     private sealed class FirstFunctionFilter(ITestOutputHelper output) : IFunctionFilter
