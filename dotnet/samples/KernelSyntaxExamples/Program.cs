--- conflicted
+++ resolved
@@ -66,17 +66,11 @@
         // await Example48_GroundednessChecks.RunAsync().SafeWaitAsync(cancelToken);
         // await Example49_LogitBias.RunAsync().SafeWaitAsync(cancelToken);
         await Example51_StepwisePlanner.RunAsync().SafeWaitAsync(cancelToken);
-<<<<<<< HEAD
-        // await Example52_ApimAuth.RunAsync().SafeWaitAsync(cancelToken);
-        // await Example54_AzureChatCompletionWithData.RunAsync().SafeWaitAsync(cancelToken);
-        // await Example55_TextChunker.RunAsync().SafeWaitAsync(cancelToken);
-        // await Example56_OpenAIChatCompletionWithFunctionCalling.RunAsync().SafeWaitAsync(cancelToken);
-=======
         await Example52_ApimAuth.RunAsync().SafeWaitAsync(cancelToken);
         await Example54_AzureChatCompletionWithData.RunAsync().SafeWaitAsync(cancelToken);
         await Example55_TextChunker.RunAsync().SafeWaitAsync(cancelToken);
         await Example56_TemplateNativeFunctionsWithMultipleArguments.RunAsync().SafeWaitAsync(cancelToken);
->>>>>>> f2f8d5a5
+        await Example56_OpenAIChatCompletionWithFunctionCalling.RunAsync().SafeWaitAsync(cancelToken);
     }
 
 
