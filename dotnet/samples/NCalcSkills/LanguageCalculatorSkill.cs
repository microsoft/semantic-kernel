--- conflicted
+++ resolved
@@ -83,11 +83,7 @@
 
         if (answer.ErrorOccurred)
         {
-<<<<<<< HEAD
-            throw new InvalidOperationException("error in calculator for input " + input + " " + answer.LastException!.Message);
-=======
             throw new InvalidOperationException("error in calculator for input " + input + " " + answer.LastException?.Message);
->>>>>>> 484b39d1
         }
 
         string pattern = @"```\s*(.*?)\s*```";
