--- conflicted
+++ resolved
@@ -70,8 +70,7 @@
     /// Every agent conversation, or <see cref="AgentChat"/>, will establish one or more <see cref="AgentChannel"/>
     /// objects according to the specific <see cref="Agent"/> type.
     /// </remarks>
-<<<<<<< HEAD
-    protected internal abstract Task<AgentChannel> CreateChannelAsync(ILogger logger, CancellationToken cancellationToken);
+    protected internal abstract Task<AgentChannel> CreateChannelAsync(CancellationToken cancellationToken);
 
     /// <summary>
     /// Produce the an <see cref="AgentChannel"/> appropriate for the agent type based on the provided state.
@@ -84,10 +83,5 @@
     /// Every agent conversation, or <see cref="AgentChat"/>, will establish one or more <see cref="AgentChannel"/>
     /// objects according to the specific <see cref="Agent"/> type.
     /// </remarks>
-    protected internal abstract Task<AgentChannel> RestoreChannelAsync(string state, ILogger logger, CancellationToken cancellationToken);
-=======
-    protected internal abstract Task<AgentChannel> CreateChannelAsync(CancellationToken cancellationToken);
-
-    private ILogger? _logger;
->>>>>>> 305b2ee2
+    protected internal abstract Task<AgentChannel> RestoreChannelAsync(string state, ILogger logger, CancellationToken cancellationToken); // %%% LOGGER
 }