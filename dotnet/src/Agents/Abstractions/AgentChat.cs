--- conflicted
+++ resolved
@@ -1,4 +1,4 @@
-﻿// Copyright (c) Microsoft. All rights reserved.
+// Copyright (c) Microsoft. All rights reserved.
 using System.Collections.Generic;
 using System.Linq;
 using System.Runtime.CompilerServices;
@@ -163,14 +163,11 @@
             }
         }
 
-<<<<<<< HEAD
         if (this.Logger.IsEnabled(LogLevel.Debug)) // Avoid boxing if not enabled
         {
             this.Logger.LogDebug("[{MethodName}] Adding Messages: {MessageCount}", nameof(Add), messages.Count);
         }
-=======
         this.Logger.LogAgentChatAddingMessages(nameof(AddChatMessages), messages.Count);
->>>>>>> 200b9b22
 
         try
         {
@@ -182,14 +179,11 @@
             var channelRefs = this._agentChannels.Select(kvp => new ChannelReference(kvp.Value, kvp.Key));
             this._broadcastQueue.Enqueue(channelRefs, messages);
 
-<<<<<<< HEAD
             if (this.Logger.IsEnabled(LogLevel.Information)) // Avoid boxing if not enabled
             {
                 this.Logger.LogInformation("[{MethodName}] Added Messages: {MessageCount}", nameof(Add), messages.Count);
             }
-=======
             this.Logger.LogAgentChatAddedMessages(nameof(AddChatMessages), messages.Count);
->>>>>>> 200b9b22
         }
         finally
         {
@@ -233,12 +227,7 @@
                 // Add to primary history
                 this.History.Add(message);
 
-<<<<<<< HEAD
-                // Don't expose function-call and function-result messages to caller.
-                if (message.Items.All(i => i is FunctionCallContent || i is FunctionResultContent))
-=======
                 if (isVisible)
->>>>>>> 200b9b22
                 {
                     // Yield message to caller
                     yield return message;
@@ -251,7 +240,7 @@
                 this._agentChannels
                     .Where(kvp => kvp.Value != channel)
                     .Select(kvp => new ChannelReference(kvp.Value, kvp.Key));
-            this._broadcastQueue.Enqueue(channelRefs, messages.Where(m => m.Role != AuthorRole.Tool).ToArray());
+            this._broadcastQueue.Enqueue(channelRefs, messages);
 
             this.Logger.LogAgentChatInvokedAgent(nameof(InvokeAgentAsync), agent.GetType(), agent.Id);
         }
