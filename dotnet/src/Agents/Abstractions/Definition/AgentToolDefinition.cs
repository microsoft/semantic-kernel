﻿// Copyright (c) Microsoft. All rights reserved.

using System.Collections.Generic;
using System.Diagnostics.CodeAnalysis;
using System.Text.Json.Serialization;

namespace Microsoft.SemanticKernel.Agents;

/// <summary>
/// The options for defining a tool.
/// </summary>
[ExcludeFromCodeCoverage]
public sealed class AgentToolDefinition
{
    /// <summary>
    /// The type of the tool.
    /// </summary>
    /// <remarks>
    /// Used to identify which type of tool is being used e.g., code interpreter, openapi, ...
    /// </remarks>
    public string? Type
    {
        get => this._type;
        set
        {
            Verify.NotNull(value);
            this._type = value;
        }
    }

    /// <summary>
    /// The name of the tool.
    /// </summary>
    public string? Name
    {
        get => this._name;
        set
        {
            Verify.NotNull(value);
            this._name = value;
        }
    }

    /// <summary>
    /// The description of the tool.
    /// </summary>
    public string? Description
    {
        get => this._description;
        set
        {
            Verify.NotNull(value);
            this._description = value;
        }
    }

    /// <summary>
    /// Gets or sets the configuration for the tool.
    /// </summary>
    /// <remarks>
    /// Used to store tool specific configuration e.g., files associated with the tool, etc.
    /// </remarks>
    [JsonExtensionData]
    public IDictionary<string, object?>? Configuration
    {
        get => this._configuration;
        set
        {
            Verify.NotNull(value);
            this._configuration = value;
        }
    }

    #region private
    private string? _type;
    private string? _name;
<<<<<<< HEAD
    private string? _description;
    private IDictionary<string, object>? _configuration;
=======
    private IDictionary<string, object?>? _configuration;
>>>>>>> a9cace83
    #endregion
}<|MERGE_RESOLUTION|>--- conflicted
+++ resolved
@@ -74,11 +74,7 @@
     #region private
     private string? _type;
     private string? _name;
-<<<<<<< HEAD
     private string? _description;
-    private IDictionary<string, object>? _configuration;
-=======
     private IDictionary<string, object?>? _configuration;
->>>>>>> a9cace83
     #endregion
 }