--- conflicted
+++ resolved
@@ -30,11 +30,7 @@
     }
 
     /// <inheritdoc/>
-<<<<<<< HEAD
-    public override async Task<Agent?> TryCreateAsync(Kernel kernel, AgentDefinition agentDefinition, IPromptTemplateFactory? promptTemplateFactory = null, CancellationToken cancellationToken = default)
-=======
-    public override async Task<KernelAgent?> TryCreateAsync(Kernel kernel, AgentDefinition agentDefinition, AgentCreationOptions? agentCreationOptions = null, CancellationToken cancellationToken = default)
->>>>>>> f7ef3267
+    public override async Task<Agent?> TryCreateAsync(Kernel kernel, AgentDefinition agentDefinition, AgentCreationOptions? agentCreationOptions = null, CancellationToken cancellationToken = default)
     {
         Verify.NotNull(agentDefinition);
         Verify.NotNull(agentDefinition.Name);
