﻿// Copyright (c) Microsoft. All rights reserved.
using System;
using System.Collections.Generic;
using System.Linq;
using System.Runtime.CompilerServices;
using System.Threading;
using System.Threading.Tasks;
using Microsoft.Extensions.Logging;
using Microsoft.Extensions.Logging.Abstractions;
using Microsoft.SemanticKernel.Agents.Chat;

namespace Microsoft.SemanticKernel.Agents;

/// <summary>
/// A an <see cref="AgentChat"/> that supports multi-turn interactions.
/// </summary>
public sealed class AgentGroupChat : AgentChat
{
    private readonly HashSet<string> _agentIds; // Efficient existence test O(1) vs O(n) for list.
    private readonly List<Agent> _agents; // Maintain order the agents joined the chat

    /// <summary>
    /// Indicates if completion criteria has been met.  If set, no further
    /// agent interactions will occur.  Clear to enable more agent interactions.
    /// </summary>
    public bool IsComplete { get; set; }

    /// <summary>
    /// Settings for defining chat behavior.
    /// </summary>
    public AgentGroupChatSettings ExecutionSettings { get; set; } = new AgentGroupChatSettings();

    /// <summary>
    /// The agents participating in the chat.
    /// </summary>
    public IReadOnlyList<Agent> Agents => this._agents.AsReadOnly();

    /// <summary>
    /// Add a <see cref="Agent"/> to the chat.
    /// </summary>
    /// <param name="agent">The <see cref="KernelAgent"/> to add.</param>
    public void Add(Agent agent)
    {
        if (this._agentIds.Add(agent.Id))
        {
            this._agents.Add(agent);
        }
    }

    /// <summary>
    /// Process a series of interactions between the <see cref="AgentGroupChat.Agents"/> that have joined this <see cref="AgentGroupChat"/>.
    /// The interactions will proceed according to the <see cref="SelectionStrategy"/> and the <see cref="TerminationStrategy"/>
    /// defined via <see cref="AgentGroupChat.ExecutionSettings"/>.
    /// In the absence of an <see cref="AgentGroupChatSettings.SelectionStrategy"/>, this method will not invoke any agents.
    /// Any agent may be explicitly selected by calling <see cref="AgentGroupChat.InvokeAsync(Agent, CancellationToken)"/>.
    /// </summary>
    /// <param name="cancellationToken">The <see cref="CancellationToken"/> to monitor for cancellation requests. The default is <see cref="CancellationToken.None"/>.</param>
    /// <returns>Asynchronous enumeration of messages.</returns>
    public override async IAsyncEnumerable<ChatMessageContent> InvokeAsync([EnumeratorCancellation] CancellationToken cancellationToken = default)
    {
        this.EnsureStrategyLoggerAssignment();

        if (this.IsComplete)
        {
            // Throw exception if chat is completed and automatic-reset is not enabled.
            if (!this.ExecutionSettings.TerminationStrategy.AutomaticReset)
            {
                throw new KernelException("Agent Failure - Chat has completed.");
            }

            this.IsComplete = false;
        }

        this.Logger.LogAgentGroupChatInvokingAgents(nameof(InvokeAsync), this.Agents);

        for (int index = 0; index < this.ExecutionSettings.TerminationStrategy.MaximumIterations; index++)
        {
            // Identify next agent using strategy
            Agent agent = await this.SelectAgentAsync(cancellationToken).ConfigureAwait(false);

            // Invoke agent and process messages along with termination
            await foreach (var message in this.InvokeAsync(agent, cancellationToken).ConfigureAwait(false))
            {
                yield return message;
            }

            if (this.IsComplete)
            {
                break;
            }
        }

        this.Logger.LogAgentGroupChatYield(nameof(InvokeAsync), this.IsComplete);
    }

    /// <summary>
    /// Process a single interaction between a given <see cref="Agent"/> an a <see cref="AgentGroupChat"/>.
    /// </summary>
    /// <param name="agent">The agent actively interacting with the chat.</param>
    /// <param name="cancellationToken">The <see cref="CancellationToken"/> to monitor for cancellation requests. The default is <see cref="CancellationToken.None"/>.</param>
    /// <returns>Asynchronous enumeration of messages.</returns>
    /// <remark>
    /// Specified agent joins the chat.
    /// </remark>>
    public async IAsyncEnumerable<ChatMessageContent> InvokeAsync(
        Agent agent,
        [EnumeratorCancellation] CancellationToken cancellationToken = default)
    {
        this.EnsureStrategyLoggerAssignment();

        this.Logger.LogAgentGroupChatInvokingAgent(nameof(InvokeAsync), agent.GetType(), agent.Id);

<<<<<<< HEAD
        if (isJoining)
        {
            this.Add(agent);
        }
=======
        this.AddAgent(agent);
>>>>>>> 53dcf39e

        await foreach (var message in base.InvokeAgentAsync(agent, cancellationToken).ConfigureAwait(false))
        {
            yield return message;
        }

        this.IsComplete = await this.ExecutionSettings.TerminationStrategy.ShouldTerminateAsync(agent, this.History, cancellationToken).ConfigureAwait(false);

        this.Logger.LogAgentGroupChatYield(nameof(InvokeAsync), this.IsComplete);
    }

    /// <summary>
    /// Initializes a new instance of the <see cref="AgentGroupChat"/> class.
    /// </summary>
    /// <param name="agents">The agents initially participating in the chat.</param>
    public AgentGroupChat(params Agent[] agents)
    {
        this._agents = new(agents);
        this._agentIds = new(this._agents.Select(a => a.Id));
    }

    private void EnsureStrategyLoggerAssignment()
    {
        // Only invoke logger factory when required.
        if (this.ExecutionSettings.SelectionStrategy.Logger == NullLogger.Instance)
        {
            this.ExecutionSettings.SelectionStrategy.Logger = this.LoggerFactory.CreateLogger(this.ExecutionSettings.SelectionStrategy.GetType());
        }

        if (this.ExecutionSettings.TerminationStrategy.Logger == NullLogger.Instance)
        {
            this.ExecutionSettings.TerminationStrategy.Logger = this.LoggerFactory.CreateLogger(this.ExecutionSettings.TerminationStrategy.GetType());
        }
    }

    private async Task<Agent> SelectAgentAsync(CancellationToken cancellationToken)
    {
        this.Logger.LogAgentGroupChatSelectingAgent(nameof(InvokeAsync), this.ExecutionSettings.SelectionStrategy.GetType());

        Agent agent;

        try
        {
            agent = await this.ExecutionSettings.SelectionStrategy.NextAsync(this.Agents, this.History, cancellationToken).ConfigureAwait(false);
        }
        catch (Exception exception)
        {
            this.Logger.LogAgentGroupChatNoAgentSelected(nameof(InvokeAsync), exception);
            throw;
        }

        this.Logger.LogAgentGroupChatSelectedAgent(nameof(InvokeAsync), agent.GetType(), agent.Id, this.ExecutionSettings.SelectionStrategy.GetType());

        return agent;
    }
}<|MERGE_RESOLUTION|>--- conflicted
+++ resolved
@@ -1,4 +1,4 @@
-﻿// Copyright (c) Microsoft. All rights reserved.
+// Copyright (c) Microsoft. All rights reserved.
 using System;
 using System.Collections.Generic;
 using System.Linq;
@@ -110,14 +110,11 @@
 
         this.Logger.LogAgentGroupChatInvokingAgent(nameof(InvokeAsync), agent.GetType(), agent.Id);
 
-<<<<<<< HEAD
         if (isJoining)
         {
             this.Add(agent);
         }
-=======
         this.AddAgent(agent);
->>>>>>> 53dcf39e
 
         await foreach (var message in base.InvokeAgentAsync(agent, cancellationToken).ConfigureAwait(false))
         {
