﻿// Copyright (c) Microsoft. All rights reserved.
using System.Collections.Generic;
using System.Runtime.CompilerServices;
using System.Threading;
using System.Threading.Tasks;
using Microsoft.SemanticKernel.ChatCompletion;
using Microsoft.SemanticKernel.Services;

namespace Microsoft.SemanticKernel.Agents;

/// <summary>
/// A <see cref="KernelAgent"/> specialization based on <see cref="IChatCompletionService"/>.
/// </summary>
/// <remarks>
/// NOTE: Enable OpenAIPromptExecutionSettings.ToolCallBehavior for agent plugins.
/// (<see cref="ChatHistoryKernelAgent.Arguments"/>)
/// </remarks>
public sealed class ChatCompletionAgent : ChatHistoryKernelAgent
{
    /// <inheritdoc/>
    public override async IAsyncEnumerable<ChatMessageContent> InvokeAsync(
        ChatHistory history,
        KernelArguments? arguments = null,
        Kernel? kernel = null,
        [EnumeratorCancellation] CancellationToken cancellationToken = default)
    {
        kernel ??= this.Kernel;
        arguments ??= this.Arguments;

        (IChatCompletionService chatCompletionService, PromptExecutionSettings? executionSettings) = GetChatCompletionService(kernel, arguments);

        ChatHistory chat = this.SetupAgentChatHistory(history);

        int messageCount = chat.Count;

        this.Logger.LogAgentChatServiceInvokingAgent(nameof(InvokeAsync), this.Id, chatCompletionService.GetType());

        IReadOnlyList<ChatMessageContent> messages =
            await chatCompletionService.GetChatMessageContentsAsync(
                chat,
                executionSettings,
                kernel,
                cancellationToken).ConfigureAwait(false);

        this.Logger.LogAgentChatServiceInvokedAgent(nameof(InvokeAsync), this.Id, chatCompletionService.GetType(), messages.Count);

        // Capture mutated messages related function calling / tools
        for (int messageIndex = messageCount; messageIndex < chat.Count; messageIndex++)
        {
            ChatMessageContent message = chat[messageIndex];

            message.AuthorName = this.Name;

            history.Add(message);
        }

        foreach (ChatMessageContent message in messages)
        {
            message.AuthorName = this.Name;

            yield return message;
        }
    }

    /// <inheritdoc/>
    public override async IAsyncEnumerable<StreamingChatMessageContent> InvokeStreamingAsync(
        ChatHistory history,
        KernelArguments? arguments = null,
        Kernel? kernel = null,
        [EnumeratorCancellation] CancellationToken cancellationToken = default)
    {
        kernel ??= this.Kernel;
        arguments ??= this.Arguments;

        (IChatCompletionService chatCompletionService, PromptExecutionSettings? executionSettings) = GetChatCompletionService(kernel, arguments);

        ChatHistory chat = this.SetupAgentChatHistory(history);

        int messageCount = chat.Count;

        this.Logger.LogAgentChatServiceInvokingAgent(nameof(InvokeAsync), this.Id, chatCompletionService.GetType());

        IAsyncEnumerable<StreamingChatMessageContent> messages =
            chatCompletionService.GetStreamingChatMessageContentsAsync(
                chat,
                executionSettings,
                kernel,
                cancellationToken);

        this.Logger.LogAgentChatServiceInvokedStreamingAgent(nameof(InvokeAsync), this.Id, chatCompletionService.GetType());

        await foreach (StreamingChatMessageContent message in messages.ConfigureAwait(false))
        {
            message.AuthorName = this.Name;

            yield return message;
        }

        // Capture mutated messages related function calling / tools
        for (int messageIndex = messageCount; messageIndex < chat.Count; messageIndex++)
        {
            ChatMessageContent message = chat[messageIndex];

            message.AuthorName = this.Name;

            history.Add(message);
        }
    }

<<<<<<< HEAD
    /// <inheritdoc/>
    protected override IEnumerable<string> GetChannelKeys()
    {
        // Distinguish from other channel types.
        yield return typeof(ChatHistoryChannel).FullName!;

        // Agents with different reducers shall not share the same channel.
        // Agents with the same or equivalent reducer shall share the same channel.
        if (this.HistoryReducer != null)
        {
            // Explicitly include the reducer type to eliminate the possibility of hash collisions
            // with custom implementations of IChatHistoryReducer.
            yield return this.HistoryReducer.GetType().FullName!;

            yield return this.HistoryReducer.GetHashCode().ToString(CultureInfo.InvariantCulture);
        }
    }

    /// <inheritdoc/>
    protected override Task<AgentChannel> CreateChannelAsync(CancellationToken cancellationToken)
    {
        ChatHistoryChannel channel =
            new()
            {
                Logger = this.LoggerFactory.CreateLogger<ChatHistoryChannel>()
            };

        return Task.FromResult<AgentChannel>(channel);
    }

    internal static (IChatCompletionService service, PromptExecutionSettings? executionSettings) GetChatCompletionService(Kernel kernel, KernelArguments? arguments)
=======
    private (IChatCompletionService service, PromptExecutionSettings? executionSettings) GetChatCompletionService(Kernel kernel, KernelArguments? arguments)
>>>>>>> c78c4dae
    {
        // Need to provide a KernelFunction to the service selector as a container for the execution-settings.
        KernelFunction nullPrompt = KernelFunctionFactory.CreateFromPrompt("placeholder", arguments?.ExecutionSettings?.Values);
        (IChatCompletionService chatCompletionService, PromptExecutionSettings? executionSettings) =
            kernel.ServiceSelector.SelectAIService<IChatCompletionService>(
                kernel,
                nullPrompt,
                arguments ?? []);

        return (chatCompletionService, executionSettings);
    }

    private ChatHistory SetupAgentChatHistory(IReadOnlyList<ChatMessageContent> history)
    {
        ChatHistory chat = [];

        if (!string.IsNullOrWhiteSpace(this.Instructions))
        {
            chat.Add(new ChatMessageContent(AuthorRole.System, this.Instructions) { AuthorName = this.Name });
        }

        chat.AddRange(history);

        return chat;
    }
}<|MERGE_RESOLUTION|>--- conflicted
+++ resolved
@@ -107,41 +107,7 @@
         }
     }
 
-<<<<<<< HEAD
-    /// <inheritdoc/>
-    protected override IEnumerable<string> GetChannelKeys()
-    {
-        // Distinguish from other channel types.
-        yield return typeof(ChatHistoryChannel).FullName!;
-
-        // Agents with different reducers shall not share the same channel.
-        // Agents with the same or equivalent reducer shall share the same channel.
-        if (this.HistoryReducer != null)
-        {
-            // Explicitly include the reducer type to eliminate the possibility of hash collisions
-            // with custom implementations of IChatHistoryReducer.
-            yield return this.HistoryReducer.GetType().FullName!;
-
-            yield return this.HistoryReducer.GetHashCode().ToString(CultureInfo.InvariantCulture);
-        }
-    }
-
-    /// <inheritdoc/>
-    protected override Task<AgentChannel> CreateChannelAsync(CancellationToken cancellationToken)
-    {
-        ChatHistoryChannel channel =
-            new()
-            {
-                Logger = this.LoggerFactory.CreateLogger<ChatHistoryChannel>()
-            };
-
-        return Task.FromResult<AgentChannel>(channel);
-    }
-
     internal static (IChatCompletionService service, PromptExecutionSettings? executionSettings) GetChatCompletionService(Kernel kernel, KernelArguments? arguments)
-=======
-    private (IChatCompletionService service, PromptExecutionSettings? executionSettings) GetChatCompletionService(Kernel kernel, KernelArguments? arguments)
->>>>>>> c78c4dae
     {
         // Need to provide a KernelFunction to the service selector as a container for the execution-settings.
         KernelFunction nullPrompt = KernelFunctionFactory.CreateFromPrompt("placeholder", arguments?.ExecutionSettings?.Values);
