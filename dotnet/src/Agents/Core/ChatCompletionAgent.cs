--- conflicted
+++ resolved
@@ -1,11 +1,8 @@
 ﻿// Copyright (c) Microsoft. All rights reserved.
 using System.Collections.Generic;
 using System.Runtime.CompilerServices;
-<<<<<<< HEAD
 using System.Text.Json;
-=======
 using System.Text;
->>>>>>> ca17571d
 using System.Threading;
 using System.Threading.Tasks;
 using Microsoft.SemanticKernel.ChatCompletion;
@@ -148,19 +145,6 @@
         }
     }
 
-<<<<<<< HEAD
-    /// <inheritdoc/>
-    protected override Task<AgentChannel> CreateChannelAsync(CancellationToken cancellationToken)
-    {
-        ChatHistoryChannel channel =
-            new()
-            {
-                Logger = this.LoggerFactory.CreateLogger<ChatHistoryChannel>()
-            };
-
-        return Task.FromResult<AgentChannel>(channel);
-    }
-
     /// <inheritdoc/>
     protected override Task<AgentChannel> RestoreChannelAsync(string channelState, CancellationToken cancellationToken)
     {
@@ -170,10 +154,7 @@
         return Task.FromResult<AgentChannel>(new ChatHistoryChannel(history));
     }
 
-    private (IChatCompletionService service, PromptExecutionSettings? executionSettings) GetChatCompletionService(Kernel kernel, KernelArguments? arguments)
-=======
     internal static (IChatCompletionService service, PromptExecutionSettings? executionSettings) GetChatCompletionService(Kernel kernel, KernelArguments? arguments)
->>>>>>> ca17571d
     {
         // Need to provide a KernelFunction to the service selector as a container for the execution-settings.
         KernelFunction nullPrompt = KernelFunctionFactory.CreateFromPrompt("placeholder", arguments?.ExecutionSettings?.Values);
