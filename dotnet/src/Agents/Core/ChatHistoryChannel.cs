﻿// Copyright (c) Microsoft. All rights reserved.
using System.Collections.Generic;
using System.Linq;
using System.Runtime.CompilerServices;
using System.Text.Json;
using System.Threading;
using System.Threading.Tasks;
using Microsoft.SemanticKernel.Agents.Extensions;
<<<<<<< HEAD
using Microsoft.SemanticKernel.Agents.History;
using Microsoft.SemanticKernel.Agents.Serialization;
=======
>>>>>>> ca17571d
using Microsoft.SemanticKernel.ChatCompletion;

namespace Microsoft.SemanticKernel.Agents;

/// <summary>
/// A <see cref="AgentChannel"/> specialization for that acts upon a <see cref="ChatHistoryKernelAgent"/>.
/// </summary>
internal sealed class ChatHistoryChannel : AgentChannel
{
    private readonly ChatHistory _history;

    /// <inheritdoc/>
    protected override async IAsyncEnumerable<(bool IsVisible, ChatMessageContent Message)> InvokeAsync(
        Agent agent,
        [EnumeratorCancellation] CancellationToken cancellationToken = default)
    {
        if (agent is not ChatHistoryKernelAgent historyAgent)
        {
            throw new KernelException($"Invalid channel binding for agent: {agent.Id} ({agent.GetType().FullName})");
        }

        // Pre-process history reduction.
        await historyAgent.ReduceAsync(this._history, cancellationToken).ConfigureAwait(false);

        // Capture the current message count to evaluate history mutation.
        int messageCount = this._history.Count;
        HashSet<ChatMessageContent> mutatedHistory = [];

        // Utilize a queue as a "read-ahead" cache to evaluate message sequencing (i.e., which message is final).
        Queue<ChatMessageContent> messageQueue = [];

        ChatMessageContent? yieldMessage = null;
        await foreach (ChatMessageContent responseMessage in historyAgent.InvokeAsync(this._history, null, null, cancellationToken).ConfigureAwait(false))
        {
            // Capture all messages that have been included in the mutated the history.
            for (int messageIndex = messageCount; messageIndex < this._history.Count; messageIndex++)
            {
                ChatMessageContent mutatedMessage = this._history[messageIndex];
                mutatedHistory.Add(mutatedMessage);
                messageQueue.Enqueue(mutatedMessage);
            }

            // Update the message count pointer to reflect the current history.
            messageCount = this._history.Count;

            // Avoid duplicating any message included in the mutated history and also returned by the enumeration result.
            if (!mutatedHistory.Contains(responseMessage))
            {
                this._history.Add(responseMessage);
                messageQueue.Enqueue(responseMessage);
            }

            // Dequeue the next message to yield.
            yieldMessage = messageQueue.Dequeue();
            yield return (IsMessageVisible(yieldMessage), yieldMessage);
        }

        // Dequeue any remaining messages to yield.
        while (messageQueue.Count > 0)
        {
            yieldMessage = messageQueue.Dequeue();

            yield return (IsMessageVisible(yieldMessage), yieldMessage);
        }

        // Function content not visible, unless result is the final message.
        bool IsMessageVisible(ChatMessageContent message) =>
            (!message.Items.Any(i => i is FunctionCallContent || i is FunctionResultContent) ||
              messageQueue.Count == 0);
    }

    /// <inheritdoc/>
    protected override async IAsyncEnumerable<StreamingChatMessageContent> InvokeStreamingAsync(Agent agent, IList<ChatMessageContent> messages, [EnumeratorCancellation] CancellationToken cancellationToken = default)
    {
        if (agent is not ChatHistoryKernelAgent historyAgent)
        {
            throw new KernelException($"Invalid channel binding for agent: {agent.Id} ({agent.GetType().FullName})");
        }

        // Pre-process history reduction.
        await historyAgent.ReduceAsync(this._history, cancellationToken).ConfigureAwait(false);

        int messageCount = this._history.Count;

        await foreach (StreamingChatMessageContent streamingMessage in historyAgent.InvokeStreamingAsync(this._history, null, null, cancellationToken).ConfigureAwait(false))
        {
            yield return streamingMessage;
        }

        for (int index = messageCount; index < this._history.Count; ++index)
        {
            messages.Add(this._history[index]);
        }
    }

    /// <inheritdoc/>
    protected override Task ReceiveAsync(IEnumerable<ChatMessageContent> history, CancellationToken cancellationToken)
    {
        this._history.AddRange(history);

        return Task.CompletedTask;
    }

    /// <inheritdoc/>
    protected override IAsyncEnumerable<ChatMessageContent> GetHistoryAsync(CancellationToken cancellationToken)
    {
        return this._history.ToDescendingAsync();
    }

    /// <inheritdoc/>
<<<<<<< HEAD
    protected override string Serialize()
        => JsonSerializer.Serialize(ChatMessageReference.Prepare(this._history));
=======
    protected override Task ResetAsync(CancellationToken cancellationToken = default)
    {
        this._history.Clear();

        return Task.CompletedTask;
    }
>>>>>>> ca17571d

    /// <summary>
    /// Initializes a new instance of the <see cref="ChatHistoryChannel"/> class.
    /// </summary>
    public ChatHistoryChannel(ChatHistory? history = null)
    {
        this._history = history ?? [];
    }
}<|MERGE_RESOLUTION|>--- conflicted
+++ resolved
@@ -6,11 +6,8 @@
 using System.Threading;
 using System.Threading.Tasks;
 using Microsoft.SemanticKernel.Agents.Extensions;
-<<<<<<< HEAD
 using Microsoft.SemanticKernel.Agents.History;
 using Microsoft.SemanticKernel.Agents.Serialization;
-=======
->>>>>>> ca17571d
 using Microsoft.SemanticKernel.ChatCompletion;
 
 namespace Microsoft.SemanticKernel.Agents;
@@ -121,17 +118,16 @@
     }
 
     /// <inheritdoc/>
-<<<<<<< HEAD
-    protected override string Serialize()
-        => JsonSerializer.Serialize(ChatMessageReference.Prepare(this._history));
-=======
     protected override Task ResetAsync(CancellationToken cancellationToken = default)
     {
         this._history.Clear();
 
         return Task.CompletedTask;
     }
->>>>>>> ca17571d
+
+    /// <inheritdoc/>
+    protected override string Serialize()
+        => JsonSerializer.Serialize(ChatMessageReference.Prepare(this._history));
 
     /// <summary>
     /// Initializes a new instance of the <see cref="ChatHistoryChannel"/> class.
