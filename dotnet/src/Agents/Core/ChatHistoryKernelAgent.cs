--- conflicted
+++ resolved
@@ -19,20 +19,12 @@
 public abstract class ChatHistoryKernelAgent : KernelAgent
 {
     /// <summary>
-    /// An optional reducer for limiting the size of the conversation history.
-    /// </summary>
-<<<<<<< HEAD
-=======
-    public KernelArguments? Arguments { get; init; }
-
-    /// <summary>
     /// Optionally specify a <see cref="IChatHistoryReducer"/> to reduce the history.
     /// </summary>
     /// <remarks>
     /// This is automatically applied to the history before invoking the agent, only when using
     /// an <see cref="AgentChat"/>.  It must be explicitly applied via <see cref="ReduceAsync"/>.
     /// </remarks>
->>>>>>> 05d99d6e
     public IChatHistoryReducer? HistoryReducer { get; init; }
 
     /// <summary>
