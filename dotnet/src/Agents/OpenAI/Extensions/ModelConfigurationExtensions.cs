﻿// Copyright (c) Microsoft. All rights reserved.

using System;
using System.ClientModel;
using System.Diagnostics.CodeAnalysis;

namespace Microsoft.SemanticKernel.Agents.OpenAI;

/// <summary>
/// Provides extension methods for <see cref="ModelConfiguration"/>.
/// </summary>
[ExcludeFromCodeCoverage]
internal static class ModelConfigurationExtensions
{
    /// <summary>
    /// Gets the endpoint property as a <see cref="Uri"/> from the specified <see cref="ModelConfiguration"/>.
    /// </summary>
    /// <param name="configuration">Model configuration</param>
    internal static Uri? GetEndpointUri(this ModelConfiguration configuration)
    {
<<<<<<< HEAD
        if (configuration.TryGetValue("endpoint", out var endpoint) && endpoint is not null)
=======
        Verify.NotNull(configuration);

        if (!configuration.ExtensionData.TryGetValue("endpoint", out var endpoint) || endpoint is null)
>>>>>>> a9cace83
        {
            return new Uri(endpoint.ToString()!);
        }

        return null;
    }

    /// <summary>
    /// Gets the API key property as an <see cref="ApiKeyCredential"/> from the specified <see cref="ModelConfiguration"/>.
    /// </summary>
    /// <param name="configuration">Model configuration</param>
    internal static ApiKeyCredential GetApiKeyCredential(this ModelConfiguration configuration)
    {
        Verify.NotNull(configuration);

        if (!configuration.ExtensionData.TryGetValue("api_key", out var apiKey) || apiKey is null)
        {
            throw new InvalidOperationException("API key was not specified.");
        }

        return new ApiKeyCredential(apiKey.ToString()!);
    }
}<|MERGE_RESOLUTION|>--- conflicted
+++ resolved
@@ -18,13 +18,9 @@
     /// <param name="configuration">Model configuration</param>
     internal static Uri? GetEndpointUri(this ModelConfiguration configuration)
     {
-<<<<<<< HEAD
-        if (configuration.TryGetValue("endpoint", out var endpoint) && endpoint is not null)
-=======
         Verify.NotNull(configuration);
 
         if (!configuration.ExtensionData.TryGetValue("endpoint", out var endpoint) || endpoint is null)
->>>>>>> a9cace83
         {
             return new Uri(endpoint.ToString()!);
         }
