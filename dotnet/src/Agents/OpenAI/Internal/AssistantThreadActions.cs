--- conflicted
+++ resolved
@@ -121,11 +121,7 @@
     {
         logger.LogOpenAIAssistantCreatingRun(nameof(InvokeAsync), threadId);
 
-<<<<<<< HEAD
-        List<global::OpenAI.Assistants.ToolDefinition> tools = new(agent.Tools);
-=======
         List<ToolDefinition> tools = new(agent.Definition.Tools);
->>>>>>> 2482cb9c
 
         // Add unique functions from the Kernel which are not already present in the agent's tools
         var functionToolNames = new HashSet<string>(tools.OfType<FunctionToolDefinition>().Select(t => t.FunctionName));
@@ -360,11 +356,7 @@
     {
         logger.LogOpenAIAssistantCreatingRun(nameof(InvokeAsync), threadId);
 
-<<<<<<< HEAD
-        global::OpenAI.Assistants.ToolDefinition[]? tools = [.. agent.Tools, .. kernel.Plugins.SelectMany(p => p.Select(f => f.ToToolDefinition(p.Name)))];
-=======
         ToolDefinition[]? tools = [.. agent.Definition.Tools, .. kernel.Plugins.SelectMany(p => p.Select(f => f.ToToolDefinition(p.Name)))];
->>>>>>> 2482cb9c
 
         string? instructions = await agent.GetInstructionsAsync(kernel, arguments, cancellationToken).ConfigureAwait(false);
 
