<<<<<<< main
// Copyright (c) Microsoft. All rights reserved.
using System.ClientModel;
using System;
=======
﻿// Copyright (c) Microsoft. All rights reserved.
>>>>>>> ms/features/bugbash-prep
using System.Collections.Generic;
using System.IO;
using System.Linq;
using System.Runtime.CompilerServices;
using System.Text.Json;
using System.Threading;
using System.Threading.Tasks;
using Microsoft.Extensions.Logging;
using Microsoft.SemanticKernel.Agents.OpenAI.Internal;
<<<<<<< main
using Microsoft.SemanticKernel.ChatCompletion;
=======
>>>>>>> ms/features/bugbash-prep
using OpenAI;
using OpenAI.Assistants;
using OpenAI.Files;

namespace Microsoft.SemanticKernel.Agents.OpenAI;

/// <summary>
/// A <see cref="KernelAgent"/> specialization based on Open AI Assistant / GPT.
/// </summary>
public sealed class OpenAIAssistantAgent : KernelAgent
{
    /// <summary>
    /// Metadata key that identifies code-interpreter content.
    /// </summary>
    public const string CodeInterpreterMetadataKey = "code";

    internal const string OptionsMetadataKey = "__run_options";
<<<<<<< main
    internal const string TemplateMetadataKey = "__template_format";
=======
>>>>>>> ms/features/bugbash-prep

    private readonly OpenAIClientProvider _provider;
    private readonly Assistant _assistant;
    private readonly AssistantClient _client;
    private readonly string[] _channelKeys;

    /// <summary>
    /// The assistant definition.
    /// </summary>
    public OpenAIAssistantDefinition Definition { get; private init; }

    /// <summary>
<<<<<<< main
    /// Set when the assistant has been deleted via <see cref="DeleteAsync(CancellationToken)"/>.
    /// An assistant removed by other means will result in an exception when invoked.
    /// </summary>
    public bool IsDeleted { get; private set; }

    /// <summary>
    /// Defines polling behavior for run processing
    /// </summary>
    public RunPollingOptions PollingOptions { get; } = new();

    /// <summary>
    /// Expose predefined tools for run-processing.
=======
    /// The assistant definition.
    /// </summary>
    public OpenAIAssistantDefinition Definition { get; private init; }

    /// <summary>
    /// Set when the assistant has been deleted via <see cref="DeleteAsync(CancellationToken)"/>.
    /// An assistant removed by other means will result in an exception when invoked.
    /// </summary>
    public bool IsDeleted { get; private set; }

    /// <summary>
    /// Defines polling behavior for run processing
>>>>>>> ms/features/bugbash-prep
    /// </summary>
    public RunPollingOptions PollingOptions { get; } = new();

    /// <summary>
<<<<<<< main
    /// Define a new <see cref="OpenAIAssistantAgent"/>.
    /// </summary>
    /// <param name="clientProvider">OpenAI client provider for accessing the API service.</param>
    /// <param name="capabilities">Defines the assistant's capabilities.</param>
    /// <param name="kernel">The <see cref="Kernel"/> containing services, plugins, and other state for use throughout the operation.</param>
    /// <param name="defaultArguments">Optional default arguments, including any <see cref="PromptExecutionSettings"/>.</param>
    /// <param name="defaultArguments">Required arguments that provide default template parameters, including any <see cref="PromptExecutionSettings"/>.</param>
    /// <param name="templateConfig">Prompt template configuration</param>
    /// <param name="templateFactory">An optional factory to produce the <see cref="IPromptTemplate"/> for the agent</param>
    /// <param name="cancellationToken">The <see cref="CancellationToken"/> to monitor for cancellation requests. The default is <see cref="CancellationToken.None"/>.</param>
    /// <returns>An <see cref="OpenAIAssistantAgent"/> instance</returns>
    public async static Task<OpenAIAssistantAgent> CreateFromTemplateAsync(
        OpenAIClientProvider clientProvider,
        OpenAIAssistantCapabilities capabilities,
        Kernel kernel,
        KernelArguments defaultArguments,
        PromptTemplateConfig templateConfig,
        IPromptTemplateFactory? templateFactory = null,
        CancellationToken cancellationToken = default)
    {
        // Validate input
        Verify.NotNull(kernel, nameof(kernel));
        Verify.NotNull(defaultArguments, nameof(defaultArguments));
        Verify.NotNull(clientProvider, nameof(clientProvider));
        Verify.NotNull(capabilities, nameof(capabilities));
        Verify.NotNull(templateConfig, nameof(templateConfig));

        // Ensure template is valid (avoid failure after posting assistant creation)
        IPromptTemplate? template = templateFactory?.Create(templateConfig);

        // Create the client
        AssistantClient client = CreateClient(clientProvider);

        // Create the assistant
        AssistantCreationOptions assistantCreationOptions = templateConfig.CreateAssistantCreationOptions(capabilities);
        AssistantCreationOptions assistantCreationOptions = templateConfig.CreateAssistantOptions(capabilities);
        Assistant model = await client.CreateAssistantAsync(capabilities.ModelId, assistantCreationOptions, cancellationToken).ConfigureAwait(false);

        // Instantiate the agent
        return
            new OpenAIAssistantAgent(model, clientProvider, client)
            {
                Kernel = kernel,
                Arguments = defaultArguments,
                Template = template,
            };
    }
=======
    /// Expose predefined tools for run-processing.
    /// </summary>
    internal IReadOnlyList<ToolDefinition> Tools => this._assistant.Tools;
>>>>>>> ms/features/bugbash-prep

    /// <summary>
    /// Define a new <see cref="OpenAIAssistantAgent"/>.
    /// </summary>
<<<<<<< main
=======
    /// <param name="kernel">The <see cref="Kernel"/> containing services, plugins, and other state for use throughout the operation.</param>
>>>>>>> ms/features/bugbash-prep
    /// <param name="clientProvider">OpenAI client provider for accessing the API service.</param>
    /// <param name="definition">The assistant definition.</param>
    /// <param name="kernel">The <see cref="Kernel"/> containing services, plugins, and other state for use throughout the operation.</param>
    /// <param name="defaultArguments">Optional default arguments, including any <see cref="PromptExecutionSettings"/>.</param>
    /// <param name="cancellationToken">The <see cref="CancellationToken"/> to monitor for cancellation requests. The default is <see cref="CancellationToken.None"/>.</param>
    /// <returns>An <see cref="OpenAIAssistantAgent"/> instance</returns>
    public static async Task<OpenAIAssistantAgent> CreateAsync(
<<<<<<< main
=======
        Kernel kernel,
>>>>>>> ms/features/bugbash-prep
        OpenAIClientProvider clientProvider,
        OpenAIAssistantDefinition definition,
        Kernel kernel,
        KernelArguments? defaultArguments = null,
        CancellationToken cancellationToken = default)
    {
        // Validate input
        Verify.NotNull(kernel, nameof(kernel));
        Verify.NotNull(clientProvider, nameof(clientProvider));
        Verify.NotNull(definition, nameof(definition));

        // Create the client
        AssistantClient client = CreateClient(clientProvider);

        // Create the assistant
<<<<<<< main
        AssistantCreationOptions assistantCreationOptions = definition.CreateAssistantCreationOptions();
        AssistantCreationOptions assistantCreationOptions = definition.CreateAssistantOptions();
=======
        AssistantCreationOptions assistantCreationOptions = CreateAssistantCreationOptions(definition);
>>>>>>> ms/features/bugbash-prep
        Assistant model = await client.CreateAssistantAsync(definition.ModelId, assistantCreationOptions, cancellationToken).ConfigureAwait(false);

        // Instantiate the agent
        return
            new OpenAIAssistantAgent(model, clientProvider, client)
            {
                Kernel = kernel,
                Arguments = defaultArguments
            };
    }

    /// <summary>
    /// Retrieve a list of assistant definitions: <see cref="OpenAIAssistantDefinition"/>.
    /// </summary>
    /// <param name="provider">Configuration for accessing the API service.</param>
    /// <param name="cancellationToken">The <see cref="CancellationToken"/> to monitor for cancellation requests. The default is <see cref="CancellationToken.None"/>.</param>
    /// <returns>An list of <see cref="OpenAIAssistantDefinition"/> objects.</returns>
    public static async IAsyncEnumerable<OpenAIAssistantDefinition> ListDefinitionsAsync(
        OpenAIClientProvider provider,
        [EnumeratorCancellation] CancellationToken cancellationToken = default)
    {
        // Create the client
        AssistantClient client = CreateClient(provider);

        // Query and enumerate assistant definitions
        await foreach (var page in client.GetAssistantsAsync(new AssistantCollectionOptions() { Order = ListOrder.NewestFirst }, cancellationToken).ConfigureAwait(false))
<<<<<<< main
        await foreach (PageResult<Assistant> page in client.GetAssistantsAsync(new AssistantCollectionOptions() { Order = ListOrder.NewestFirst }, cancellationToken).ConfigureAwait(false))
=======
>>>>>>> ms/features/bugbash-prep
        {
            foreach (Assistant model in page.Values)
            {
                yield return CreateAssistantDefinition(model);
            }
        }
    }

    /// <summary>
    /// Retrieve a <see cref="OpenAIAssistantAgent"/> by identifier.
    /// </summary>
<<<<<<< main
    /// <param name="clientProvider">Configuration for accessing the API service.</param>
=======
    /// <param name="kernel">The <see cref="Kernel"/> containing services, plugins, and other state for use throughout the operation.</param>
    /// <param name="provider">Configuration for accessing the API service.</param>
>>>>>>> ms/features/bugbash-prep
    /// <param name="id">The agent identifier</param>
    /// <param name="kernel">The <see cref="Kernel"/> containing services, plugins, and other state for use throughout the operation.</param>
    /// <param name="defaultArguments">Optional default arguments, including any <see cref="PromptExecutionSettings"/>.</param>
    /// <param name="templateFactory">An optional factory to produce the <see cref="IPromptTemplate"/> for the agent</param>
    /// <param name="cancellationToken">The <see cref="CancellationToken"/> to monitor for cancellation requests. The default is <see cref="CancellationToken.None"/>.</param>
    /// <returns>An <see cref="OpenAIAssistantAgent"/> instance</returns>
    public static async Task<OpenAIAssistantAgent> RetrieveAsync(
<<<<<<< main
        OpenAIClientProvider clientProvider,
=======
        Kernel kernel,
        OpenAIClientProvider provider,
>>>>>>> ms/features/bugbash-prep
        string id,
        Kernel kernel,
        KernelArguments? defaultArguments = null,
        IPromptTemplateFactory? templateFactory = null,
        CancellationToken cancellationToken = default)
    {
        // Validate input
        Verify.NotNull(kernel, nameof(kernel));
        Verify.NotNull(clientProvider, nameof(clientProvider));
        Verify.NotNullOrWhiteSpace(id, nameof(id));

        // Create the client
<<<<<<< main
        AssistantClient client = CreateClient(clientProvider);
=======
        AssistantClient client = CreateClient(provider);
>>>>>>> ms/features/bugbash-prep

        // Retrieve the assistant
        Assistant model = await client.GetAssistantAsync(id, cancellationToken).ConfigureAwait(false);

        // Ensure template is valid (avoid failure after posting assistant creation)
        IPromptTemplate? template =
            !string.IsNullOrWhiteSpace(model.Instructions) ?
                templateFactory?.Create(new PromptTemplateConfig(model.Instructions!)) :
                null;

        // Instantiate the agent
        return
<<<<<<< main
            new OpenAIAssistantAgent(model, clientProvider, client)
=======
            new OpenAIAssistantAgent(model, provider, client)
>>>>>>> ms/features/bugbash-prep
            {
                Kernel = kernel,
                Arguments = defaultArguments,
                Template = template,
            };
    }

    /// <summary>
    /// Create a new assistant thread.
    /// </summary>
    /// <param name="cancellationToken">The <see cref="CancellationToken"/> to monitor for cancellation requests. The default is <see cref="CancellationToken.None"/>.</param>
    /// <returns>The thread identifier</returns>
    public Task<string> CreateThreadAsync(CancellationToken cancellationToken = default)
        => AssistantThreadActions.CreateThreadAsync(this._client, options: null, cancellationToken);

    /// <summary>
    /// Create a new assistant thread.
    /// </summary>
    /// <param name="options">The options for creating the thread</param>
    /// <param name="cancellationToken">The <see cref="CancellationToken"/> to monitor for cancellation requests. The default is <see cref="CancellationToken.None"/>.</param>
    /// <returns>The thread identifier</returns>
    public Task<string> CreateThreadAsync(OpenAIThreadCreationOptions? options, CancellationToken cancellationToken = default)
        => AssistantThreadActions.CreateThreadAsync(this._client, options, cancellationToken);

    /// <summary>
    /// Create a new assistant thread.
    /// </summary>
    /// <param name="threadId">The thread identifier</param>
    /// <param name="cancellationToken">The <see cref="CancellationToken"/> to monitor for cancellation requests. The default is <see cref="CancellationToken.None"/>.</param>
    /// <returns>The thread identifier</returns>
    public async Task<bool> DeleteThreadAsync(
        string threadId,
        CancellationToken cancellationToken = default)
    {
        // Validate input
        Verify.NotNullOrWhiteSpace(threadId, nameof(threadId));

        return await this._client.DeleteThreadAsync(threadId, cancellationToken).ConfigureAwait(false);
    }

    /// <summary>
    /// Uploads an file for the purpose of using with assistant.
    /// </summary>
    /// <param name="stream">The content to upload</param>
    /// <param name="name">The name of the file</param>
    /// <param name="cancellationToken">The <see cref="CancellationToken"/> to monitor for cancellation requests. The default is <see cref="CancellationToken.None"/>.</param>
    /// <returns>The file identifier</returns>
    /// <remarks>
    /// Use the <see cref="FileClient"/> directly for more advanced file operations.
    /// </remarks>
    public async Task<string> UploadFileAsync(Stream stream, string name, CancellationToken cancellationToken = default)
    {
        FileClient client = this._provider.Client.GetFileClient();

        OpenAIFileInfo fileInfo = await client.UploadFileAsync(stream, name, FileUploadPurpose.Assistants, cancellationToken).ConfigureAwait(false);

        return fileInfo.Id;
    }

    /// <summary>
    /// Adds a message to the specified thread.
    /// </summary>
    /// <param name="threadId">The thread identifier</param>
    /// <param name="message">A non-system message with which to append to the conversation.</param>
    /// <param name="cancellationToken">The <see cref="CancellationToken"/> to monitor for cancellation requests. The default is <see cref="CancellationToken.None"/>.</param>
    public Task AddChatMessageAsync(string threadId, ChatMessageContent message, CancellationToken cancellationToken = default)
    {
        this.ThrowIfDeleted();

        return AssistantThreadActions.CreateMessageAsync(this._client, threadId, message, cancellationToken);
    }

    /// <summary>
    /// Gets messages for a specified thread.
    /// </summary>
    /// <param name="threadId">The thread identifier</param>
    /// <param name="cancellationToken">The <see cref="CancellationToken"/> to monitor for cancellation requests. The default is <see cref="CancellationToken.None"/>.</param>
    /// <returns>Asynchronous enumeration of messages.</returns>
    public IAsyncEnumerable<ChatMessageContent> GetThreadMessagesAsync(string threadId, CancellationToken cancellationToken = default)
    {
        this.ThrowIfDeleted();

        return AssistantThreadActions.GetMessagesAsync(this._client, threadId, cancellationToken);
    }

    /// <summary>
    /// Delete the assistant definition.
    /// </summary>
    /// <param name="cancellationToken">The <see cref="CancellationToken"/> to monitor for cancellation requests. The default is <see cref="CancellationToken.None"/>.</param>
    /// <returns>True if assistant definition has been deleted</returns>
    /// <remarks>
    /// Assistant based agent will not be useable after deletion.
    /// </remarks>
    public async Task<bool> DeleteAsync(CancellationToken cancellationToken = default)
    {
        if (!this.IsDeleted)
        {
            this.IsDeleted = (await this._client.DeleteAssistantAsync(this.Id, cancellationToken).ConfigureAwait(false)).Value;
        }

        return this.IsDeleted;
    }

    /// <summary>
    /// Invoke the assistant on the specified thread.
    /// </summary>
    /// <param name="threadId">The thread identifier</param>
    /// <param name="arguments">Optional arguments to pass to the agents's invocation, including any <see cref="PromptExecutionSettings"/>.</param>
    /// <param name="kernel">The <see cref="Kernel"/> containing services, plugins, and other state for use by the agent.</param>
    /// <param name="cancellationToken">The <see cref="CancellationToken"/> to monitor for cancellation requests. The default is <see cref="CancellationToken.None"/>.</param>
    /// <returns>Asynchronous enumeration of response messages.</returns>
    /// <remarks>
    /// The `arguments` parameter is not currently used by the agent, but is provided for future extensibility.
    /// </remarks>
    public IAsyncEnumerable<ChatMessageContent> InvokeAsync(
        string threadId,
        KernelArguments? arguments = null,
        Kernel? kernel = null,
        CancellationToken cancellationToken = default)
            => this.InvokeAsync(threadId, options: null, arguments, kernel, cancellationToken);

    /// <summary>
    /// Invoke the assistant on the specified thread.
    /// </summary>
    /// <param name="threadId">The thread identifier</param>
    /// <param name="options">Optional invocation options</param>
    /// <param name="arguments">Optional arguments to pass to the agents's invocation, including any <see cref="PromptExecutionSettings"/>.</param>
    /// <param name="kernel">The <see cref="Kernel"/> containing services, plugins, and other state for use by the agent.</param>
    /// <param name="cancellationToken">The <see cref="CancellationToken"/> to monitor for cancellation requests. The default is <see cref="CancellationToken.None"/>.</param>
    /// <returns>Asynchronous enumeration of response messages.</returns>
    /// <remarks>
    /// The `arguments` parameter is not currently used by the agent, but is provided for future extensibility.
    /// </remarks>
    public IAsyncEnumerable<ChatMessageContent> InvokeAsync(
        string threadId,
        KernelArguments? arguments = null,
        Kernel? kernel = null,
        CancellationToken cancellationToken = default)
            => this.InvokeAsync(threadId, options: null, arguments, kernel, cancellationToken);

    /// <summary>
    /// Invoke the assistant on the specified thread.
    /// </summary>
    /// <param name="threadId">The thread identifier</param>
    /// <param name="options">Optional invocation options</param>
    /// <param name="arguments">Optional arguments to pass to the agents's invocation, including any <see cref="PromptExecutionSettings"/>.</param>
    /// <param name="kernel">The <see cref="Kernel"/> containing services, plugins, and other state for use by the agent.</param>
    /// <param name="cancellationToken">The <see cref="CancellationToken"/> to monitor for cancellation requests. The default is <see cref="CancellationToken.None"/>.</param>
    /// <returns>Asynchronous enumeration of messages.</returns>
    /// <remarks>
    /// The `arguments` parameter is not currently used by the agent, but is provided for future extensibility.
    /// </remarks>
    public async IAsyncEnumerable<ChatMessageContent> InvokeAsync(
        string threadId,
        OpenAIAssistantInvocationOptions? options,
        KernelArguments? arguments = null,
        Kernel? kernel = null,
        [EnumeratorCancellation] CancellationToken cancellationToken = default)
    {
        this.ThrowIfDeleted();

        kernel ??= this.Kernel;
        arguments ??= this.Arguments;

        await foreach ((bool isVisible, ChatMessageContent message) in AssistantThreadActions.InvokeAsync(this, this._client, threadId, options, this.Logger, kernel, arguments, cancellationToken).ConfigureAwait(false))
        {
            if (isVisible)
            {
                yield return message;
            }
        }
    }

    /// <summary>
    /// Invoke the assistant on the specified thread with streaming response.
    /// </summary>
    /// <param name="threadId">The thread identifier</param>
    /// <param name="arguments">Optional arguments to pass to the agents's invocation, including any <see cref="PromptExecutionSettings"/>.</param>
    /// <param name="kernel">The <see cref="Kernel"/> containing services, plugins, and other state for use by the agent.</param>
    /// <param name="messages">Optional receiver of the completed messages generated</param>
    /// <param name="cancellationToken">The <see cref="CancellationToken"/> to monitor for cancellation requests. The default is <see cref="CancellationToken.None"/>.</param>
    /// <returns>Asynchronous enumeration of messages.</returns>
    /// <remarks>
    /// The `arguments` parameter is not currently used by the agent, but is provided for future extensibility.
    /// </remarks>
    public IAsyncEnumerable<StreamingChatMessageContent> InvokeStreamingAsync(
        string threadId,
        KernelArguments? arguments = null,
        Kernel? kernel = null,
        ChatHistory? messages = null,
        CancellationToken cancellationToken = default)
            => this.InvokeStreamingAsync(threadId, options: null, arguments, kernel, messages, cancellationToken);

    /// <summary>
    /// Invoke the assistant on the specified thread with streaming response.
    /// </summary>
    /// <param name="threadId">The thread identifier</param>
    /// <param name="options">Optional invocation options</param>
    /// <param name="arguments">Optional arguments to pass to the agents's invocation, including any <see cref="PromptExecutionSettings"/>.</param>
    /// <param name="kernel">The <see cref="Kernel"/> containing services, plugins, and other state for use by the agent.</param>
    /// <param name="messages">Optional receiver of the completed messages generated</param>
    /// <param name="cancellationToken">The <see cref="CancellationToken"/> to monitor for cancellation requests. The default is <see cref="CancellationToken.None"/>.</param>
    /// <returns>Asynchronous enumeration of messages.</returns>
    /// <remarks>
    /// The `arguments` parameter is not currently used by the agent, but is provided for future extensibility.
    /// </remarks>
    public IAsyncEnumerable<StreamingChatMessageContent> InvokeStreamingAsync(
        string threadId,
        OpenAIAssistantInvocationOptions? options,
        KernelArguments? arguments = null,
        Kernel? kernel = null,
        ChatHistory? messages = null,
        CancellationToken cancellationToken = default)
    {
        this.ThrowIfDeleted();

        kernel ??= this.Kernel;
        arguments ??= this.Arguments;

        return AssistantThreadActions.InvokeStreamingAsync(this, this._client, threadId, messages, options, this.Logger, kernel, arguments, cancellationToken);
    }

    /// <inheritdoc/>
    protected override IEnumerable<string> GetChannelKeys()
    {
        // Distinguish from other channel types.
        yield return typeof(OpenAIAssistantChannel).FullName!;

        foreach (string key in this._channelKeys)
        {
            yield return key;
        }
    }

    /// <inheritdoc/>
    protected override async Task<AgentChannel> CreateChannelAsync(CancellationToken cancellationToken)
    {
        this.Logger.LogOpenAIAssistantAgentCreatingChannel(nameof(CreateChannelAsync), nameof(OpenAIAssistantChannel));

        AssistantThread thread = await this._client.CreateThreadAsync(options: null, cancellationToken).ConfigureAwait(false);

        this.Logger.LogInformation("[{MethodName}] Created assistant thread: {ThreadId}", nameof(CreateChannelAsync), thread.Id);

        OpenAIAssistantChannel channel =
            new(this._client, thread.Id)
            {
                Logger = this.LoggerFactory.CreateLogger<OpenAIAssistantChannel>()
            };

        this.Logger.LogOpenAIAssistantAgentCreatedChannel(nameof(CreateChannelAsync), nameof(OpenAIAssistantChannel), thread.Id);

        return channel;
    }
        this.Logger.LogDebug("[{MethodName}] Creating assistant thread", nameof(CreateChannelAsync));

        AssistantThread thread = await this._client.CreateThreadAsync(cancellationToken).ConfigureAwait(false);

        this.Logger.LogInformation("[{MethodName}] Created assistant thread: {ThreadId}", nameof(CreateChannelAsync), thread.Id);

    internal void ThrowIfDeleted()
    {
        if (this.IsDeleted)
        {
            throw new KernelException($"Agent Failure - {nameof(OpenAIAssistantAgent)} agent is deleted: {this.Id}.");
        }
    }

<<<<<<< HEAD
    internal Task<string?> GetInstructionsAsync(Kernel kernel, KernelArguments? arguments, CancellationToken cancellationToken) =>
        this.FormatInstructionsAsync(kernel, arguments, cancellationToken);
=======
    /// <inheritdoc/>
    protected override async Task<AgentChannel> RestoreChannelAsync(string channelState, CancellationToken cancellationToken)
    {
        string threadId = channelState;

        this.Logger.LogOpenAIAssistantAgentRestoringChannel(nameof(RestoreChannelAsync), nameof(OpenAIAssistantChannel), threadId);

        AssistantThread thread = await this._client.GetThreadAsync(threadId, cancellationToken).ConfigureAwait(false);

        this.Logger.LogOpenAIAssistantAgentRestoredChannel(nameof(RestoreChannelAsync), nameof(OpenAIAssistantChannel), threadId);

        return new OpenAIAssistantChannel(this._client, thread.Id, this._config.Polling);
    }
>>>>>>> d42e78aa

    /// <summary>
    /// Initializes a new instance of the <see cref="OpenAIAssistantAgent"/> class.
    /// </summary>
    private OpenAIAssistantAgent(
        Assistant model,
        OpenAIClientProvider provider,
        AssistantClient client)
    {
        this._provider = provider;
        this._assistant = model;
        this._client = provider.Client.GetAssistantClient();
        this._channelKeys = provider.ConfigurationKeys.ToArray();

        this.Definition = CreateAssistantDefinition(model);

        this.Description = this._assistant.Description;
        this.Id = this._assistant.Id;
        this.Name = this._assistant.Name;
        this.Instructions = this._assistant.Instructions;
    }

    private static OpenAIAssistantDefinition CreateAssistantDefinition(Assistant model)
<<<<<<< main
    {
        OpenAIAssistantExecutionOptions? options = null;
=======
    {
        OpenAIAssistantExecutionOptions? options = null;

        if (model.Metadata.TryGetValue(OptionsMetadataKey, out string? optionsJson))
        {
            options = JsonSerializer.Deserialize<OpenAIAssistantExecutionOptions>(optionsJson);
        }

        IReadOnlyList<string>? fileIds = (IReadOnlyList<string>?)model.ToolResources?.CodeInterpreter?.FileIds;
        string? vectorStoreId = model.ToolResources?.FileSearch?.VectorStoreIds?.SingleOrDefault();
        bool enableJsonResponse = model.ResponseFormat is not null && model.ResponseFormat == AssistantResponseFormat.JsonObject;

        return new(model.Model)
        {
            Id = model.Id,
            Name = model.Name,
            Description = model.Description,
            Instructions = model.Instructions,
            CodeInterpreterFileIds = fileIds,
            EnableCodeInterpreter = model.Tools.Any(t => t is CodeInterpreterToolDefinition),
            EnableFileSearch = model.Tools.Any(t => t is FileSearchToolDefinition),
            Metadata = model.Metadata,
            EnableJsonResponse = enableJsonResponse,
            TopP = model.NucleusSamplingFactor,
            Temperature = model.Temperature,
            VectorStoreId = string.IsNullOrWhiteSpace(vectorStoreId) ? null : vectorStoreId,
            ExecutionOptions = options,
        };
    }

    private static AssistantCreationOptions CreateAssistantCreationOptions(OpenAIAssistantDefinition definition)
    {
        AssistantCreationOptions assistantCreationOptions =
            new()
            {
                Description = definition.Description,
                Instructions = definition.Instructions,
                Name = definition.Name,
                ToolResources =
                    AssistantToolResourcesFactory.GenerateToolResources(
                        definition.EnableFileSearch ? definition.VectorStoreId : null,
                        definition.EnableCodeInterpreter ? definition.CodeInterpreterFileIds : null),
                ResponseFormat = definition.EnableJsonResponse ? AssistantResponseFormat.JsonObject : AssistantResponseFormat.Auto,
                Temperature = definition.Temperature,
                NucleusSamplingFactor = definition.TopP,
            };

        if (definition.Metadata != null)
        {
            foreach (KeyValuePair<string, string> item in definition.Metadata)
            {
                assistantCreationOptions.Metadata[item.Key] = item.Value;
            }
        }

        if (definition.ExecutionOptions != null)
        {
            string optionsJson = JsonSerializer.Serialize(definition.ExecutionOptions);
            assistantCreationOptions.Metadata[OptionsMetadataKey] = optionsJson;
        }
>>>>>>> ms/features/bugbash-prep

        if (model.Metadata.TryGetValue(OptionsMetadataKey, out string? optionsJson))
        {
<<<<<<< main
            options = JsonSerializer.Deserialize<OpenAIAssistantExecutionOptions>(optionsJson);
        }

        IReadOnlyList<string>? fileIds = (IReadOnlyList<string>?)model.ToolResources?.CodeInterpreter?.FileIds;
        string? vectorStoreId = model.ToolResources?.FileSearch?.VectorStoreIds?.SingleOrDefault();
        bool enableJsonResponse = model.ResponseFormat is not null && model.ResponseFormat == AssistantResponseFormat.JsonObject;

        return new(model.Model)
        {
            Id = model.Id,
            Name = model.Name,
            Description = model.Description,
            Instructions = model.Instructions,
            CodeInterpreterFileIds = fileIds,
            EnableCodeInterpreter = model.Tools.Any(t => t is CodeInterpreterToolDefinition),
            EnableFileSearch = model.Tools.Any(t => t is FileSearchToolDefinition),
            Metadata = model.Metadata,
            EnableJsonResponse = enableJsonResponse,
            TopP = model.NucleusSamplingFactor,
            Temperature = model.Temperature,
            VectorStoreId = string.IsNullOrWhiteSpace(vectorStoreId) ? null : vectorStoreId,
            ExecutionOptions = options,
        };
    }

    private static AssistantClient CreateClient(OpenAIClientProvider config)
    {
        return config.Client.GetAssistantClient();
=======
            assistantCreationOptions.Tools.Add(ToolDefinition.CreateCodeInterpreter());
        }

        if (definition.EnableFileSearch)
        {
            assistantCreationOptions.Tools.Add(ToolDefinition.CreateFileSearch());
        }

        return assistantCreationOptions;
    }

    private static AssistantClient CreateClient(OpenAIClientProvider config)
    {
        return config.Client.GetAssistantClient();
    }

    private static IEnumerable<string> DefineChannelKeys(OpenAIClientProvider config)
    {
        // Distinguish from other channel types.
        yield return typeof(AgentChannel<OpenAIAssistantAgent>).FullName!;

        foreach (string key in config.ConfigurationKeys)
        {
            yield return key;
        }
>>>>>>> ms/features/bugbash-prep
    }
}<|MERGE_RESOLUTION|>--- conflicted
+++ resolved
@@ -1,10 +1,7 @@
-<<<<<<< main
 // Copyright (c) Microsoft. All rights reserved.
 using System.ClientModel;
 using System;
-=======
-﻿// Copyright (c) Microsoft. All rights reserved.
->>>>>>> ms/features/bugbash-prep
+// Copyright (c) Microsoft. All rights reserved.
 using System.Collections.Generic;
 using System.IO;
 using System.Linq;
@@ -14,10 +11,7 @@
 using System.Threading.Tasks;
 using Microsoft.Extensions.Logging;
 using Microsoft.SemanticKernel.Agents.OpenAI.Internal;
-<<<<<<< main
 using Microsoft.SemanticKernel.ChatCompletion;
-=======
->>>>>>> ms/features/bugbash-prep
 using OpenAI;
 using OpenAI.Assistants;
 using OpenAI.Files;
@@ -35,10 +29,7 @@
     public const string CodeInterpreterMetadataKey = "code";
 
     internal const string OptionsMetadataKey = "__run_options";
-<<<<<<< main
     internal const string TemplateMetadataKey = "__template_format";
-=======
->>>>>>> ms/features/bugbash-prep
 
     private readonly OpenAIClientProvider _provider;
     private readonly Assistant _assistant;
@@ -51,7 +42,6 @@
     public OpenAIAssistantDefinition Definition { get; private init; }
 
     /// <summary>
-<<<<<<< main
     /// Set when the assistant has been deleted via <see cref="DeleteAsync(CancellationToken)"/>.
     /// An assistant removed by other means will result in an exception when invoked.
     /// </summary>
@@ -64,7 +54,6 @@
 
     /// <summary>
     /// Expose predefined tools for run-processing.
-=======
     /// The assistant definition.
     /// </summary>
     public OpenAIAssistantDefinition Definition { get; private init; }
@@ -77,12 +66,10 @@
 
     /// <summary>
     /// Defines polling behavior for run processing
->>>>>>> ms/features/bugbash-prep
     /// </summary>
     public RunPollingOptions PollingOptions { get; } = new();
 
     /// <summary>
-<<<<<<< main
     /// Define a new <see cref="OpenAIAssistantAgent"/>.
     /// </summary>
     /// <param name="clientProvider">OpenAI client provider for accessing the API service.</param>
@@ -130,19 +117,14 @@
                 Template = template,
             };
     }
-=======
     /// Expose predefined tools for run-processing.
     /// </summary>
     internal IReadOnlyList<ToolDefinition> Tools => this._assistant.Tools;
->>>>>>> ms/features/bugbash-prep
 
     /// <summary>
     /// Define a new <see cref="OpenAIAssistantAgent"/>.
     /// </summary>
-<<<<<<< main
-=======
     /// <param name="kernel">The <see cref="Kernel"/> containing services, plugins, and other state for use throughout the operation.</param>
->>>>>>> ms/features/bugbash-prep
     /// <param name="clientProvider">OpenAI client provider for accessing the API service.</param>
     /// <param name="definition">The assistant definition.</param>
     /// <param name="kernel">The <see cref="Kernel"/> containing services, plugins, and other state for use throughout the operation.</param>
@@ -150,10 +132,7 @@
     /// <param name="cancellationToken">The <see cref="CancellationToken"/> to monitor for cancellation requests. The default is <see cref="CancellationToken.None"/>.</param>
     /// <returns>An <see cref="OpenAIAssistantAgent"/> instance</returns>
     public static async Task<OpenAIAssistantAgent> CreateAsync(
-<<<<<<< main
-=======
         Kernel kernel,
->>>>>>> ms/features/bugbash-prep
         OpenAIClientProvider clientProvider,
         OpenAIAssistantDefinition definition,
         Kernel kernel,
@@ -169,12 +148,9 @@
         AssistantClient client = CreateClient(clientProvider);
 
         // Create the assistant
-<<<<<<< main
         AssistantCreationOptions assistantCreationOptions = definition.CreateAssistantCreationOptions();
         AssistantCreationOptions assistantCreationOptions = definition.CreateAssistantOptions();
-=======
         AssistantCreationOptions assistantCreationOptions = CreateAssistantCreationOptions(definition);
->>>>>>> ms/features/bugbash-prep
         Assistant model = await client.CreateAssistantAsync(definition.ModelId, assistantCreationOptions, cancellationToken).ConfigureAwait(false);
 
         // Instantiate the agent
@@ -201,10 +177,7 @@
 
         // Query and enumerate assistant definitions
         await foreach (var page in client.GetAssistantsAsync(new AssistantCollectionOptions() { Order = ListOrder.NewestFirst }, cancellationToken).ConfigureAwait(false))
-<<<<<<< main
         await foreach (PageResult<Assistant> page in client.GetAssistantsAsync(new AssistantCollectionOptions() { Order = ListOrder.NewestFirst }, cancellationToken).ConfigureAwait(false))
-=======
->>>>>>> ms/features/bugbash-prep
         {
             foreach (Assistant model in page.Values)
             {
@@ -216,12 +189,9 @@
     /// <summary>
     /// Retrieve a <see cref="OpenAIAssistantAgent"/> by identifier.
     /// </summary>
-<<<<<<< main
     /// <param name="clientProvider">Configuration for accessing the API service.</param>
-=======
     /// <param name="kernel">The <see cref="Kernel"/> containing services, plugins, and other state for use throughout the operation.</param>
     /// <param name="provider">Configuration for accessing the API service.</param>
->>>>>>> ms/features/bugbash-prep
     /// <param name="id">The agent identifier</param>
     /// <param name="kernel">The <see cref="Kernel"/> containing services, plugins, and other state for use throughout the operation.</param>
     /// <param name="defaultArguments">Optional default arguments, including any <see cref="PromptExecutionSettings"/>.</param>
@@ -229,12 +199,9 @@
     /// <param name="cancellationToken">The <see cref="CancellationToken"/> to monitor for cancellation requests. The default is <see cref="CancellationToken.None"/>.</param>
     /// <returns>An <see cref="OpenAIAssistantAgent"/> instance</returns>
     public static async Task<OpenAIAssistantAgent> RetrieveAsync(
-<<<<<<< main
         OpenAIClientProvider clientProvider,
-=======
         Kernel kernel,
         OpenAIClientProvider provider,
->>>>>>> ms/features/bugbash-prep
         string id,
         Kernel kernel,
         KernelArguments? defaultArguments = null,
@@ -247,11 +214,8 @@
         Verify.NotNullOrWhiteSpace(id, nameof(id));
 
         // Create the client
-<<<<<<< main
         AssistantClient client = CreateClient(clientProvider);
-=======
         AssistantClient client = CreateClient(provider);
->>>>>>> ms/features/bugbash-prep
 
         // Retrieve the assistant
         Assistant model = await client.GetAssistantAsync(id, cancellationToken).ConfigureAwait(false);
@@ -264,11 +228,8 @@
 
         // Instantiate the agent
         return
-<<<<<<< main
             new OpenAIAssistantAgent(model, clientProvider, client)
-=======
             new OpenAIAssistantAgent(model, provider, client)
->>>>>>> ms/features/bugbash-prep
             {
                 Kernel = kernel,
                 Arguments = defaultArguments,
@@ -536,10 +497,8 @@
         }
     }
 
-<<<<<<< HEAD
     internal Task<string?> GetInstructionsAsync(Kernel kernel, KernelArguments? arguments, CancellationToken cancellationToken) =>
         this.FormatInstructionsAsync(kernel, arguments, cancellationToken);
-=======
     /// <inheritdoc/>
     protected override async Task<AgentChannel> RestoreChannelAsync(string channelState, CancellationToken cancellationToken)
     {
@@ -553,7 +512,6 @@
 
         return new OpenAIAssistantChannel(this._client, thread.Id, this._config.Polling);
     }
->>>>>>> d42e78aa
 
     /// <summary>
     /// Initializes a new instance of the <see cref="OpenAIAssistantAgent"/> class.
@@ -577,10 +535,8 @@
     }
 
     private static OpenAIAssistantDefinition CreateAssistantDefinition(Assistant model)
-<<<<<<< main
     {
         OpenAIAssistantExecutionOptions? options = null;
-=======
     {
         OpenAIAssistantExecutionOptions? options = null;
 
@@ -641,11 +597,9 @@
             string optionsJson = JsonSerializer.Serialize(definition.ExecutionOptions);
             assistantCreationOptions.Metadata[OptionsMetadataKey] = optionsJson;
         }
->>>>>>> ms/features/bugbash-prep
 
         if (model.Metadata.TryGetValue(OptionsMetadataKey, out string? optionsJson))
         {
-<<<<<<< main
             options = JsonSerializer.Deserialize<OpenAIAssistantExecutionOptions>(optionsJson);
         }
 
@@ -674,7 +628,6 @@
     private static AssistantClient CreateClient(OpenAIClientProvider config)
     {
         return config.Client.GetAssistantClient();
-=======
             assistantCreationOptions.Tools.Add(ToolDefinition.CreateCodeInterpreter());
         }
 
@@ -700,6 +653,5 @@
         {
             yield return key;
         }
->>>>>>> ms/features/bugbash-prep
     }
 }