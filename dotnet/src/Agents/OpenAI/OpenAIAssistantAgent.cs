--- conflicted
+++ resolved
@@ -441,7 +441,9 @@
         }
     }
 
-<<<<<<< HEAD
+    internal Task<string?> GetInstructionsAsync(Kernel kernel, KernelArguments? arguments, CancellationToken cancellationToken) =>
+        this.FormatInstructionsAsync(kernel, arguments, cancellationToken);
+
     /// <inheritdoc/>
     protected override async Task<AgentChannel> RestoreChannelAsync(string channelState, CancellationToken cancellationToken)
     {
@@ -453,12 +455,8 @@
 
         this.Logger.LogOpenAIAssistantAgentRestoredChannel(nameof(RestoreChannelAsync), nameof(OpenAIAssistantChannel), threadId);
 
-        return new OpenAIAssistantChannel(this._client, thread.Id, this._config.Polling);
-    }
-=======
-    internal Task<string?> GetInstructionsAsync(Kernel kernel, KernelArguments? arguments, CancellationToken cancellationToken) =>
-        this.FormatInstructionsAsync(kernel, arguments, cancellationToken);
->>>>>>> ca17571d
+        return new OpenAIAssistantChannel(this._client, thread.Id);
+    }
 
     /// <summary>
     /// Initializes a new instance of the <see cref="OpenAIAssistantAgent"/> class.
