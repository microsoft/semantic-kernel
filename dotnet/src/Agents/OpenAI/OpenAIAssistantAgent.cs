--- conflicted
+++ resolved
@@ -288,13 +288,6 @@
     /// <inheritdoc/>
     protected override async Task<AgentChannel> CreateChannelAsync(CancellationToken cancellationToken)
     {
-<<<<<<< HEAD
-        this.Logger.LogDebug("[{MethodName}] Creating assistant thread", nameof(CreateChannelAsync));
-
-        AssistantThread thread = await this._client.CreateThreadAsync(cancellationToken).ConfigureAwait(false);
-
-        this.Logger.LogInformation("[{MethodName}] Created assistant thread: {ThreadId}", nameof(CreateChannelAsync), thread.Id);
-=======
         this.Logger.LogOpenAIAssistantAgentCreatingChannel(nameof(CreateChannelAsync), nameof(OpenAIAssistantChannel));
 
         AssistantThread thread = await this._client.CreateThreadAsync(cancellationToken).ConfigureAwait(false);
@@ -309,7 +302,6 @@
 
         return channel;
     }
->>>>>>> 200b9b22
 
     internal void ThrowIfDeleted()
     {
