--- conflicted
+++ resolved
@@ -91,11 +91,7 @@
     /// <summary>
     /// Gets or sets the run creation options for the assistant.
     /// </summary>
-<<<<<<< HEAD
-    internal IReadOnlyList<global::OpenAI.Assistants.ToolDefinition> Tools => this._assistant.Tools;
-=======
     public RunCreationOptions? RunOptions { get; init; }
->>>>>>> 2482cb9c
 
     /// <summary>
     /// Create a new <see cref="OpenAIAssistantAgent"/>.
