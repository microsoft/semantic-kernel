﻿// Copyright (c) Microsoft. All rights reserved.
using System.Collections.Generic;
using System.Threading;
using System.Threading.Tasks;
using Azure.AI.OpenAI.Assistants;

namespace Microsoft.SemanticKernel.Agents.OpenAI;

/// <summary>
/// A <see cref="AgentChannel"/> specialization for use with <see cref="OpenAIAssistantAgent"/>.
/// </summary>
internal sealed class OpenAIAssistantChannel(AssistantsClient client, string threadId, OpenAIAssistantConfiguration.PollingConfiguration pollingConfiguration)
    : AgentChannel<OpenAIAssistantAgent>
{
<<<<<<< HEAD
    private const string FunctionDelimiter = "-";

    private static readonly HashSet<RunStatus> s_pollingStatuses =
        [
            RunStatus.Queued,
            RunStatus.InProgress,
            RunStatus.Cancelling,
        ];

    private static readonly HashSet<RunStatus> s_terminalStatuses =
        [
            RunStatus.Expired,
            RunStatus.Failed,
            RunStatus.Cancelled,
        ];

=======
>>>>>>> 200b9b22
    private readonly AssistantsClient _client = client;
    private readonly string _threadId = threadId;

    /// <inheritdoc/>
    protected override async Task ReceiveAsync(IEnumerable<ChatMessageContent> history, CancellationToken cancellationToken)
    {
        foreach (ChatMessageContent message in history)
        {
            await AssistantThreadActions.CreateMessageAsync(this._client, this._threadId, message, cancellationToken).ConfigureAwait(false);
        }
    }

    /// <inheritdoc/>
    protected override IAsyncEnumerable<(bool IsVisible, ChatMessageContent Message)> InvokeAsync(
        OpenAIAssistantAgent agent,
        CancellationToken cancellationToken)
    {
<<<<<<< HEAD
        if (agent.IsDeleted)
        {
            throw new KernelException($"Agent Failure - {nameof(OpenAIAssistantAgent)} agent is deleted: {agent.Id}.");
        }

        if (!this._agentTools.TryGetValue(agent.Id, out ToolDefinition[]? tools))
        {
            tools = [.. agent.Tools, .. agent.Kernel.Plugins.SelectMany(p => p.Select(f => f.ToToolDefinition(p.Name, FunctionDelimiter)))];
            this._agentTools.Add(agent.Id, tools);
        }

        if (!this._agentNames.ContainsKey(agent.Id) && !string.IsNullOrWhiteSpace(agent.Name))
        {
            this._agentNames.Add(agent.Id, agent.Name);
        }

        this.Logger.LogDebug("[{MethodName}] Creating run for agent/thrad: {AgentId}/{ThreadId}", nameof(InvokeAsync), agent.Id, this._threadId);

        CreateRunOptions options =
            new(agent.Id)
            {
                OverrideInstructions = agent.Instructions,
                OverrideTools = tools,
            };

        // Create run
        ThreadRun run = await this._client.CreateRunAsync(this._threadId, options, cancellationToken).ConfigureAwait(false);

        this.Logger.LogInformation("[{MethodName}] Created run: {RunId}", nameof(InvokeAsync), run.Id);

        // Evaluate status and process steps and messages, as encountered.
        HashSet<string> processedStepIds = new HashSet<string>();
        Dictionary<string, FunctionCallContent> functionSteps = new Dictionary<string, FunctionCallContent>();

        do
        {
            // Poll run and steps until actionable
            PageableList<RunStep> steps = await PollRunStatusAsync().ConfigureAwait(false);

            // Is in terminal state?
            if (s_terminalStatuses.Contains(run.Status))
            {
                throw new KernelException($"Agent Failure - Run terminated: {run.Status} [{run.Id}]: {run.LastError?.Message ?? "Unknown"}");
            }

            // Is tool action required?
            if (run.Status == RunStatus.RequiresAction)
            {
                this.Logger.LogDebug("[{MethodName}] Processing run steps: {RunId}", nameof(InvokeAsync), run.Id);

                // Execute functions in parallel and post results at once.
                FunctionCallContent[] activeFunctionSteps = steps.Data.SelectMany(step => ParseFunctionStep(agent, step)).ToArray();
                if (activeFunctionSteps.Length > 0)
                {
                    // Emit function-call content
                    yield return GenerateFunctionCallContent(agent.GetName(), activeFunctionSteps);

                    // Invoke functions for each tool-step
                    IEnumerable<Task<FunctionResultContent>> functionResultTasks = ExecuteFunctionSteps(agent, activeFunctionSteps, cancellationToken);

                    // Block for function results
                    FunctionResultContent[] functionResults = await Task.WhenAll(functionResultTasks).ConfigureAwait(false);

                    // Process tool output
                    ToolOutput[] toolOutputs = GenerateToolOutputs(functionResults);

                    await this._client.SubmitToolOutputsToRunAsync(run, toolOutputs, cancellationToken).ConfigureAwait(false);
                }

                if (this.Logger.IsEnabled(LogLevel.Information)) // Avoid boxing if not enabled
                {
                    this.Logger.LogInformation("[{MethodName}] Processed #{MessageCount} run steps: {RunId}", nameof(InvokeAsync), activeFunctionSteps.Length, run.Id);
                }
            }

            // Enumerate completed messages
            this.Logger.LogDebug("[{MethodName}] Processing run messages: {RunId}", nameof(InvokeAsync), run.Id);

            IEnumerable<RunStep> completedStepsToProcess =
                steps
                    .Where(s => s.CompletedAt.HasValue && !processedStepIds.Contains(s.Id))
                    .OrderBy(s => s.CreatedAt);

            int messageCount = 0;
            foreach (RunStep completedStep in completedStepsToProcess)
            {
                if (completedStep.Type.Equals(RunStepType.ToolCalls))
                {
                    RunStepToolCallDetails toolCallDetails = (RunStepToolCallDetails)completedStep.StepDetails;

                    foreach (RunStepToolCall toolCall in toolCallDetails.ToolCalls)
                    {
                        ChatMessageContent? content = null;

                        // Process code-interpreter content
                        if (toolCall is RunStepCodeInterpreterToolCall toolCodeInterpreter)
                        {
                            content = GenerateCodeInterpreterContent(agent.GetName(), toolCodeInterpreter);
                        }
                        // Process function result content
                        else if (toolCall is RunStepFunctionToolCall toolFunction)
                        {
                            FunctionCallContent functionStep = functionSteps[toolFunction.Id]; // Function step always captured on invocation
                            content = GenerateFunctionResultContent(agent.GetName(), functionStep, toolFunction.Output);
                        }

                        if (content is not null)
                        {
                            ++messageCount;

                            yield return content;
                        }
                    }
                }
                else if (completedStep.Type.Equals(RunStepType.MessageCreation))
                {
                    RunStepMessageCreationDetails messageCreationDetails = (RunStepMessageCreationDetails)completedStep.StepDetails;

                    // Retrieve the message
                    ThreadMessage? message = await this.RetrieveMessageAsync(messageCreationDetails, cancellationToken).ConfigureAwait(false);

                    if (message is not null)
                    {
                        AuthorRole role = new(message.Role.ToString());

                        foreach (MessageContent itemContent in message.ContentItems)
                        {
                            ChatMessageContent? content = null;

                            // Process text content
                            if (itemContent is MessageTextContent contentMessage)
                            {
                                content = GenerateTextMessageContent(agent.GetName(), role, contentMessage);
                            }
                            // Process image content
                            else if (itemContent is MessageImageFileContent contentImage)
                            {
                                content = GenerateImageFileContent(agent.GetName(), role, contentImage);
                            }

                            if (content is not null)
                            {
                                ++messageCount;

                                yield return content;
                            }
                        }
                    }
                }

                processedStepIds.Add(completedStep.Id);
            }

            if (this.Logger.IsEnabled(LogLevel.Information)) // Avoid boxing if not enabled
            {
                this.Logger.LogInformation("[{MethodName}] Processed #{MessageCount} run messages: {RunId}", nameof(InvokeAsync), messageCount, run.Id);
            }
        }
        while (RunStatus.Completed != run.Status);

        this.Logger.LogInformation("[{MethodName}] Completed run: {RunId}", nameof(InvokeAsync), run.Id);

        // Local function to assist in run polling (participates in method closure).
        async Task<PageableList<RunStep>> PollRunStatusAsync()
        {
            this.Logger.LogInformation("[{MethodName}] Polling run status: {RunId}", nameof(PollRunStatusAsync), run.Id);

            int count = 0;

            do
            {
                // Reduce polling frequency after a couple attempts
                await Task.Delay(count >= 2 ? pollingConfiguration.RunPollingInterval : pollingConfiguration.RunPollingBackoff, cancellationToken).ConfigureAwait(false);
                ++count;

#pragma warning disable CA1031 // Do not catch general exception types
                try
                {
                    run = await this._client.GetRunAsync(this._threadId, run.Id, cancellationToken).ConfigureAwait(false);
                }
                catch
                {
                    // Retry anyway..
                }
#pragma warning restore CA1031 // Do not catch general exception types
            }
            while (s_pollingStatuses.Contains(run.Status));

            this.Logger.LogInformation("[{MethodName}] Run status is {RunStatus}: {RunId}", nameof(PollRunStatusAsync), run.Status, run.Id);

            return await this._client.GetRunStepsAsync(run, cancellationToken: cancellationToken).ConfigureAwait(false);
        }

        // Local function to capture kernel function state for further processing (participates in method closure).
        IEnumerable<FunctionCallContent> ParseFunctionStep(OpenAIAssistantAgent agent, RunStep step)
        {
            if (step.Status == RunStepStatus.InProgress && step.StepDetails is RunStepToolCallDetails callDetails)
            {
                foreach (RunStepFunctionToolCall toolCall in callDetails.ToolCalls.OfType<RunStepFunctionToolCall>())
                {
                    var nameParts = FunctionName.Parse(toolCall.Name, FunctionDelimiter);

                    KernelArguments functionArguments = [];
                    if (!string.IsNullOrWhiteSpace(toolCall.Arguments))
                    {
                        Dictionary<string, object> arguments = JsonSerializer.Deserialize<Dictionary<string, object>>(toolCall.Arguments)!;
                        foreach (var argumentKvp in arguments)
                        {
                            functionArguments[argumentKvp.Key] = argumentKvp.Value.ToString();
                        }
                    }

                    var content = new FunctionCallContent(nameParts.Name, nameParts.PluginName, toolCall.Id, functionArguments);

                    functionSteps.Add(toolCall.Id, content);

                    yield return content;
                }
            }
        }
=======
        agent.ThrowIfDeleted();

        return AssistantThreadActions.InvokeAsync(agent, this._client, this._threadId, pollingConfiguration, this.Logger, cancellationToken);
>>>>>>> 200b9b22
    }

    /// <inheritdoc/>
    protected override IAsyncEnumerable<ChatMessageContent> GetHistoryAsync(CancellationToken cancellationToken)
    {
<<<<<<< HEAD
        ChatMessageContent? messageContent = null;

        string textContent = contentMessage.Text.Trim();

        if (!string.IsNullOrWhiteSpace(textContent))
        {
            messageContent =
                new(role, textContent)
                {
                    AuthorName = agentName
                };

            foreach (MessageTextAnnotation annotation in contentMessage.Annotations)
            {
                messageContent.Items.Add(GenerateAnnotationContent(annotation));
            }
        }

        return messageContent;
    }

    private static ChatMessageContent GenerateCodeInterpreterContent(string agentName, RunStepCodeInterpreterToolCall contentCodeInterpreter)
    {
        return
            new ChatMessageContent(
                AuthorRole.Tool,
                [
                    new TextContent(contentCodeInterpreter.Input)
                ])
            {
                AuthorName = agentName,
            };
    }

    private static ChatMessageContent GenerateFunctionCallContent(string agentName, FunctionCallContent[] functionSteps)
    {
        ChatMessageContent functionCallContent = new(AuthorRole.Tool, content: null)
        {
            AuthorName = agentName
        };

        functionCallContent.Items.AddRange(functionSteps);

        return functionCallContent;
    }

    private static ChatMessageContent GenerateFunctionResultContent(string agentName, FunctionCallContent functionStep, string result)
    {
        ChatMessageContent functionCallContent = new(AuthorRole.Tool, content: null)
        {
            AuthorName = agentName
        };

        functionCallContent.Items.Add(
            new FunctionResultContent(
                functionStep.FunctionName,
                functionStep.PluginName,
                functionStep.Id,
                result));

        return functionCallContent;
    }

    private static Task<FunctionResultContent>[] ExecuteFunctionSteps(OpenAIAssistantAgent agent, FunctionCallContent[] functionSteps, CancellationToken cancellationToken)
    {
        Task<FunctionResultContent>[] functionTasks = new Task<FunctionResultContent>[functionSteps.Length];

        for (int index = 0; index < functionSteps.Length; ++index)
        {
            functionTasks[index] = functionSteps[index].InvokeAsync(agent.Kernel, cancellationToken);
        }

        return functionTasks;
    }

    private static ToolOutput[] GenerateToolOutputs(FunctionResultContent[] functionResults)
    {
        ToolOutput[] toolOutputs = new ToolOutput[functionResults.Length];

        for (int index = 0; index < functionResults.Length; ++index)
        {
            FunctionResultContent functionResult = functionResults[index];

            object resultValue = functionResult.Result ?? string.Empty;

            if (resultValue is not string textResult)
            {
                textResult = JsonSerializer.Serialize(resultValue);
            }

            toolOutputs[index] = new ToolOutput(functionResult.CallId, textResult!);
        }

        return toolOutputs;
    }

    private async Task<ThreadMessage?> RetrieveMessageAsync(RunStepMessageCreationDetails detail, CancellationToken cancellationToken)
    {
        ThreadMessage? message = null;

        bool retry = false;
        int count = 0;
        do
        {
            try
            {
                message = await this._client.GetMessageAsync(this._threadId, detail.MessageCreation.MessageId, cancellationToken).ConfigureAwait(false);
            }
            catch (RequestFailedException exception)
            {
                // Step has provided the message-id.  Retry on of NotFound/404 exists.
                // Extremely rarely there might be a synchronization issue between the
                // assistant response and message-service.
                retry = exception.Status == (int)HttpStatusCode.NotFound && count < 3;
            }

            if (retry)
            {
                await Task.Delay(pollingConfiguration.MessageSynchronizationDelay, cancellationToken).ConfigureAwait(false);
            }

            ++count;
        }
        while (retry);

        return message;
=======
        return AssistantThreadActions.GetMessagesAsync(this._client, this._threadId, cancellationToken);
>>>>>>> 200b9b22
    }
}<|MERGE_RESOLUTION|>--- conflicted
+++ resolved
@@ -1,4 +1,4 @@
-﻿// Copyright (c) Microsoft. All rights reserved.
+// Copyright (c) Microsoft. All rights reserved.
 using System.Collections.Generic;
 using System.Threading;
 using System.Threading.Tasks;
@@ -12,25 +12,6 @@
 internal sealed class OpenAIAssistantChannel(AssistantsClient client, string threadId, OpenAIAssistantConfiguration.PollingConfiguration pollingConfiguration)
     : AgentChannel<OpenAIAssistantAgent>
 {
-<<<<<<< HEAD
-    private const string FunctionDelimiter = "-";
-
-    private static readonly HashSet<RunStatus> s_pollingStatuses =
-        [
-            RunStatus.Queued,
-            RunStatus.InProgress,
-            RunStatus.Cancelling,
-        ];
-
-    private static readonly HashSet<RunStatus> s_terminalStatuses =
-        [
-            RunStatus.Expired,
-            RunStatus.Failed,
-            RunStatus.Cancelled,
-        ];
-
-=======
->>>>>>> 200b9b22
     private readonly AssistantsClient _client = client;
     private readonly string _threadId = threadId;
 
@@ -48,7 +29,6 @@
         OpenAIAssistantAgent agent,
         CancellationToken cancellationToken)
     {
-<<<<<<< HEAD
         if (agent.IsDeleted)
         {
             throw new KernelException($"Agent Failure - {nameof(OpenAIAssistantAgent)} agent is deleted: {agent.Id}.");
@@ -154,260 +134,14 @@
                             FunctionCallContent functionStep = functionSteps[toolFunction.Id]; // Function step always captured on invocation
                             content = GenerateFunctionResultContent(agent.GetName(), functionStep, toolFunction.Output);
                         }
-
-                        if (content is not null)
-                        {
-                            ++messageCount;
-
-                            yield return content;
-                        }
-                    }
-                }
-                else if (completedStep.Type.Equals(RunStepType.MessageCreation))
-                {
-                    RunStepMessageCreationDetails messageCreationDetails = (RunStepMessageCreationDetails)completedStep.StepDetails;
-
-                    // Retrieve the message
-                    ThreadMessage? message = await this.RetrieveMessageAsync(messageCreationDetails, cancellationToken).ConfigureAwait(false);
-
-                    if (message is not null)
-                    {
-                        AuthorRole role = new(message.Role.ToString());
-
-                        foreach (MessageContent itemContent in message.ContentItems)
-                        {
-                            ChatMessageContent? content = null;
-
-                            // Process text content
-                            if (itemContent is MessageTextContent contentMessage)
-                            {
-                                content = GenerateTextMessageContent(agent.GetName(), role, contentMessage);
-                            }
-                            // Process image content
-                            else if (itemContent is MessageImageFileContent contentImage)
-                            {
-                                content = GenerateImageFileContent(agent.GetName(), role, contentImage);
-                            }
-
-                            if (content is not null)
-                            {
-                                ++messageCount;
-
-                                yield return content;
-                            }
-                        }
-                    }
-                }
-
-                processedStepIds.Add(completedStep.Id);
-            }
-
-            if (this.Logger.IsEnabled(LogLevel.Information)) // Avoid boxing if not enabled
-            {
-                this.Logger.LogInformation("[{MethodName}] Processed #{MessageCount} run messages: {RunId}", nameof(InvokeAsync), messageCount, run.Id);
-            }
-        }
-        while (RunStatus.Completed != run.Status);
-
-        this.Logger.LogInformation("[{MethodName}] Completed run: {RunId}", nameof(InvokeAsync), run.Id);
-
-        // Local function to assist in run polling (participates in method closure).
-        async Task<PageableList<RunStep>> PollRunStatusAsync()
-        {
-            this.Logger.LogInformation("[{MethodName}] Polling run status: {RunId}", nameof(PollRunStatusAsync), run.Id);
-
-            int count = 0;
-
-            do
-            {
-                // Reduce polling frequency after a couple attempts
-                await Task.Delay(count >= 2 ? pollingConfiguration.RunPollingInterval : pollingConfiguration.RunPollingBackoff, cancellationToken).ConfigureAwait(false);
-                ++count;
-
-#pragma warning disable CA1031 // Do not catch general exception types
-                try
-                {
-                    run = await this._client.GetRunAsync(this._threadId, run.Id, cancellationToken).ConfigureAwait(false);
-                }
-                catch
-                {
-                    // Retry anyway..
-                }
-#pragma warning restore CA1031 // Do not catch general exception types
-            }
-            while (s_pollingStatuses.Contains(run.Status));
-
-            this.Logger.LogInformation("[{MethodName}] Run status is {RunStatus}: {RunId}", nameof(PollRunStatusAsync), run.Status, run.Id);
-
-            return await this._client.GetRunStepsAsync(run, cancellationToken: cancellationToken).ConfigureAwait(false);
-        }
-
-        // Local function to capture kernel function state for further processing (participates in method closure).
-        IEnumerable<FunctionCallContent> ParseFunctionStep(OpenAIAssistantAgent agent, RunStep step)
-        {
-            if (step.Status == RunStepStatus.InProgress && step.StepDetails is RunStepToolCallDetails callDetails)
-            {
-                foreach (RunStepFunctionToolCall toolCall in callDetails.ToolCalls.OfType<RunStepFunctionToolCall>())
-                {
-                    var nameParts = FunctionName.Parse(toolCall.Name, FunctionDelimiter);
-
-                    KernelArguments functionArguments = [];
-                    if (!string.IsNullOrWhiteSpace(toolCall.Arguments))
-                    {
-                        Dictionary<string, object> arguments = JsonSerializer.Deserialize<Dictionary<string, object>>(toolCall.Arguments)!;
-                        foreach (var argumentKvp in arguments)
-                        {
-                            functionArguments[argumentKvp.Key] = argumentKvp.Value.ToString();
-                        }
-                    }
-
-                    var content = new FunctionCallContent(nameParts.Name, nameParts.PluginName, toolCall.Id, functionArguments);
-
-                    functionSteps.Add(toolCall.Id, content);
-
-                    yield return content;
-                }
-            }
-        }
-=======
         agent.ThrowIfDeleted();
 
         return AssistantThreadActions.InvokeAsync(agent, this._client, this._threadId, pollingConfiguration, this.Logger, cancellationToken);
->>>>>>> 200b9b22
     }
 
     /// <inheritdoc/>
     protected override IAsyncEnumerable<ChatMessageContent> GetHistoryAsync(CancellationToken cancellationToken)
     {
-<<<<<<< HEAD
-        ChatMessageContent? messageContent = null;
-
-        string textContent = contentMessage.Text.Trim();
-
-        if (!string.IsNullOrWhiteSpace(textContent))
-        {
-            messageContent =
-                new(role, textContent)
-                {
-                    AuthorName = agentName
-                };
-
-            foreach (MessageTextAnnotation annotation in contentMessage.Annotations)
-            {
-                messageContent.Items.Add(GenerateAnnotationContent(annotation));
-            }
-        }
-
-        return messageContent;
-    }
-
-    private static ChatMessageContent GenerateCodeInterpreterContent(string agentName, RunStepCodeInterpreterToolCall contentCodeInterpreter)
-    {
-        return
-            new ChatMessageContent(
-                AuthorRole.Tool,
-                [
-                    new TextContent(contentCodeInterpreter.Input)
-                ])
-            {
-                AuthorName = agentName,
-            };
-    }
-
-    private static ChatMessageContent GenerateFunctionCallContent(string agentName, FunctionCallContent[] functionSteps)
-    {
-        ChatMessageContent functionCallContent = new(AuthorRole.Tool, content: null)
-        {
-            AuthorName = agentName
-        };
-
-        functionCallContent.Items.AddRange(functionSteps);
-
-        return functionCallContent;
-    }
-
-    private static ChatMessageContent GenerateFunctionResultContent(string agentName, FunctionCallContent functionStep, string result)
-    {
-        ChatMessageContent functionCallContent = new(AuthorRole.Tool, content: null)
-        {
-            AuthorName = agentName
-        };
-
-        functionCallContent.Items.Add(
-            new FunctionResultContent(
-                functionStep.FunctionName,
-                functionStep.PluginName,
-                functionStep.Id,
-                result));
-
-        return functionCallContent;
-    }
-
-    private static Task<FunctionResultContent>[] ExecuteFunctionSteps(OpenAIAssistantAgent agent, FunctionCallContent[] functionSteps, CancellationToken cancellationToken)
-    {
-        Task<FunctionResultContent>[] functionTasks = new Task<FunctionResultContent>[functionSteps.Length];
-
-        for (int index = 0; index < functionSteps.Length; ++index)
-        {
-            functionTasks[index] = functionSteps[index].InvokeAsync(agent.Kernel, cancellationToken);
-        }
-
-        return functionTasks;
-    }
-
-    private static ToolOutput[] GenerateToolOutputs(FunctionResultContent[] functionResults)
-    {
-        ToolOutput[] toolOutputs = new ToolOutput[functionResults.Length];
-
-        for (int index = 0; index < functionResults.Length; ++index)
-        {
-            FunctionResultContent functionResult = functionResults[index];
-
-            object resultValue = functionResult.Result ?? string.Empty;
-
-            if (resultValue is not string textResult)
-            {
-                textResult = JsonSerializer.Serialize(resultValue);
-            }
-
-            toolOutputs[index] = new ToolOutput(functionResult.CallId, textResult!);
-        }
-
-        return toolOutputs;
-    }
-
-    private async Task<ThreadMessage?> RetrieveMessageAsync(RunStepMessageCreationDetails detail, CancellationToken cancellationToken)
-    {
-        ThreadMessage? message = null;
-
-        bool retry = false;
-        int count = 0;
-        do
-        {
-            try
-            {
-                message = await this._client.GetMessageAsync(this._threadId, detail.MessageCreation.MessageId, cancellationToken).ConfigureAwait(false);
-            }
-            catch (RequestFailedException exception)
-            {
-                // Step has provided the message-id.  Retry on of NotFound/404 exists.
-                // Extremely rarely there might be a synchronization issue between the
-                // assistant response and message-service.
-                retry = exception.Status == (int)HttpStatusCode.NotFound && count < 3;
-            }
-
-            if (retry)
-            {
-                await Task.Delay(pollingConfiguration.MessageSynchronizationDelay, cancellationToken).ConfigureAwait(false);
-            }
-
-            ++count;
-        }
-        while (retry);
-
-        return message;
-=======
         return AssistantThreadActions.GetMessagesAsync(this._client, this._threadId, cancellationToken);
->>>>>>> 200b9b22
     }
 }