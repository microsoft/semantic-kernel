// Copyright (c) Microsoft. All rights reserved.
using System.Collections.Generic;
using System.Threading;
using System.Threading.Tasks;
using Microsoft.SemanticKernel.Agents.OpenAI.Internal;
using OpenAI.Assistants;

namespace Microsoft.SemanticKernel.Agents.OpenAI;

/// <summary>
/// A <see cref="AgentChannel"/> specialization for use with <see cref="OpenAIAssistantAgent"/>.
/// </summary>
internal sealed class OpenAIAssistantChannel(AssistantClient client, string threadId)
    : AgentChannel<OpenAIAssistantAgent>
{
    private readonly AssistantClient _client = client;
<<<<<<< main
    private const string FunctionDelimiter = "-";

    private static readonly HashSet<RunStatus> s_pollingStatuses =
        [
            RunStatus.Queued,
            RunStatus.InProgress,
            RunStatus.Cancelling,
        ];

    private static readonly HashSet<RunStatus> s_terminalStatuses =
        [
            RunStatus.Expired,
            RunStatus.Failed,
            RunStatus.Cancelled,
        ];

    private readonly AssistantsClient _client = client;
=======
>>>>>>> ms/features/bugbash-prep
    private readonly string _threadId = threadId;

    /// <inheritdoc/>
    protected override async Task ReceiveAsync(IEnumerable<ChatMessageContent> history, CancellationToken cancellationToken)
    {
        foreach (ChatMessageContent message in history)
        {
            await AssistantThreadActions.CreateMessageAsync(this._client, this._threadId, message, cancellationToken).ConfigureAwait(false);
        }
    }

    /// <inheritdoc/>
    protected override IAsyncEnumerable<(bool IsVisible, ChatMessageContent Message)> InvokeAsync(
        OpenAIAssistantAgent agent,
        CancellationToken cancellationToken)
    {
        if (agent.IsDeleted)
        {
            throw new KernelException($"Agent Failure - {nameof(OpenAIAssistantAgent)} agent is deleted: {agent.Id}.");
        }

        if (!this._agentTools.TryGetValue(agent.Id, out ToolDefinition[]? tools))
        {
            tools = [.. agent.Tools, .. agent.Kernel.Plugins.SelectMany(p => p.Select(f => f.ToToolDefinition(p.Name, FunctionDelimiter)))];
            this._agentTools.Add(agent.Id, tools);
        }

        if (!this._agentNames.ContainsKey(agent.Id) && !string.IsNullOrWhiteSpace(agent.Name))
        {
            this._agentNames.Add(agent.Id, agent.Name);
        }

        this.Logger.LogDebug("[{MethodName}] Creating run for agent/thrad: {AgentId}/{ThreadId}", nameof(InvokeAsync), agent.Id, this._threadId);

        CreateRunOptions options =
            new(agent.Id)
            {
                OverrideInstructions = agent.Instructions,
                OverrideTools = tools,
            };

        // Create run
        ThreadRun run = await this._client.CreateRunAsync(this._threadId, options, cancellationToken).ConfigureAwait(false);

        this.Logger.LogInformation("[{MethodName}] Created run: {RunId}", nameof(InvokeAsync), run.Id);

        // Evaluate status and process steps and messages, as encountered.
        int initialCapacity = 100; // Adjust this value based on the approximate number of steps
        HashSet<string> processedStepIds = new HashSet<string>(initialCapacity);
        Dictionary<string, FunctionCallContent> functionSteps = [];
        HashSet<string> processedStepIds = new HashSet<string>();
        Dictionary<string, FunctionCallContent> functionSteps = new Dictionary<string, FunctionCallContent>();

        do
        {
            // Poll run and steps until actionable
            PageableList<RunStep> steps = await PollRunStatusAsync().ConfigureAwait(false);

            // Is in terminal state?
            if (s_terminalStatuses.Contains(run.Status))
            {
                throw new KernelException($"Agent Failure - Run terminated: {run.Status} [{run.Id}]: {run.LastError?.Message ?? "Unknown"}");
            }

            // Is tool action required?
            if (run.Status == RunStatus.RequiresAction)
            {
                this.Logger.LogDebug("[{MethodName}] Processing run steps: {RunId}", nameof(InvokeAsync), run.Id);

                // Execute functions in parallel and post results at once.
                FunctionCallContent[] activeFunctionSteps = steps.Data.SelectMany(step => ParseFunctionStep(agent, step)).ToArray();
                if (activeFunctionSteps.Length > 0)
                {
                    // Emit function-call content
{
    var functionCallContent = GenerateFunctionCallContent(agent.GetName(), activeFunctionSteps);
    await foreach (var content in functionCallContent)
    {
        yield return content;
    }
}

                    // Invoke functions for each tool-step
                    IEnumerable<Task<FunctionResultContent>> functionResultTasks = ExecuteFunctionSteps(agent, activeFunctionSteps, cancellationToken);

                    yield return GenerateFunctionCallContent(agent.GetName(), activeFunctionSteps);

                    // Block for function results
                    FunctionResultContent[] functionResults = await Task.WhenAll(functionResultTasks).ConfigureAwait(false);





                    // Invoke functions for each tool-step
                    IEnumerable<Task<FunctionResultContent>> functionResultTasks = ExecuteFunctionSteps(agent, activeFunctionSteps, cancellationToken);

                    // Block for function results
                    FunctionResultContent[] functionResults = await Task.WhenAll(functionResultTasks).ConfigureAwait(false);

                    // Process tool output
                    ToolOutput[] toolOutputs = GenerateToolOutputs(functionResults);

                    await this._client.SubmitToolOutputsToRunAsync(run, toolOutputs, cancellationToken).ConfigureAwait(false);
                }

                if (this.Logger.IsEnabled(LogLevel.Information)) // Avoid boxing if not enabled
                {
                    this.Logger.LogInformation("[{MethodName}] Processed #{MessageCount} run steps: {RunId}", nameof(InvokeAsync), activeFunctionSteps.Length, run.Id);
                }
            }

            // Enumerate completed messages
            this.Logger.LogDebug("[{MethodName}] Processing run messages: {RunId}", nameof(InvokeAsync), run.Id);

            IEnumerable<RunStep> completedStepsToProcess =
                steps
                    .Where(s => s.CompletedAt.HasValue && !processedStepIds.Contains(s.Id))
                    .OrderBy(s => s.CreatedAt);

            int messageCount = 0;
            foreach (RunStep completedStep in completedStepsToProcess)
            {
                if (completedStep.Type.Equals(RunStepType.ToolCalls))
                {
                    RunStepToolCallDetails toolCallDetails = (RunStepToolCallDetails)completedStep.StepDetails;

                    foreach (RunStepToolCall toolCall in toolCallDetails.ToolCalls)
                    {
                        ChatMessageContent? content = null;

                        // Process code-interpreter content
                        if (toolCall is RunStepCodeInterpreterToolCall toolCodeInterpreter)
                        {
                            content = GenerateCodeInterpreterContent(agent.GetName(), toolCodeInterpreter);
                        }
                        // Process function result content
                        else if (toolCall is RunStepFunctionToolCall toolFunction)
                        {
                            FunctionCallContent functionStep = functionSteps[toolFunction.Id]; // Function step always captured on invocation
                            content = GenerateFunctionResultContent(agent.GetName(), functionStep, toolFunction.Output);
                        }
        agent.ThrowIfDeleted();

        return AssistantThreadActions.InvokeAsync(agent, this._client, this._threadId, invocationOptions: null, this.Logger, agent.Kernel, agent.Arguments, cancellationToken);
    }

    /// <inheritdoc/>
    protected override IAsyncEnumerable<StreamingChatMessageContent> InvokeStreamingAsync(OpenAIAssistantAgent agent, IList<ChatMessageContent> messages, CancellationToken cancellationToken = default)
    {
        agent.ThrowIfDeleted();

<<<<<<< main
        return AssistantThreadActions.InvokeStreamingAsync(agent, this._client, this._threadId, messages, invocationOptions: null, this.Logger, agent.Kernel, agent.Arguments, cancellationToken);
=======
        return AssistantThreadActions.InvokeAsync(agent, this._client, this._threadId, invocationOptions: null, this.Logger, agent.Kernel, agent.Arguments, cancellationToken);
>>>>>>> ms/features/bugbash-prep
    }

    /// <inheritdoc/>
    protected override IAsyncEnumerable<ChatMessageContent> GetHistoryAsync(CancellationToken cancellationToken)
                        if (content is not null)
                        {
                            ++messageCount;

                            yield return content;
                        }
                    }
                }
                else if (completedStep.Type.Equals(RunStepType.MessageCreation))
                {
                    RunStepMessageCreationDetails messageCreationDetails = (RunStepMessageCreationDetails)completedStep.StepDetails;

                    // Retrieve the message
                    ThreadMessage? message = await this.RetrieveMessageAsync(messageCreationDetails, cancellationToken).ConfigureAwait(false);


                    // Retrieve the message
                    ThreadMessage? message = await this.RetrieveMessageAsync(messageCreationDetails, cancellationToken).ConfigureAwait(false);

                    if (message is not null)
                    {
                        AuthorRole role = new(message.Role.ToString());

                        foreach (MessageContent itemContent in message.ContentItems)
                        {
                            ChatMessageContent? content = null;

                            // Process text content
                            if (itemContent is MessageTextContent contentMessage)
                            {
                                content = GenerateTextMessageContent(agent.GetName(), role, contentMessage);
                            }
                            // Process image content
                            else if (itemContent is MessageImageFileContent contentImage)
                            {
                                content = GenerateImageFileContent(agent.GetName(), role, contentImage);
                            }

                            if (content is not null)
                            {
                                ++messageCount;

                                yield return content;
                            }
                        }
                    }
                }



                    // Retrieve the message
                    ThreadMessage? message = await this.RetrieveMessageAsync(messageCreationDetails, cancellationToken).ConfigureAwait(false);

                    if (message is not null)
                    {
                        AuthorRole role = new(message.Role.ToString());

                        foreach (MessageContent itemContent in message.ContentItems)
                        {
                            ChatMessageContent? content = null;

                            // Process text content
                            if (itemContent is MessageTextContent contentMessage)
                            {
                                content = GenerateTextMessageContent(agent.GetName(), role, contentMessage);
                            }
                            // Process image content
                            else if (itemContent is MessageImageFileContent contentImage)
                            {
                                content = GenerateImageFileContent(agent.GetName(), role, contentImage);
                            }

                            if (content is not null)
                            {
                                ++messageCount;

                                yield return content;
                            }
                        }
                    }
                }

                processedStepIds.Add(completedStep.Id);
            }

            if (this.Logger.IsEnabled(LogLevel.Information)) // Avoid boxing if not enabled
            {
                this.Logger.LogInformation("[{MethodName}] Processed #{MessageCount} run messages: {RunId}", nameof(InvokeAsync), messageCount, run.Id);
            }
        }
        while (RunStatus.Completed != run.Status);

        this.Logger.LogInformation("[{MethodName}] Completed run: {RunId}", nameof(InvokeAsync), run.Id);

        // Local function to assist in run polling (participates in method closure).
        async Task<PageableList<RunStep>> PollRunStatusAsync()
        {
            this.Logger.LogInformation("[{MethodName}] Polling run status: {RunId}", nameof(PollRunStatusAsync), run.Id);

            int count = 0;

            do
            {
                // Reduce polling frequency after a couple attempts
                await Task.Delay(count >= 2 ? pollingConfiguration.RunPollingInterval : pollingConfiguration.RunPollingBackoff, cancellationToken).ConfigureAwait(false);
                ++count;

#pragma warning disable CA1031 // Do not catch general exception types
                try
                {
                    run = await this._client.GetRunAsync(this._threadId, run.Id, cancellationToken).ConfigureAwait(false);
                }
                catch
                {
                    // Retry anyway..
                }
#pragma warning restore CA1031 // Do not catch general exception types
            }
            while (s_pollingStatuses.Contains(run.Status));

            this.Logger.LogInformation("[{MethodName}] Run status is {RunStatus}: {RunId}", nameof(PollRunStatusAsync), run.Status, run.Id);

            return await this._client.GetRunStepsAsync(run, cancellationToken: cancellationToken).ConfigureAwait(false);
        }

        private IEnumerable<FunctionCallContent> ParseFunctionStep(OpenAIAssistantAgent agent, RunStep step)
        {
            // Implementation here
        }

        return await this._client.GetRunStepsAsync(run, cancellationToken: cancellationToken).ConfigureAwait(false);
        // Local function to capture kernel function state for further processing (participates in method closure).
        IEnumerable<FunctionCallContent> ParseFunctionStep(OpenAIAssistantAgent agent, RunStep step)
        {
            if (step.Status == RunStepStatus.InProgress && step.StepDetails is RunStepToolCallDetails callDetails)
            {
                foreach (RunStepFunctionToolCall toolCall in callDetails.ToolCalls.OfType<RunStepFunctionToolCall>())
                {
                    var nameParts = FunctionName.Parse(toolCall.Name, FunctionDelimiter.ToString());

                    KernelArguments functionArguments = [];
                    if (!string.IsNullOrWhiteSpace(toolCall.Arguments))
                    {
                        Dictionary<string, object> arguments = JsonSerializer.Deserialize<Dictionary<string, object>>(toolCall.Arguments)!;
                        foreach (var argumentKvp in arguments)
                        {
                            functionArguments[argumentKvp.Key] = argumentKvp.Value.ToString();
                        }
                    }

                    var content = new FunctionCallContent(nameParts.Name, nameParts.PluginName, toolCall.Id, functionArguments);

                    functionSteps.Add(toolCall.Id, content);

                    yield return content;
                }
            }
        }
    }

    /// <inheritdoc/>
    protected override async IAsyncEnumerable<ChatMessageContent> GetHistoryAsync([EnumeratorCancellation] CancellationToken cancellationToken)
    {
        PageableList<ThreadMessage> messages;

        string? lastId = null;
        do
        {
            messages = await this._client.GetMessagesAsync(this._threadId, limit: 100, ListSortOrder.Descending, after: lastId, null, cancellationToken).ConfigureAwait(false);
            foreach (ThreadMessage message in messages)
            {
                AuthorRole role = new(message.Role.ToString());

                string? assistantName = null;
                if (!string.IsNullOrWhiteSpace(message.AssistantId) &&
                    !this._agentNames.TryGetValue(message.AssistantId, out assistantName))
                {
                    Assistant assistant = await this._client.GetAssistantAsync(message.AssistantId, cancellationToken).ConfigureAwait(false);
                    if (!string.IsNullOrWhiteSpace(assistant.Name))
                    {
                        this._agentNames.Add(assistant.Id, assistant.Name);
                    }
                }

                assistantName ??= message.AssistantId;

                foreach (MessageContent item in message.ContentItems)
                {
                    ChatMessageContent? content = null;

                    if (item is MessageTextContent contentMessage)
                    {
                        content = GenerateTextMessageContent(assistantName, role, contentMessage);
                    }
                    else if (item is MessageImageFileContent contentImage)
                    {
                        content = GenerateImageFileContent(assistantName, role, contentImage);
                    }

                    if (content is not null)
                    {
                        yield return content;
                    }
                }

                lastId = message.Id;
            }
        }
        while (messages.HasMore);
    }

    private static AnnotationContent GenerateAnnotationContent(MessageTextAnnotation annotation)
    {
        string? fileId = null;
        if (annotation is MessageTextFileCitationAnnotation citationAnnotation)
        {
            fileId = citationAnnotation.FileId;
        }
        else if (annotation is MessageTextFilePathAnnotation pathAnnotation)
        {
            fileId = pathAnnotation.FileId;
        }

        return
            new()
            {
                Quote = annotation.Text,
                StartIndex = annotation.StartIndex,
                EndIndex = annotation.EndIndex,
                FileId = fileId,
            };
    }

    private static ChatMessageContent GenerateImageFileContent(string agentName, AuthorRole role, MessageImageFileContent contentImage)
    {
        return
            new ChatMessageContent(
                role,
                [
                    new FileReferenceContent(contentImage.FileId)
                ])
            {
                AuthorName = agentName,
            };
    }

    private static ChatMessageContent? GenerateTextMessageContent(string agentName, AuthorRole role, MessageTextContent contentMessage)
    {
        ChatMessageContent? messageContent = null;

        string textContent = contentMessage.Text.Trim();

        if (!string.IsNullOrWhiteSpace(textContent))
        {
            messageContent =
                new(role, textContent)
                {
                    AuthorName = agentName
                };

            foreach (MessageTextAnnotation annotation in contentMessage.Annotations)
            {
                messageContent.Items.Add(GenerateAnnotationContent(annotation));
            }
        }

        return messageContent;
    }

    private static ChatMessageContent GenerateCodeInterpreterContent(string agentName, RunStepCodeInterpreterToolCall contentCodeInterpreter)
    {
        return
            new ChatMessageContent(
                AuthorRole.Tool,
                [
                    new TextContent(contentCodeInterpreter.Input)
                ])
            {
                AuthorName = agentName,
            };
    }

    private static ChatMessageContent GenerateFunctionCallContent(string agentName, FunctionCallContent[] functionSteps)
    {
        ChatMessageContent functionCallContent = new(AuthorRole.Tool, content: null)
        {
            AuthorName = agentName
        };

        functionCallContent.Items.AddRange(functionSteps);

        return functionCallContent;
    }

    private static ChatMessageContent GenerateFunctionResultContent(string agentName, FunctionCallContent functionStep, string result)
    {
        ChatMessageContent functionCallContent = new(AuthorRole.Tool, content: null)
        {
            AuthorName = agentName
        };

        functionCallContent.Items.Add(
            new FunctionResultContent(
                functionStep.FunctionName,
                functionStep.PluginName,
                functionStep.Id,
                result));

        return functionCallContent;
    }

    private static Task<FunctionResultContent>[] ExecuteFunctionSteps(OpenAIAssistantAgent agent, FunctionCallContent[] functionSteps, CancellationToken cancellationToken)
    {
        Task<FunctionResultContent>[] functionTasks = new Task<FunctionResultContent>[functionSteps.Length];

        for (int index = 0; index < functionSteps.Length; ++index)
        {
            functionTasks[index] = ExecuteFunctionStepAsync(functionSteps[index]);
        }

        return functionTasks;
        }

        return functionTasks;
        }

        return functionTasks;

        async Task<FunctionResultContent> ExecuteFunctionStepAsync(FunctionCallContent functionStep)
        {
            FunctionResultContent functionResult = await functionStep.InvokeAsync(agent.Kernel, cancellationToken).ConfigureAwait(false);

            return functionResult;
        }
    }

    private static ToolOutput[] GenerateToolOutputs(FunctionResultContent[] functionResults)
    {
        ToolOutput[] toolOutputs = new ToolOutput[functionResults.Length];

        for (int index = 0; index < functionResults.Length; ++index)
        {
            FunctionResultContent functionResult = functionResults[index];

            object resultValue = functionResult.Result ?? string.Empty;

    private static ChatMessageContent GenerateFunctionCallContent(string agentName, FunctionCallContent[] functionSteps)
    {
        ChatMessageContent functionCallContent = new(AuthorRole.Tool, content: null)
        {
            AuthorName = agentName
        };

        functionCallContent.Items.AddRange(functionSteps);

        return functionCallContent;
    }

    private static ChatMessageContent GenerateFunctionResultContent(string agentName, FunctionCallContent functionStep, string result)
    {
        ChatMessageContent functionCallContent = new(AuthorRole.Tool, content: null)
        {
            AuthorName = agentName
        };

        functionCallContent.Items.Add(
            new FunctionResultContent(
                functionStep.FunctionName,
                functionStep.PluginName,
                functionStep.Id,
                result));

        return functionCallContent;
    }

    private static Task<FunctionResultContent>[] ExecuteFunctionSteps(OpenAIAssistantAgent agent, FunctionCallContent[] functionSteps, CancellationToken cancellationToken)
    {
        Task<FunctionResultContent>[] functionTasks = new Task<FunctionResultContent>[functionSteps.Length];

        for (int index = 0; index < functionSteps.Length; ++index)
        {
            functionTasks[index] = functionSteps[index].InvokeAsync(agent.Kernel, cancellationToken);
        }

        return functionTasks;
    }

    private static ToolOutput[] GenerateToolOutputs(FunctionResultContent[] functionResults)
    {
        ToolOutput[] toolOutputs = new ToolOutput[functionResults.Length];

        for (int index = 0; index < functionResults.Length; ++index)
        {
            FunctionResultContent functionResult = functionResults[index];

            object resultValue = (functionResult.Result as FunctionResult)?.GetValue<object>() ?? string.Empty;
            if (resultValue is not string textResult)
            {
                textResult = JsonSerializer.Serialize(resultValue);
            }

            toolOutputs[index] = new ToolOutput(functionResult.CallId, textResult!);
        }

        return toolOutputs;
    }

    private static ToolOutput[] GenerateToolOutputs(FunctionResultContent[] functionResults)
    {
        ToolOutput[] toolOutputs = new ToolOutput[functionResults.Length];

        for (int index = 0; index < functionResults.Length; ++index)
        {
            FunctionResultContent functionResult = functionResults[index];

            object resultValue = functionResult.Result ?? string.Empty;


    private static ChatMessageContent GenerateFunctionCallContent(string agentName, FunctionCallContent[] functionSteps)
    {
        ChatMessageContent functionCallContent = new(AuthorRole.Tool, content: null)
        {
            AuthorName = agentName
        };

        functionCallContent.Items.AddRange(functionSteps);

        return functionCallContent;
    }

    private static ChatMessageContent GenerateFunctionResultContent(string agentName, FunctionCallContent functionStep, string result)
    {
        ChatMessageContent functionCallContent = new(AuthorRole.Tool, content: null)
        {
            AuthorName = agentName
        };

        functionCallContent.Items.Add(
            new FunctionResultContent(
                functionStep.FunctionName,
                functionStep.PluginName,
                functionStep.Id,
                result));

        return functionCallContent;
    }

    private static Task<FunctionResultContent>[] ExecuteFunctionSteps(OpenAIAssistantAgent agent, FunctionCallContent[] functionSteps, CancellationToken cancellationToken)
    {
        Task<FunctionResultContent>[] functionTasks = new Task<FunctionResultContent>[functionSteps.Length];

        for (int index = 0; index < functionSteps.Length; ++index)
        {
            functionTasks[index] = functionSteps[index].InvokeAsync(agent.Kernel, cancellationToken);
        }

        return functionTasks;
    }

    private static ToolOutput[] GenerateToolOutputs(FunctionResultContent[] functionResults)
    {
        ToolOutput[] toolOutputs = new ToolOutput[functionResults.Length];

        for (int index = 0; index < functionResults.Length; ++index)
        {
            FunctionResultContent functionResult = functionResults[index];

            object resultValue = functionResult.Result ?? string.Empty;

            if (resultValue is not string textResult)
            {
                textResult = JsonSerializer.Serialize(resultValue);
            }

            toolOutputs[index] = new ToolOutput(functionResult.CallId, textResult!);
        }

        return toolOutputs;
    }

    private static ToolOutput[] GenerateToolOutputs(FunctionResultContent[] functionResults)
    {
        ToolOutput[] toolOutputs = new ToolOutput[functionResults.Length];

        for (int index = 0; index < functionResults.Length; ++index)
        {
            FunctionResultContent functionResult = functionResults[index];

            object resultValue = functionResult.Result ?? string.Empty;

            if (resultValue is not string textResult)
            {
                textResult = JsonSerializer.Serialize(resultValue);
            }

            toolOutputs[index] = new ToolOutput(functionResult.CallId, textResult!);
        }

        return toolOutputs;
    }

    private static ToolOutput[] GenerateToolOutputs(FunctionResultContent[] functionResults)
    {
        ToolOutput[] toolOutputs = new ToolOutput[functionResults.Length];

        for (int index = 0; index < functionResults.Length; ++index)
        {
            FunctionResultContent functionResult = functionResults[index];

            object resultValue = functionResult.Result ?? string.Empty;

            if (resultValue is not string textResult)
            {
                textResult = JsonSerializer.Serialize(resultValue);
            }

            toolOutputs[index] = new ToolOutput(functionResult.CallId, textResult!);
        }

        return toolOutputs;
    }

    private async Task<ThreadMessage?> RetrieveMessageAsync(RunStepMessageCreationDetails detail, CancellationToken cancellationToken)
    {
        return AssistantThreadActions.GetMessagesAsync(this._client, this._threadId, cancellationToken);
    }

    /// <inheritdoc/>
<<<<<<< HEAD
    protected override Task ResetAsync(CancellationToken cancellationToken = default) =>
        this._client.DeleteThreadAsync(this._threadId, cancellationToken);
=======
    protected override string Serialize() => this._threadId;
>>>>>>> d42e78aa
}<|MERGE_RESOLUTION|>--- conflicted
+++ resolved
@@ -14,7 +14,6 @@
     : AgentChannel<OpenAIAssistantAgent>
 {
     private readonly AssistantClient _client = client;
-<<<<<<< main
     private const string FunctionDelimiter = "-";
 
     private static readonly HashSet<RunStatus> s_pollingStatuses =
@@ -32,8 +31,6 @@
         ];
 
     private readonly AssistantsClient _client = client;
-=======
->>>>>>> ms/features/bugbash-prep
     private readonly string _threadId = threadId;
 
     /// <inheritdoc/>
@@ -186,11 +183,8 @@
     {
         agent.ThrowIfDeleted();
 
-<<<<<<< main
         return AssistantThreadActions.InvokeStreamingAsync(agent, this._client, this._threadId, messages, invocationOptions: null, this.Logger, agent.Kernel, agent.Arguments, cancellationToken);
-=======
         return AssistantThreadActions.InvokeAsync(agent, this._client, this._threadId, invocationOptions: null, this.Logger, agent.Kernel, agent.Arguments, cancellationToken);
->>>>>>> ms/features/bugbash-prep
     }
 
     /// <inheritdoc/>
@@ -723,10 +717,7 @@
     }
 
     /// <inheritdoc/>
-<<<<<<< HEAD
     protected override Task ResetAsync(CancellationToken cancellationToken = default) =>
         this._client.DeleteThreadAsync(this._threadId, cancellationToken);
-=======
     protected override string Serialize() => this._threadId;
->>>>>>> d42e78aa
 }