--- conflicted
+++ resolved
@@ -262,7 +262,6 @@
     }
 
     [Fact]
-<<<<<<< HEAD
     public async Task RunAsync_RemovesDuplicateTextContentInToolMessage()
     {
         // Arrange
@@ -339,7 +338,9 @@
         Assert.Equal(2, contents.Count); // Both contents should remain
         Assert.IsType<MEAI.TextContent>(contents.First());
         Assert.IsType<MEAI.FunctionResultContent>(contents.Last());
-=======
+    }
+
+    [Fact]
     public void GetService_WithKernelType_ReturnsKernel()
     {
         // Arrange
@@ -493,6 +494,5 @@
         {
             throw new NotImplementedException();
         }
->>>>>>> 0ae3794a
     }
 }