﻿// Copyright (c) Microsoft. All rights reserved.
using System.Linq;
using System.Threading.Tasks;
using Microsoft.SemanticKernel;
using Microsoft.SemanticKernel.Agents;
using Moq;
using Xunit;

namespace SemanticKernel.Agents.UnitTests;

/// <summary>
/// Unit testing of <see cref="AgentChannel"/>.
/// </summary>
public class AgentChannelTests
{
    /// <summary>
    /// Verify a <see cref="AgentChannel{TAgent}"/> throws if passed
    /// an agent type that does not match declared agent type (TAgent).
    /// </summary>
    [Fact]
    public async Task VerifyAgentChannelUpcastAsync()
    {
        // Arrange
        MockChannel channel = new();
        // Assert
        Assert.Equal(0, channel.InvokeCount);

        // Act
        var messages = await channel.InvokeAgentAsync(new MockAgent()).ToArrayAsync();
        // Assert
        Assert.Equal(1, channel.InvokeCount);

        // Act
        Mock<Agent> mockAgent = new();
        await Assert.ThrowsAsync<KernelException>(() => channel.InvokeAgentAsync(mockAgent.Object).ToArrayAsync().AsTask());
        // Assert
        Assert.Equal(1, channel.InvokeCount);
    }
<<<<<<< HEAD

    /// <summary>
    /// Not using mock as the goal here is to provide entrypoint to protected method.
    /// </summary>
    private sealed class TestChannel : AgentChannel<TestAgent>
    {
        public int InvokeCount { get; private set; }

        public IAsyncEnumerable<(bool IsVisible, ChatMessageContent Message)> InvokeAgentAsync(Agent agent, CancellationToken cancellationToken = default)
            => base.InvokeAsync(agent, cancellationToken);

#pragma warning disable CS1998 // Async method lacks 'await' operators and will run synchronously
        protected internal override async IAsyncEnumerable<(bool IsVisible, ChatMessageContent Message)> InvokeAsync(TestAgent agent, [EnumeratorCancellation] CancellationToken cancellationToken = default)
#pragma warning restore CS1998 // Async method lacks 'await' operators and will run synchronously
        {
            this.InvokeCount++;

            yield break;
        }

        protected internal override IAsyncEnumerable<ChatMessageContent> GetHistoryAsync(CancellationToken cancellationToken)
        {
            throw new NotImplementedException();
        }

        protected internal override Task ReceiveAsync(IEnumerable<ChatMessageContent> history, CancellationToken cancellationToken = default)
        {
            throw new NotImplementedException();
        }

        protected internal override string Serialize()
        {
            throw new NotImplementedException();
        }
    }

    private sealed class NextAgent : TestAgent;

    private class TestAgent : KernelAgent
    {
        protected internal override Task<AgentChannel> CreateChannelAsync(CancellationToken cancellationToken)
        {
            throw new NotImplementedException();
        }

        protected internal override IEnumerable<string> GetChannelKeys()
        {
            throw new NotImplementedException();
        }

        protected internal override Task<AgentChannel> RestoreChannelAsync(string channelState, CancellationToken cancellationToken)
        {
            throw new NotImplementedException();
        }
    }
=======
>>>>>>> ca17571d
}<|MERGE_RESOLUTION|>--- conflicted
+++ resolved
@@ -36,62 +36,4 @@
         // Assert
         Assert.Equal(1, channel.InvokeCount);
     }
-<<<<<<< HEAD
-
-    /// <summary>
-    /// Not using mock as the goal here is to provide entrypoint to protected method.
-    /// </summary>
-    private sealed class TestChannel : AgentChannel<TestAgent>
-    {
-        public int InvokeCount { get; private set; }
-
-        public IAsyncEnumerable<(bool IsVisible, ChatMessageContent Message)> InvokeAgentAsync(Agent agent, CancellationToken cancellationToken = default)
-            => base.InvokeAsync(agent, cancellationToken);
-
-#pragma warning disable CS1998 // Async method lacks 'await' operators and will run synchronously
-        protected internal override async IAsyncEnumerable<(bool IsVisible, ChatMessageContent Message)> InvokeAsync(TestAgent agent, [EnumeratorCancellation] CancellationToken cancellationToken = default)
-#pragma warning restore CS1998 // Async method lacks 'await' operators and will run synchronously
-        {
-            this.InvokeCount++;
-
-            yield break;
-        }
-
-        protected internal override IAsyncEnumerable<ChatMessageContent> GetHistoryAsync(CancellationToken cancellationToken)
-        {
-            throw new NotImplementedException();
-        }
-
-        protected internal override Task ReceiveAsync(IEnumerable<ChatMessageContent> history, CancellationToken cancellationToken = default)
-        {
-            throw new NotImplementedException();
-        }
-
-        protected internal override string Serialize()
-        {
-            throw new NotImplementedException();
-        }
-    }
-
-    private sealed class NextAgent : TestAgent;
-
-    private class TestAgent : KernelAgent
-    {
-        protected internal override Task<AgentChannel> CreateChannelAsync(CancellationToken cancellationToken)
-        {
-            throw new NotImplementedException();
-        }
-
-        protected internal override IEnumerable<string> GetChannelKeys()
-        {
-            throw new NotImplementedException();
-        }
-
-        protected internal override Task<AgentChannel> RestoreChannelAsync(string channelState, CancellationToken cancellationToken)
-        {
-            throw new NotImplementedException();
-        }
-    }
-=======
->>>>>>> ca17571d
 }