﻿// Copyright (c) Microsoft. All rights reserved.
using System.Linq;
using System.Threading.Tasks;
using Microsoft.SemanticKernel;
using Microsoft.SemanticKernel.Agents;
using Moq;
using Xunit;

namespace SemanticKernel.Agents.UnitTests;

/// <summary>
/// Unit testing of <see cref="AgentChannel"/>.
/// </summary>
public class AgentChannelTests
{
    /// <summary>
    /// Verify a <see cref="AgentChannel{TAgent}"/> throws if passed
    /// an agent type that does not match declared agent type (TAgent).
    /// </summary>
    [Fact]
    public async Task VerifyAgentChannelUpcastAsync()
    {
        // Arrange
<<<<<<< HEAD
        TestChannel channel = new();
=======
        MockChannel channel = new();
>>>>>>> 98c4e3b5
        // Assert
        Assert.Equal(0, channel.InvokeCount);

        // Act
<<<<<<< HEAD
        var messages = channel.InvokeAgentAsync(new MockAgent()).ToArrayAsync();
=======
        var messages = await channel.InvokeAgentAsync(new MockAgent()).ToArrayAsync();
>>>>>>> 98c4e3b5
        // Assert
        Assert.Equal(1, channel.InvokeCount);

        // Act
<<<<<<< HEAD
        await Assert.ThrowsAsync<KernelException>(() => channel.InvokeAgentAsync(new NextAgent()).ToArrayAsync().AsTask());
        // Assert
        Assert.Equal(1, channel.InvokeCount);
    }

    /// <summary>
    /// Not using mock as the goal here is to provide entrypoint to protected method.
    /// </summary>
    private sealed class TestChannel : AgentChannel<MockAgent>
    {
        public int InvokeCount { get; private set; }

        public IAsyncEnumerable<(bool IsVisible, ChatMessageContent Message)> InvokeAgentAsync(Agent agent, CancellationToken cancellationToken = default)
            => base.InvokeAsync(agent, cancellationToken);

#pragma warning disable CS1998 // Async method lacks 'await' operators and will run synchronously
        protected internal override async IAsyncEnumerable<(bool IsVisible, ChatMessageContent Message)> InvokeAsync(MockAgent agent, [EnumeratorCancellation] CancellationToken cancellationToken = default)
#pragma warning restore CS1998 // Async method lacks 'await' operators and will run synchronously
        {
            this.InvokeCount++;

            yield break;
        }

        protected internal override IAsyncEnumerable<ChatMessageContent> GetHistoryAsync(CancellationToken cancellationToken)
        {
            throw new NotImplementedException();
        }

        protected internal override Task ReceiveAsync(IEnumerable<ChatMessageContent> history, CancellationToken cancellationToken = default)
        {
            throw new NotImplementedException();
        }

        protected internal override Task ResetAsync(CancellationToken cancellationToken = default)
        {
            throw new NotImplementedException();
        }
    }

    private sealed class NextAgent : MockAgent;
=======
        Mock<Agent> mockAgent = new();
        await Assert.ThrowsAsync<KernelException>(() => channel.InvokeAgentAsync(mockAgent.Object).ToArrayAsync().AsTask());
        // Assert
        Assert.Equal(1, channel.InvokeCount);
    }
>>>>>>> 98c4e3b5
}<|MERGE_RESOLUTION|>--- conflicted
+++ resolved
@@ -1,4 +1,4 @@
-﻿// Copyright (c) Microsoft. All rights reserved.
+// Copyright (c) Microsoft. All rights reserved.
 using System.Linq;
 using System.Threading.Tasks;
 using Microsoft.SemanticKernel;
@@ -21,25 +21,18 @@
     public async Task VerifyAgentChannelUpcastAsync()
     {
         // Arrange
-<<<<<<< HEAD
         TestChannel channel = new();
-=======
         MockChannel channel = new();
->>>>>>> 98c4e3b5
         // Assert
         Assert.Equal(0, channel.InvokeCount);
 
         // Act
-<<<<<<< HEAD
         var messages = channel.InvokeAgentAsync(new MockAgent()).ToArrayAsync();
-=======
         var messages = await channel.InvokeAgentAsync(new MockAgent()).ToArrayAsync();
->>>>>>> 98c4e3b5
         // Assert
         Assert.Equal(1, channel.InvokeCount);
 
         // Act
-<<<<<<< HEAD
         await Assert.ThrowsAsync<KernelException>(() => channel.InvokeAgentAsync(new NextAgent()).ToArrayAsync().AsTask());
         // Assert
         Assert.Equal(1, channel.InvokeCount);
@@ -81,11 +74,9 @@
     }
 
     private sealed class NextAgent : MockAgent;
-=======
         Mock<Agent> mockAgent = new();
         await Assert.ThrowsAsync<KernelException>(() => channel.InvokeAgentAsync(mockAgent.Object).ToArrayAsync().AsTask());
         // Assert
         Assert.Equal(1, channel.InvokeCount);
     }
->>>>>>> 98c4e3b5
 }