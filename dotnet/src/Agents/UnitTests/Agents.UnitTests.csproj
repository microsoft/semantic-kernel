﻿<Project Sdk="Microsoft.NET.Sdk">

  <PropertyGroup>
    <RootNamespace>SemanticKernel.Agents.UnitTests</RootNamespace>
    <AssemblyName>SemanticKernel.Agents.UnitTests</AssemblyName>
    <TargetFrameworks>net8.0</TargetFrameworks>    <!-- ;net48 -->
    <RollForward>LatestMajor</RollForward>
    <IsTestProject>true</IsTestProject>
    <IsPackable>false</IsPackable>
    <LangVersion>12</LangVersion>
    <NoWarn>$(NoWarn);CA2007,CA1812,CA1861,CA1063,CS0618,VSTHRD111,SKEXP0001,SKEXP0050,SKEXP0110;OPENAI001</NoWarn>
  </PropertyGroup>

  <ItemGroup>
    <Compile Remove="OpenAI\Azure\**" />
    <EmbeddedResource Remove="OpenAI\Azure\**" />
    <None Remove="OpenAI\Azure\**" />
  </ItemGroup>

  <ItemGroup>
    <PackageReference Include="Azure.Identity" />
    <PackageReference Include="Microsoft.NET.Test.Sdk" />
    <PackageReference Include="Microsoft.Extensions.Logging.Console" />
    <PackageReference Include="Microsoft.Extensions.Logging.Abstractions" />
    <PackageReference Include="Moq" />
    <PackageReference Include="xunit" />
    <PackageReference Include="xunit.runner.visualstudio">
      <IncludeAssets>runtime; build; native; contentfiles; analyzers; buildtransitive</IncludeAssets>
      <PrivateAssets>all</PrivateAssets>
    </PackageReference>
    <PackageReference Include="coverlet.collector">
      <IncludeAssets>runtime; build; native; contentfiles; analyzers; buildtransitive</IncludeAssets>
      <PrivateAssets>all</PrivateAssets>
    </PackageReference>
  </ItemGroup>

  <ItemGroup>
    <ProjectReference Include="..\..\Extensions\PromptTemplates.Handlebars\PromptTemplates.Handlebars.csproj" />
    <ProjectReference Include="..\Abstractions\Agents.Abstractions.csproj" />
    <ProjectReference Include="..\..\Connectors\Connectors.AzureOpenAI\Connectors.AzureOpenAI.csproj" />
    <ProjectReference Include="..\Core\Agents.Core.csproj" />
    <ProjectReference Include="..\OpenAI\Agents.OpenAI.csproj" />
    <ProjectReference Include="..\AzureAI\Agents.AzureAI.csproj" />
<<<<<<< HEAD
    <ProjectReference Include="..\Yaml\Agents.Yaml.csproj" />
=======
    <ProjectReference Include="..\Bedrock\Agents.Bedrock.csproj" />
>>>>>>> 5c7e7593
  </ItemGroup>

  <ItemGroup>
    <Compile Include="$(RepoRoot)/dotnet/src/InternalUtilities/test/AssertExtensions.cs" Link="%(RecursiveDir)Test/%(Filename)%(Extension)" />
    <Compile Include="$(RepoRoot)/dotnet/src/InternalUtilities/test/HttpMessageHandlerStub.cs" Link="%(RecursiveDir)Test/%(Filename)%(Extension)" />
  </ItemGroup>

</Project><|MERGE_RESOLUTION|>--- conflicted
+++ resolved
@@ -41,11 +41,8 @@
     <ProjectReference Include="..\Core\Agents.Core.csproj" />
     <ProjectReference Include="..\OpenAI\Agents.OpenAI.csproj" />
     <ProjectReference Include="..\AzureAI\Agents.AzureAI.csproj" />
-<<<<<<< HEAD
     <ProjectReference Include="..\Yaml\Agents.Yaml.csproj" />
-=======
     <ProjectReference Include="..\Bedrock\Agents.Bedrock.csproj" />
->>>>>>> 5c7e7593
   </ItemGroup>
 
   <ItemGroup>
