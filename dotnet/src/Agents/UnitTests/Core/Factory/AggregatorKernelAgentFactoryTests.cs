--- conflicted
+++ resolved
@@ -60,11 +60,7 @@
         {
         }
 
-<<<<<<< HEAD
-        public override async Task<Agent?> TryCreateAsync(Kernel kernel, AgentDefinition agentDefinition, IPromptTemplateFactory? promptTemplateFactory = null, CancellationToken cancellationToken = default)
-=======
-        public override async Task<KernelAgent?> TryCreateAsync(Kernel kernel, AgentDefinition agentDefinition, AgentCreationOptions? agentCreationOptions = null, CancellationToken cancellationToken = default)
->>>>>>> f7ef3267
+        public override async Task<Agent?> TryCreateAsync(Kernel kernel, AgentDefinition agentDefinition, AgentCreationOptions? agentCreationOptions = null, CancellationToken cancellationToken = default)
         {
             return agentDefinition.Type != "my-type-1"
                 ? null
@@ -84,11 +80,7 @@
         {
         }
 
-<<<<<<< HEAD
-        public override async Task<Agent?> TryCreateAsync(Kernel kernel, AgentDefinition agentDefinition, IPromptTemplateFactory? promptTemplateFactory = null, CancellationToken cancellationToken = default)
-=======
-        public override async Task<KernelAgent?> TryCreateAsync(Kernel kernel, AgentDefinition agentDefinition, AgentCreationOptions? agentCreationOptions = null, CancellationToken cancellationToken = default)
->>>>>>> f7ef3267
+        public override async Task<Agent?> TryCreateAsync(Kernel kernel, AgentDefinition agentDefinition, AgentCreationOptions? agentCreationOptions = null, CancellationToken cancellationToken = default)
         {
             return agentDefinition.Type != "my-type-2"
                 ? null
