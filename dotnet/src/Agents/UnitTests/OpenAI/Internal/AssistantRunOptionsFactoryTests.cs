﻿// Copyright (c) Microsoft. All rights reserved.
using System.Collections.Generic;
using Microsoft.SemanticKernel.Agents.OpenAI;
using Microsoft.SemanticKernel.Agents.OpenAI.Internal;
using OpenAI.Assistants;
using Xunit;

namespace SemanticKernel.Agents.UnitTests.OpenAI.Internal;

/// <summary>
/// Unit testing of <see cref="AssistantRunOptionsFactory"/>.
/// </summary>
public class AssistantRunOptionsFactoryTests
{
    /// <summary>
    /// Verify run options generation with null <see cref="OpenAIAssistantInvocationOptions"/>.
    /// </summary>
    [Fact]
    public void AssistantRunOptionsFactoryExecutionOptionsNullTest()
    {
        // Arrange
        OpenAIAssistantDefinition definition =
            new("gpt-anything")
            {
                Temperature = 0.5F,
<<<<<<< HEAD
                ExecutionOptions =
                    new()
                    {
                        AdditionalInstructions = "test",
                    },
            };

        // Act
        RunCreationOptions options = AssistantRunOptionsFactory.GenerateOptions(definition, null, null);

        // Assert
        Assert.NotNull(options);
        Assert.Null(options.InstructionsOverride);
        Assert.Null(options.Temperature);
        Assert.Null(options.NucleusSamplingFactor);
        Assert.Equal("test", options.AdditionalInstructions);
=======
            };

        // Act
        RunCreationOptions options = AssistantRunOptionsFactory.GenerateOptions(definition, null);

        // Assert
        Assert.NotNull(options);
        Assert.Null(options.Temperature);
        Assert.Null(options.NucleusSamplingFactor);
>>>>>>> 6d73513a859ab2d05e01db3bc1d405827799e34b
        Assert.Empty(options.Metadata);
    }

    /// <summary>
    /// Verify run options generation with equivalent <see cref="OpenAIAssistantInvocationOptions"/>.
    /// </summary>
    [Fact]
    public void AssistantRunOptionsFactoryExecutionOptionsEquivalentTest()
    {
        // Arrange
        OpenAIAssistantDefinition definition =
            new("gpt-anything")
            {
                Temperature = 0.5F,
            };

        OpenAIAssistantInvocationOptions invocationOptions =
            new()
            {
                Temperature = 0.5F,
            };

        // Act
<<<<<<< HEAD
<<<<<<< HEAD
        RunCreationOptions options = AssistantRunOptionsFactory.GenerateOptions(definition, "test", invocationOptions);

        // Assert
        Assert.NotNull(options);
        Assert.Equal("test", options.InstructionsOverride);
=======
        RunCreationOptions options = AssistantRunOptionsFactory.GenerateOptions(definition, invocationOptions);

        // Assert
        Assert.NotNull(options);
>>>>>>> 6d73513a859ab2d05e01db3bc1d405827799e34b
=======
        RunCreationOptions options = AssistantRunOptionsFactory.GenerateOptions(definition, "test", invocationOptions);

        // Assert
        Assert.NotNull(options);
        Assert.Equal("test", options.InstructionsOverride);
>>>>>>> 0b5c7699
        Assert.Null(options.Temperature);
        Assert.Null(options.NucleusSamplingFactor);
    }

    /// <summary>
    /// Verify run options generation with <see cref="OpenAIAssistantInvocationOptions"/> override.
    /// </summary>
    [Fact]
    public void AssistantRunOptionsFactoryExecutionOptionsOverrideTest()
    {
        // Arrange
        OpenAIAssistantDefinition definition =
            new("gpt-anything")
            {
                Temperature = 0.5F,
                ExecutionOptions =
                    new()
                    {
<<<<<<< HEAD
                        AdditionalInstructions = "test1",
=======
>>>>>>> 6d73513a859ab2d05e01db3bc1d405827799e34b
                        TruncationMessageCount = 5,
                    },
            };

        OpenAIAssistantInvocationOptions invocationOptions =
            new()
            {
<<<<<<< HEAD
                AdditionalInstructions = "test2",
=======
>>>>>>> 6d73513a859ab2d05e01db3bc1d405827799e34b
                Temperature = 0.9F,
                TruncationMessageCount = 8,
                EnableJsonResponse = true,
            };

        // Act
<<<<<<< HEAD
<<<<<<< HEAD
        RunCreationOptions options = AssistantRunOptionsFactory.GenerateOptions(definition, null, invocationOptions);
=======
        RunCreationOptions options = AssistantRunOptionsFactory.GenerateOptions(definition, invocationOptions);
>>>>>>> 6d73513a859ab2d05e01db3bc1d405827799e34b
=======
        RunCreationOptions options = AssistantRunOptionsFactory.GenerateOptions(definition, null, invocationOptions);
>>>>>>> 0b5c7699

        // Assert
        Assert.NotNull(options);
        Assert.Equal(0.9F, options.Temperature);
        Assert.Equal(8, options.TruncationStrategy.LastMessages);
<<<<<<< HEAD
        Assert.Equal("test2", options.AdditionalInstructions);
=======
>>>>>>> 6d73513a859ab2d05e01db3bc1d405827799e34b
        Assert.Equal(AssistantResponseFormat.JsonObject, options.ResponseFormat);
        Assert.Null(options.NucleusSamplingFactor);
    }

    /// <summary>
    /// Verify run options generation with <see cref="OpenAIAssistantInvocationOptions"/> metadata.
    /// </summary>
    [Fact]
    public void AssistantRunOptionsFactoryExecutionOptionsMetadataTest()
    {
        // Arrange
        OpenAIAssistantDefinition definition =
            new("gpt-anything")
            {
                Temperature = 0.5F,
                ExecutionOptions =
                    new()
                    {
                        TruncationMessageCount = 5,
                    },
            };

        OpenAIAssistantInvocationOptions invocationOptions =
            new()
            {
                Metadata = new Dictionary<string, string>
                {
                    { "key1", "value" },
                    { "key2", null! },
                },
            };

        // Act
<<<<<<< HEAD
<<<<<<< HEAD
        RunCreationOptions options = AssistantRunOptionsFactory.GenerateOptions(definition, null, invocationOptions);
=======
        RunCreationOptions options = AssistantRunOptionsFactory.GenerateOptions(definition, invocationOptions);
>>>>>>> 6d73513a859ab2d05e01db3bc1d405827799e34b
=======
        RunCreationOptions options = AssistantRunOptionsFactory.GenerateOptions(definition, null, invocationOptions);
>>>>>>> 0b5c7699

        // Assert
        Assert.Equal(2, options.Metadata.Count);
        Assert.Equal("value", options.Metadata["key1"]);
        Assert.Equal(string.Empty, options.Metadata["key2"]);
    }
}<|MERGE_RESOLUTION|>--- conflicted
+++ resolved
@@ -1,4 +1,4 @@
-﻿// Copyright (c) Microsoft. All rights reserved.
+// Copyright (c) Microsoft. All rights reserved.
 using System.Collections.Generic;
 using Microsoft.SemanticKernel.Agents.OpenAI;
 using Microsoft.SemanticKernel.Agents.OpenAI.Internal;
@@ -23,7 +23,6 @@
             new("gpt-anything")
             {
                 Temperature = 0.5F,
-<<<<<<< HEAD
                 ExecutionOptions =
                     new()
                     {
@@ -40,7 +39,6 @@
         Assert.Null(options.Temperature);
         Assert.Null(options.NucleusSamplingFactor);
         Assert.Equal("test", options.AdditionalInstructions);
-=======
             };
 
         // Act
@@ -50,7 +48,6 @@
         Assert.NotNull(options);
         Assert.Null(options.Temperature);
         Assert.Null(options.NucleusSamplingFactor);
->>>>>>> 6d73513a859ab2d05e01db3bc1d405827799e34b
         Assert.Empty(options.Metadata);
     }
 
@@ -74,26 +71,20 @@
             };
 
         // Act
-<<<<<<< HEAD
-<<<<<<< HEAD
         RunCreationOptions options = AssistantRunOptionsFactory.GenerateOptions(definition, "test", invocationOptions);
 
         // Assert
         Assert.NotNull(options);
         Assert.Equal("test", options.InstructionsOverride);
-=======
         RunCreationOptions options = AssistantRunOptionsFactory.GenerateOptions(definition, invocationOptions);
 
         // Assert
         Assert.NotNull(options);
->>>>>>> 6d73513a859ab2d05e01db3bc1d405827799e34b
-=======
         RunCreationOptions options = AssistantRunOptionsFactory.GenerateOptions(definition, "test", invocationOptions);
 
         // Assert
         Assert.NotNull(options);
         Assert.Equal("test", options.InstructionsOverride);
->>>>>>> 0b5c7699
         Assert.Null(options.Temperature);
         Assert.Null(options.NucleusSamplingFactor);
     }
@@ -112,10 +103,7 @@
                 ExecutionOptions =
                     new()
                     {
-<<<<<<< HEAD
                         AdditionalInstructions = "test1",
-=======
->>>>>>> 6d73513a859ab2d05e01db3bc1d405827799e34b
                         TruncationMessageCount = 5,
                     },
             };
@@ -123,34 +111,22 @@
         OpenAIAssistantInvocationOptions invocationOptions =
             new()
             {
-<<<<<<< HEAD
                 AdditionalInstructions = "test2",
-=======
->>>>>>> 6d73513a859ab2d05e01db3bc1d405827799e34b
                 Temperature = 0.9F,
                 TruncationMessageCount = 8,
                 EnableJsonResponse = true,
             };
 
         // Act
-<<<<<<< HEAD
-<<<<<<< HEAD
         RunCreationOptions options = AssistantRunOptionsFactory.GenerateOptions(definition, null, invocationOptions);
-=======
         RunCreationOptions options = AssistantRunOptionsFactory.GenerateOptions(definition, invocationOptions);
->>>>>>> 6d73513a859ab2d05e01db3bc1d405827799e34b
-=======
         RunCreationOptions options = AssistantRunOptionsFactory.GenerateOptions(definition, null, invocationOptions);
->>>>>>> 0b5c7699
 
         // Assert
         Assert.NotNull(options);
         Assert.Equal(0.9F, options.Temperature);
         Assert.Equal(8, options.TruncationStrategy.LastMessages);
-<<<<<<< HEAD
         Assert.Equal("test2", options.AdditionalInstructions);
-=======
->>>>>>> 6d73513a859ab2d05e01db3bc1d405827799e34b
         Assert.Equal(AssistantResponseFormat.JsonObject, options.ResponseFormat);
         Assert.Null(options.NucleusSamplingFactor);
     }
@@ -184,15 +160,9 @@
             };
 
         // Act
-<<<<<<< HEAD
-<<<<<<< HEAD
         RunCreationOptions options = AssistantRunOptionsFactory.GenerateOptions(definition, null, invocationOptions);
-=======
         RunCreationOptions options = AssistantRunOptionsFactory.GenerateOptions(definition, invocationOptions);
->>>>>>> 6d73513a859ab2d05e01db3bc1d405827799e34b
-=======
         RunCreationOptions options = AssistantRunOptionsFactory.GenerateOptions(definition, null, invocationOptions);
->>>>>>> 0b5c7699
 
         // Assert
         Assert.Equal(2, options.Metadata.Count);
