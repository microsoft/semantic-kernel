--- conflicted
+++ resolved
@@ -64,7 +64,6 @@
     }
 
     /// <summary>
-<<<<<<< HEAD
     /// Verify can create an instance of <see cref="AgentDefinition"/> from YAML text.
     /// </summary>
     [Fact]
@@ -120,8 +119,6 @@
     }
 
     /// <summary>
-=======
->>>>>>> 904d8f3a
     /// Verify can create an instance of <see cref="KernelAgent"/> using <see cref="ChatCompletionAgentFactory"/>
     /// </summary>
     [Fact]
