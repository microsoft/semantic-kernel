﻿// Copyright (c) Microsoft. All rights reserved.

using System;
using System.Collections.Generic;
using System.Linq;
using System.Net.Http;
using System.Text.Json;
using System.Threading;
using System.Threading.Tasks;
using Microsoft.SemanticKernel.AI.Embeddings;
<<<<<<< HEAD
using Microsoft.SemanticKernel.Diagnostics;
=======
using Microsoft.SemanticKernel.Http;
using Microsoft.SemanticKernel.Services;
>>>>>>> e8ed55bc

namespace Microsoft.SemanticKernel.Connectors.AI.HuggingFace.TextEmbedding;

/// <summary>
/// HuggingFace embedding generation service.
/// </summary>
#pragma warning disable CA1001 // Types that own disposable fields should be disposable. No need to dispose the Http client here. It can either be an internal client using NonDisposableHttpClientHandler or an external client managed by the calling code, which should handle its disposal.
public sealed class HuggingFaceTextEmbeddingGeneration : HuggingFaceClientBase, ITextEmbeddingGeneration
#pragma warning restore CA1001 // Types that own disposable fields should be disposable. No need to dispose the Http client here. It can either be an internal client using NonDisposableHttpClientHandler or an external client managed by the calling code, which should handle its disposal.
{
    /// <summary>
    /// Initializes a new instance of the <see cref="HuggingFaceTextEmbeddingGeneration"/> class.
    /// Using default <see cref="HttpClientHandler"/> implementation.
    /// </summary>
    /// <param name="endpoint">Endpoint for service API call.</param>
    /// <param name="model">Model to use for service API call.</param>
    public HuggingFaceTextEmbeddingGeneration(Uri endpoint, string model) : base(endpoint, model)
    {
<<<<<<< HEAD
        this.HuggingFaceApiEndpoint = null;
=======
        Verify.NotNull(endpoint);
        Verify.NotNullOrWhiteSpace(model);

        this._model = model;
        this._endpoint = endpoint.AbsoluteUri;
        this._attributes.Add(IAIServiceExtensions.ModelIdKey, this._model);
        this._attributes.Add(IAIServiceExtensions.EndpointKey, this._endpoint);
        this._httpClient = HttpClientProvider.GetHttpClient();
>>>>>>> e8ed55bc
    }

    /// <summary>
    /// Initializes a new instance of the <see cref="HuggingFaceTextEmbeddingGeneration"/> class.
    /// </summary>
    /// <param name="model">Model to use for service API call.</param>
    /// <param name="endpoint">Endpoint for service API call.</param>
    public HuggingFaceTextEmbeddingGeneration(string model, string endpoint) : base(model, endpoint: endpoint)
    {
        Verify.NotNullOrWhiteSpace(endpoint);

<<<<<<< HEAD
        this.HuggingFaceApiEndpoint = null;
=======
        this._model = model;
        this._endpoint = endpoint;
        this._attributes.Add(IAIServiceExtensions.ModelIdKey, this._model);
        this._attributes.Add(IAIServiceExtensions.EndpointKey, this._endpoint);
        this._httpClient = HttpClientProvider.GetHttpClient();
>>>>>>> e8ed55bc
    }

    /// <summary>
    /// Initializes a new instance of the <see cref="HuggingFaceTextEmbeddingGeneration"/> class.
    /// </summary>
    /// <param name="model">Model to use for service API call.</param>
    /// <param name="httpClient">The HttpClient used for making HTTP requests.</param>
    /// <param name="endpoint">Endpoint for service API call. If not specified, the base address of the HTTP client is used.</param>
    public HuggingFaceTextEmbeddingGeneration(string model, HttpClient httpClient, string? endpoint = null) : base(model, httpClient: httpClient, endpoint: endpoint)
    {
<<<<<<< HEAD
=======
        Verify.NotNullOrWhiteSpace(model);
        Verify.NotNull(httpClient);
        if (httpClient.BaseAddress == null && string.IsNullOrEmpty(endpoint))
        {
            throw new ArgumentException($"The {nameof(httpClient)}.{nameof(HttpClient.BaseAddress)} and {nameof(endpoint)} are both null or empty. Please ensure at least one is provided.");
        }

        this._model = model;
        this._endpoint = endpoint;
        this._httpClient = httpClient;
        this._attributes.Add(IAIServiceExtensions.ModelIdKey, model);
        this._attributes.Add(IAIServiceExtensions.EndpointKey, endpoint ?? httpClient.BaseAddress!.ToString());
>>>>>>> e8ed55bc
    }

    /// <inheritdoc/>
    public IReadOnlyDictionary<string, string> Attributes => this.ClientAttributes;

    /// <inheritdoc/>
    public async Task<IList<ReadOnlyMemory<float>>> GenerateEmbeddingsAsync(IList<string> data, CancellationToken cancellationToken = default)
    {
        return await this.ExecuteEmbeddingRequestAsync(data, cancellationToken).ConfigureAwait(false);
    }

    #region private ================================================================================

    /// <summary>
    /// Performs HTTP request to given endpoint for embedding generation.
    /// </summary>
    /// <param name="data">Data to embed.</param>
    /// <param name="cancellationToken">The <see cref="CancellationToken"/> to monitor for cancellation requests. The default is <see cref="CancellationToken.None"/>.</param>
    /// <returns>List of generated embeddings.</returns>
    private async Task<IList<ReadOnlyMemory<float>>> ExecuteEmbeddingRequestAsync(IList<string> data, CancellationToken cancellationToken)
    {
        var embeddingRequest = new TextEmbeddingRequest
        {
            Input = data
        };

        var response = await this.SendPostRequestAsync(embeddingRequest, cancellationToken).ConfigureAwait(false);

<<<<<<< HEAD
=======
        httpRequestMessage.Headers.Add("User-Agent", HttpHeaderValues.UserAgent);

        var response = await this._httpClient.SendWithSuccessCheckAsync(httpRequestMessage, cancellationToken).ConfigureAwait(false);
>>>>>>> e8ed55bc
        var body = await response.Content.ReadAsStringWithExceptionMappingAsync().ConfigureAwait(false);

        var embeddingResponse = JsonSerializer.Deserialize<TextEmbeddingResponse>(body);

        return embeddingResponse?.Embeddings?.Select(l => l.Embedding).ToList()!;
    }

<<<<<<< HEAD
=======
    /// <summary>
    /// Retrieves the request URI based on the provided endpoint and model information.
    /// </summary>
    /// <returns>
    /// A <see cref="Uri"/> object representing the request URI.
    /// </returns>
    private Uri GetRequestUri()
    {
        string? baseUrl = null;

        if (!string.IsNullOrEmpty(this._endpoint))
        {
            baseUrl = this._endpoint;
        }
        else if (this._httpClient.BaseAddress?.AbsoluteUri != null)
        {
            baseUrl = this._httpClient.BaseAddress!.AbsoluteUri;
        }
        else
        {
            throw new KernelException("No endpoint or HTTP client base address has been provided");
        }

        return new Uri($"{baseUrl!.TrimEnd('/')}/{this._model}");
    }

>>>>>>> e8ed55bc
    #endregion
}<|MERGE_RESOLUTION|>--- conflicted
+++ resolved
@@ -8,12 +8,6 @@
 using System.Threading;
 using System.Threading.Tasks;
 using Microsoft.SemanticKernel.AI.Embeddings;
-<<<<<<< HEAD
-using Microsoft.SemanticKernel.Diagnostics;
-=======
-using Microsoft.SemanticKernel.Http;
-using Microsoft.SemanticKernel.Services;
->>>>>>> e8ed55bc
 
 namespace Microsoft.SemanticKernel.Connectors.AI.HuggingFace.TextEmbedding;
 
@@ -32,18 +26,7 @@
     /// <param name="model">Model to use for service API call.</param>
     public HuggingFaceTextEmbeddingGeneration(Uri endpoint, string model) : base(endpoint, model)
     {
-<<<<<<< HEAD
         this.HuggingFaceApiEndpoint = null;
-=======
-        Verify.NotNull(endpoint);
-        Verify.NotNullOrWhiteSpace(model);
-
-        this._model = model;
-        this._endpoint = endpoint.AbsoluteUri;
-        this._attributes.Add(IAIServiceExtensions.ModelIdKey, this._model);
-        this._attributes.Add(IAIServiceExtensions.EndpointKey, this._endpoint);
-        this._httpClient = HttpClientProvider.GetHttpClient();
->>>>>>> e8ed55bc
     }
 
     /// <summary>
@@ -55,15 +38,7 @@
     {
         Verify.NotNullOrWhiteSpace(endpoint);
 
-<<<<<<< HEAD
         this.HuggingFaceApiEndpoint = null;
-=======
-        this._model = model;
-        this._endpoint = endpoint;
-        this._attributes.Add(IAIServiceExtensions.ModelIdKey, this._model);
-        this._attributes.Add(IAIServiceExtensions.EndpointKey, this._endpoint);
-        this._httpClient = HttpClientProvider.GetHttpClient();
->>>>>>> e8ed55bc
     }
 
     /// <summary>
@@ -74,21 +49,6 @@
     /// <param name="endpoint">Endpoint for service API call. If not specified, the base address of the HTTP client is used.</param>
     public HuggingFaceTextEmbeddingGeneration(string model, HttpClient httpClient, string? endpoint = null) : base(model, httpClient: httpClient, endpoint: endpoint)
     {
-<<<<<<< HEAD
-=======
-        Verify.NotNullOrWhiteSpace(model);
-        Verify.NotNull(httpClient);
-        if (httpClient.BaseAddress == null && string.IsNullOrEmpty(endpoint))
-        {
-            throw new ArgumentException($"The {nameof(httpClient)}.{nameof(HttpClient.BaseAddress)} and {nameof(endpoint)} are both null or empty. Please ensure at least one is provided.");
-        }
-
-        this._model = model;
-        this._endpoint = endpoint;
-        this._httpClient = httpClient;
-        this._attributes.Add(IAIServiceExtensions.ModelIdKey, model);
-        this._attributes.Add(IAIServiceExtensions.EndpointKey, endpoint ?? httpClient.BaseAddress!.ToString());
->>>>>>> e8ed55bc
     }
 
     /// <inheritdoc/>
@@ -101,7 +61,6 @@
     }
 
     #region private ================================================================================
-
     /// <summary>
     /// Performs HTTP request to given endpoint for embedding generation.
     /// </summary>
@@ -117,47 +76,11 @@
 
         var response = await this.SendPostRequestAsync(embeddingRequest, cancellationToken).ConfigureAwait(false);
 
-<<<<<<< HEAD
-=======
-        httpRequestMessage.Headers.Add("User-Agent", HttpHeaderValues.UserAgent);
-
-        var response = await this._httpClient.SendWithSuccessCheckAsync(httpRequestMessage, cancellationToken).ConfigureAwait(false);
->>>>>>> e8ed55bc
         var body = await response.Content.ReadAsStringWithExceptionMappingAsync().ConfigureAwait(false);
 
         var embeddingResponse = JsonSerializer.Deserialize<TextEmbeddingResponse>(body);
 
         return embeddingResponse?.Embeddings?.Select(l => l.Embedding).ToList()!;
     }
-
-<<<<<<< HEAD
-=======
-    /// <summary>
-    /// Retrieves the request URI based on the provided endpoint and model information.
-    /// </summary>
-    /// <returns>
-    /// A <see cref="Uri"/> object representing the request URI.
-    /// </returns>
-    private Uri GetRequestUri()
-    {
-        string? baseUrl = null;
-
-        if (!string.IsNullOrEmpty(this._endpoint))
-        {
-            baseUrl = this._endpoint;
-        }
-        else if (this._httpClient.BaseAddress?.AbsoluteUri != null)
-        {
-            baseUrl = this._httpClient.BaseAddress!.AbsoluteUri;
-        }
-        else
-        {
-            throw new KernelException("No endpoint or HTTP client base address has been provided");
-        }
-
-        return new Uri($"{baseUrl!.TrimEnd('/')}/{this._model}");
-    }
-
->>>>>>> e8ed55bc
     #endregion
 }