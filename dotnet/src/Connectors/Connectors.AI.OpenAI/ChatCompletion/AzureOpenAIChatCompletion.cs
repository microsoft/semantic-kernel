﻿// Copyright (c) Microsoft. All rights reserved.

using System.Collections.Generic;
using System.Net.Http;
using System.Threading;
using System.Threading.Tasks;
using Azure.AI.OpenAI;
using Azure.Core;
using Microsoft.Extensions.Logging;
using Microsoft.SemanticKernel.AI;
using Microsoft.SemanticKernel.AI.ChatCompletion;
using Microsoft.SemanticKernel.AI.TextCompletion;
using Microsoft.SemanticKernel.Services;

namespace Microsoft.SemanticKernel.Connectors.AI.OpenAI.ChatCompletion;

/// <summary>
/// Azure OpenAI chat completion client.
/// </summary>
public sealed class AzureOpenAIChatCompletion : IChatCompletion, ITextCompletion
{
    /// <summary>Core implementation shared by Azure OpenAI clients.</summary>
    private readonly AzureOpenAIClientCore _core;

    /// <summary>
    /// Create an instance of the <see cref="AzureOpenAIChatCompletion"/> connector with API key auth.
    /// </summary>
    /// <param name="deploymentName">Azure OpenAI deployment name, see https://learn.microsoft.com/azure/cognitive-services/openai/how-to/create-resource</param>
    /// <param name="endpoint">Azure OpenAI deployment URL, see https://learn.microsoft.com/azure/cognitive-services/openai/quickstart</param>
    /// <param name="apiKey">Azure OpenAI API key, see https://learn.microsoft.com/azure/cognitive-services/openai/quickstart</param>
    /// <param name="modelId">Azure OpenAI model id, see https://learn.microsoft.com/azure/cognitive-services/openai/how-to/create-resource</param>
    /// <param name="httpClient">Custom <see cref="HttpClient"/> for HTTP requests.</param>
    /// <param name="loggerFactory">The <see cref="ILoggerFactory"/> to use for logging. If null, no logging will be performed.</param>
    public AzureOpenAIChatCompletion(
        string deploymentName,
        string endpoint,
        string apiKey,
        string? modelId = null,
        HttpClient? httpClient = null,
        ILoggerFactory? loggerFactory = null)
    {
        this._core = new(deploymentName, endpoint, apiKey, httpClient, loggerFactory?.CreateLogger(typeof(AzureOpenAIChatCompletion)));

        this._core.AddAttribute(IAIServiceExtensions.ModelIdKey, modelId);
    }

    /// <summary>
    /// Create an instance of the <see cref="AzureOpenAIChatCompletion"/> connector with AAD auth.
    /// </summary>
    /// <param name="deploymentName">Azure OpenAI deployment name, see https://learn.microsoft.com/azure/cognitive-services/openai/how-to/create-resource</param>
    /// <param name="endpoint">Azure OpenAI deployment URL, see https://learn.microsoft.com/azure/cognitive-services/openai/quickstart</param>
    /// <param name="credentials">Token credentials, e.g. DefaultAzureCredential, ManagedIdentityCredential, EnvironmentCredential, etc.</param>
    /// <param name="modelId">Azure OpenAI model id, see https://learn.microsoft.com/azure/cognitive-services/openai/how-to/create-resource</param>
    /// <param name="httpClient">Custom <see cref="HttpClient"/> for HTTP requests.</param>
    /// <param name="loggerFactory">The <see cref="ILoggerFactory"/> to use for logging. If null, no logging will be performed.</param>
    public AzureOpenAIChatCompletion(
        string deploymentName,
        string endpoint,
        TokenCredential credentials,
        string? modelId = null,
        HttpClient? httpClient = null,
        ILoggerFactory? loggerFactory = null)
    {
        this._core = new(deploymentName, endpoint, credentials, httpClient, loggerFactory?.CreateLogger(typeof(AzureOpenAIChatCompletion)));

        this._core.AddAttribute(IAIServiceExtensions.ModelIdKey, modelId);
    }

    /// <summary>
    /// Creates a new <see cref="AzureOpenAIChatCompletion"/> client instance using the specified <see cref="OpenAIClient"/>.
    /// </summary>
    /// <param name="deploymentName">Azure OpenAI deployment name, see https://learn.microsoft.com/azure/cognitive-services/openai/how-to/create-resource</param>
    /// <param name="openAIClient">Custom <see cref="OpenAIClient"/>.</param>
    /// <param name="modelId">Azure OpenAI model id, see https://learn.microsoft.com/azure/cognitive-services/openai/how-to/create-resource</param>
    /// <param name="loggerFactory">The <see cref="ILoggerFactory"/> to use for logging. If null, no logging will be performed.</param>
    public AzureOpenAIChatCompletion(
        string deploymentName,
        OpenAIClient openAIClient,
        string? modelId = null,
        ILoggerFactory? loggerFactory = null)
    {
        this._core = new(deploymentName, openAIClient, loggerFactory?.CreateLogger(typeof(AzureOpenAIChatCompletion)));

        this._core.AddAttribute(IAIServiceExtensions.ModelIdKey, modelId);
    }

    /// <inheritdoc/>
    public IReadOnlyDictionary<string, string> Attributes => this._core.Attributes;

    /// <inheritdoc/>
    public Task<IReadOnlyList<IChatResult>> GetChatCompletionsAsync(
        ChatHistory chat,
        PromptExecutionSettings? executionSettings = null,
        Kernel? kernel = null,
        CancellationToken cancellationToken = default)
    {
<<<<<<< HEAD
        this._core.LogActionDetails();
        return this._core.GetChatResultsAsync(chat, executionSettings, cancellationToken);
=======
        this.LogActionDetails();
        return this.InternalGetChatResultsAsync(chat, executionSettings, kernel, cancellationToken);
>>>>>>> 83c35e0f
    }

    /// <inheritdoc/>
    public ChatHistory CreateNewChat(string? instructions = null)
    {
        return AzureOpenAIClientCore.CreateNewChat(instructions);
    }

    /// <inheritdoc/>
    public Task<IReadOnlyList<ITextResult>> GetCompletionsAsync(
        string text,
        PromptExecutionSettings? executionSettings = null,
        Kernel? kernel = null,
        CancellationToken cancellationToken = default)
    {
<<<<<<< HEAD
        this._core.LogActionDetails();
        return this._core.GetChatResultsAsTextAsync(text, executionSettings, cancellationToken);
=======
        this.LogActionDetails();
        return this.InternalGetChatResultsAsTextAsync(text, executionSettings, kernel, cancellationToken);
>>>>>>> 83c35e0f
    }

    /// <inheritdoc/>
    public IAsyncEnumerable<T> GetStreamingContentAsync<T>(
        string prompt,
        PromptExecutionSettings? executionSettings = null,
        Kernel? kernel = null,
        CancellationToken cancellationToken = default)
    {
        var chatHistory = this.CreateNewChat(prompt);
<<<<<<< HEAD
        return this._core.GetChatStreamingUpdatesAsync<T>(chatHistory, executionSettings, cancellationToken);
=======
        return this.InternalGetChatStreamingUpdatesAsync<T>(chatHistory, executionSettings, kernel, cancellationToken);
>>>>>>> 83c35e0f
    }

    /// <inheritdoc/>
    public IAsyncEnumerable<T> GetStreamingContentAsync<T>(
        ChatHistory chatHistory,
        PromptExecutionSettings? executionSettings = null,
<<<<<<< HEAD
        CancellationToken cancellationToken = default)
    {
        return this._core.GetChatStreamingUpdatesAsync<T>(chatHistory, executionSettings, cancellationToken);
=======
        Kernel? kernel = null,
        CancellationToken cancellationToken = default)
    {
        return this.InternalGetChatStreamingUpdatesAsync<T>(chatHistory, executionSettings, kernel, cancellationToken);
>>>>>>> 83c35e0f
    }
}<|MERGE_RESOLUTION|>--- conflicted
+++ resolved
@@ -94,13 +94,8 @@
         Kernel? kernel = null,
         CancellationToken cancellationToken = default)
     {
-<<<<<<< HEAD
         this._core.LogActionDetails();
-        return this._core.GetChatResultsAsync(chat, executionSettings, cancellationToken);
-=======
-        this.LogActionDetails();
-        return this.InternalGetChatResultsAsync(chat, executionSettings, kernel, cancellationToken);
->>>>>>> 83c35e0f
+        return this._core.GetChatResultsAsync(chat, executionSettings, kernel, cancellationToken);
     }
 
     /// <inheritdoc/>
@@ -116,13 +111,8 @@
         Kernel? kernel = null,
         CancellationToken cancellationToken = default)
     {
-<<<<<<< HEAD
         this._core.LogActionDetails();
-        return this._core.GetChatResultsAsTextAsync(text, executionSettings, cancellationToken);
-=======
-        this.LogActionDetails();
-        return this.InternalGetChatResultsAsTextAsync(text, executionSettings, kernel, cancellationToken);
->>>>>>> 83c35e0f
+        return this._core.GetChatResultsAsTextAsync(text, executionSettings, kernel, cancellationToken);
     }
 
     /// <inheritdoc/>
@@ -133,26 +123,16 @@
         CancellationToken cancellationToken = default)
     {
         var chatHistory = this.CreateNewChat(prompt);
-<<<<<<< HEAD
-        return this._core.GetChatStreamingUpdatesAsync<T>(chatHistory, executionSettings, cancellationToken);
-=======
-        return this.InternalGetChatStreamingUpdatesAsync<T>(chatHistory, executionSettings, kernel, cancellationToken);
->>>>>>> 83c35e0f
+        return this._core.GetChatStreamingUpdatesAsync<T>(chatHistory, executionSettings, kernel, cancellationToken);
     }
 
     /// <inheritdoc/>
     public IAsyncEnumerable<T> GetStreamingContentAsync<T>(
         ChatHistory chatHistory,
         PromptExecutionSettings? executionSettings = null,
-<<<<<<< HEAD
-        CancellationToken cancellationToken = default)
-    {
-        return this._core.GetChatStreamingUpdatesAsync<T>(chatHistory, executionSettings, cancellationToken);
-=======
         Kernel? kernel = null,
         CancellationToken cancellationToken = default)
     {
-        return this.InternalGetChatStreamingUpdatesAsync<T>(chatHistory, executionSettings, kernel, cancellationToken);
->>>>>>> 83c35e0f
+        return this._core.GetChatStreamingUpdatesAsync<T>(chatHistory, executionSettings, kernel, cancellationToken);
     }
 }