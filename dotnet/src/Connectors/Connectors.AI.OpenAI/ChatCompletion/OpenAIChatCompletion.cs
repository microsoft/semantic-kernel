// Copyright (c) Microsoft. All rights reserved.

using System.Collections.Generic;
using System.Net.Http;
using System.Text.Json.Nodes;
using System.Threading;
using System.Threading.Tasks;
using Microsoft.Extensions.Logging;
using Microsoft.SemanticKernel.AI.ChatCompletion;
using Microsoft.SemanticKernel.AI.TextCompletion;
using Microsoft.SemanticKernel.Connectors.AI.OpenAI.AzureSdk;
using Microsoft.SemanticKernel.Connectors.AI.OpenAI.Models;

namespace Microsoft.SemanticKernel.Connectors.AI.OpenAI.ChatCompletion;

/// <summary>
/// OpenAI chat completion client.
/// TODO: forward ETW logging to ILogger, see https://learn.microsoft.com/en-us/dotnet/azure/sdk/logging
/// </summary>
public sealed class OpenAIChatCompletion : OpenAIClientBase, IChatCompletion, ITextCompletion
{
    /// <summary>
    /// Create an instance of the OpenAI chat completion connector
    /// </summary>
    /// <param name="modelId">Model name</param>
    /// <param name="apiKey">OpenAI API Key</param>
    /// <param name="organization">OpenAI Organization Id (usually optional)</param>
    /// <param name="httpClient">Custom <see cref="HttpClient"/> for HTTP requests.</param>
    /// <param name="logger">Application logger</param>
    public OpenAIChatCompletion(
        string modelId,
        string apiKey,
        string? organization = null,
        HttpClient? httpClient = null,
        ILogger? logger = null
    ) : base(modelId, apiKey, organization, httpClient, logger)
    {
    }

    /// <inheritdoc/>
    public Task<IReadOnlyList<IChatResult>> GetChatCompletionsAsync(
        ChatHistory chat,
        ChatRequestSettings? requestSettings = null,
        CancellationToken cancellationToken = default)
    {
        return this.InternalGetChatResultsAsync(chat, requestSettings, cancellationToken);
    }

    /// <inheritdoc/>
    public IAsyncEnumerable<IChatStreamingResult> GetStreamingChatCompletionsAsync(
        ChatHistory chat,
        ChatRequestSettings? requestSettings = null,
        CancellationToken cancellationToken = default)
    {
        return this.InternalGetChatStreamingResultsAsync(chat, requestSettings, cancellationToken);
    }

    /// <inheritdoc/>
    public ChatHistory CreateNewChat(string? instructions = null)
    {
        return InternalCreateNewChat(instructions);
    }

    /// <inheritdoc/>
    public IAsyncEnumerable<ITextCompletionStreamingResult> GetStreamingCompletionsAsync(
        string text,
<<<<<<< HEAD
        CompleteRequestSettings? requestSettings = null,
        CancellationToken cancellationToken = default)
    {
        return this.InternalGetChatStreamingResultsAsTextAsync(text, requestSettings, cancellationToken);
=======
        JsonObject requestSettings,
        CancellationToken cancellationToken = default)
    {
        var settings = CompletionRequestSettings.FromJson(requestSettings);
        return this.InternalCompleteTextUsingChatAsync(text, settings, cancellationToken);
>>>>>>> 9d876b20
    }

    /// <inheritdoc/>
    public Task<IReadOnlyList<ITextCompletionResult>> GetCompletionsAsync(
        string text,
<<<<<<< HEAD
        CompleteRequestSettings? requestSettings = null,
        CancellationToken cancellationToken = default)
    {
        return this.InternalGetChatResultsAsTextAsync(text, requestSettings, cancellationToken);
=======
        JsonObject requestSettings,
        CancellationToken cancellationToken = default)
    {
        var settings = CompletionRequestSettings.FromJson(requestSettings);
        return this.InternalCompleteTextUsingChatStreamAsync(text, settings, cancellationToken);
>>>>>>> 9d876b20
    }
}<|MERGE_RESOLUTION|>--- conflicted
+++ resolved
@@ -64,34 +64,28 @@
     /// <inheritdoc/>
     public IAsyncEnumerable<ITextCompletionStreamingResult> GetStreamingCompletionsAsync(
         string text,
-<<<<<<< HEAD
         CompleteRequestSettings? requestSettings = null,
         CancellationToken cancellationToken = default)
     {
         return this.InternalGetChatStreamingResultsAsTextAsync(text, requestSettings, cancellationToken);
-=======
         JsonObject requestSettings,
         CancellationToken cancellationToken = default)
     {
         var settings = CompletionRequestSettings.FromJson(requestSettings);
         return this.InternalCompleteTextUsingChatAsync(text, settings, cancellationToken);
->>>>>>> 9d876b20
     }
 
     /// <inheritdoc/>
     public Task<IReadOnlyList<ITextCompletionResult>> GetCompletionsAsync(
         string text,
-<<<<<<< HEAD
         CompleteRequestSettings? requestSettings = null,
         CancellationToken cancellationToken = default)
     {
         return this.InternalGetChatResultsAsTextAsync(text, requestSettings, cancellationToken);
-=======
         JsonObject requestSettings,
         CancellationToken cancellationToken = default)
     {
         var settings = CompletionRequestSettings.FromJson(requestSettings);
         return this.InternalCompleteTextUsingChatStreamAsync(text, settings, cancellationToken);
->>>>>>> 9d876b20
     }
 }