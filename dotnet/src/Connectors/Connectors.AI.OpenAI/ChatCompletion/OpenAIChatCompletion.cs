﻿// Copyright (c) Microsoft. All rights reserved.

using System.Collections.Generic;
<<<<<<< HEAD
=======
using System.Linq;
>>>>>>> f073aedd
using System.Net.Http;
using System.Threading;
using System.Threading.Tasks;
using Microsoft.Extensions.Logging;
using Microsoft.SemanticKernel.AI.ChatCompletion;
using Microsoft.SemanticKernel.AI.TextCompletion;
using Microsoft.SemanticKernel.Connectors.AI.OpenAI.AzureSdk;

namespace Microsoft.SemanticKernel.Connectors.AI.OpenAI.ChatCompletion;

/// <summary>
/// OpenAI chat completion client.
/// TODO: forward ETW logging to ILogger, see https://learn.microsoft.com/en-us/dotnet/azure/sdk/logging
/// </summary>
public sealed class OpenAIChatCompletion : OpenAIClientBase, IChatCompletion, ITextCompletion
{
    /// <summary>
    /// Create an instance of the OpenAI chat completion connector
    /// </summary>
    /// <param name="modelId">Model name</param>
    /// <param name="apiKey">OpenAI API Key</param>
    /// <param name="organization">OpenAI Organization Id (usually optional)</param>
    /// <param name="httpClient">Custom <see cref="HttpClient"/> for HTTP requests.</param>
    /// <param name="logger">Application logger</param>
    public OpenAIChatCompletion(
        string modelId,
        string apiKey,
        string? organization = null,
        HttpClient? httpClient = null,
        ILogger? logger = null
    ) : base(modelId, apiKey, organization, httpClient, logger)
    {
    }

    /// <inheritdoc/>
    public Task<string> GenerateMessageAsync(
        ChatHistory chat,
        ChatRequestSettings? requestSettings = null,
        CancellationToken cancellationToken = default)
    {
        return this.InternalGenerateChatMessageAsync(chat, requestSettings ?? new(), cancellationToken);
    }

    /// <inheritdoc/>
    public IAsyncEnumerable<string> GenerateMessageStreamAsync(
        ChatHistory chat,
        ChatRequestSettings? requestSettings = null,
        CancellationToken cancellationToken = default)
    {
        return this.InternalGenerateChatMessageStreamAsync(chat, requestSettings ?? new(), cancellationToken);
    }

    /// <inheritdoc/>
    public ChatHistory CreateNewChat(string instructions = "")
    {
        return InternalCreateNewChat(instructions);
    }

    /// <inheritdoc/>
    public Task<string> CompleteAsync(
        string text,
        CompleteRequestSettings requestSettings,
        CancellationToken cancellationToken = default)
    {
        return this.InternalCompleteTextUsingChatAsync(text, requestSettings, cancellationToken);
    }

    /// <inheritdoc/>
    public IAsyncEnumerable<string> CompleteStreamAsync(
        string text,
        CompleteRequestSettings requestSettings,
        CancellationToken cancellationToken = default)
    {
        return this.InternalCompleteTextUsingChatAsync(text, requestSettings, cancellationToken).ToAsyncEnumerable();
    }
}<|MERGE_RESOLUTION|>--- conflicted
+++ resolved
@@ -1,10 +1,6 @@
 ﻿// Copyright (c) Microsoft. All rights reserved.
 
 using System.Collections.Generic;
-<<<<<<< HEAD
-=======
-using System.Linq;
->>>>>>> f073aedd
 using System.Net.Http;
 using System.Threading;
 using System.Threading.Tasks;
@@ -78,6 +74,6 @@
         CompleteRequestSettings requestSettings,
         CancellationToken cancellationToken = default)
     {
-        return this.InternalCompleteTextUsingChatAsync(text, requestSettings, cancellationToken).ToAsyncEnumerable();
+        return this.InternalCompleteTextUsingChatStreamAsync(text, requestSettings, cancellationToken);
     }
 }