--- conflicted
+++ resolved
@@ -1,10 +1,7 @@
 ﻿// Copyright (c) Microsoft. All rights reserved.
 
 using System.Collections.Generic;
-<<<<<<< HEAD
-=======
 using System.Linq;
->>>>>>> a8bf3846
 using System.Net.Http;
 using System.Threading;
 using System.Threading.Tasks;
@@ -60,7 +57,7 @@
     /// <inheritdoc/>
     public ChatHistory CreateNewChat(string instructions = "")
     {
-        return this.InternalCreateNewChat(instructions);
+        return InternalCreateNewChat(instructions);
     }
 
     /// <inheritdoc/>
