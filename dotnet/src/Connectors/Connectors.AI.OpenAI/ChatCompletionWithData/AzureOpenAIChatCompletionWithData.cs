--- conflicted
+++ resolved
@@ -101,18 +101,14 @@
 
         var chat = this.PrepareChatHistory(prompt, chatRequestSettings);
 
-        return this.GetStreamingContentAsync<T>(chat, kernel, chatRequestSettings, cancellationToken);
+        return this.GetStreamingContentAsync<T>(chat, chatRequestSettings, kernel, cancellationToken);
     }
 
     /// <inheritdoc/>
     public async IAsyncEnumerable<T> GetStreamingContentAsync<T>(
-<<<<<<< HEAD
-        ChatHistory chat,
+        ChatHistory chatHistory,
+        PromptExecutionSettings? executionSettings = null,
         Kernel? kernel = null,
-=======
-        ChatHistory chatHistory,
->>>>>>> e8ed55bc
-        PromptExecutionSettings? executionSettings = null,
         [EnumeratorCancellation] CancellationToken cancellationToken = default)
     {
         OpenAIPromptExecutionSettings chatRequestSettings = OpenAIPromptExecutionSettings.FromRequestSettingsWithData(executionSettings);
