--- conflicted
+++ resolved
@@ -61,65 +61,32 @@
     /// <param name="maxRetryCount"> Maximum number of attempts to retrieve the image generation operation result.</param>
     /// <param name="apiVersion">Azure OpenAI Endpoint ApiVersion</param>
     public AzureOpenAIImageGeneration(
-        string? endpoint, string apiKey, HttpClient? httpClient = null, ILoggerFactory? loggerFactory = null, int maxRetryCount = 5, string apiVersion = "2023-06-01-preview")
+        string? endpoint, string apiKey, HttpClient? httpClient = null, ILoggerFactory? loggerFactory = null, int? maxRetryCount = null, string? apiVersion = null)
     {
         Verify.NotNullOrWhiteSpace(apiKey);
-<<<<<<< HEAD
-        Verify.NotNullOrWhiteSpace(apiVersion);
         if (httpClient?.BaseAddress == null && string.IsNullOrEmpty(endpoint))
-=======
-        Verify.StartsWith(endpoint, "https://", "The Azure OpenAI endpoint must start with 'https://'");
-
-        this._endpoint = endpoint;
-        this._apiKey = apiKey;
-        this._maxRetryCount = maxRetryCount;
-        this._apiVersion = apiVersion;
-        this.AddAttribute(AIServiceExtensions.EndpointKey, endpoint);
-    }
-
-    /// <summary>
-    /// Create a new instance of Azure OpenAI image generation service
-    /// </summary>
-    /// <param name="apiKey">Azure OpenAI API key, see https://learn.microsoft.com/azure/cognitive-services/openai/quickstart</param>
-    /// <param name="httpClient">Custom <see cref="HttpClient"/> for HTTP requests.</param>
-    /// <param name="endpoint">Azure OpenAI deployment URL, see https://learn.microsoft.com/azure/cognitive-services/openai/quickstart</param>
-    /// <param name="loggerFactory">The ILoggerFactory used to create a logger for logging. If null, no logging will be performed.</param>
-    /// <param name="maxRetryCount"> Maximum number of attempts to retrieve the image generation operation result.</param>
-    /// <param name="apiVersion">Azure OpenAI Endpoint ApiVersion</param>
-    public AzureOpenAIImageGeneration(string apiKey, HttpClient httpClient, string? endpoint = null, ILoggerFactory? loggerFactory = null, int maxRetryCount = 5, string apiVersion = "2023-06-01-preview") : base(httpClient, loggerFactory)
-    {
-        Verify.NotNull(httpClient);
-        Verify.NotNullOrWhiteSpace(apiKey);
-
-        if (httpClient.BaseAddress == null && string.IsNullOrEmpty(endpoint))
->>>>>>> 196359b2
         {
             throw new ArgumentException($"The {nameof(httpClient)}.{nameof(HttpClient.BaseAddress)} and {nameof(endpoint)} are both null or empty. Please ensure at least one is provided.");
         }
+
+        // Defaults if not supplied
+        maxRetryCount ??= 5;
+        apiVersion ??= "2023-06-01-preview";
 
         this._core = new(httpClient, loggerFactory?.CreateLogger(typeof(AzureOpenAIImageGeneration)));
 
         this._endpoint = !string.IsNullOrEmpty(endpoint) ? endpoint! : httpClient!.BaseAddress!.AbsoluteUri;
         this._apiKey = apiKey;
-        this._maxRetryCount = maxRetryCount;
+        this._maxRetryCount = maxRetryCount.Value;
         this._apiVersion = apiVersion;
-<<<<<<< HEAD
-        this._core.AddAttribute(IAIServiceExtensions.EndpointKey, endpoint);
-        this._core.AddAttribute(IAIServiceExtensions.ApiVersionKey, apiVersion);
+        this._core.AddAttribute(AIServiceExtensions.EndpointKey, endpoint);
+        this._core.AddAttribute(AIServiceExtensions.ApiVersionKey, apiVersion);
 
         this._core.RequestCreated += (_, request) => request.Headers.Add("api-key", this._apiKey);
     }
 
     /// <inheritdoc/>
-    public IReadOnlyDictionary<string, string> Attributes => this._core.InternalAttributes;
-=======
-        this.AddAttribute(AIServiceExtensions.EndpointKey, endpoint);
-        this.AddAttribute(AIServiceExtensions.ApiVersionKey, apiVersion);
-    }
-
-    /// <inheritdoc/>
-    public IReadOnlyDictionary<string, object?> Attributes => this.InternalAttributes;
->>>>>>> 196359b2
+    public IReadOnlyDictionary<string, object?> Attributes => this._core.Attributes;
 
     /// <inheritdoc/>
     public async Task<string> GenerateImageAsync(string description, int width, int height, Kernel? kernel = null, CancellationToken cancellationToken = default)
