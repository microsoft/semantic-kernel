--- conflicted
+++ resolved
@@ -56,13 +56,8 @@
         Verify.NotNullOrWhiteSpace(apiKey);
         this._authorizationHeaderValue = $"Bearer {apiKey}";
         this._organizationHeaderValue = organization;
-<<<<<<< HEAD
         this._imageGenerationOptions = options;
-        this.AddAttribute(OrganizationKey, organization!);
-=======
-
         this.AddAttribute(OrganizationKey, organization);
->>>>>>> b38e5095
     }
 
     /// <inheritdoc/>
@@ -106,13 +101,9 @@
         Debug.Assert(format is "url" or "b64_json");
         Debug.Assert(extractResponse is not null);
 
-<<<<<<< HEAD
         var model = this._imageGenerationOptions is not null ? "dall-e-3" : "dall-e-2";
 
-        var requestBody = Microsoft.SemanticKernel.Text.Json.Serialize(new ImageGenerationRequest
-=======
         var requestBody = JsonSerializer.Serialize(new ImageGenerationRequest
->>>>>>> b38e5095
         {
             Model = model,
             Prompt = description,
