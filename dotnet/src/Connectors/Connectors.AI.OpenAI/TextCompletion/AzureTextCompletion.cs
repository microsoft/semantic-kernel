--- conflicted
+++ resolved
@@ -59,12 +59,9 @@
         JsonObject requestSettings,
         CancellationToken cancellationToken = default)
     {
-<<<<<<< HEAD
         return this.InternalGetTextStreamingResultsAsync(text, requestSettings, cancellationToken);
-=======
         var settings = CompletionRequestSettings.FromJson(requestSettings);
         return this.InternalCompleteTextAsync(text, settings, cancellationToken);
->>>>>>> 9d876b20
     }
 
     /// <inheritdoc/>
@@ -73,11 +70,8 @@
         JsonObject requestSettings,
         CancellationToken cancellationToken = default)
     {
-<<<<<<< HEAD
         return this.InternalGetTextResultsAsync(text, requestSettings, cancellationToken);
-=======
         var settings = CompletionRequestSettings.FromJson(requestSettings);
         return this.InternalCompletionStreamAsync(text, settings, cancellationToken);
->>>>>>> 9d876b20
     }
 }