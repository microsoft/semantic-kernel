--- conflicted
+++ resolved
@@ -91,12 +91,7 @@
         Kernel? kernel = null,
         CancellationToken cancellationToken = default)
     {
-<<<<<<< HEAD
         this._core.LogActionDetails();
-        return this._core.GetEmbeddingsAsync(data, cancellationToken);
-=======
-        this.LogActionDetails();
-        return this.InternalGetEmbeddingsAsync(data, kernel, cancellationToken);
->>>>>>> 83c35e0f
+        return this._core.GetEmbeddingsAsync(data, kernel, cancellationToken);
     }
 }