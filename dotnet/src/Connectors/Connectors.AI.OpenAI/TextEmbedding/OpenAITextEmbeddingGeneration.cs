--- conflicted
+++ resolved
@@ -8,6 +8,7 @@
 using Azure.AI.OpenAI;
 using Microsoft.Extensions.Logging;
 using Microsoft.SemanticKernel.AI.Embeddings;
+using Microsoft.SemanticKernel.Services;
 
 namespace Microsoft.SemanticKernel.Connectors.AI.OpenAI.TextEmbedding;
 
@@ -33,13 +34,9 @@
         HttpClient? httpClient = null,
         ILoggerFactory? loggerFactory = null)
     {
-<<<<<<< HEAD
         this._core = new(modelId, apiKey, organization, httpClient, loggerFactory?.CreateLogger(typeof(OpenAITextEmbeddingGeneration)));
 
-        this._core.AddAttribute(IAIServiceExtensions.ModelIdKey, modelId);
-=======
-        this.AddAttribute(AIServiceExtensions.ModelIdKey, modelId);
->>>>>>> main
+        this._core.AddAttribute(AIServiceExtensions.ModelIdKey, modelId);
     }
 
     /// <summary>
@@ -53,20 +50,12 @@
         OpenAIClient openAIClient,
         ILoggerFactory? loggerFactory = null)
     {
-<<<<<<< HEAD
         this._core = new(modelId, openAIClient, loggerFactory?.CreateLogger(typeof(OpenAITextEmbeddingGeneration)));
-        this._core.AddAttribute(IAIServiceExtensions.ModelIdKey, modelId);
+        this._core.AddAttribute(AIServiceExtensions.ModelIdKey, modelId);
     }
 
     /// <inheritdoc/>
-    public IReadOnlyDictionary<string, string> Attributes => this._core.Attributes;
-=======
-        this.AddAttribute(AIServiceExtensions.ModelIdKey, modelId);
-    }
-
-    /// <inheritdoc/>
-    public IReadOnlyDictionary<string, object?> Attributes => this.InternalAttributes;
->>>>>>> main
+    public IReadOnlyDictionary<string, object?> Attributes => this._core.Attributes;
 
     /// <inheritdoc/>
     public Task<IList<ReadOnlyMemory<float>>> GenerateEmbeddingsAsync(
