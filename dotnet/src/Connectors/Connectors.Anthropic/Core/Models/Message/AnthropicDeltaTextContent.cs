--- conflicted
+++ resolved
@@ -11,9 +11,5 @@
     /// </summary>
     [JsonRequired]
     [JsonPropertyName("text")]
-<<<<<<< HEAD
-    public string Text { get; set; } = null!;
-=======
     public string? Text { get; set; }
->>>>>>> 6672a966
 }