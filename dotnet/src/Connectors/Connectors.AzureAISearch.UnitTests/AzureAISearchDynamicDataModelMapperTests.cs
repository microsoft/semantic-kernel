--- conflicted
+++ resolved
@@ -216,11 +216,7 @@
         var storageModel = new JsonObject();
 
         // Act
-<<<<<<< HEAD
-        var exception = Assert.Throws<InvalidOperationException>(() => sut.MapFromStorageToDataModel(storageModel, new StorageToDataModelMapperOptions { IncludeVectors = true }));
-=======
-        var exception = Assert.Throws<VectorStoreRecordMappingException>(() => sut.MapFromStorageToDataModel(storageModel, includeVectors: true));
->>>>>>> 2d423f1e
+        var exception = Assert.Throws<InvalidOperationException>(() => sut.MapFromStorageToDataModel(storageModel, includeVectors: true));
 
         // Assert
         Assert.Equal("The key property 'Key' is missing from the record retrieved from storage.", exception.Message);
