--- conflicted
+++ resolved
@@ -574,13 +574,8 @@
             {
                 Top = 5,
                 Skip = 3,
-<<<<<<< HEAD
-                Filter = filter,
+                OldFilter = filter,
                 VectorProperty = record => record.Vector1,
-=======
-                OldFilter = filter,
-                VectorPropertyName = nameof(MultiPropsModel.Vector1)
->>>>>>> 10cde20b
             },
             this._testCancellationToken);
 
@@ -621,13 +616,8 @@
             {
                 Top = 5,
                 Skip = 3,
-<<<<<<< HEAD
-                Filter = filter,
+                OldFilter = filter,
                 VectorProperty = record => record.Vector1,
-=======
-                OldFilter = filter,
-                VectorPropertyName = nameof(MultiPropsModel.Vector1)
->>>>>>> 10cde20b
             },
             this._testCancellationToken);
 
