<<<<<<< HEAD
<<<<<<< div
=======
<<<<<<< Updated upstream
>>>>>>> head
<<<<<<< Updated upstream
<<<<<<< Updated upstream
<<<<<<< Updated upstream
<<<<<<< Updated upstream
<<<<<<< Updated upstream
<<<<<<< Updated upstream
<<<<<<< Updated upstream
=======
>>>>>>> Stashed changes
=======
<<<<<<< Updated upstream
>>>>>>> Stashed changes
// Copyright (c) Microsoft. All rights reserved.

using System;
=======
<<<<<<< Updated upstream
=======
>>>>>>> Stashed changes
=======
>>>>>>> Stashed changes
=======
>>>>>>> Stashed changes
=======
>>>>>>> Stashed changes
=======
>>>>>>> Stashed changes
<<<<<<< HEAD
=======
>>>>>>> Stashed changes
// Copyright (c) Microsoft. All rights reserved.

using System;
=======
<<<<<<< div
=======
>>>>>>> eab985c52d058dc92abc75034bc790079131ce75
=======
<<<<<<< Updated upstream
=======
>>>>>>> eab985c52d058dc92abc75034bc790079131ce75
=======
>>>>>>> Stashed changes
=======
>>>>>>> Stashed changes
>>>>>>> head

﻿// Copyright (c) Microsoft. All rights reserved.

using System;
using System.ClientModel;
<<<<<<< HEAD
<<<<<<< div
=======
<<<<<<< Updated upstream
<<<<<<< Updated upstream
>>>>>>> head
<<<<<<< HEAD
>>>>>>> main
<<<<<<< Updated upstream
<<<<<<< Updated upstream
<<<<<<< Updated upstream
<<<<<<< Updated upstream
<<<<<<< Updated upstream
>>>>>>> Stashed changes
=======
>>>>>>> Stashed changes
=======
>>>>>>> Stashed changes
=======
>>>>>>> Stashed changes
=======
>>>>>>> Stashed changes
=======
>>>>>>> Stashed changes
=======
>>>>>>> eab985c52d058dc92abc75034bc790079131ce75
<<<<<<< div
=======
=======
>>>>>>> main
>>>>>>> Stashed changes
=======
>>>>>>> main
>>>>>>> Stashed changes
>>>>>>> head
=======
>>>>>>> e78b8e85
using System.Collections.Generic;
using System.IO;
using System.Linq;
using System.Net;
using System.Net.Http;
using System.Text;
using System.Text.Json;
using System.Threading.Tasks;
using Azure.AI.OpenAI;
using Azure.AI.OpenAI.Chat;
using Azure.Core;
using Microsoft.Extensions.DependencyInjection;
using Microsoft.Extensions.Logging;
using Microsoft.SemanticKernel;
using Microsoft.SemanticKernel.ChatCompletion;
using Microsoft.SemanticKernel.Connectors.AzureOpenAI;
using Microsoft.SemanticKernel.Connectors.OpenAI;
using Moq;
using OpenAI.Chat;

<<<<<<< HEAD
<<<<<<< div
=======
<<<<<<< Updated upstream
<<<<<<< Updated upstream
>>>>>>> head
<<<<<<< Updated upstream
<<<<<<< Updated upstream
<<<<<<< Updated upstream
<<<<<<< Updated upstream
<<<<<<< Updated upstream
<<<<<<< Updated upstream
=======
=======
>>>>>>> Stashed changes
=======
>>>>>>> Stashed changes
=======
>>>>>>> Stashed changes
=======
>>>>>>> Stashed changes
=======
>>>>>>> Stashed changes
<<<<<<< HEAD
=======
>>>>>>> Stashed changes
=======
>>>>>>> Stashed changes
=======
using ChatMessageContent = Microsoft.SemanticKernel.ChatMessageContent;

>>>>>>> main
<<<<<<< Updated upstream
<<<<<<< Updated upstream
<<<<<<< Updated upstream
<<<<<<< Updated upstream
<<<<<<< Updated upstream
<<<<<<< Updated upstream
<<<<<<< Updated upstream
=======
>>>>>>> Stashed changes
>>>>>>> Stashed changes
=======
>>>>>>> Stashed changes
=======
>>>>>>> Stashed changes
=======
>>>>>>> Stashed changes
=======
>>>>>>> Stashed changes
=======
using ChatMessageContent = Microsoft.SemanticKernel.ChatMessageContent;

>>>>>>> eab985c52d058dc92abc75034bc790079131ce75
=======
>>>>>>> Stashed changes
=======
>>>>>>> Stashed changes
<<<<<<< div
=======
using ChatMessageContent = Microsoft.SemanticKernel.ChatMessageContent;

>>>>>>> eab985c52d058dc92abc75034bc790079131ce75
=======
>>>>>>> head
namespace SemanticKernel.Connectors.AzureOpenAI.UnitTests.Services;

/// <summary>
/// Unit tests for <see cref="AzureOpenAIChatCompletionService"/>
/// </summary>
public sealed class AzureOpenAIChatCompletionServiceTests : IDisposable
{
    private readonly MultipleHttpMessageHandlerStub _messageHandlerStub;
    private readonly HttpClient _httpClient;
    private readonly Mock<ILoggerFactory> _mockLoggerFactory;

    public AzureOpenAIChatCompletionServiceTests()
    {
        this._messageHandlerStub = new MultipleHttpMessageHandlerStub();
        this._httpClient = new HttpClient(this._messageHandlerStub, false);
        this._mockLoggerFactory = new Mock<ILoggerFactory>();

        var mockLogger = new Mock<ILogger>();

        mockLogger.Setup(l => l.IsEnabled(It.IsAny<LogLevel>())).Returns(true);

        this._mockLoggerFactory.Setup(l => l.CreateLogger(It.IsAny<string>())).Returns(mockLogger.Object);
    }

    [Theory]
    [InlineData(true)]
    [InlineData(false)]
    public void ConstructorWithApiKeyWorksCorrectly(bool includeLoggerFactory)
    {
        // Arrange & Act
        var service = includeLoggerFactory ?
            new AzureOpenAIChatCompletionService("deployment", "https://endpoint", "api-key", "model-id", loggerFactory: this._mockLoggerFactory.Object) :
            new AzureOpenAIChatCompletionService("deployment", "https://endpoint", "api-key", "model-id");

        // Assert
        Assert.NotNull(service);
        Assert.Equal("model-id", service.Attributes["ModelId"]);
    }

    [Theory]
    [InlineData(true)]
    [InlineData(false)]
    public void ConstructorWithTokenCredentialWorksCorrectly(bool includeLoggerFactory)
    {
        // Arrange & Act
        var credentials = DelegatedTokenCredential.Create((_, _) => new AccessToken());
        var service = includeLoggerFactory ?
            new AzureOpenAIChatCompletionService("deployment", "https://endpoint", credentials, "model-id", loggerFactory: this._mockLoggerFactory.Object) :
            new AzureOpenAIChatCompletionService("deployment", "https://endpoint", credentials, "model-id");

        // Assert
        Assert.NotNull(service);
        Assert.Equal("model-id", service.Attributes["ModelId"]);
    }

    [Theory]
    [InlineData(true)]
    [InlineData(false)]
    public void ConstructorWithOpenAIClientWorksCorrectly(bool includeLoggerFactory)
    {
        // Arrange & Act
<<<<<<< HEAD
<<<<<<< HEAD
<<<<<<< div
=======
<<<<<<< Updated upstream
<<<<<<< Updated upstream
>>>>>>> head
<<<<<<< Updated upstream
<<<<<<< Updated upstream
<<<<<<< Updated upstream
<<<<<<< Updated upstream
<<<<<<< Updated upstream
<<<<<<< Updated upstream
        var client = new AzureOpenAIClient(new Uri("http://host"), "key");
=======
=======
>>>>>>> Stashed changes
=======
>>>>>>> Stashed changes
=======
>>>>>>> Stashed changes
=======
>>>>>>> Stashed changes
=======
>>>>>>> Stashed changes
<<<<<<< HEAD
=======
>>>>>>> Stashed changes
=======
>>>>>>> Stashed changes
        var client = new AzureOpenAIClient(new Uri("http://host"), "key");
=======
        var client = new AzureOpenAIClient(new Uri("http://host"), new ApiKeyCredential("apikey"));
>>>>>>> main
<<<<<<< Updated upstream
<<<<<<< Updated upstream
<<<<<<< Updated upstream
<<<<<<< Updated upstream
<<<<<<< Updated upstream
<<<<<<< Updated upstream
<<<<<<< Updated upstream
=======
>>>>>>> Stashed changes
=======
>>>>>>> Stashed changes
>>>>>>> Stashed changes
=======
>>>>>>> Stashed changes
=======
>>>>>>> Stashed changes
=======
>>>>>>> Stashed changes
=======
>>>>>>> Stashed changes
=======
        var client = new AzureOpenAIClient(new Uri("http://host"), new ApiKeyCredential("apikey"));
>>>>>>> eab985c52d058dc92abc75034bc790079131ce75
=======
>>>>>>> Stashed changes
=======
>>>>>>> Stashed changes
<<<<<<< div
=======
        var client = new AzureOpenAIClient(new Uri("http://host"), new ApiKeyCredential("apikey"));
>>>>>>> eab985c52d058dc92abc75034bc790079131ce75
=======
>>>>>>> head
=======
        var client = new AzureOpenAIClient(new Uri("http://host"), new ApiKeyCredential("apikey"));
>>>>>>> e78b8e85
        var service = includeLoggerFactory ?
            new AzureOpenAIChatCompletionService("deployment", client, "model-id", loggerFactory: this._mockLoggerFactory.Object) :
            new AzureOpenAIChatCompletionService("deployment", client, "model-id");

        // Assert
        Assert.NotNull(service);
        Assert.Equal("model-id", service.Attributes["ModelId"]);
    }

    [Fact]
    public async Task GetTextContentsWorksCorrectlyAsync()
    {
        // Arrange
        var service = new AzureOpenAIChatCompletionService("deployment", "https://endpoint", "api-key", "model-id", this._httpClient);

        using var responseMessage = new HttpResponseMessage(HttpStatusCode.OK)
        {
            Content = new StringContent(AzureOpenAITestHelper.GetTestResponse("chat_completion_test_response.json"))
        };
        this._messageHandlerStub.ResponsesToReturn.Add(responseMessage);
<<<<<<< HEAD
<<<<<<< div
=======
<<<<<<< Updated upstream
<<<<<<< Updated upstream
>>>>>>> head
<<<<<<< Updated upstream
<<<<<<< Updated upstream
<<<<<<< Updated upstream
<<<<<<< Updated upstream
<<<<<<< Updated upstream
<<<<<<< Updated upstream
=======
=======
>>>>>>> Stashed changes
=======
>>>>>>> Stashed changes
=======
>>>>>>> Stashed changes
=======
>>>>>>> Stashed changes
=======
>>>>>>> Stashed changes
<<<<<<< HEAD
=======
=======
>>>>>>> eab985c52d058dc92abc75034bc790079131ce75
<<<<<<< div
=======
=======
=======
>>>>>>> Stashed changes
=======
=======
>>>>>>> Stashed changes
>>>>>>> head
        this._messageHandlerStub.ResponsesToReturn.Add(new HttpResponseMessage(HttpStatusCode.OK)
        {
            Content = new StringContent(AzureOpenAITestHelper.GetTestResponse("chat_completion_test_response.json"))
        });
<<<<<<< div
=======
<<<<<<< Updated upstream
<<<<<<< Updated upstream
>>>>>>> head
<<<<<<< HEAD
>>>>>>> main
<<<<<<< Updated upstream
<<<<<<< Updated upstream
<<<<<<< Updated upstream
<<<<<<< Updated upstream
<<<<<<< Updated upstream
>>>>>>> Stashed changes
=======
>>>>>>> Stashed changes
=======
>>>>>>> Stashed changes
=======
>>>>>>> Stashed changes
=======
>>>>>>> Stashed changes
=======
>>>>>>> Stashed changes
=======
>>>>>>> eab985c52d058dc92abc75034bc790079131ce75
<<<<<<< div
=======
=======
>>>>>>> main
>>>>>>> Stashed changes
=======
>>>>>>> main
>>>>>>> Stashed changes
>>>>>>> head

        // Act
        var result = await service.GetTextContentsAsync("Prompt");

        // Assert
        Assert.True(result.Count > 0);
        Assert.Equal("Test chat response", result[0].Text);

        var usage = result[0].Metadata?["Usage"] as ChatTokenUsage;

        Assert.NotNull(usage);
<<<<<<< HEAD
<<<<<<< HEAD
<<<<<<< div
=======
<<<<<<< Updated upstream
<<<<<<< Updated upstream
>>>>>>> head
<<<<<<< Updated upstream
<<<<<<< Updated upstream
<<<<<<< Updated upstream
<<<<<<< Updated upstream
<<<<<<< Updated upstream
<<<<<<< Updated upstream
        Assert.Equal(55, usage.InputTokens);
        Assert.Equal(100, usage.OutputTokens);
        Assert.Equal(155, usage.TotalTokens);
=======
=======
>>>>>>> Stashed changes
=======
>>>>>>> Stashed changes
=======
>>>>>>> Stashed changes
=======
>>>>>>> Stashed changes
=======
>>>>>>> Stashed changes
<<<<<<< HEAD
=======
>>>>>>> Stashed changes
=======
>>>>>>> Stashed changes
        Assert.Equal(55, usage.InputTokens);
        Assert.Equal(100, usage.OutputTokens);
        Assert.Equal(155, usage.TotalTokens);
=======
        Assert.Equal(55, usage.InputTokenCount);
        Assert.Equal(100, usage.OutputTokenCount);
        Assert.Equal(155, usage.TotalTokenCount);
>>>>>>> main
<<<<<<< Updated upstream
<<<<<<< Updated upstream
<<<<<<< Updated upstream
<<<<<<< Updated upstream
<<<<<<< Updated upstream
<<<<<<< Updated upstream
<<<<<<< Updated upstream
=======
>>>>>>> Stashed changes
=======
>>>>>>> Stashed changes
>>>>>>> Stashed changes
=======
>>>>>>> Stashed changes
=======
>>>>>>> Stashed changes
=======
>>>>>>> Stashed changes
=======
>>>>>>> Stashed changes
=======
        Assert.Equal(55, usage.InputTokenCount);
        Assert.Equal(100, usage.OutputTokenCount);
        Assert.Equal(155, usage.TotalTokenCount);
>>>>>>> eab985c52d058dc92abc75034bc790079131ce75
=======
>>>>>>> Stashed changes
=======
>>>>>>> Stashed changes
<<<<<<< div
=======
        Assert.Equal(55, usage.InputTokenCount);
        Assert.Equal(100, usage.OutputTokenCount);
        Assert.Equal(155, usage.TotalTokenCount);
>>>>>>> eab985c52d058dc92abc75034bc790079131ce75
=======
>>>>>>> head
=======
        Assert.Equal(55, usage.InputTokenCount);
        Assert.Equal(100, usage.OutputTokenCount);
        Assert.Equal(155, usage.TotalTokenCount);
>>>>>>> e78b8e85
    }

    [Fact]
    public async Task GetChatMessageContentsHandlesSettingsCorrectlyAsync()
    {
        // Arrange
        var service = new AzureOpenAIChatCompletionService("deployment", "https://endpoint", "api-key", "model-id", this._httpClient);
        var settings = new AzureOpenAIPromptExecutionSettings()
        {
            MaxTokens = 123,
            Temperature = 0.6,
            TopP = 0.5,
            FrequencyPenalty = 1.6,
            PresencePenalty = 1.2,
            Seed = 567,
            TokenSelectionBiases = new Dictionary<int, int> { { 2, 3 } },
            StopSequences = ["stop_sequence"],
            Logprobs = true,
            TopLogprobs = 5,
<<<<<<< HEAD
<<<<<<< div
=======
<<<<<<< Updated upstream
<<<<<<< Updated upstream
>>>>>>> head
<<<<<<< Updated upstream
<<<<<<< Updated upstream
<<<<<<< Updated upstream
<<<<<<< Updated upstream
<<<<<<< Updated upstream
<<<<<<< Updated upstream
=======
=======
>>>>>>> Stashed changes
=======
>>>>>>> Stashed changes
=======
>>>>>>> Stashed changes
=======
>>>>>>> Stashed changes
=======
>>>>>>> Stashed changes
<<<<<<< HEAD
=======
#pragma warning disable AOAI001 // Type is for evaluation purposes only and is subject to change or removal in future updates. Suppress this diagnostic to proceed.
>>>>>>> main
<<<<<<< Updated upstream
<<<<<<< Updated upstream
<<<<<<< Updated upstream
<<<<<<< Updated upstream
<<<<<<< Updated upstream
>>>>>>> Stashed changes
=======
>>>>>>> Stashed changes
=======
>>>>>>> Stashed changes
=======
>>>>>>> Stashed changes
=======
>>>>>>> Stashed changes
=======
>>>>>>> Stashed changes
=======
#pragma warning disable AOAI001 // Type is for evaluation purposes only and is subject to change or removal in future updates. Suppress this diagnostic to proceed.
>>>>>>> eab985c52d058dc92abc75034bc790079131ce75
<<<<<<< div
=======
=======
=======
#pragma warning disable AOAI001 // Type is for evaluation purposes only and is subject to change or removal in future updates. Suppress this diagnostic to proceed.
>>>>>>> main
>>>>>>> Stashed changes
=======
=======
#pragma warning disable AOAI001 // Type is for evaluation purposes only and is subject to change or removal in future updates. Suppress this diagnostic to proceed.
>>>>>>> main
>>>>>>> Stashed changes
>>>>>>> head
            AzureChatDataSource = new AzureSearchChatDataSource()
            {
                Endpoint = new Uri("http://test-search-endpoint"),
                IndexName = "test-index-name",
                Authentication = DataSourceAuthentication.FromApiKey("api-key"),
            }
<<<<<<< HEAD
<<<<<<< div
=======
<<<<<<< Updated upstream
<<<<<<< Updated upstream
>>>>>>> head
<<<<<<< Updated upstream
<<<<<<< Updated upstream
<<<<<<< Updated upstream
<<<<<<< Updated upstream
<<<<<<< Updated upstream
<<<<<<< Updated upstream
=======
=======
>>>>>>> Stashed changes
=======
>>>>>>> Stashed changes
=======
>>>>>>> Stashed changes
=======
>>>>>>> Stashed changes
=======
>>>>>>> Stashed changes
<<<<<<< HEAD
=======
#pragma warning restore AOAI001 // Type is for evaluation purposes only and is subject to change or removal in future updates. Suppress this diagnostic to proceed.
>>>>>>> main
<<<<<<< Updated upstream
<<<<<<< Updated upstream
<<<<<<< Updated upstream
<<<<<<< Updated upstream
<<<<<<< Updated upstream
>>>>>>> Stashed changes
=======
>>>>>>> Stashed changes
=======
>>>>>>> Stashed changes
=======
>>>>>>> Stashed changes
=======
>>>>>>> Stashed changes
=======
>>>>>>> Stashed changes
=======
#pragma warning restore AOAI001 // Type is for evaluation purposes only and is subject to change or removal in future updates. Suppress this diagnostic to proceed.
>>>>>>> eab985c52d058dc92abc75034bc790079131ce75
<<<<<<< div
=======
=======
=======
#pragma warning restore AOAI001 // Type is for evaluation purposes only and is subject to change or removal in future updates. Suppress this diagnostic to proceed.
>>>>>>> main
>>>>>>> Stashed changes
=======
=======
#pragma warning restore AOAI001 // Type is for evaluation purposes only and is subject to change or removal in future updates. Suppress this diagnostic to proceed.
>>>>>>> main
>>>>>>> Stashed changes
>>>>>>> head
        };

        var chatHistory = new ChatHistory();
        chatHistory.AddUserMessage("User Message");
        chatHistory.AddUserMessage([new ImageContent(new Uri("https://image")), new TextContent("User Message")]);
        chatHistory.AddSystemMessage("System Message");
        chatHistory.AddAssistantMessage("Assistant Message");

        using var responseMessage = new HttpResponseMessage(HttpStatusCode.OK)
        {
            Content = new StringContent(AzureOpenAITestHelper.GetTestResponse("chat_completion_test_response.json"))
        };
        this._messageHandlerStub.ResponsesToReturn.Add(responseMessage);
<<<<<<< HEAD
<<<<<<< div
=======
<<<<<<< Updated upstream
<<<<<<< Updated upstream
>>>>>>> head
<<<<<<< Updated upstream
<<<<<<< Updated upstream
<<<<<<< Updated upstream
<<<<<<< Updated upstream
<<<<<<< Updated upstream
<<<<<<< Updated upstream
=======
=======
>>>>>>> Stashed changes
=======
>>>>>>> Stashed changes
=======
>>>>>>> Stashed changes
=======
>>>>>>> Stashed changes
=======
>>>>>>> Stashed changes
<<<<<<< HEAD
=======
=======
>>>>>>> eab985c52d058dc92abc75034bc790079131ce75
<<<<<<< div
=======
=======
=======
>>>>>>> Stashed changes
=======
=======
>>>>>>> Stashed changes
>>>>>>> head
        this._messageHandlerStub.ResponsesToReturn.Add(new HttpResponseMessage(HttpStatusCode.OK)
        {
            Content = new StringContent(AzureOpenAITestHelper.GetTestResponse("chat_completion_test_response.json"))
        });
<<<<<<< div
=======
<<<<<<< Updated upstream
<<<<<<< Updated upstream
>>>>>>> head
<<<<<<< HEAD
>>>>>>> main
<<<<<<< Updated upstream
<<<<<<< Updated upstream
<<<<<<< Updated upstream
<<<<<<< Updated upstream
<<<<<<< Updated upstream
>>>>>>> Stashed changes
=======
>>>>>>> Stashed changes
=======
>>>>>>> Stashed changes
=======
>>>>>>> Stashed changes
=======
>>>>>>> Stashed changes
=======
>>>>>>> Stashed changes
=======
>>>>>>> eab985c52d058dc92abc75034bc790079131ce75
<<<<<<< div
=======
=======
>>>>>>> main
>>>>>>> Stashed changes
=======
>>>>>>> main
>>>>>>> Stashed changes
>>>>>>> head

        // Act
        var result = await service.GetChatMessageContentsAsync(chatHistory, settings);

        // Assert
        var requestContent = this._messageHandlerStub.RequestContents[0];

        Assert.NotNull(requestContent);

        var content = JsonSerializer.Deserialize<JsonElement>(Encoding.UTF8.GetString(requestContent));

        var messages = content.GetProperty("messages");

        var userMessage = messages[0];
        var userMessageCollection = messages[1];
        var systemMessage = messages[2];
        var assistantMessage = messages[3];

        Assert.Equal("user", userMessage.GetProperty("role").GetString());
        Assert.Equal("User Message", userMessage.GetProperty("content").GetString());

        Assert.Equal("user", userMessageCollection.GetProperty("role").GetString());
        var contentItems = userMessageCollection.GetProperty("content");
        Assert.Equal(2, contentItems.GetArrayLength());
        Assert.Equal("https://image/", contentItems[0].GetProperty("image_url").GetProperty("url").GetString());
        Assert.Equal("image_url", contentItems[0].GetProperty("type").GetString());
        Assert.Equal("User Message", contentItems[1].GetProperty("text").GetString());
        Assert.Equal("text", contentItems[1].GetProperty("type").GetString());

        Assert.Equal("system", systemMessage.GetProperty("role").GetString());
        Assert.Equal("System Message", systemMessage.GetProperty("content").GetString());

        Assert.Equal("assistant", assistantMessage.GetProperty("role").GetString());
        Assert.Equal("Assistant Message", assistantMessage.GetProperty("content").GetString());

        Assert.Equal(123, content.GetProperty("max_tokens").GetInt32());
        Assert.Equal(0.6, content.GetProperty("temperature").GetDouble());
        Assert.Equal(0.5, content.GetProperty("top_p").GetDouble());
        Assert.Equal(1.6, content.GetProperty("frequency_penalty").GetDouble());
        Assert.Equal(1.2, content.GetProperty("presence_penalty").GetDouble());
        Assert.Equal(567, content.GetProperty("seed").GetInt32());
        Assert.Equal(3, content.GetProperty("logit_bias").GetProperty("2").GetInt32());
        Assert.Equal("stop_sequence", content.GetProperty("stop")[0].GetString());
        Assert.True(content.GetProperty("logprobs").GetBoolean());
        Assert.Equal(5, content.GetProperty("top_logprobs").GetInt32());

        var dataSources = content.GetProperty("data_sources");
        Assert.Equal(1, dataSources.GetArrayLength());
        Assert.Equal("azure_search", dataSources[0].GetProperty("type").GetString());

        var dataSourceParameters = dataSources[0].GetProperty("parameters");
        Assert.Equal("http://test-search-endpoint/", dataSourceParameters.GetProperty("endpoint").GetString());
        Assert.Equal("test-index-name", dataSourceParameters.GetProperty("index_name").GetString());
    }

    [Theory]
    [MemberData(nameof(ResponseFormats))]
    public async Task GetChatMessageContentsHandlesResponseFormatCorrectlyAsync(object responseFormat, string? expectedResponseType)
    {
        // Arrange
        var service = new AzureOpenAIChatCompletionService("deployment", "https://endpoint", "api-key", "model-id", this._httpClient);
        var settings = new AzureOpenAIPromptExecutionSettings
        {
            ResponseFormat = responseFormat
        };

        using var responseMessage = new HttpResponseMessage(HttpStatusCode.OK)
        {
            Content = new StringContent(AzureOpenAITestHelper.GetTestResponse("chat_completion_test_response.json"))
        };
        this._messageHandlerStub.ResponsesToReturn.Add(responseMessage);
<<<<<<< HEAD
<<<<<<< div
=======
<<<<<<< Updated upstream
<<<<<<< Updated upstream
>>>>>>> head
<<<<<<< Updated upstream
<<<<<<< Updated upstream
<<<<<<< Updated upstream
<<<<<<< Updated upstream
<<<<<<< Updated upstream
<<<<<<< Updated upstream
=======
=======
>>>>>>> Stashed changes
=======
>>>>>>> Stashed changes
=======
>>>>>>> Stashed changes
=======
>>>>>>> Stashed changes
=======
>>>>>>> Stashed changes
<<<<<<< HEAD
=======
=======
>>>>>>> eab985c52d058dc92abc75034bc790079131ce75
<<<<<<< div
=======
=======
=======
>>>>>>> Stashed changes
=======
=======
>>>>>>> Stashed changes
>>>>>>> head
        this._messageHandlerStub.ResponsesToReturn.Add(new HttpResponseMessage(HttpStatusCode.OK)
        {
            Content = new StringContent(AzureOpenAITestHelper.GetTestResponse("chat_completion_test_response.json"))
        });
<<<<<<< div
=======
<<<<<<< Updated upstream
<<<<<<< Updated upstream
>>>>>>> head
<<<<<<< HEAD
>>>>>>> main
<<<<<<< Updated upstream
<<<<<<< Updated upstream
<<<<<<< Updated upstream
<<<<<<< Updated upstream
<<<<<<< Updated upstream
>>>>>>> Stashed changes
=======
>>>>>>> Stashed changes
=======
>>>>>>> Stashed changes
=======
>>>>>>> Stashed changes
=======
>>>>>>> Stashed changes
=======
>>>>>>> Stashed changes
=======
>>>>>>> eab985c52d058dc92abc75034bc790079131ce75
<<<<<<< div
=======
=======
>>>>>>> main
>>>>>>> Stashed changes
=======
>>>>>>> main
>>>>>>> Stashed changes
>>>>>>> head

        // Act
        var result = await service.GetChatMessageContentsAsync(new ChatHistory("System message"), settings);

        // Assert
        var requestContent = this._messageHandlerStub.RequestContents[0];

        Assert.NotNull(requestContent);

        var content = JsonSerializer.Deserialize<JsonElement>(Encoding.UTF8.GetString(requestContent));

        Assert.Equal(expectedResponseType, content.GetProperty("response_format").GetProperty("type").GetString());
    }

    [Theory]
    [MemberData(nameof(ToolCallBehaviors))]
    public async Task GetChatMessageContentsWorksCorrectlyAsync(ToolCallBehavior behavior)
    {
        // Arrange
        var kernel = Kernel.CreateBuilder().Build();
        var service = new AzureOpenAIChatCompletionService("deployment", "https://endpoint", "api-key", "model-id", this._httpClient);
        var settings = new AzureOpenAIPromptExecutionSettings() { ToolCallBehavior = behavior };

        using var responseMessage = new HttpResponseMessage(HttpStatusCode.OK)
        {
            Content = new StringContent(AzureOpenAITestHelper.GetTestResponse("chat_completion_test_response.json"))
        };
        this._messageHandlerStub.ResponsesToReturn.Add(responseMessage);
<<<<<<< HEAD
<<<<<<< div
=======
<<<<<<< Updated upstream
<<<<<<< Updated upstream
>>>>>>> head
<<<<<<< Updated upstream
<<<<<<< Updated upstream
<<<<<<< Updated upstream
<<<<<<< Updated upstream
<<<<<<< Updated upstream
<<<<<<< Updated upstream
=======
=======
>>>>>>> Stashed changes
=======
>>>>>>> Stashed changes
=======
>>>>>>> Stashed changes
=======
>>>>>>> Stashed changes
=======
>>>>>>> Stashed changes
<<<<<<< HEAD
=======
=======
>>>>>>> eab985c52d058dc92abc75034bc790079131ce75
<<<<<<< div
=======
=======
=======
>>>>>>> Stashed changes
=======
=======
>>>>>>> Stashed changes
>>>>>>> head
        this._messageHandlerStub.ResponsesToReturn.Add(new HttpResponseMessage(HttpStatusCode.OK)
        {
            Content = new StringContent(AzureOpenAITestHelper.GetTestResponse("chat_completion_test_response.json"))
        });
<<<<<<< div
=======
<<<<<<< Updated upstream
<<<<<<< Updated upstream
>>>>>>> head
<<<<<<< HEAD
>>>>>>> main
<<<<<<< Updated upstream
<<<<<<< Updated upstream
<<<<<<< Updated upstream
<<<<<<< Updated upstream
<<<<<<< Updated upstream
>>>>>>> Stashed changes
=======
>>>>>>> Stashed changes
=======
>>>>>>> Stashed changes
=======
>>>>>>> Stashed changes
=======
>>>>>>> Stashed changes
=======
>>>>>>> Stashed changes
=======
>>>>>>> eab985c52d058dc92abc75034bc790079131ce75
<<<<<<< div
=======
=======
>>>>>>> main
>>>>>>> Stashed changes
=======
>>>>>>> main
>>>>>>> Stashed changes
>>>>>>> head

        // Act
        var result = await service.GetChatMessageContentsAsync(new ChatHistory("System message"), settings, kernel);

        // Assert
        Assert.True(result.Count > 0);
        Assert.Equal("Test chat response", result[0].Content);

        var usage = result[0].Metadata?["Usage"] as ChatTokenUsage;

        Assert.NotNull(usage);
<<<<<<< HEAD
<<<<<<< HEAD
<<<<<<< div
=======
<<<<<<< Updated upstream
<<<<<<< Updated upstream
>>>>>>> head
<<<<<<< Updated upstream
<<<<<<< Updated upstream
<<<<<<< Updated upstream
<<<<<<< Updated upstream
<<<<<<< Updated upstream
<<<<<<< Updated upstream
        Assert.Equal(55, usage.InputTokens);
        Assert.Equal(100, usage.OutputTokens);
        Assert.Equal(155, usage.TotalTokens);
=======
=======
>>>>>>> Stashed changes
=======
>>>>>>> Stashed changes
=======
>>>>>>> Stashed changes
=======
>>>>>>> Stashed changes
=======
>>>>>>> Stashed changes
<<<<<<< HEAD
=======
>>>>>>> Stashed changes
=======
>>>>>>> Stashed changes
        Assert.Equal(55, usage.InputTokens);
        Assert.Equal(100, usage.OutputTokens);
        Assert.Equal(155, usage.TotalTokens);
=======
        Assert.Equal(55, usage.InputTokenCount);
        Assert.Equal(100, usage.OutputTokenCount);
        Assert.Equal(155, usage.TotalTokenCount);
>>>>>>> main
<<<<<<< Updated upstream
<<<<<<< Updated upstream
<<<<<<< Updated upstream
<<<<<<< Updated upstream
<<<<<<< Updated upstream
<<<<<<< Updated upstream
<<<<<<< Updated upstream
=======
>>>>>>> Stashed changes
=======
>>>>>>> Stashed changes
>>>>>>> Stashed changes
=======
>>>>>>> Stashed changes
=======
>>>>>>> Stashed changes
=======
>>>>>>> Stashed changes
=======
>>>>>>> Stashed changes
=======
        Assert.Equal(55, usage.InputTokenCount);
        Assert.Equal(100, usage.OutputTokenCount);
        Assert.Equal(155, usage.TotalTokenCount);
>>>>>>> eab985c52d058dc92abc75034bc790079131ce75
=======
>>>>>>> Stashed changes
=======
>>>>>>> Stashed changes
<<<<<<< div
=======
        Assert.Equal(55, usage.InputTokenCount);
        Assert.Equal(100, usage.OutputTokenCount);
        Assert.Equal(155, usage.TotalTokenCount);
>>>>>>> eab985c52d058dc92abc75034bc790079131ce75
=======
>>>>>>> head
=======
        Assert.Equal(55, usage.InputTokenCount);
        Assert.Equal(100, usage.OutputTokenCount);
        Assert.Equal(155, usage.TotalTokenCount);
>>>>>>> e78b8e85

        Assert.Equal("Stop", result[0].Metadata?["FinishReason"]);
    }

    [Fact]
    public async Task GetChatMessageContentsWithFunctionCallAsync()
    {
        // Arrange
        int functionCallCount = 0;

        var kernel = Kernel.CreateBuilder().Build();
        var function1 = KernelFunctionFactory.CreateFromMethod((string location) =>
        {
            functionCallCount++;
            return "Some weather";
        }, "GetCurrentWeather");

        var function2 = KernelFunctionFactory.CreateFromMethod((string argument) =>
        {
            functionCallCount++;
            throw new ArgumentException("Some exception");
        }, "FunctionWithException");

        kernel.Plugins.Add(KernelPluginFactory.CreateFromFunctions("MyPlugin", [function1, function2]));

        var service = new AzureOpenAIChatCompletionService("deployment", "https://endpoint", "api-key", "model-id", this._httpClient, this._mockLoggerFactory.Object);
        var settings = new AzureOpenAIPromptExecutionSettings() { ToolCallBehavior = ToolCallBehavior.AutoInvokeKernelFunctions };

        using var response1 = new HttpResponseMessage(HttpStatusCode.OK) { Content = new StringContent(AzureOpenAITestHelper.GetTestResponse("chat_completion_multiple_function_calls_test_response.json")) };
        using var response2 = new HttpResponseMessage(HttpStatusCode.OK) { Content = new StringContent(AzureOpenAITestHelper.GetTestResponse("chat_completion_test_response.json")) };

        this._messageHandlerStub.ResponsesToReturn = [response1, response2];

        // Act
        var result = await service.GetChatMessageContentsAsync(new ChatHistory("System message"), settings, kernel);

        // Assert
        Assert.True(result.Count > 0);
        Assert.Equal("Test chat response", result[0].Content);

        Assert.Equal(2, functionCallCount);
    }

    [Fact]
    public async Task GetChatMessageContentsWithFunctionCallMaximumAutoInvokeAttemptsAsync()
    {
        // Arrange
        const int DefaultMaximumAutoInvokeAttempts = 128;
        const int ModelResponsesCount = 129;

        int functionCallCount = 0;

        var kernel = Kernel.CreateBuilder().Build();
        var function = KernelFunctionFactory.CreateFromMethod((string location) =>
        {
            functionCallCount++;
            return "Some weather";
        }, "GetCurrentWeather");

        kernel.Plugins.Add(KernelPluginFactory.CreateFromFunctions("MyPlugin", [function]));

        var service = new AzureOpenAIChatCompletionService("deployment", "https://endpoint", "api-key", "model-id", this._httpClient, this._mockLoggerFactory.Object);
        var settings = new AzureOpenAIPromptExecutionSettings() { ToolCallBehavior = ToolCallBehavior.AutoInvokeKernelFunctions };

        var responses = new List<HttpResponseMessage>();

        try
        {
            for (var i = 0; i < ModelResponsesCount; i++)
            {
                responses.Add(new HttpResponseMessage(HttpStatusCode.OK) { Content = new StringContent(AzureOpenAITestHelper.GetTestResponse("chat_completion_single_function_call_test_response.json")) });
            }

            this._messageHandlerStub.ResponsesToReturn = responses;

            // Act
            var result = await service.GetChatMessageContentsAsync(new ChatHistory("System message"), settings, kernel);

            // Assert
            Assert.Equal(DefaultMaximumAutoInvokeAttempts, functionCallCount);
        }
        finally
        {
            responses.ForEach(r => r.Dispose());
        }
<<<<<<< HEAD
<<<<<<< div
=======
<<<<<<< Updated upstream
<<<<<<< Updated upstream
>>>>>>> head
<<<<<<< Updated upstream
<<<<<<< Updated upstream
<<<<<<< Updated upstream
<<<<<<< Updated upstream
<<<<<<< Updated upstream
<<<<<<< Updated upstream
=======
=======
>>>>>>> Stashed changes
=======
>>>>>>> Stashed changes
=======
>>>>>>> Stashed changes
=======
>>>>>>> Stashed changes
=======
>>>>>>> Stashed changes
<<<<<<< HEAD
=======
=======
>>>>>>> eab985c52d058dc92abc75034bc790079131ce75
<<<<<<< div
=======
=======
=======
>>>>>>> Stashed changes
=======
=======
>>>>>>> Stashed changes
>>>>>>> head
        for (var i = 0; i < ModelResponsesCount; i++)
        {
            responses.Add(new HttpResponseMessage(HttpStatusCode.OK) { Content = new StringContent(AzureOpenAITestHelper.GetTestResponse("chat_completion_single_function_call_test_response.json")) });
        }

        this._messageHandlerStub.ResponsesToReturn = responses;

        // Act
        var result = await service.GetChatMessageContentsAsync(new ChatHistory("System message"), settings, kernel);

        // Assert
        Assert.Equal(DefaultMaximumAutoInvokeAttempts, functionCallCount);
<<<<<<< div
=======
<<<<<<< Updated upstream
<<<<<<< Updated upstream
>>>>>>> head
<<<<<<< HEAD
>>>>>>> main
<<<<<<< Updated upstream
<<<<<<< Updated upstream
<<<<<<< Updated upstream
<<<<<<< Updated upstream
<<<<<<< Updated upstream
>>>>>>> Stashed changes
=======
>>>>>>> Stashed changes
=======
>>>>>>> Stashed changes
=======
>>>>>>> Stashed changes
=======
>>>>>>> Stashed changes
=======
>>>>>>> Stashed changes
=======
>>>>>>> eab985c52d058dc92abc75034bc790079131ce75
<<<<<<< div
=======
=======
>>>>>>> main
>>>>>>> Stashed changes
=======
>>>>>>> main
>>>>>>> Stashed changes
>>>>>>> head
    }

    [Fact]
    public async Task GetChatMessageContentsWithRequiredFunctionCallAsync()
    {
        // Arrange
        int functionCallCount = 0;

        var kernel = Kernel.CreateBuilder().Build();
        var function = KernelFunctionFactory.CreateFromMethod((string location) =>
        {
            functionCallCount++;
            return "Some weather";
        }, "GetCurrentWeather");

        var plugin = KernelPluginFactory.CreateFromFunctions("MyPlugin", [function]);
        var openAIFunction = plugin.GetFunctionsMetadata().First().ToOpenAIFunction();

        kernel.Plugins.Add(plugin);

        var service = new AzureOpenAIChatCompletionService("deployment", "https://endpoint", "api-key", "model-id", this._httpClient, this._mockLoggerFactory.Object);
        var settings = new AzureOpenAIPromptExecutionSettings() { ToolCallBehavior = ToolCallBehavior.RequireFunction(openAIFunction, autoInvoke: true) };

        using var response1 = new HttpResponseMessage(HttpStatusCode.OK) { Content = new StringContent(AzureOpenAITestHelper.GetTestResponse("chat_completion_single_function_call_test_response.json")) };
        using var response2 = new HttpResponseMessage(HttpStatusCode.OK) { Content = new StringContent(AzureOpenAITestHelper.GetTestResponse("chat_completion_test_response.json")) };

        this._messageHandlerStub.ResponsesToReturn = [response1, response2];

        // Act
        var result = await service.GetChatMessageContentsAsync(new ChatHistory("System message"), settings, kernel);

        // Assert
        Assert.Equal(1, functionCallCount);

        var requestContents = this._messageHandlerStub.RequestContents;

        Assert.Equal(2, requestContents.Count);

        requestContents.ForEach(Assert.NotNull);

        var firstContent = Encoding.UTF8.GetString(requestContents[0]!);
        var secondContent = Encoding.UTF8.GetString(requestContents[1]!);

        var firstContentJson = JsonSerializer.Deserialize<JsonElement>(firstContent);
        var secondContentJson = JsonSerializer.Deserialize<JsonElement>(secondContent);

        Assert.Equal(1, firstContentJson.GetProperty("tools").GetArrayLength());
        Assert.Equal("MyPlugin-GetCurrentWeather", firstContentJson.GetProperty("tool_choice").GetProperty("function").GetProperty("name").GetString());

        Assert.Equal("none", secondContentJson.GetProperty("tool_choice").GetString());
    }

    [Fact]
    public async Task GetStreamingTextContentsWorksCorrectlyAsync()
    {
        // Arrange
        var service = new AzureOpenAIChatCompletionService("deployment", "https://endpoint", "api-key", "model-id", this._httpClient);
        using var stream = new MemoryStream(Encoding.UTF8.GetBytes(AzureOpenAITestHelper.GetTestResponse("chat_completion_streaming_test_response.txt")));

        using var responseMessage = new HttpResponseMessage(HttpStatusCode.OK)
        {
            Content = new StreamContent(stream)
        };
        this._messageHandlerStub.ResponsesToReturn.Add(responseMessage);
<<<<<<< HEAD
<<<<<<< div
=======
<<<<<<< Updated upstream
<<<<<<< Updated upstream
>>>>>>> head
<<<<<<< Updated upstream
<<<<<<< Updated upstream
<<<<<<< Updated upstream
<<<<<<< Updated upstream
<<<<<<< Updated upstream
<<<<<<< Updated upstream
=======
=======
>>>>>>> Stashed changes
=======
>>>>>>> Stashed changes
=======
>>>>>>> Stashed changes
=======
>>>>>>> Stashed changes
=======
>>>>>>> Stashed changes
<<<<<<< HEAD
=======
=======
>>>>>>> eab985c52d058dc92abc75034bc790079131ce75
<<<<<<< div
=======
=======
=======
>>>>>>> Stashed changes
=======
=======
>>>>>>> Stashed changes
>>>>>>> head
        this._messageHandlerStub.ResponsesToReturn.Add(new HttpResponseMessage(HttpStatusCode.OK)
        {
            Content = new StreamContent(stream)
        });
<<<<<<< div
=======
<<<<<<< Updated upstream
<<<<<<< Updated upstream
>>>>>>> head
<<<<<<< HEAD
>>>>>>> main
<<<<<<< Updated upstream
<<<<<<< Updated upstream
<<<<<<< Updated upstream
<<<<<<< Updated upstream
<<<<<<< Updated upstream
>>>>>>> Stashed changes
=======
>>>>>>> Stashed changes
=======
>>>>>>> Stashed changes
=======
>>>>>>> Stashed changes
=======
>>>>>>> Stashed changes
=======
>>>>>>> Stashed changes
=======
>>>>>>> eab985c52d058dc92abc75034bc790079131ce75
<<<<<<< div
=======
=======
>>>>>>> main
>>>>>>> Stashed changes
=======
>>>>>>> main
>>>>>>> Stashed changes
>>>>>>> head

        // Act & Assert
        var enumerator = service.GetStreamingTextContentsAsync("Prompt").GetAsyncEnumerator();

        await enumerator.MoveNextAsync();
        Assert.Equal("Test chat streaming response", enumerator.Current.Text);

        await enumerator.MoveNextAsync();
        Assert.Equal("Stop", enumerator.Current.Metadata?["FinishReason"]);
    }

    [Fact]
    public async Task GetStreamingChatContentsWithAsynchronousFilterWorksCorrectlyAsync()
    {
        // Arrange
        var service = new AzureOpenAIChatCompletionService("deployment", "https://endpoint", "api-key", "model-id", this._httpClient);
        using var stream = new MemoryStream(Encoding.UTF8.GetBytes(AzureOpenAITestHelper.GetTestResponse("chat_completion_streaming_async_filter_response.txt")));

        this._messageHandlerStub.ResponsesToReturn.Add(new HttpResponseMessage(HttpStatusCode.OK)
        {
            Content = new StreamContent(stream)
        });

        // Act & Assert
        var enumerator = service.GetStreamingChatMessageContentsAsync("Prompt").GetAsyncEnumerator();

#pragma warning disable AOAI001 // Type is for evaluation purposes only and is subject to change or removal in future updates. Suppress this diagnostic to proceed.
        await enumerator.MoveNextAsync();
        var message = enumerator.Current;

        Assert.IsType<StreamingChatCompletionUpdate>(message.InnerContent);
        var update = (StreamingChatCompletionUpdate)message.InnerContent;
<<<<<<< HEAD
<<<<<<< HEAD
<<<<<<< div
=======
<<<<<<< Updated upstream
<<<<<<< Updated upstream
>>>>>>> head
<<<<<<< Updated upstream
<<<<<<< Updated upstream
<<<<<<< Updated upstream
<<<<<<< Updated upstream
<<<<<<< Updated upstream
<<<<<<< Updated upstream
        var promptResults = update.GetContentFilterResultForPrompt();
=======
=======
>>>>>>> Stashed changes
=======
>>>>>>> Stashed changes
=======
>>>>>>> Stashed changes
=======
>>>>>>> Stashed changes
=======
>>>>>>> Stashed changes
<<<<<<< HEAD
=======
>>>>>>> Stashed changes
=======
>>>>>>> Stashed changes
        var promptResults = update.GetContentFilterResultForPrompt();
=======
        var promptResults = update.GetRequestContentFilterResult();
>>>>>>> main
<<<<<<< Updated upstream
<<<<<<< Updated upstream
<<<<<<< Updated upstream
<<<<<<< Updated upstream
<<<<<<< Updated upstream
<<<<<<< Updated upstream
<<<<<<< Updated upstream
=======
>>>>>>> Stashed changes
=======
>>>>>>> Stashed changes
>>>>>>> Stashed changes
=======
>>>>>>> Stashed changes
=======
>>>>>>> Stashed changes
=======
>>>>>>> Stashed changes
=======
>>>>>>> Stashed changes
=======
        var promptResults = update.GetRequestContentFilterResult();
>>>>>>> eab985c52d058dc92abc75034bc790079131ce75
=======
>>>>>>> Stashed changes
=======
>>>>>>> Stashed changes
<<<<<<< div
=======
        var promptResults = update.GetRequestContentFilterResult();
>>>>>>> eab985c52d058dc92abc75034bc790079131ce75
=======
>>>>>>> head
=======
        var promptResults = update.GetRequestContentFilterResult();
>>>>>>> e78b8e85
        Assert.Equal(ContentFilterSeverity.Safe, promptResults.Hate.Severity);
        Assert.Equal(ContentFilterSeverity.Safe, promptResults.Sexual.Severity);
        Assert.Equal(ContentFilterSeverity.Safe, promptResults.Violence.Severity);
        Assert.Equal(ContentFilterSeverity.Safe, promptResults.SelfHarm.Severity);
        Assert.False(promptResults.Jailbreak.Detected);

        await enumerator.MoveNextAsync();
        message = enumerator.Current;

        await enumerator.MoveNextAsync();
        message = enumerator.Current;

        await enumerator.MoveNextAsync();
        message = enumerator.Current;

        await enumerator.MoveNextAsync();
        message = enumerator.Current;

        Assert.IsType<StreamingChatCompletionUpdate>(message.InnerContent);
        update = (StreamingChatCompletionUpdate)message.InnerContent;

<<<<<<< HEAD
<<<<<<< HEAD
<<<<<<< div
=======
<<<<<<< Updated upstream
<<<<<<< Updated upstream
>>>>>>> head
<<<<<<< Updated upstream
<<<<<<< Updated upstream
<<<<<<< Updated upstream
<<<<<<< Updated upstream
<<<<<<< Updated upstream
<<<<<<< Updated upstream
        var filterResults = update.GetContentFilterResultForResponse();
=======
=======
>>>>>>> Stashed changes
=======
>>>>>>> Stashed changes
=======
>>>>>>> Stashed changes
=======
>>>>>>> Stashed changes
=======
>>>>>>> Stashed changes
<<<<<<< HEAD
=======
>>>>>>> Stashed changes
=======
>>>>>>> Stashed changes
        var filterResults = update.GetContentFilterResultForResponse();
=======
        var filterResults = update.GetResponseContentFilterResult();
>>>>>>> main
<<<<<<< Updated upstream
<<<<<<< Updated upstream
<<<<<<< Updated upstream
<<<<<<< Updated upstream
<<<<<<< Updated upstream
<<<<<<< Updated upstream
<<<<<<< Updated upstream
=======
>>>>>>> Stashed changes
>>>>>>> Stashed changes
=======
>>>>>>> Stashed changes
=======
>>>>>>> Stashed changes
=======
>>>>>>> Stashed changes
=======
>>>>>>> Stashed changes
=======
        var filterResults = update.GetResponseContentFilterResult();
>>>>>>> eab985c52d058dc92abc75034bc790079131ce75
=======
>>>>>>> Stashed changes
=======
>>>>>>> Stashed changes
<<<<<<< div
=======
        var filterResults = update.GetResponseContentFilterResult();
>>>>>>> eab985c52d058dc92abc75034bc790079131ce75
=======
>>>>>>> head
=======
        var filterResults = update.GetResponseContentFilterResult();
>>>>>>> e78b8e85
        Assert.Equal(ContentFilterSeverity.Safe, filterResults.Hate.Severity);
        Assert.Equal(ContentFilterSeverity.Safe, filterResults.Sexual.Severity);
        Assert.Equal(ContentFilterSeverity.Safe, filterResults.SelfHarm.Severity);
        Assert.Equal(ContentFilterSeverity.Safe, filterResults.Violence.Severity);

        await enumerator.MoveNextAsync();
        message = enumerator.Current;

        Assert.IsType<StreamingChatCompletionUpdate>(message.InnerContent);
        update = (StreamingChatCompletionUpdate)message.InnerContent;
<<<<<<< HEAD
<<<<<<< HEAD
<<<<<<< div
=======
<<<<<<< Updated upstream
<<<<<<< Updated upstream
>>>>>>> head
<<<<<<< Updated upstream
<<<<<<< Updated upstream
<<<<<<< Updated upstream
<<<<<<< Updated upstream
<<<<<<< Updated upstream
<<<<<<< Updated upstream
        filterResults = update.GetContentFilterResultForResponse();
=======
=======
>>>>>>> Stashed changes
=======
>>>>>>> Stashed changes
=======
>>>>>>> Stashed changes
=======
>>>>>>> Stashed changes
=======
>>>>>>> Stashed changes
<<<<<<< HEAD
=======
>>>>>>> Stashed changes
=======
>>>>>>> Stashed changes
        filterResults = update.GetContentFilterResultForResponse();
=======
        filterResults = update.GetResponseContentFilterResult();
>>>>>>> main
<<<<<<< Updated upstream
<<<<<<< Updated upstream
<<<<<<< Updated upstream
<<<<<<< Updated upstream
<<<<<<< Updated upstream
<<<<<<< Updated upstream
<<<<<<< Updated upstream
>>>>>>> Stashed changes
=======
=======
>>>>>>> Stashed changes
>>>>>>> Stashed changes
=======
>>>>>>> Stashed changes
=======
>>>>>>> Stashed changes
=======
>>>>>>> Stashed changes
=======
        filterResults = update.GetResponseContentFilterResult();
>>>>>>> eab985c52d058dc92abc75034bc790079131ce75
=======
>>>>>>> Stashed changes
=======
>>>>>>> Stashed changes
<<<<<<< div
=======
        filterResults = update.GetResponseContentFilterResult();
>>>>>>> eab985c52d058dc92abc75034bc790079131ce75
=======
>>>>>>> head
=======
        filterResults = update.GetResponseContentFilterResult();
>>>>>>> e78b8e85
        Assert.False(filterResults.ProtectedMaterialCode.Detected);
        Assert.False(filterResults.ProtectedMaterialText.Detected);
#pragma warning restore AOAI001 // Type is for evaluation purposes only and is subject to change or removal in future updates. Suppress this diagnostic to proceed.
    }

    [Fact]
    public async Task GetStreamingChatMessageContentsWorksCorrectlyAsync()
    {
        // Arrange
        var service = new AzureOpenAIChatCompletionService("deployment", "https://endpoint", "api-key", "model-id", this._httpClient);
        using var stream = new MemoryStream(Encoding.UTF8.GetBytes(AzureOpenAITestHelper.GetTestResponse("chat_completion_streaming_test_response.txt")));

        using var responseMessage = new HttpResponseMessage(HttpStatusCode.OK)
        {
            Content = new StreamContent(stream)
        };
        this._messageHandlerStub.ResponsesToReturn.Add(responseMessage);
<<<<<<< HEAD
<<<<<<< div
=======
<<<<<<< Updated upstream
<<<<<<< Updated upstream
>>>>>>> head
<<<<<<< Updated upstream
<<<<<<< Updated upstream
<<<<<<< Updated upstream
<<<<<<< Updated upstream
<<<<<<< Updated upstream
<<<<<<< Updated upstream
=======
=======
>>>>>>> Stashed changes
=======
>>>>>>> Stashed changes
=======
>>>>>>> Stashed changes
=======
>>>>>>> Stashed changes
=======
>>>>>>> Stashed changes
<<<<<<< HEAD
=======
=======
>>>>>>> eab985c52d058dc92abc75034bc790079131ce75
<<<<<<< div
=======
=======
=======
>>>>>>> Stashed changes
=======
=======
>>>>>>> Stashed changes
>>>>>>> head
        this._messageHandlerStub.ResponsesToReturn.Add(new HttpResponseMessage(HttpStatusCode.OK)
        {
            Content = new StreamContent(stream)
        });
<<<<<<< div
=======
<<<<<<< Updated upstream
<<<<<<< Updated upstream
>>>>>>> head
<<<<<<< HEAD
>>>>>>> main
<<<<<<< Updated upstream
<<<<<<< Updated upstream
<<<<<<< Updated upstream
<<<<<<< Updated upstream
<<<<<<< Updated upstream
>>>>>>> Stashed changes
=======
>>>>>>> Stashed changes
=======
>>>>>>> Stashed changes
=======
>>>>>>> Stashed changes
=======
>>>>>>> Stashed changes
=======
>>>>>>> Stashed changes
=======
>>>>>>> eab985c52d058dc92abc75034bc790079131ce75
<<<<<<< div
=======
=======
>>>>>>> main
>>>>>>> Stashed changes
=======
>>>>>>> main
>>>>>>> Stashed changes
>>>>>>> head

        // Act & Assert
        var enumerator = service.GetStreamingChatMessageContentsAsync([]).GetAsyncEnumerator();

        await enumerator.MoveNextAsync();
        Assert.Equal("Test chat streaming response", enumerator.Current.Content);

        await enumerator.MoveNextAsync();
        Assert.Equal("Stop", enumerator.Current.Metadata?["FinishReason"]);
    }

    [Fact]
    public async Task GetStreamingChatMessageContentsWithFunctionCallAsync()
    {
        // Arrange
        int functionCallCount = 0;

        var kernel = Kernel.CreateBuilder().Build();
        var function1 = KernelFunctionFactory.CreateFromMethod((string location) =>
        {
            functionCallCount++;
            return "Some weather";
        }, "GetCurrentWeather");

        var function2 = KernelFunctionFactory.CreateFromMethod((string argument) =>
        {
            functionCallCount++;
            throw new ArgumentException("Some exception");
        }, "FunctionWithException");

        kernel.Plugins.Add(KernelPluginFactory.CreateFromFunctions("MyPlugin", [function1, function2]));

        var service = new AzureOpenAIChatCompletionService("deployment", "https://endpoint", "api-key", "model-id", this._httpClient, this._mockLoggerFactory.Object);
        var settings = new AzureOpenAIPromptExecutionSettings() { ToolCallBehavior = ToolCallBehavior.AutoInvokeKernelFunctions };

        using var response1 = new HttpResponseMessage(HttpStatusCode.OK) { Content = AzureOpenAITestHelper.GetTestResponseAsStream("chat_completion_streaming_multiple_function_calls_test_response.txt") };
        using var response2 = new HttpResponseMessage(HttpStatusCode.OK) { Content = AzureOpenAITestHelper.GetTestResponseAsStream("chat_completion_streaming_test_response.txt") };

        this._messageHandlerStub.ResponsesToReturn = [response1, response2];

        // Act & Assert
        var enumerator = service.GetStreamingChatMessageContentsAsync([], settings, kernel).GetAsyncEnumerator();

        await enumerator.MoveNextAsync();
        Assert.Equal("Test chat streaming response", enumerator.Current.Content);
        Assert.Equal("ToolCalls", enumerator.Current.Metadata?["FinishReason"]);

        await enumerator.MoveNextAsync();
        Assert.Equal("ToolCalls", enumerator.Current.Metadata?["FinishReason"]);

        // Keep looping until the end of stream
        while (await enumerator.MoveNextAsync())
        {
        }

        Assert.Equal(2, functionCallCount);
    }

    [Fact]
    public async Task GetStreamingChatMessageContentsWithFunctionCallAsyncFilterAsync()
    {
        // Arrange
        int functionCallCount = 0;

        var kernel = Kernel.CreateBuilder().Build();
        var function1 = KernelFunctionFactory.CreateFromMethod((string location) =>
        {
            functionCallCount++;
            return "Some weather";
        }, "GetCurrentWeather");

        var function2 = KernelFunctionFactory.CreateFromMethod((string argument) =>
        {
            functionCallCount++;
            throw new ArgumentException("Some exception");
        }, "FunctionWithException");

        kernel.Plugins.Add(KernelPluginFactory.CreateFromFunctions("MyPlugin", [function1, function2]));

        var service = new AzureOpenAIChatCompletionService("deployment", "https://endpoint", "api-key", "model-id", this._httpClient, this._mockLoggerFactory.Object);
        var settings = new AzureOpenAIPromptExecutionSettings() { ToolCallBehavior = ToolCallBehavior.AutoInvokeKernelFunctions };

        using var response1 = new HttpResponseMessage(HttpStatusCode.OK) { Content = AzureOpenAITestHelper.GetTestResponseAsStream("chat_completion_streaming_multiple_function_calls_test_async_filter_response.txt") };
        using var response2 = new HttpResponseMessage(HttpStatusCode.OK) { Content = AzureOpenAITestHelper.GetTestResponseAsStream("chat_completion_streaming_test_response.txt") };

        this._messageHandlerStub.ResponsesToReturn = [response1, response2];

        // Act & Assert
        var enumerator = service.GetStreamingChatMessageContentsAsync([], settings, kernel).GetAsyncEnumerator();
        await enumerator.MoveNextAsync();
        var message = enumerator.Current;

        Assert.IsType<StreamingChatCompletionUpdate>(message.InnerContent);
        var update = (StreamingChatCompletionUpdate)message.InnerContent;
#pragma warning disable AOAI001 // Type is for evaluation purposes only and is subject to change or removal in future updates. Suppress this diagnostic to proceed.
<<<<<<< HEAD
<<<<<<< HEAD
<<<<<<< div
=======
<<<<<<< Updated upstream
<<<<<<< Updated upstream
>>>>>>> head
<<<<<<< Updated upstream
<<<<<<< Updated upstream
<<<<<<< Updated upstream
<<<<<<< Updated upstream
<<<<<<< Updated upstream
<<<<<<< Updated upstream
        var promptResults = update.GetContentFilterResultForPrompt();
=======
=======
>>>>>>> Stashed changes
=======
>>>>>>> Stashed changes
=======
>>>>>>> Stashed changes
=======
>>>>>>> Stashed changes
=======
>>>>>>> Stashed changes
<<<<<<< HEAD
=======
>>>>>>> Stashed changes
=======
>>>>>>> Stashed changes
        var promptResults = update.GetContentFilterResultForPrompt();
=======
        var promptResults = update.GetRequestContentFilterResult();
>>>>>>> main
<<<<<<< Updated upstream
<<<<<<< Updated upstream
<<<<<<< Updated upstream
<<<<<<< Updated upstream
<<<<<<< Updated upstream
<<<<<<< Updated upstream
<<<<<<< Updated upstream
>>>>>>> Stashed changes
=======
=======
>>>>>>> Stashed changes
>>>>>>> Stashed changes
=======
>>>>>>> Stashed changes
=======
>>>>>>> Stashed changes
=======
>>>>>>> Stashed changes
=======
        var promptResults = update.GetRequestContentFilterResult();
>>>>>>> eab985c52d058dc92abc75034bc790079131ce75
=======
>>>>>>> Stashed changes
=======
>>>>>>> Stashed changes
<<<<<<< div
=======
        var promptResults = update.GetRequestContentFilterResult();
>>>>>>> eab985c52d058dc92abc75034bc790079131ce75
=======
>>>>>>> head
=======
        var promptResults = update.GetRequestContentFilterResult();
>>>>>>> e78b8e85
        Assert.Equal(ContentFilterSeverity.Safe, promptResults.Hate.Severity);
        Assert.Equal(ContentFilterSeverity.Safe, promptResults.Sexual.Severity);
        Assert.Equal(ContentFilterSeverity.Safe, promptResults.Violence.Severity);
        Assert.Equal(ContentFilterSeverity.Safe, promptResults.SelfHarm.Severity);
        Assert.False(promptResults.Jailbreak.Detected);

        await enumerator.MoveNextAsync();
        message = enumerator.Current;
        Assert.Equal("Test chat streaming response", message.Content);
        Assert.Equal("ToolCalls", message.Metadata?["FinishReason"]);

        await enumerator.MoveNextAsync();
        message = enumerator.Current;
        Assert.Equal("ToolCalls", message.Metadata?["FinishReason"]);

        await enumerator.MoveNextAsync();
        message = enumerator.Current;
        Assert.Equal("ToolCalls", message.Metadata?["FinishReason"]);

        await enumerator.MoveNextAsync();
        message = enumerator.Current;
        Assert.Equal("ToolCalls", message.Metadata?["FinishReason"]);

        // Async Filter Final Chunks
        await enumerator.MoveNextAsync();
        message = enumerator.Current;

        Assert.IsType<StreamingChatCompletionUpdate>(message.InnerContent);
        update = (StreamingChatCompletionUpdate)message.InnerContent;

<<<<<<< HEAD
<<<<<<< HEAD
<<<<<<< div
=======
<<<<<<< Updated upstream
<<<<<<< Updated upstream
>>>>>>> head
<<<<<<< Updated upstream
<<<<<<< Updated upstream
<<<<<<< Updated upstream
<<<<<<< Updated upstream
<<<<<<< Updated upstream
<<<<<<< Updated upstream
        var filterResults = update.GetContentFilterResultForResponse();
=======
=======
>>>>>>> Stashed changes
=======
>>>>>>> Stashed changes
=======
>>>>>>> Stashed changes
=======
>>>>>>> Stashed changes
=======
>>>>>>> Stashed changes
<<<<<<< HEAD
=======
>>>>>>> Stashed changes
=======
>>>>>>> Stashed changes
        var filterResults = update.GetContentFilterResultForResponse();
=======
        var filterResults = update.GetResponseContentFilterResult();
>>>>>>> main
<<<<<<< Updated upstream
<<<<<<< Updated upstream
<<<<<<< Updated upstream
<<<<<<< Updated upstream
<<<<<<< Updated upstream
<<<<<<< Updated upstream
<<<<<<< Updated upstream
>>>>>>> Stashed changes
=======
=======
>>>>>>> Stashed changes
>>>>>>> Stashed changes
=======
>>>>>>> Stashed changes
=======
>>>>>>> Stashed changes
=======
>>>>>>> Stashed changes
=======
        var filterResults = update.GetResponseContentFilterResult();
>>>>>>> eab985c52d058dc92abc75034bc790079131ce75
=======
>>>>>>> Stashed changes
=======
>>>>>>> Stashed changes
<<<<<<< div
=======
        var filterResults = update.GetResponseContentFilterResult();
>>>>>>> eab985c52d058dc92abc75034bc790079131ce75
=======
>>>>>>> head
=======
        var filterResults = update.GetResponseContentFilterResult();
>>>>>>> e78b8e85
        Assert.Equal(ContentFilterSeverity.Safe, filterResults.Hate.Severity);
        Assert.Equal(ContentFilterSeverity.Safe, filterResults.Sexual.Severity);
        Assert.Equal(ContentFilterSeverity.Safe, filterResults.SelfHarm.Severity);
        Assert.Equal(ContentFilterSeverity.Safe, filterResults.Violence.Severity);

        await enumerator.MoveNextAsync();
        message = enumerator.Current;

        Assert.IsType<StreamingChatCompletionUpdate>(message.InnerContent);
        update = (StreamingChatCompletionUpdate)message.InnerContent;
<<<<<<< HEAD
<<<<<<< HEAD
<<<<<<< div
=======
<<<<<<< Updated upstream
<<<<<<< Updated upstream
>>>>>>> head
<<<<<<< Updated upstream
<<<<<<< Updated upstream
<<<<<<< Updated upstream
<<<<<<< Updated upstream
<<<<<<< Updated upstream
<<<<<<< Updated upstream
        filterResults = update.GetContentFilterResultForResponse();
=======
=======
>>>>>>> Stashed changes
=======
>>>>>>> Stashed changes
=======
>>>>>>> Stashed changes
=======
>>>>>>> Stashed changes
=======
>>>>>>> Stashed changes
<<<<<<< HEAD
=======
>>>>>>> Stashed changes
=======
>>>>>>> Stashed changes
        filterResults = update.GetContentFilterResultForResponse();
=======
        filterResults = update.GetResponseContentFilterResult();
>>>>>>> main
<<<<<<< Updated upstream
<<<<<<< Updated upstream
<<<<<<< Updated upstream
<<<<<<< Updated upstream
<<<<<<< Updated upstream
<<<<<<< Updated upstream
<<<<<<< Updated upstream
=======
>>>>>>> Stashed changes
>>>>>>> Stashed changes
=======
>>>>>>> Stashed changes
=======
>>>>>>> Stashed changes
=======
>>>>>>> Stashed changes
=======
>>>>>>> Stashed changes
=======
        filterResults = update.GetResponseContentFilterResult();
>>>>>>> eab985c52d058dc92abc75034bc790079131ce75
=======
>>>>>>> Stashed changes
=======
>>>>>>> Stashed changes
<<<<<<< div
=======
        filterResults = update.GetResponseContentFilterResult();
>>>>>>> eab985c52d058dc92abc75034bc790079131ce75
=======
>>>>>>> head
=======
        filterResults = update.GetResponseContentFilterResult();
>>>>>>> e78b8e85
        Assert.False(filterResults.ProtectedMaterialCode.Detected);
        Assert.False(filterResults.ProtectedMaterialText.Detected);

        // Keep looping until the end of stream
        while (await enumerator.MoveNextAsync())
        {
        }

        Assert.Equal(2, functionCallCount);
#pragma warning restore AOAI001 // Type is for evaluation purposes only and is subject to change or removal in future updates. Suppress this diagnostic to proceed.
    }

    [Fact]
    public async Task GetStreamingChatMessageContentsWithFunctionCallMaximumAutoInvokeAttemptsAsync()
    {
        // Arrange
        const int DefaultMaximumAutoInvokeAttempts = 128;
        const int ModelResponsesCount = 129;

        int functionCallCount = 0;

        var kernel = Kernel.CreateBuilder().Build();
        var function = KernelFunctionFactory.CreateFromMethod((string location) =>
        {
            functionCallCount++;
            return "Some weather";
        }, "GetCurrentWeather");

        kernel.Plugins.Add(KernelPluginFactory.CreateFromFunctions("MyPlugin", [function]));

        var service = new AzureOpenAIChatCompletionService("deployment", "https://endpoint", "api-key", "model-id", this._httpClient, this._mockLoggerFactory.Object);
        var settings = new AzureOpenAIPromptExecutionSettings() { ToolCallBehavior = ToolCallBehavior.AutoInvokeKernelFunctions };

        var responses = new List<HttpResponseMessage>();

        try
        {
            for (var i = 0; i < ModelResponsesCount; i++)
            {
                responses.Add(new HttpResponseMessage(HttpStatusCode.OK) { Content = AzureOpenAITestHelper.GetTestResponseAsStream("chat_completion_streaming_single_function_call_test_response.txt") });
            }

            this._messageHandlerStub.ResponsesToReturn = responses;

            // Act & Assert
            await foreach (var chunk in service.GetStreamingChatMessageContentsAsync([], settings, kernel))
            {
                Assert.Equal("Test chat streaming response", chunk.Content);
            }

            Assert.Equal(DefaultMaximumAutoInvokeAttempts, functionCallCount);
        }
        finally
        {
            responses.ForEach(r => r.Dispose());
        }
<<<<<<< HEAD
<<<<<<< div
=======
<<<<<<< Updated upstream
<<<<<<< Updated upstream
>>>>>>> head
<<<<<<< Updated upstream
<<<<<<< Updated upstream
<<<<<<< Updated upstream
<<<<<<< Updated upstream
<<<<<<< Updated upstream
<<<<<<< Updated upstream
=======
=======
>>>>>>> Stashed changes
=======
>>>>>>> Stashed changes
=======
>>>>>>> Stashed changes
=======
>>>>>>> Stashed changes
=======
>>>>>>> Stashed changes
<<<<<<< HEAD
=======
=======
>>>>>>> eab985c52d058dc92abc75034bc790079131ce75
<<<<<<< div
=======
=======
=======
>>>>>>> Stashed changes
=======
=======
>>>>>>> Stashed changes
>>>>>>> head
        for (var i = 0; i < ModelResponsesCount; i++)
        {
            responses.Add(new HttpResponseMessage(HttpStatusCode.OK) { Content = AzureOpenAITestHelper.GetTestResponseAsStream("chat_completion_streaming_single_function_call_test_response.txt") });
        }

        this._messageHandlerStub.ResponsesToReturn = responses;

        // Act & Assert
        await foreach (var chunk in service.GetStreamingChatMessageContentsAsync([], settings, kernel))
        {
            Assert.Equal("Test chat streaming response", chunk.Content);
        }

        Assert.Equal(DefaultMaximumAutoInvokeAttempts, functionCallCount);
<<<<<<< div
=======
<<<<<<< Updated upstream
<<<<<<< Updated upstream
>>>>>>> head
<<<<<<< HEAD
>>>>>>> main
<<<<<<< Updated upstream
<<<<<<< Updated upstream
<<<<<<< Updated upstream
<<<<<<< Updated upstream
<<<<<<< Updated upstream
>>>>>>> Stashed changes
=======
>>>>>>> Stashed changes
=======
>>>>>>> Stashed changes
=======
>>>>>>> Stashed changes
=======
>>>>>>> Stashed changes
=======
>>>>>>> Stashed changes
=======
>>>>>>> eab985c52d058dc92abc75034bc790079131ce75
<<<<<<< div
=======
=======
>>>>>>> main
>>>>>>> Stashed changes
=======
>>>>>>> main
>>>>>>> Stashed changes
>>>>>>> head
    }

    [Fact]
    public async Task GetStreamingChatMessageContentsWithRequiredFunctionCallAsync()
    {
        // Arrange
        int functionCallCount = 0;

        var kernel = Kernel.CreateBuilder().Build();
        var function = KernelFunctionFactory.CreateFromMethod((string location) =>
        {
            functionCallCount++;
            return "Some weather";
        }, "GetCurrentWeather");

        var plugin = KernelPluginFactory.CreateFromFunctions("MyPlugin", [function]);
        var openAIFunction = plugin.GetFunctionsMetadata().First().ToOpenAIFunction();

        kernel.Plugins.Add(plugin);

        var service = new AzureOpenAIChatCompletionService("deployment", "https://endpoint", "api-key", "model-id", this._httpClient, this._mockLoggerFactory.Object);
        var settings = new AzureOpenAIPromptExecutionSettings() { ToolCallBehavior = ToolCallBehavior.RequireFunction(openAIFunction, autoInvoke: true) };

        using var response1 = new HttpResponseMessage(HttpStatusCode.OK) { Content = AzureOpenAITestHelper.GetTestResponseAsStream("chat_completion_streaming_single_function_call_test_response.txt") };
        using var response2 = new HttpResponseMessage(HttpStatusCode.OK) { Content = AzureOpenAITestHelper.GetTestResponseAsStream("chat_completion_streaming_test_response.txt") };

        this._messageHandlerStub.ResponsesToReturn = [response1, response2];

        // Act & Assert
        var enumerator = service.GetStreamingChatMessageContentsAsync([], settings, kernel).GetAsyncEnumerator();

        // Function Tool Call Streaming (One Chunk)
        await enumerator.MoveNextAsync();
        Assert.Equal("Test chat streaming response", enumerator.Current.Content);
        Assert.Equal("ToolCalls", enumerator.Current.Metadata?["FinishReason"]);

        // Chat Completion Streaming (1st Chunk)
        await enumerator.MoveNextAsync();
        Assert.Null(enumerator.Current.Metadata?["FinishReason"]);

        // Chat Completion Streaming (2nd Chunk)
        await enumerator.MoveNextAsync();
        Assert.Equal("Stop", enumerator.Current.Metadata?["FinishReason"]);

        Assert.Equal(1, functionCallCount);

        var requestContents = this._messageHandlerStub.RequestContents;

        Assert.Equal(2, requestContents.Count);

        requestContents.ForEach(Assert.NotNull);

        var firstContent = Encoding.UTF8.GetString(requestContents[0]!);
        var secondContent = Encoding.UTF8.GetString(requestContents[1]!);

        var firstContentJson = JsonSerializer.Deserialize<JsonElement>(firstContent);
        var secondContentJson = JsonSerializer.Deserialize<JsonElement>(secondContent);

        Assert.Equal(1, firstContentJson.GetProperty("tools").GetArrayLength());
        Assert.Equal("MyPlugin-GetCurrentWeather", firstContentJson.GetProperty("tool_choice").GetProperty("function").GetProperty("name").GetString());

        Assert.Equal("none", secondContentJson.GetProperty("tool_choice").GetString());
    }

    [Fact]
    public async Task GetChatMessageContentsUsesPromptAndSettingsCorrectlyAsync()
    {
        // Arrange
        const string Prompt = "This is test prompt";
        const string SystemMessage = "This is test system message";

        var service = new AzureOpenAIChatCompletionService("deployment", "https://endpoint", "api-key", "model-id", this._httpClient);
        var settings = new AzureOpenAIPromptExecutionSettings() { ChatSystemPrompt = SystemMessage };

        using var responseMessage = new HttpResponseMessage(HttpStatusCode.OK)
        {
            Content = new StringContent(AzureOpenAITestHelper.GetTestResponse("chat_completion_test_response.json"))
        };
        this._messageHandlerStub.ResponsesToReturn.Add(responseMessage);
<<<<<<< HEAD
<<<<<<< div
=======
<<<<<<< Updated upstream
<<<<<<< Updated upstream
>>>>>>> head
<<<<<<< Updated upstream
<<<<<<< Updated upstream
<<<<<<< Updated upstream
<<<<<<< Updated upstream
<<<<<<< Updated upstream
<<<<<<< Updated upstream
=======
=======
>>>>>>> Stashed changes
=======
>>>>>>> Stashed changes
=======
>>>>>>> Stashed changes
=======
>>>>>>> Stashed changes
=======
>>>>>>> Stashed changes
<<<<<<< HEAD
=======
=======
>>>>>>> eab985c52d058dc92abc75034bc790079131ce75
<<<<<<< div
=======
=======
=======
>>>>>>> Stashed changes
=======
=======
>>>>>>> Stashed changes
>>>>>>> head
        this._messageHandlerStub.ResponsesToReturn.Add(new HttpResponseMessage(HttpStatusCode.OK)
        {
            Content = new StringContent(AzureOpenAITestHelper.GetTestResponse("chat_completion_test_response.json"))
        });
<<<<<<< div
=======
<<<<<<< Updated upstream
<<<<<<< Updated upstream
>>>>>>> head
<<<<<<< HEAD
>>>>>>> main
<<<<<<< Updated upstream
<<<<<<< Updated upstream
<<<<<<< Updated upstream
<<<<<<< Updated upstream
<<<<<<< Updated upstream
>>>>>>> Stashed changes
=======
>>>>>>> Stashed changes
=======
>>>>>>> Stashed changes
=======
>>>>>>> Stashed changes
=======
>>>>>>> Stashed changes
=======
>>>>>>> Stashed changes
=======
>>>>>>> eab985c52d058dc92abc75034bc790079131ce75
<<<<<<< div
=======
=======
>>>>>>> main
>>>>>>> Stashed changes
=======
>>>>>>> main
>>>>>>> Stashed changes
>>>>>>> head

        IKernelBuilder builder = Kernel.CreateBuilder();
        builder.Services.AddTransient<IChatCompletionService>((sp) => service);
        Kernel kernel = builder.Build();

        // Act
        var result = await kernel.InvokePromptAsync(Prompt, new(settings));

        // Assert
        Assert.Equal("Test chat response", result.ToString());

        var requestContentByteArray = this._messageHandlerStub.RequestContents[0];

        Assert.NotNull(requestContentByteArray);

        var requestContent = JsonSerializer.Deserialize<JsonElement>(Encoding.UTF8.GetString(requestContentByteArray));

        var messages = requestContent.GetProperty("messages");

        Assert.Equal(2, messages.GetArrayLength());

        Assert.Equal(SystemMessage, messages[0].GetProperty("content").GetString());
        Assert.Equal("system", messages[0].GetProperty("role").GetString());

        Assert.Equal(Prompt, messages[1].GetProperty("content").GetString());
        Assert.Equal("user", messages[1].GetProperty("role").GetString());
    }

    [Fact]
    public async Task GetChatMessageContentsWithChatMessageContentItemCollectionAndSettingsCorrectlyAsync()
    {
        // Arrange
        const string Prompt = "This is test prompt";
        const string SystemMessage = "This is test system message";
        const string AssistantMessage = "This is assistant message";
        const string CollectionItemPrompt = "This is collection item prompt";

        var service = new AzureOpenAIChatCompletionService("deployment", "https://endpoint", "api-key", "model-id", this._httpClient);
        var settings = new AzureOpenAIPromptExecutionSettings() { ChatSystemPrompt = SystemMessage };

        using var responseMessage = new HttpResponseMessage(HttpStatusCode.OK)
        {
            Content = new StringContent(AzureOpenAITestHelper.GetTestResponse("chat_completion_test_response.json"))
        };
        this._messageHandlerStub.ResponsesToReturn.Add(responseMessage);
<<<<<<< HEAD
<<<<<<< div
=======
<<<<<<< Updated upstream
<<<<<<< Updated upstream
>>>>>>> head
<<<<<<< Updated upstream
<<<<<<< Updated upstream
<<<<<<< Updated upstream
<<<<<<< Updated upstream
<<<<<<< Updated upstream
<<<<<<< Updated upstream
=======
=======
>>>>>>> Stashed changes
=======
>>>>>>> Stashed changes
=======
>>>>>>> Stashed changes
=======
>>>>>>> Stashed changes
=======
>>>>>>> Stashed changes
<<<<<<< HEAD
=======
=======
>>>>>>> eab985c52d058dc92abc75034bc790079131ce75
<<<<<<< div
=======
=======
=======
>>>>>>> Stashed changes
=======
=======
>>>>>>> Stashed changes
>>>>>>> head
        this._messageHandlerStub.ResponsesToReturn.Add(new HttpResponseMessage(HttpStatusCode.OK)
        {
            Content = new StringContent(AzureOpenAITestHelper.GetTestResponse("chat_completion_test_response.json"))
        });
<<<<<<< div
=======
<<<<<<< Updated upstream
<<<<<<< Updated upstream
>>>>>>> head
<<<<<<< HEAD
>>>>>>> main
<<<<<<< Updated upstream
<<<<<<< Updated upstream
<<<<<<< Updated upstream
<<<<<<< Updated upstream
<<<<<<< Updated upstream
>>>>>>> Stashed changes
=======
>>>>>>> Stashed changes
=======
>>>>>>> Stashed changes
=======
>>>>>>> Stashed changes
=======
>>>>>>> Stashed changes
=======
>>>>>>> Stashed changes
=======
>>>>>>> eab985c52d058dc92abc75034bc790079131ce75
<<<<<<< div
=======
=======
>>>>>>> main
>>>>>>> Stashed changes
=======
>>>>>>> main
>>>>>>> Stashed changes
>>>>>>> head

        var chatHistory = new ChatHistory();
        chatHistory.AddUserMessage(Prompt);
        chatHistory.AddAssistantMessage(AssistantMessage);
        chatHistory.AddUserMessage(
        [
            new TextContent(CollectionItemPrompt),
            new ImageContent(new Uri("https://image"))
        ]);

        // Act
        var result = await service.GetChatMessageContentsAsync(chatHistory, settings);

        // Assert
        Assert.True(result.Count > 0);
        Assert.Equal("Test chat response", result[0].Content);

        var requestContentByteArray = this._messageHandlerStub.RequestContents[0];

        Assert.NotNull(requestContentByteArray);

        var requestContent = JsonSerializer.Deserialize<JsonElement>(Encoding.UTF8.GetString(requestContentByteArray));

        var messages = requestContent.GetProperty("messages");

        Assert.Equal(4, messages.GetArrayLength());

        Assert.Equal(SystemMessage, messages[0].GetProperty("content").GetString());
        Assert.Equal("system", messages[0].GetProperty("role").GetString());

        Assert.Equal(Prompt, messages[1].GetProperty("content").GetString());
        Assert.Equal("user", messages[1].GetProperty("role").GetString());

        Assert.Equal(AssistantMessage, messages[2].GetProperty("content").GetString());
        Assert.Equal("assistant", messages[2].GetProperty("role").GetString());

        var contentItems = messages[3].GetProperty("content");
        Assert.Equal(2, contentItems.GetArrayLength());
        Assert.Equal(CollectionItemPrompt, contentItems[0].GetProperty("text").GetString());
        Assert.Equal("text", contentItems[0].GetProperty("type").GetString());
        Assert.Equal("https://image/", contentItems[1].GetProperty("image_url").GetProperty("url").GetString());
        Assert.Equal("image_url", contentItems[1].GetProperty("type").GetString());
    }

    [Fact]
    public async Task FunctionCallsShouldBePropagatedToCallersViaChatMessageItemsOfTypeFunctionCallContentAsync()
    {
        // Arrange
        using var responseMessage = new HttpResponseMessage(HttpStatusCode.OK)
        {
            Content = new StringContent(AzureOpenAITestHelper.GetTestResponse("chat_completion_multiple_function_calls_test_response.json"))
        };
        this._messageHandlerStub.ResponsesToReturn.Add(responseMessage);
<<<<<<< HEAD
<<<<<<< div
=======
<<<<<<< Updated upstream
<<<<<<< Updated upstream
>>>>>>> head
<<<<<<< Updated upstream
<<<<<<< Updated upstream
<<<<<<< Updated upstream
<<<<<<< Updated upstream
<<<<<<< Updated upstream
<<<<<<< Updated upstream
=======
=======
>>>>>>> Stashed changes
=======
>>>>>>> Stashed changes
=======
>>>>>>> Stashed changes
=======
>>>>>>> Stashed changes
=======
>>>>>>> Stashed changes
<<<<<<< HEAD
=======
=======
>>>>>>> eab985c52d058dc92abc75034bc790079131ce75
<<<<<<< div
=======
=======
=======
>>>>>>> Stashed changes
=======
=======
>>>>>>> Stashed changes
>>>>>>> head
        this._messageHandlerStub.ResponsesToReturn.Add(new HttpResponseMessage(HttpStatusCode.OK)
        {
            Content = new StringContent(AzureOpenAITestHelper.GetTestResponse("chat_completion_multiple_function_calls_test_response.json"))
        });
<<<<<<< div
=======
<<<<<<< Updated upstream
<<<<<<< Updated upstream
>>>>>>> head
<<<<<<< HEAD
>>>>>>> main
<<<<<<< Updated upstream
<<<<<<< Updated upstream
<<<<<<< Updated upstream
<<<<<<< Updated upstream
<<<<<<< Updated upstream
>>>>>>> Stashed changes
=======
>>>>>>> Stashed changes
=======
>>>>>>> Stashed changes
=======
>>>>>>> Stashed changes
=======
>>>>>>> Stashed changes
=======
>>>>>>> Stashed changes
=======
>>>>>>> eab985c52d058dc92abc75034bc790079131ce75
<<<<<<< div
=======
=======
>>>>>>> main
>>>>>>> Stashed changes
=======
>>>>>>> main
>>>>>>> Stashed changes
>>>>>>> head

        var sut = new AzureOpenAIChatCompletionService("deployment", "https://endpoint", "api-key", "model-id", this._httpClient);

        var chatHistory = new ChatHistory();
        chatHistory.AddUserMessage("Fake prompt");

        var settings = new AzureOpenAIPromptExecutionSettings() { ToolCallBehavior = ToolCallBehavior.EnableKernelFunctions };

        // Act
        var result = await sut.GetChatMessageContentAsync(chatHistory, settings);

        // Assert
        Assert.NotNull(result);
        Assert.Equal(5, result.Items.Count);

        var getCurrentWeatherFunctionCall = result.Items[0] as FunctionCallContent;
        Assert.NotNull(getCurrentWeatherFunctionCall);
        Assert.Equal("GetCurrentWeather", getCurrentWeatherFunctionCall.FunctionName);
        Assert.Equal("MyPlugin", getCurrentWeatherFunctionCall.PluginName);
        Assert.Equal("1", getCurrentWeatherFunctionCall.Id);
        Assert.Equal("Boston, MA", getCurrentWeatherFunctionCall.Arguments?["location"]?.ToString());

        var functionWithExceptionFunctionCall = result.Items[1] as FunctionCallContent;
        Assert.NotNull(functionWithExceptionFunctionCall);
        Assert.Equal("FunctionWithException", functionWithExceptionFunctionCall.FunctionName);
        Assert.Equal("MyPlugin", functionWithExceptionFunctionCall.PluginName);
        Assert.Equal("2", functionWithExceptionFunctionCall.Id);
        Assert.Equal("value", functionWithExceptionFunctionCall.Arguments?["argument"]?.ToString());

        var nonExistentFunctionCall = result.Items[2] as FunctionCallContent;
        Assert.NotNull(nonExistentFunctionCall);
        Assert.Equal("NonExistentFunction", nonExistentFunctionCall.FunctionName);
        Assert.Equal("MyPlugin", nonExistentFunctionCall.PluginName);
        Assert.Equal("3", nonExistentFunctionCall.Id);
        Assert.Equal("value", nonExistentFunctionCall.Arguments?["argument"]?.ToString());

        var invalidArgumentsFunctionCall = result.Items[3] as FunctionCallContent;
        Assert.NotNull(invalidArgumentsFunctionCall);
        Assert.Equal("InvalidArguments", invalidArgumentsFunctionCall.FunctionName);
        Assert.Equal("MyPlugin", invalidArgumentsFunctionCall.PluginName);
        Assert.Equal("4", invalidArgumentsFunctionCall.Id);
        Assert.Null(invalidArgumentsFunctionCall.Arguments);
        Assert.NotNull(invalidArgumentsFunctionCall.Exception);
        Assert.Equal("Error: Function call arguments were invalid JSON.", invalidArgumentsFunctionCall.Exception.Message);
        Assert.NotNull(invalidArgumentsFunctionCall.Exception.InnerException);

        var intArgumentsFunctionCall = result.Items[4] as FunctionCallContent;
        Assert.NotNull(intArgumentsFunctionCall);
        Assert.Equal("IntArguments", intArgumentsFunctionCall.FunctionName);
        Assert.Equal("MyPlugin", intArgumentsFunctionCall.PluginName);
        Assert.Equal("5", intArgumentsFunctionCall.Id);
        Assert.Equal("36", intArgumentsFunctionCall.Arguments?["age"]?.ToString());
    }

    [Fact]
    public async Task FunctionCallsShouldBeReturnedToLLMAsync()
    {
        // Arrange
        using var responseMessage = new HttpResponseMessage(HttpStatusCode.OK)
        {
            Content = new StringContent(AzureOpenAITestHelper.GetTestResponse("chat_completion_test_response.json"))
        };
        this._messageHandlerStub.ResponsesToReturn.Add(responseMessage);
<<<<<<< HEAD
<<<<<<< div
=======
<<<<<<< Updated upstream
<<<<<<< Updated upstream
>>>>>>> head
<<<<<<< Updated upstream
<<<<<<< Updated upstream
<<<<<<< Updated upstream
<<<<<<< Updated upstream
<<<<<<< Updated upstream
<<<<<<< Updated upstream
=======
=======
>>>>>>> Stashed changes
=======
>>>>>>> Stashed changes
=======
>>>>>>> Stashed changes
=======
>>>>>>> Stashed changes
=======
>>>>>>> Stashed changes
<<<<<<< HEAD
=======
=======
>>>>>>> eab985c52d058dc92abc75034bc790079131ce75
<<<<<<< div
=======
=======
=======
>>>>>>> Stashed changes
=======
=======
>>>>>>> Stashed changes
>>>>>>> head
        this._messageHandlerStub.ResponsesToReturn.Add(new HttpResponseMessage(HttpStatusCode.OK)
        {
            Content = new StringContent(AzureOpenAITestHelper.GetTestResponse("chat_completion_test_response.json"))
        });
<<<<<<< div
=======
<<<<<<< Updated upstream
<<<<<<< Updated upstream
>>>>>>> head
<<<<<<< HEAD
>>>>>>> main
<<<<<<< Updated upstream
<<<<<<< Updated upstream
<<<<<<< Updated upstream
<<<<<<< Updated upstream
<<<<<<< Updated upstream
>>>>>>> Stashed changes
=======
>>>>>>> Stashed changes
=======
>>>>>>> Stashed changes
=======
>>>>>>> Stashed changes
=======
>>>>>>> Stashed changes
=======
>>>>>>> Stashed changes
=======
>>>>>>> eab985c52d058dc92abc75034bc790079131ce75
<<<<<<< div
=======
=======
>>>>>>> main
>>>>>>> Stashed changes
=======
>>>>>>> main
>>>>>>> Stashed changes
>>>>>>> head

        var sut = new AzureOpenAIChatCompletionService("deployment", "https://endpoint", "api-key", "model-id", this._httpClient);

        var items = new ChatMessageContentItemCollection
        {
            new FunctionCallContent("GetCurrentWeather", "MyPlugin", "1", new KernelArguments() { ["location"] = "Boston, MA" }),
            new FunctionCallContent("GetWeatherForecast", "MyPlugin", "2", new KernelArguments() { ["location"] = "Boston, MA" })
        };

        ChatHistory chatHistory =
        [
            new ChatMessageContent(AuthorRole.Assistant, items)
        ];

        var settings = new AzureOpenAIPromptExecutionSettings() { ToolCallBehavior = ToolCallBehavior.EnableKernelFunctions };

        // Act
        await sut.GetChatMessageContentAsync(chatHistory, settings);

        // Assert
        var actualRequestContent = Encoding.UTF8.GetString(this._messageHandlerStub.RequestContents[0]!);
        Assert.NotNull(actualRequestContent);

        var optionsJson = JsonSerializer.Deserialize<JsonElement>(actualRequestContent);

        var messages = optionsJson.GetProperty("messages");
        Assert.Equal(1, messages.GetArrayLength());

        var assistantMessage = messages[0];
        Assert.Equal("assistant", assistantMessage.GetProperty("role").GetString());

        Assert.Equal(2, assistantMessage.GetProperty("tool_calls").GetArrayLength());

        var tool1 = assistantMessage.GetProperty("tool_calls")[0];
        Assert.Equal("1", tool1.GetProperty("id").GetString());
        Assert.Equal("function", tool1.GetProperty("type").GetString());

        var function1 = tool1.GetProperty("function");
        Assert.Equal("MyPlugin-GetCurrentWeather", function1.GetProperty("name").GetString());
        Assert.Equal("{\"location\":\"Boston, MA\"}", function1.GetProperty("arguments").GetString());

        var tool2 = assistantMessage.GetProperty("tool_calls")[1];
        Assert.Equal("2", tool2.GetProperty("id").GetString());
        Assert.Equal("function", tool2.GetProperty("type").GetString());

        var function2 = tool2.GetProperty("function");
        Assert.Equal("MyPlugin-GetWeatherForecast", function2.GetProperty("name").GetString());
        Assert.Equal("{\"location\":\"Boston, MA\"}", function2.GetProperty("arguments").GetString());
    }

    [Fact]
    public async Task FunctionResultsCanBeProvidedToLLMAsOneResultPerChatMessageAsync()
    {
        // Arrange
        using var responseMessage = new HttpResponseMessage(HttpStatusCode.OK)
        {
            Content = new StringContent(AzureOpenAITestHelper.GetTestResponse("chat_completion_test_response.json"))
        };
        this._messageHandlerStub.ResponsesToReturn.Add(responseMessage);
<<<<<<< HEAD
<<<<<<< div
=======
<<<<<<< Updated upstream
<<<<<<< Updated upstream
>>>>>>> head
<<<<<<< Updated upstream
<<<<<<< Updated upstream
<<<<<<< Updated upstream
<<<<<<< Updated upstream
<<<<<<< Updated upstream
<<<<<<< Updated upstream
=======
=======
>>>>>>> Stashed changes
=======
>>>>>>> Stashed changes
=======
>>>>>>> Stashed changes
=======
>>>>>>> Stashed changes
=======
>>>>>>> Stashed changes
<<<<<<< HEAD
=======
=======
>>>>>>> eab985c52d058dc92abc75034bc790079131ce75
<<<<<<< div
=======
=======
=======
>>>>>>> Stashed changes
=======
=======
>>>>>>> Stashed changes
>>>>>>> head
        this._messageHandlerStub.ResponsesToReturn.Add(new HttpResponseMessage(HttpStatusCode.OK)
        {
            Content = new StringContent(AzureOpenAITestHelper.GetTestResponse("chat_completion_test_response.json"))
        });
<<<<<<< div
=======
<<<<<<< Updated upstream
<<<<<<< Updated upstream
>>>>>>> head
<<<<<<< HEAD
>>>>>>> main
<<<<<<< Updated upstream
<<<<<<< Updated upstream
<<<<<<< Updated upstream
<<<<<<< Updated upstream
<<<<<<< Updated upstream
>>>>>>> Stashed changes
=======
>>>>>>> Stashed changes
=======
>>>>>>> Stashed changes
=======
>>>>>>> Stashed changes
=======
>>>>>>> Stashed changes
=======
>>>>>>> Stashed changes
=======
>>>>>>> eab985c52d058dc92abc75034bc790079131ce75
<<<<<<< div
=======
=======
>>>>>>> main
>>>>>>> Stashed changes
=======
>>>>>>> main
>>>>>>> Stashed changes
>>>>>>> head

        var sut = new AzureOpenAIChatCompletionService("deployment", "https://endpoint", "api-key", "model-id", this._httpClient);

        var chatHistory = new ChatHistory
        {
            new ChatMessageContent(AuthorRole.Tool,
            [
                new FunctionResultContent(new FunctionCallContent("GetCurrentWeather", "MyPlugin", "1", new KernelArguments() { ["location"] = "Boston, MA" }), "rainy"),
            ]),
            new ChatMessageContent(AuthorRole.Tool,
            [
                new FunctionResultContent(new FunctionCallContent("GetWeatherForecast", "MyPlugin", "2", new KernelArguments() { ["location"] = "Boston, MA" }), "sunny")
            ])
        };

        var settings = new AzureOpenAIPromptExecutionSettings() { ToolCallBehavior = ToolCallBehavior.EnableKernelFunctions };

        // Act
        await sut.GetChatMessageContentAsync(chatHistory, settings);

        // Assert
        var actualRequestContent = Encoding.UTF8.GetString(this._messageHandlerStub.RequestContents[0]!);
        Assert.NotNull(actualRequestContent);

        var optionsJson = JsonSerializer.Deserialize<JsonElement>(actualRequestContent);

        var messages = optionsJson.GetProperty("messages");
        Assert.Equal(2, messages.GetArrayLength());

        var assistantMessage = messages[0];
        Assert.Equal("tool", assistantMessage.GetProperty("role").GetString());
        Assert.Equal("rainy", assistantMessage.GetProperty("content").GetString());
        Assert.Equal("1", assistantMessage.GetProperty("tool_call_id").GetString());

        var assistantMessage2 = messages[1];
        Assert.Equal("tool", assistantMessage2.GetProperty("role").GetString());
        Assert.Equal("sunny", assistantMessage2.GetProperty("content").GetString());
        Assert.Equal("2", assistantMessage2.GetProperty("tool_call_id").GetString());
    }

    [Fact]
    public async Task FunctionResultsCanBeProvidedToLLMAsManyResultsInOneChatMessageAsync()
    {
        // Arrange
        using var responseMessage = new HttpResponseMessage(HttpStatusCode.OK)
        {
            Content = new StringContent(AzureOpenAITestHelper.GetTestResponse("chat_completion_test_response.json"))
        };
        this._messageHandlerStub.ResponsesToReturn.Add(responseMessage);
<<<<<<< HEAD
<<<<<<< div
=======
<<<<<<< Updated upstream
<<<<<<< Updated upstream
>>>>>>> head
<<<<<<< Updated upstream
<<<<<<< Updated upstream
<<<<<<< Updated upstream
<<<<<<< Updated upstream
<<<<<<< Updated upstream
<<<<<<< Updated upstream
=======
=======
>>>>>>> Stashed changes
=======
>>>>>>> Stashed changes
=======
>>>>>>> Stashed changes
=======
>>>>>>> Stashed changes
=======
>>>>>>> Stashed changes
<<<<<<< HEAD
=======
=======
>>>>>>> eab985c52d058dc92abc75034bc790079131ce75
<<<<<<< div
=======
=======
=======
>>>>>>> Stashed changes
=======
=======
>>>>>>> Stashed changes
>>>>>>> head
        this._messageHandlerStub.ResponsesToReturn.Add(new HttpResponseMessage(HttpStatusCode.OK)
        {
            Content = new StringContent(AzureOpenAITestHelper.GetTestResponse("chat_completion_test_response.json"))
        });
<<<<<<< div
=======
<<<<<<< Updated upstream
<<<<<<< Updated upstream
>>>>>>> head
<<<<<<< HEAD
>>>>>>> main
<<<<<<< Updated upstream
<<<<<<< Updated upstream
<<<<<<< Updated upstream
<<<<<<< Updated upstream
<<<<<<< Updated upstream
>>>>>>> Stashed changes
=======
>>>>>>> Stashed changes
=======
>>>>>>> Stashed changes
=======
>>>>>>> Stashed changes
=======
>>>>>>> Stashed changes
=======
>>>>>>> Stashed changes
=======
>>>>>>> eab985c52d058dc92abc75034bc790079131ce75
<<<<<<< div
=======
=======
>>>>>>> main
>>>>>>> Stashed changes
=======
>>>>>>> main
>>>>>>> Stashed changes
>>>>>>> head

        var sut = new AzureOpenAIChatCompletionService("deployment", "https://endpoint", "api-key", "model-id", this._httpClient);

        var chatHistory = new ChatHistory
        {
            new ChatMessageContent(AuthorRole.Tool,
            [
                new FunctionResultContent(new FunctionCallContent("GetCurrentWeather", "MyPlugin", "1", new KernelArguments() { ["location"] = "Boston, MA" }), "rainy"),
                new FunctionResultContent(new FunctionCallContent("GetWeatherForecast", "MyPlugin", "2", new KernelArguments() { ["location"] = "Boston, MA" }), "sunny")
            ])
        };

        var settings = new AzureOpenAIPromptExecutionSettings() { ToolCallBehavior = ToolCallBehavior.EnableKernelFunctions };

        // Act
        await sut.GetChatMessageContentAsync(chatHistory, settings);

        // Assert
        var actualRequestContent = Encoding.UTF8.GetString(this._messageHandlerStub.RequestContents[0]!);
        Assert.NotNull(actualRequestContent);

        var optionsJson = JsonSerializer.Deserialize<JsonElement>(actualRequestContent);

        var messages = optionsJson.GetProperty("messages");
        Assert.Equal(2, messages.GetArrayLength());

        var assistantMessage = messages[0];
        Assert.Equal("tool", assistantMessage.GetProperty("role").GetString());
        Assert.Equal("rainy", assistantMessage.GetProperty("content").GetString());
        Assert.Equal("1", assistantMessage.GetProperty("tool_call_id").GetString());

        var assistantMessage2 = messages[1];
        Assert.Equal("tool", assistantMessage2.GetProperty("role").GetString());
        Assert.Equal("sunny", assistantMessage2.GetProperty("content").GetString());
        Assert.Equal("2", assistantMessage2.GetProperty("tool_call_id").GetString());
    }

    [Fact]
    public async Task GetChatMessageContentShouldSendMutatedChatHistoryToLLM()
    {
        // Arrange
        static void MutateChatHistory(AutoFunctionInvocationContext context, Func<AutoFunctionInvocationContext, Task> next)
        {
            // Remove the function call messages from the chat history to reduce token count.
            context.ChatHistory.RemoveRange(1, 2); // Remove the `Date` function call and function result messages.

            next(context);
        }

        var kernel = new Kernel();
        kernel.ImportPluginFromFunctions("MyPlugin", [KernelFunctionFactory.CreateFromMethod(() => "rainy", "GetCurrentWeather")]);
        kernel.AutoFunctionInvocationFilters.Add(new AutoFunctionInvocationFilter(MutateChatHistory));

        using var firstResponse = new HttpResponseMessage(System.Net.HttpStatusCode.OK) { Content = new StreamContent(File.OpenRead("TestData/chat_completion_single_function_call_test_response.json")) };
        this._messageHandlerStub.ResponsesToReturn.Add(firstResponse);

        using var secondResponse = new HttpResponseMessage(System.Net.HttpStatusCode.OK) { Content = new StreamContent(File.OpenRead("TestData/chat_completion_test_response.json")) };
        this._messageHandlerStub.ResponsesToReturn.Add(secondResponse);

        var sut = new OpenAIChatCompletionService(modelId: "gpt-3.5-turbo", apiKey: "NOKEY", httpClient: this._httpClient);

        var chatHistory = new ChatHistory
        {
            new ChatMessageContent(AuthorRole.User, "What time is it?"),
            new ChatMessageContent(AuthorRole.Assistant, [
                new FunctionCallContent("Date", "TimePlugin", "2")
            ]),
            new ChatMessageContent(AuthorRole.Tool, [
                new FunctionResultContent("Date",  "TimePlugin", "2", "rainy")
            ]),
            new ChatMessageContent(AuthorRole.Assistant, "08/06/2024 00:00:00"),
            new ChatMessageContent(AuthorRole.User, "Given the current time of day and weather, what is the likely color of the sky in Boston?")
        };

        // Act
        await sut.GetChatMessageContentAsync(chatHistory, new AzureOpenAIPromptExecutionSettings() { ToolCallBehavior = ToolCallBehavior.AutoInvokeKernelFunctions }, kernel);

        // Assert
        var actualRequestContent = Encoding.UTF8.GetString(this._messageHandlerStub.RequestContents[1]!);
        Assert.NotNull(actualRequestContent);

        var optionsJson = JsonSerializer.Deserialize<JsonElement>(actualRequestContent);

        var messages = optionsJson.GetProperty("messages");
        Assert.Equal(5, messages.GetArrayLength());

        var userFirstPrompt = messages[0];
        Assert.Equal("user", userFirstPrompt.GetProperty("role").GetString());
        Assert.Equal("What time is it?", userFirstPrompt.GetProperty("content").ToString());

        var assistantFirstResponse = messages[1];
        Assert.Equal("assistant", assistantFirstResponse.GetProperty("role").GetString());
        Assert.Equal("08/06/2024 00:00:00", assistantFirstResponse.GetProperty("content").GetString());

        var userSecondPrompt = messages[2];
        Assert.Equal("user", userSecondPrompt.GetProperty("role").GetString());
        Assert.Equal("Given the current time of day and weather, what is the likely color of the sky in Boston?", userSecondPrompt.GetProperty("content").ToString());

        var assistantSecondResponse = messages[3];
        Assert.Equal("assistant", assistantSecondResponse.GetProperty("role").GetString());
        Assert.Equal("1", assistantSecondResponse.GetProperty("tool_calls")[0].GetProperty("id").GetString());
        Assert.Equal("MyPlugin-GetCurrentWeather", assistantSecondResponse.GetProperty("tool_calls")[0].GetProperty("function").GetProperty("name").GetString());

        var functionResult = messages[4];
        Assert.Equal("tool", functionResult.GetProperty("role").GetString());
        Assert.Equal("rainy", functionResult.GetProperty("content").GetString());
    }

    [Fact]
    public async Task GetStreamingChatMessageContentsShouldSendMutatedChatHistoryToLLM()
    {
        // Arrange
        static void MutateChatHistory(AutoFunctionInvocationContext context, Func<AutoFunctionInvocationContext, Task> next)
        {
            // Remove the function call messages from the chat history to reduce token count.
            context.ChatHistory.RemoveRange(1, 2); // Remove the `Date` function call and function result messages.

            next(context);
        }

        var kernel = new Kernel();
        kernel.ImportPluginFromFunctions("MyPlugin", [KernelFunctionFactory.CreateFromMethod(() => "rainy", "GetCurrentWeather")]);
        kernel.AutoFunctionInvocationFilters.Add(new AutoFunctionInvocationFilter(MutateChatHistory));

        using var firstResponse = new HttpResponseMessage(HttpStatusCode.OK) { Content = new StreamContent(File.OpenRead("TestData/chat_completion_streaming_single_function_call_test_response.txt")) };
        this._messageHandlerStub.ResponsesToReturn.Add(firstResponse);

        using var secondResponse = new HttpResponseMessage(HttpStatusCode.OK) { Content = new StreamContent(File.OpenRead("TestData/chat_completion_streaming_test_response.txt")) };
        this._messageHandlerStub.ResponsesToReturn.Add(secondResponse);

        var sut = new OpenAIChatCompletionService(modelId: "gpt-3.5-turbo", apiKey: "NOKEY", httpClient: this._httpClient);

        var chatHistory = new ChatHistory
        {
            new ChatMessageContent(AuthorRole.User, "What time is it?"),
            new ChatMessageContent(AuthorRole.Assistant, [
                new FunctionCallContent("Date", "TimePlugin", "2")
            ]),
            new ChatMessageContent(AuthorRole.Tool, [
                new FunctionResultContent("Date",  "TimePlugin", "2", "rainy")
            ]),
            new ChatMessageContent(AuthorRole.Assistant, "08/06/2024 00:00:00"),
            new ChatMessageContent(AuthorRole.User, "Given the current time of day and weather, what is the likely color of the sky in Boston?")
        };

        // Act
        await foreach (var update in sut.GetStreamingChatMessageContentsAsync(chatHistory, new AzureOpenAIPromptExecutionSettings() { ToolCallBehavior = ToolCallBehavior.AutoInvokeKernelFunctions }, kernel))
        {
        }

        // Assert
        var actualRequestContent = Encoding.UTF8.GetString(this._messageHandlerStub.RequestContents[1]!);
        Assert.NotNull(actualRequestContent);

        var optionsJson = JsonSerializer.Deserialize<JsonElement>(actualRequestContent);

        var messages = optionsJson.GetProperty("messages");
        Assert.Equal(5, messages.GetArrayLength());

        var userFirstPrompt = messages[0];
        Assert.Equal("user", userFirstPrompt.GetProperty("role").GetString());
        Assert.Equal("What time is it?", userFirstPrompt.GetProperty("content").ToString());

        var assistantFirstResponse = messages[1];
        Assert.Equal("assistant", assistantFirstResponse.GetProperty("role").GetString());
        Assert.Equal("08/06/2024 00:00:00", assistantFirstResponse.GetProperty("content").GetString());

        var userSecondPrompt = messages[2];
        Assert.Equal("user", userSecondPrompt.GetProperty("role").GetString());
        Assert.Equal("Given the current time of day and weather, what is the likely color of the sky in Boston?", userSecondPrompt.GetProperty("content").ToString());

        var assistantSecondResponse = messages[3];
        Assert.Equal("assistant", assistantSecondResponse.GetProperty("role").GetString());
        Assert.Equal("1", assistantSecondResponse.GetProperty("tool_calls")[0].GetProperty("id").GetString());
        Assert.Equal("MyPlugin-GetCurrentWeather", assistantSecondResponse.GetProperty("tool_calls")[0].GetProperty("function").GetProperty("name").GetString());

        var functionResult = messages[4];
        Assert.Equal("tool", functionResult.GetProperty("role").GetString());
        Assert.Equal("rainy", functionResult.GetProperty("content").GetString());
    }

    [Fact]
    public async Task ItCreatesCorrectFunctionToolCallsWhenUsingAutoFunctionChoiceBehaviorAsync()
    {
        // Arrange
        var kernel = new Kernel();
        kernel.Plugins.AddFromFunctions("TimePlugin", [
            KernelFunctionFactory.CreateFromMethod(() => { }, "Date"),
            KernelFunctionFactory.CreateFromMethod(() => { }, "Now")
        ]);

        var sut = new AzureOpenAIChatCompletionService("deployment", "https://endpoint", "api-key", "model-id", this._httpClient);

        using var responseMessage = new HttpResponseMessage(HttpStatusCode.OK)
        {
            Content = new StringContent(AzureOpenAITestHelper.GetTestResponse("chat_completion_test_response.json"))
        };
        this._messageHandlerStub.ResponsesToReturn.Add(responseMessage);

        var chatHistory = new ChatHistory();
        chatHistory.AddUserMessage("Fake prompt");

        var executionSettings = new OpenAIPromptExecutionSettings() { FunctionChoiceBehavior = FunctionChoiceBehavior.Auto() };

        // Act
        await sut.GetChatMessageContentsAsync(chatHistory, executionSettings, kernel);

        // Assert
        var actualRequestContent = Encoding.UTF8.GetString(this._messageHandlerStub.RequestContents[0]!);
        Assert.NotNull(actualRequestContent);

        var optionsJson = JsonSerializer.Deserialize<JsonElement>(actualRequestContent);
        Assert.Equal(2, optionsJson.GetProperty("tools").GetArrayLength());
        Assert.Equal("TimePlugin-Date", optionsJson.GetProperty("tools")[0].GetProperty("function").GetProperty("name").GetString());
        Assert.Equal("TimePlugin-Now", optionsJson.GetProperty("tools")[1].GetProperty("function").GetProperty("name").GetString());

        Assert.Equal("auto", optionsJson.GetProperty("tool_choice").ToString());
    }

    [Fact]
    public async Task ItCreatesCorrectFunctionToolCallsWhenUsingNoneFunctionChoiceBehaviorAsync()
    {
        // Arrange
        var kernel = new Kernel();
        kernel.Plugins.AddFromFunctions("TimePlugin", [
            KernelFunctionFactory.CreateFromMethod(() => { }, "Date"),
            KernelFunctionFactory.CreateFromMethod(() => { }, "Now")
        ]);

        var chatCompletion = new AzureOpenAIChatCompletionService("deployment", "https://endpoint", "api-key", "model-id", this._httpClient);

        using var responseMessage = new HttpResponseMessage(HttpStatusCode.OK)
        {
            Content = new StringContent(AzureOpenAITestHelper.GetTestResponse("chat_completion_test_response.json"))
        };
        this._messageHandlerStub.ResponsesToReturn.Add(responseMessage);

        var chatHistory = new ChatHistory();
        chatHistory.AddUserMessage("Fake prompt");

        var executionSettings = new OpenAIPromptExecutionSettings() { FunctionChoiceBehavior = FunctionChoiceBehavior.None() };

        // Act
        await chatCompletion.GetChatMessageContentsAsync(chatHistory, executionSettings, kernel);

        // Assert
        var actualRequestContent = Encoding.UTF8.GetString(this._messageHandlerStub.RequestContents[0]!);
        Assert.NotNull(actualRequestContent);

        var optionsJson = JsonSerializer.Deserialize<JsonElement>(actualRequestContent);
        Assert.Equal(2, optionsJson.GetProperty("tools").GetArrayLength());
        Assert.Equal("TimePlugin-Date", optionsJson.GetProperty("tools")[0].GetProperty("function").GetProperty("name").GetString());
        Assert.Equal("TimePlugin-Now", optionsJson.GetProperty("tools")[1].GetProperty("function").GetProperty("name").GetString());

        Assert.Equal("none", optionsJson.GetProperty("tool_choice").ToString());
    }

    [Fact]
    public async Task ItCreatesCorrectFunctionToolCallsWhenUsingRequiredFunctionChoiceBehaviorAsync()
    {
        // Arrange
        var kernel = new Kernel();
        kernel.Plugins.AddFromFunctions("TimePlugin", [
            KernelFunctionFactory.CreateFromMethod(() => { }, "Date"),
            KernelFunctionFactory.CreateFromMethod(() => { }, "Now")
        ]);

        var sut = new AzureOpenAIChatCompletionService("deployment", "https://endpoint", "api-key", "model-id", this._httpClient);

        using var responseMessage = new HttpResponseMessage(HttpStatusCode.OK)
        {
            Content = new StringContent(AzureOpenAITestHelper.GetTestResponse("chat_completion_test_response.json"))
        };
        this._messageHandlerStub.ResponsesToReturn.Add(responseMessage);

        var chatHistory = new ChatHistory();
        chatHistory.AddUserMessage("Fake prompt");

        var executionSettings = new OpenAIPromptExecutionSettings() { FunctionChoiceBehavior = FunctionChoiceBehavior.Required() };

        // Act
        await sut.GetChatMessageContentsAsync(chatHistory, executionSettings, kernel);

        // Assert
        var actualRequestContent = Encoding.UTF8.GetString(this._messageHandlerStub.RequestContents[0]!);
        Assert.NotNull(actualRequestContent);

        var optionsJson = JsonSerializer.Deserialize<JsonElement>(actualRequestContent);
        Assert.Equal(2, optionsJson.GetProperty("tools").GetArrayLength());
        Assert.Equal("TimePlugin-Date", optionsJson.GetProperty("tools")[0].GetProperty("function").GetProperty("name").GetString());
        Assert.Equal("TimePlugin-Now", optionsJson.GetProperty("tools")[1].GetProperty("function").GetProperty("name").GetString());

        Assert.Equal("required", optionsJson.GetProperty("tool_choice").ToString());
    }

    [Fact]
    public async Task ItDoesNotChangeDefaultsForToolsAndChoiceIfNeitherOfFunctionCallingConfigurationsSetAsync()
    {
        // Arrange
        var kernel = new Kernel();

        var sut = new AzureOpenAIChatCompletionService("deployment", "https://endpoint", "api-key", "model-id", this._httpClient);

        using var responseMessage = new HttpResponseMessage(HttpStatusCode.OK)
        {
            Content = new StringContent(AzureOpenAITestHelper.GetTestResponse("chat_completion_test_response.json"))
        };
        this._messageHandlerStub.ResponsesToReturn.Add(responseMessage);

        var chatHistory = new ChatHistory();
        chatHistory.AddUserMessage("Fake prompt");

        var executionSettings = new OpenAIPromptExecutionSettings(); // Neither ToolCallBehavior nor FunctionChoiceBehavior is set.

        // Act
        await sut.GetChatMessageContentsAsync(chatHistory, executionSettings, kernel);

        // Assert
        var actualRequestContent = Encoding.UTF8.GetString(this._messageHandlerStub.RequestContents[0]!);
        Assert.NotNull(actualRequestContent);

        var optionsJson = JsonSerializer.Deserialize<JsonElement>(actualRequestContent);
        Assert.False(optionsJson.TryGetProperty("tools", out var _));
        Assert.False(optionsJson.TryGetProperty("tool_choice", out var _));
    }

    [Fact]
    public async Task ItSendsEmptyStringWhenAssistantMessageContentIsNull()
    {
        // Arrange
        var sut = new AzureOpenAIChatCompletionService("deployment", "https://endpoint", "api-key", "model-id", this._httpClient);

        using var responseMessage = new HttpResponseMessage(HttpStatusCode.OK)
        {
            Content = new StringContent(AzureOpenAITestHelper.GetTestResponse("chat_completion_test_response.json"))
        };
        this._messageHandlerStub.ResponsesToReturn.Add(responseMessage);

        List<ChatToolCall> assistantToolCalls = [ChatToolCall.CreateFunctionToolCall("id", "name", BinaryData.FromString("args"))];

        var chatHistory = new ChatHistory()
        {
            new ChatMessageContent(role: AuthorRole.User, content: "User content", modelId: "any"),
            new ChatMessageContent(role: AuthorRole.Assistant, content: null, modelId: "any", metadata: new Dictionary<string, object?>
            {
                ["ChatResponseMessage.FunctionToolCalls"] = assistantToolCalls
            }),
            new ChatMessageContent(role: AuthorRole.Tool, content: null, modelId: "any")
            {
                Items = [new FunctionResultContent("FunctionName", "PluginName", "CallId", "Function result")]
            },
        };

        var executionSettings = new AzureOpenAIPromptExecutionSettings();

        // Act
        await sut.GetChatMessageContentsAsync(chatHistory, executionSettings);

        // Assert
        var actualRequestContent = Encoding.UTF8.GetString(this._messageHandlerStub.RequestContents[0]!);
        Assert.NotNull(actualRequestContent);

        var requestContent = JsonSerializer.Deserialize<JsonElement>(actualRequestContent);
        var messages = requestContent.GetProperty("messages").EnumerateArray().ToList();

        var assistantMessage = messages.First(message => message.GetProperty("role").GetString() == "assistant");
        var assistantMessageContent = assistantMessage.GetProperty("content").GetString();

        Assert.Equal(string.Empty, assistantMessageContent);
    }

    [Theory]
    [MemberData(nameof(Versions))]
    public async Task ItTargetsApiVersionAsExpected(string? apiVersion, string? expectedVersion = null)
    {
        // Arrange
        var sut = new AzureOpenAIChatCompletionService("deployment", "https://endpoint", "api-key", httpClient: this._httpClient, apiVersion: apiVersion);
        using var responseMessage = new HttpResponseMessage(HttpStatusCode.OK)
        {
            Content = new StringContent(AzureOpenAITestHelper.GetTestResponse("chat_completion_test_response.json"))
        };
        this._messageHandlerStub.ResponsesToReturn.Add(responseMessage);
        var chatHistory = new ChatHistory();
        chatHistory.AddUserMessage("Fake prompt");

        // Act

        await sut.GetChatMessageContentsAsync(chatHistory);

        // Assert
        Assert.NotNull(this._messageHandlerStub.RequestContents[0]);

        Assert.Contains($"api-version={expectedVersion}", this._messageHandlerStub.RequestUris[0]!.ToString());
    }

    [Fact]
    public async Task GetStreamingChatMessageContentsWithFunctionCallAndEmptyArgumentsDoNotThrowAsync()
    {
        // Arrange
        int functionCallCount = 0;

        var kernel = Kernel.CreateBuilder().Build();
        var function = KernelFunctionFactory.CreateFromMethod((string addressCode) =>
        {
            functionCallCount++;
            return "Some weather";
        }, "GetWeather");

        kernel.Plugins.Add(KernelPluginFactory.CreateFromFunctions("WeatherPlugin", [function]));
        using var multiHttpClient = new HttpClient(this._messageHandlerStub, false);
        var service = new OpenAIChatCompletionService("model-id", "api-key", httpClient: multiHttpClient, loggerFactory: this._mockLoggerFactory.Object);
        var settings = new OpenAIPromptExecutionSettings() { ToolCallBehavior = ToolCallBehavior.AutoInvokeKernelFunctions };

        this._messageHandlerStub.ResponsesToReturn.Add(
            new HttpResponseMessage(HttpStatusCode.OK)
            {
                Content = new StreamContent(File.OpenRead("TestData/chat_completion_streaming_single_function_call_empty_assistance_response.txt"))
            });

        this._messageHandlerStub.ResponsesToReturn.Add(
            new HttpResponseMessage(HttpStatusCode.OK)
            {
                Content = new StreamContent(File.OpenRead("TestData/chat_completion_streaming_test_response.txt"))
            });

        // Act & Assert
        await foreach (var chunk in service.GetStreamingChatMessageContentsAsync([], settings, kernel))
        {
        }

        Assert.Equal(1, functionCallCount);
    }

    public static TheoryData<string?, string?> Versions => new()
    {
        { null, "2024-08-01-preview" },
        { "V2024_10_01_preview", "2024-10-01-preview" },
        { "V2024_10_01_PREVIEW", "2024-10-01-preview" },
        { "2024_10_01_Preview", "2024-10-01-preview" },
        { "2024-10-01-preview", "2024-10-01-preview" },
        { "V2024_08_01_preview", "2024-08-01-preview" },
        { "V2024_08_01_PREVIEW", "2024-08-01-preview" },
        { "2024_08_01_Preview", "2024-08-01-preview" },
        { "2024-08-01-preview", "2024-08-01-preview" },
        { "V2024_06_01", "2024-06-01" },
        { "2024_06_01", "2024-06-01" },
        { "2024-06-01", "2024-06-01" },
        { AzureOpenAIClientOptions.ServiceVersion.V2024_10_01_Preview.ToString(), null },
        { AzureOpenAIClientOptions.ServiceVersion.V2024_08_01_Preview.ToString(), null },
        { AzureOpenAIClientOptions.ServiceVersion.V2024_06_01.ToString(), null }
    };

    public void Dispose()
    {
        this._httpClient.Dispose();
        this._messageHandlerStub.Dispose();
    }

    public static TheoryData<ToolCallBehavior> ToolCallBehaviors => new()
    {
        ToolCallBehavior.EnableKernelFunctions,
        ToolCallBehavior.AutoInvokeKernelFunctions
    };

    public static TheoryData<object, string?> ResponseFormats => new()
    {
        { "json_object", "json_object" },
        { "text", "text" }
    };

    private sealed class AutoFunctionInvocationFilter : IAutoFunctionInvocationFilter
    {
        private readonly Func<AutoFunctionInvocationContext, Func<AutoFunctionInvocationContext, Task>, Task> _callback;

        public AutoFunctionInvocationFilter(Func<AutoFunctionInvocationContext, Func<AutoFunctionInvocationContext, Task>, Task> callback)
        {
            this._callback = callback;
        }

        public AutoFunctionInvocationFilter(Action<AutoFunctionInvocationContext, Func<AutoFunctionInvocationContext, Task>> callback)
        {
            this._callback = (c, n) => { callback(c, n); return Task.CompletedTask; };
        }

        public async Task OnAutoFunctionInvocationAsync(AutoFunctionInvocationContext context, Func<AutoFunctionInvocationContext, Task> next)
        {
            await this._callback(context, next);
        }
    }
}<|MERGE_RESOLUTION|>--- conflicted
+++ resolved
@@ -1,96 +1,7 @@
-<<<<<<< HEAD
-<<<<<<< div
-=======
-<<<<<<< Updated upstream
->>>>>>> head
-<<<<<<< Updated upstream
-<<<<<<< Updated upstream
-<<<<<<< Updated upstream
-<<<<<<< Updated upstream
-<<<<<<< Updated upstream
-<<<<<<< Updated upstream
-<<<<<<< Updated upstream
-=======
->>>>>>> Stashed changes
-=======
-<<<<<<< Updated upstream
->>>>>>> Stashed changes
 // Copyright (c) Microsoft. All rights reserved.
-
-using System;
-=======
-<<<<<<< Updated upstream
-=======
->>>>>>> Stashed changes
-=======
->>>>>>> Stashed changes
-=======
->>>>>>> Stashed changes
-=======
->>>>>>> Stashed changes
-=======
->>>>>>> Stashed changes
-<<<<<<< HEAD
-=======
->>>>>>> Stashed changes
-// Copyright (c) Microsoft. All rights reserved.
-
-using System;
-=======
-<<<<<<< div
-=======
->>>>>>> eab985c52d058dc92abc75034bc790079131ce75
-=======
-<<<<<<< Updated upstream
-=======
->>>>>>> eab985c52d058dc92abc75034bc790079131ce75
-=======
->>>>>>> Stashed changes
-=======
->>>>>>> Stashed changes
->>>>>>> head
-
-﻿// Copyright (c) Microsoft. All rights reserved.
 
 using System;
 using System.ClientModel;
-<<<<<<< HEAD
-<<<<<<< div
-=======
-<<<<<<< Updated upstream
-<<<<<<< Updated upstream
->>>>>>> head
-<<<<<<< HEAD
->>>>>>> main
-<<<<<<< Updated upstream
-<<<<<<< Updated upstream
-<<<<<<< Updated upstream
-<<<<<<< Updated upstream
-<<<<<<< Updated upstream
->>>>>>> Stashed changes
-=======
->>>>>>> Stashed changes
-=======
->>>>>>> Stashed changes
-=======
->>>>>>> Stashed changes
-=======
->>>>>>> Stashed changes
-=======
->>>>>>> Stashed changes
-=======
->>>>>>> eab985c52d058dc92abc75034bc790079131ce75
-<<<<<<< div
-=======
-=======
->>>>>>> main
->>>>>>> Stashed changes
-=======
->>>>>>> main
->>>>>>> Stashed changes
->>>>>>> head
-=======
->>>>>>> e78b8e85
 using System.Collections.Generic;
 using System.IO;
 using System.Linq;
@@ -111,71 +22,12 @@
 using Moq;
 using OpenAI.Chat;
 
-<<<<<<< HEAD
-<<<<<<< div
-=======
-<<<<<<< Updated upstream
-<<<<<<< Updated upstream
->>>>>>> head
-<<<<<<< Updated upstream
-<<<<<<< Updated upstream
-<<<<<<< Updated upstream
-<<<<<<< Updated upstream
-<<<<<<< Updated upstream
-<<<<<<< Updated upstream
-=======
-=======
->>>>>>> Stashed changes
-=======
->>>>>>> Stashed changes
-=======
->>>>>>> Stashed changes
-=======
->>>>>>> Stashed changes
-=======
->>>>>>> Stashed changes
-<<<<<<< HEAD
-=======
->>>>>>> Stashed changes
-=======
->>>>>>> Stashed changes
-=======
 using ChatMessageContent = Microsoft.SemanticKernel.ChatMessageContent;
 
->>>>>>> main
-<<<<<<< Updated upstream
-<<<<<<< Updated upstream
-<<<<<<< Updated upstream
-<<<<<<< Updated upstream
-<<<<<<< Updated upstream
-<<<<<<< Updated upstream
-<<<<<<< Updated upstream
-=======
->>>>>>> Stashed changes
->>>>>>> Stashed changes
-=======
->>>>>>> Stashed changes
-=======
->>>>>>> Stashed changes
-=======
->>>>>>> Stashed changes
-=======
->>>>>>> Stashed changes
-=======
 using ChatMessageContent = Microsoft.SemanticKernel.ChatMessageContent;
 
->>>>>>> eab985c52d058dc92abc75034bc790079131ce75
-=======
->>>>>>> Stashed changes
-=======
->>>>>>> Stashed changes
-<<<<<<< div
-=======
 using ChatMessageContent = Microsoft.SemanticKernel.ChatMessageContent;
 
->>>>>>> eab985c52d058dc92abc75034bc790079131ce75
-=======
->>>>>>> head
 namespace SemanticKernel.Connectors.AzureOpenAI.UnitTests.Services;
 
 /// <summary>
@@ -237,76 +89,12 @@
     public void ConstructorWithOpenAIClientWorksCorrectly(bool includeLoggerFactory)
     {
         // Arrange & Act
-<<<<<<< HEAD
-<<<<<<< HEAD
-<<<<<<< div
-=======
-<<<<<<< Updated upstream
-<<<<<<< Updated upstream
->>>>>>> head
-<<<<<<< Updated upstream
-<<<<<<< Updated upstream
-<<<<<<< Updated upstream
-<<<<<<< Updated upstream
-<<<<<<< Updated upstream
-<<<<<<< Updated upstream
         var client = new AzureOpenAIClient(new Uri("http://host"), "key");
-=======
-=======
->>>>>>> Stashed changes
-=======
->>>>>>> Stashed changes
-=======
->>>>>>> Stashed changes
-=======
->>>>>>> Stashed changes
-=======
->>>>>>> Stashed changes
-<<<<<<< HEAD
-=======
->>>>>>> Stashed changes
-=======
->>>>>>> Stashed changes
         var client = new AzureOpenAIClient(new Uri("http://host"), "key");
-=======
         var client = new AzureOpenAIClient(new Uri("http://host"), new ApiKeyCredential("apikey"));
->>>>>>> main
-<<<<<<< Updated upstream
-<<<<<<< Updated upstream
-<<<<<<< Updated upstream
-<<<<<<< Updated upstream
-<<<<<<< Updated upstream
-<<<<<<< Updated upstream
-<<<<<<< Updated upstream
-=======
->>>>>>> Stashed changes
-=======
->>>>>>> Stashed changes
->>>>>>> Stashed changes
-=======
->>>>>>> Stashed changes
-=======
->>>>>>> Stashed changes
-=======
->>>>>>> Stashed changes
-=======
->>>>>>> Stashed changes
-=======
         var client = new AzureOpenAIClient(new Uri("http://host"), new ApiKeyCredential("apikey"));
->>>>>>> eab985c52d058dc92abc75034bc790079131ce75
-=======
->>>>>>> Stashed changes
-=======
->>>>>>> Stashed changes
-<<<<<<< div
-=======
         var client = new AzureOpenAIClient(new Uri("http://host"), new ApiKeyCredential("apikey"));
->>>>>>> eab985c52d058dc92abc75034bc790079131ce75
-=======
->>>>>>> head
-=======
-        var client = new AzureOpenAIClient(new Uri("http://host"), new ApiKeyCredential("apikey"));
->>>>>>> e78b8e85
+        var client = new AzureOpenAIClient(new Uri("http://host"), new ApiKeyCredential("apikey"));q
         var service = includeLoggerFactory ?
             new AzureOpenAIChatCompletionService("deployment", client, "model-id", loggerFactory: this._mockLoggerFactory.Object) :
             new AzureOpenAIChatCompletionService("deployment", client, "model-id");
@@ -327,80 +115,10 @@
             Content = new StringContent(AzureOpenAITestHelper.GetTestResponse("chat_completion_test_response.json"))
         };
         this._messageHandlerStub.ResponsesToReturn.Add(responseMessage);
-<<<<<<< HEAD
-<<<<<<< div
-=======
-<<<<<<< Updated upstream
-<<<<<<< Updated upstream
->>>>>>> head
-<<<<<<< Updated upstream
-<<<<<<< Updated upstream
-<<<<<<< Updated upstream
-<<<<<<< Updated upstream
-<<<<<<< Updated upstream
-<<<<<<< Updated upstream
-=======
-=======
->>>>>>> Stashed changes
-=======
->>>>>>> Stashed changes
-=======
->>>>>>> Stashed changes
-=======
->>>>>>> Stashed changes
-=======
->>>>>>> Stashed changes
-<<<<<<< HEAD
-=======
-=======
->>>>>>> eab985c52d058dc92abc75034bc790079131ce75
-<<<<<<< div
-=======
-=======
-=======
->>>>>>> Stashed changes
-=======
-=======
->>>>>>> Stashed changes
->>>>>>> head
         this._messageHandlerStub.ResponsesToReturn.Add(new HttpResponseMessage(HttpStatusCode.OK)
         {
             Content = new StringContent(AzureOpenAITestHelper.GetTestResponse("chat_completion_test_response.json"))
         });
-<<<<<<< div
-=======
-<<<<<<< Updated upstream
-<<<<<<< Updated upstream
->>>>>>> head
-<<<<<<< HEAD
->>>>>>> main
-<<<<<<< Updated upstream
-<<<<<<< Updated upstream
-<<<<<<< Updated upstream
-<<<<<<< Updated upstream
-<<<<<<< Updated upstream
->>>>>>> Stashed changes
-=======
->>>>>>> Stashed changes
-=======
->>>>>>> Stashed changes
-=======
->>>>>>> Stashed changes
-=======
->>>>>>> Stashed changes
-=======
->>>>>>> Stashed changes
-=======
->>>>>>> eab985c52d058dc92abc75034bc790079131ce75
-<<<<<<< div
-=======
-=======
->>>>>>> main
->>>>>>> Stashed changes
-=======
->>>>>>> main
->>>>>>> Stashed changes
->>>>>>> head
 
         // Act
         var result = await service.GetTextContentsAsync("Prompt");
@@ -412,88 +130,24 @@
         var usage = result[0].Metadata?["Usage"] as ChatTokenUsage;
 
         Assert.NotNull(usage);
-<<<<<<< HEAD
-<<<<<<< HEAD
-<<<<<<< div
-=======
-<<<<<<< Updated upstream
-<<<<<<< Updated upstream
->>>>>>> head
-<<<<<<< Updated upstream
-<<<<<<< Updated upstream
-<<<<<<< Updated upstream
-<<<<<<< Updated upstream
-<<<<<<< Updated upstream
-<<<<<<< Updated upstream
         Assert.Equal(55, usage.InputTokens);
         Assert.Equal(100, usage.OutputTokens);
         Assert.Equal(155, usage.TotalTokens);
-=======
-=======
->>>>>>> Stashed changes
-=======
->>>>>>> Stashed changes
-=======
->>>>>>> Stashed changes
-=======
->>>>>>> Stashed changes
-=======
->>>>>>> Stashed changes
-<<<<<<< HEAD
-=======
->>>>>>> Stashed changes
-=======
->>>>>>> Stashed changes
         Assert.Equal(55, usage.InputTokens);
         Assert.Equal(100, usage.OutputTokens);
         Assert.Equal(155, usage.TotalTokens);
-=======
         Assert.Equal(55, usage.InputTokenCount);
         Assert.Equal(100, usage.OutputTokenCount);
         Assert.Equal(155, usage.TotalTokenCount);
->>>>>>> main
-<<<<<<< Updated upstream
-<<<<<<< Updated upstream
-<<<<<<< Updated upstream
-<<<<<<< Updated upstream
-<<<<<<< Updated upstream
-<<<<<<< Updated upstream
-<<<<<<< Updated upstream
-=======
->>>>>>> Stashed changes
-=======
->>>>>>> Stashed changes
->>>>>>> Stashed changes
-=======
->>>>>>> Stashed changes
-=======
->>>>>>> Stashed changes
-=======
->>>>>>> Stashed changes
-=======
->>>>>>> Stashed changes
-=======
         Assert.Equal(55, usage.InputTokenCount);
         Assert.Equal(100, usage.OutputTokenCount);
         Assert.Equal(155, usage.TotalTokenCount);
->>>>>>> eab985c52d058dc92abc75034bc790079131ce75
-=======
->>>>>>> Stashed changes
-=======
->>>>>>> Stashed changes
-<<<<<<< div
-=======
         Assert.Equal(55, usage.InputTokenCount);
         Assert.Equal(100, usage.OutputTokenCount);
         Assert.Equal(155, usage.TotalTokenCount);
->>>>>>> eab985c52d058dc92abc75034bc790079131ce75
-=======
->>>>>>> head
-=======
         Assert.Equal(55, usage.InputTokenCount);
         Assert.Equal(100, usage.OutputTokenCount);
         Assert.Equal(155, usage.TotalTokenCount);
->>>>>>> e78b8e85
     }
 
     [Fact]
@@ -513,130 +167,30 @@
             StopSequences = ["stop_sequence"],
             Logprobs = true,
             TopLogprobs = 5,
-<<<<<<< HEAD
-<<<<<<< div
-=======
-<<<<<<< Updated upstream
-<<<<<<< Updated upstream
->>>>>>> head
-<<<<<<< Updated upstream
-<<<<<<< Updated upstream
-<<<<<<< Updated upstream
-<<<<<<< Updated upstream
-<<<<<<< Updated upstream
-<<<<<<< Updated upstream
-=======
-=======
->>>>>>> Stashed changes
-=======
->>>>>>> Stashed changes
-=======
->>>>>>> Stashed changes
-=======
->>>>>>> Stashed changes
-=======
->>>>>>> Stashed changes
-<<<<<<< HEAD
-=======
+
 #pragma warning disable AOAI001 // Type is for evaluation purposes only and is subject to change or removal in future updates. Suppress this diagnostic to proceed.
->>>>>>> main
-<<<<<<< Updated upstream
-<<<<<<< Updated upstream
-<<<<<<< Updated upstream
-<<<<<<< Updated upstream
-<<<<<<< Updated upstream
->>>>>>> Stashed changes
-=======
->>>>>>> Stashed changes
-=======
->>>>>>> Stashed changes
-=======
->>>>>>> Stashed changes
-=======
->>>>>>> Stashed changes
-=======
->>>>>>> Stashed changes
-=======
+
 #pragma warning disable AOAI001 // Type is for evaluation purposes only and is subject to change or removal in future updates. Suppress this diagnostic to proceed.
->>>>>>> eab985c52d058dc92abc75034bc790079131ce75
-<<<<<<< div
-=======
-=======
-=======
+
 #pragma warning disable AOAI001 // Type is for evaluation purposes only and is subject to change or removal in future updates. Suppress this diagnostic to proceed.
->>>>>>> main
->>>>>>> Stashed changes
-=======
-=======
+
 #pragma warning disable AOAI001 // Type is for evaluation purposes only and is subject to change or removal in future updates. Suppress this diagnostic to proceed.
->>>>>>> main
->>>>>>> Stashed changes
->>>>>>> head
+
             AzureChatDataSource = new AzureSearchChatDataSource()
             {
                 Endpoint = new Uri("http://test-search-endpoint"),
                 IndexName = "test-index-name",
                 Authentication = DataSourceAuthentication.FromApiKey("api-key"),
             }
-<<<<<<< HEAD
-<<<<<<< div
-=======
-<<<<<<< Updated upstream
-<<<<<<< Updated upstream
->>>>>>> head
-<<<<<<< Updated upstream
-<<<<<<< Updated upstream
-<<<<<<< Updated upstream
-<<<<<<< Updated upstream
-<<<<<<< Updated upstream
-<<<<<<< Updated upstream
-=======
-=======
->>>>>>> Stashed changes
-=======
->>>>>>> Stashed changes
-=======
->>>>>>> Stashed changes
-=======
->>>>>>> Stashed changes
-=======
->>>>>>> Stashed changes
-<<<<<<< HEAD
-=======
+
 #pragma warning restore AOAI001 // Type is for evaluation purposes only and is subject to change or removal in future updates. Suppress this diagnostic to proceed.
->>>>>>> main
-<<<<<<< Updated upstream
-<<<<<<< Updated upstream
-<<<<<<< Updated upstream
-<<<<<<< Updated upstream
-<<<<<<< Updated upstream
->>>>>>> Stashed changes
-=======
->>>>>>> Stashed changes
-=======
->>>>>>> Stashed changes
-=======
->>>>>>> Stashed changes
-=======
->>>>>>> Stashed changes
-=======
->>>>>>> Stashed changes
-=======
+
 #pragma warning restore AOAI001 // Type is for evaluation purposes only and is subject to change or removal in future updates. Suppress this diagnostic to proceed.
->>>>>>> eab985c52d058dc92abc75034bc790079131ce75
-<<<<<<< div
-=======
-=======
-=======
+
 #pragma warning restore AOAI001 // Type is for evaluation purposes only and is subject to change or removal in future updates. Suppress this diagnostic to proceed.
->>>>>>> main
->>>>>>> Stashed changes
-=======
-=======
+
 #pragma warning restore AOAI001 // Type is for evaluation purposes only and is subject to change or removal in future updates. Suppress this diagnostic to proceed.
->>>>>>> main
->>>>>>> Stashed changes
->>>>>>> head
+
         };
 
         var chatHistory = new ChatHistory();
@@ -650,80 +204,10 @@
             Content = new StringContent(AzureOpenAITestHelper.GetTestResponse("chat_completion_test_response.json"))
         };
         this._messageHandlerStub.ResponsesToReturn.Add(responseMessage);
-<<<<<<< HEAD
-<<<<<<< div
-=======
-<<<<<<< Updated upstream
-<<<<<<< Updated upstream
->>>>>>> head
-<<<<<<< Updated upstream
-<<<<<<< Updated upstream
-<<<<<<< Updated upstream
-<<<<<<< Updated upstream
-<<<<<<< Updated upstream
-<<<<<<< Updated upstream
-=======
-=======
->>>>>>> Stashed changes
-=======
->>>>>>> Stashed changes
-=======
->>>>>>> Stashed changes
-=======
->>>>>>> Stashed changes
-=======
->>>>>>> Stashed changes
-<<<<<<< HEAD
-=======
-=======
->>>>>>> eab985c52d058dc92abc75034bc790079131ce75
-<<<<<<< div
-=======
-=======
-=======
->>>>>>> Stashed changes
-=======
-=======
->>>>>>> Stashed changes
->>>>>>> head
         this._messageHandlerStub.ResponsesToReturn.Add(new HttpResponseMessage(HttpStatusCode.OK)
         {
             Content = new StringContent(AzureOpenAITestHelper.GetTestResponse("chat_completion_test_response.json"))
         });
-<<<<<<< div
-=======
-<<<<<<< Updated upstream
-<<<<<<< Updated upstream
->>>>>>> head
-<<<<<<< HEAD
->>>>>>> main
-<<<<<<< Updated upstream
-<<<<<<< Updated upstream
-<<<<<<< Updated upstream
-<<<<<<< Updated upstream
-<<<<<<< Updated upstream
->>>>>>> Stashed changes
-=======
->>>>>>> Stashed changes
-=======
->>>>>>> Stashed changes
-=======
->>>>>>> Stashed changes
-=======
->>>>>>> Stashed changes
-=======
->>>>>>> Stashed changes
-=======
->>>>>>> eab985c52d058dc92abc75034bc790079131ce75
-<<<<<<< div
-=======
-=======
->>>>>>> main
->>>>>>> Stashed changes
-=======
->>>>>>> main
->>>>>>> Stashed changes
->>>>>>> head
 
         // Act
         var result = await service.GetChatMessageContentsAsync(chatHistory, settings);
@@ -795,80 +279,10 @@
             Content = new StringContent(AzureOpenAITestHelper.GetTestResponse("chat_completion_test_response.json"))
         };
         this._messageHandlerStub.ResponsesToReturn.Add(responseMessage);
-<<<<<<< HEAD
-<<<<<<< div
-=======
-<<<<<<< Updated upstream
-<<<<<<< Updated upstream
->>>>>>> head
-<<<<<<< Updated upstream
-<<<<<<< Updated upstream
-<<<<<<< Updated upstream
-<<<<<<< Updated upstream
-<<<<<<< Updated upstream
-<<<<<<< Updated upstream
-=======
-=======
->>>>>>> Stashed changes
-=======
->>>>>>> Stashed changes
-=======
->>>>>>> Stashed changes
-=======
->>>>>>> Stashed changes
-=======
->>>>>>> Stashed changes
-<<<<<<< HEAD
-=======
-=======
->>>>>>> eab985c52d058dc92abc75034bc790079131ce75
-<<<<<<< div
-=======
-=======
-=======
->>>>>>> Stashed changes
-=======
-=======
->>>>>>> Stashed changes
->>>>>>> head
         this._messageHandlerStub.ResponsesToReturn.Add(new HttpResponseMessage(HttpStatusCode.OK)
         {
             Content = new StringContent(AzureOpenAITestHelper.GetTestResponse("chat_completion_test_response.json"))
         });
-<<<<<<< div
-=======
-<<<<<<< Updated upstream
-<<<<<<< Updated upstream
->>>>>>> head
-<<<<<<< HEAD
->>>>>>> main
-<<<<<<< Updated upstream
-<<<<<<< Updated upstream
-<<<<<<< Updated upstream
-<<<<<<< Updated upstream
-<<<<<<< Updated upstream
->>>>>>> Stashed changes
-=======
->>>>>>> Stashed changes
-=======
->>>>>>> Stashed changes
-=======
->>>>>>> Stashed changes
-=======
->>>>>>> Stashed changes
-=======
->>>>>>> Stashed changes
-=======
->>>>>>> eab985c52d058dc92abc75034bc790079131ce75
-<<<<<<< div
-=======
-=======
->>>>>>> main
->>>>>>> Stashed changes
-=======
->>>>>>> main
->>>>>>> Stashed changes
->>>>>>> head
 
         // Act
         var result = await service.GetChatMessageContentsAsync(new ChatHistory("System message"), settings);
@@ -897,81 +311,10 @@
             Content = new StringContent(AzureOpenAITestHelper.GetTestResponse("chat_completion_test_response.json"))
         };
         this._messageHandlerStub.ResponsesToReturn.Add(responseMessage);
-<<<<<<< HEAD
-<<<<<<< div
-=======
-<<<<<<< Updated upstream
-<<<<<<< Updated upstream
->>>>>>> head
-<<<<<<< Updated upstream
-<<<<<<< Updated upstream
-<<<<<<< Updated upstream
-<<<<<<< Updated upstream
-<<<<<<< Updated upstream
-<<<<<<< Updated upstream
-=======
-=======
->>>>>>> Stashed changes
-=======
->>>>>>> Stashed changes
-=======
->>>>>>> Stashed changes
-=======
->>>>>>> Stashed changes
-=======
->>>>>>> Stashed changes
-<<<<<<< HEAD
-=======
-=======
->>>>>>> eab985c52d058dc92abc75034bc790079131ce75
-<<<<<<< div
-=======
-=======
-=======
->>>>>>> Stashed changes
-=======
-=======
->>>>>>> Stashed changes
->>>>>>> head
         this._messageHandlerStub.ResponsesToReturn.Add(new HttpResponseMessage(HttpStatusCode.OK)
         {
             Content = new StringContent(AzureOpenAITestHelper.GetTestResponse("chat_completion_test_response.json"))
         });
-<<<<<<< div
-=======
-<<<<<<< Updated upstream
-<<<<<<< Updated upstream
->>>>>>> head
-<<<<<<< HEAD
->>>>>>> main
-<<<<<<< Updated upstream
-<<<<<<< Updated upstream
-<<<<<<< Updated upstream
-<<<<<<< Updated upstream
-<<<<<<< Updated upstream
->>>>>>> Stashed changes
-=======
->>>>>>> Stashed changes
-=======
->>>>>>> Stashed changes
-=======
->>>>>>> Stashed changes
-=======
->>>>>>> Stashed changes
-=======
->>>>>>> Stashed changes
-=======
->>>>>>> eab985c52d058dc92abc75034bc790079131ce75
-<<<<<<< div
-=======
-=======
->>>>>>> main
->>>>>>> Stashed changes
-=======
->>>>>>> main
->>>>>>> Stashed changes
->>>>>>> head
-
         // Act
         var result = await service.GetChatMessageContentsAsync(new ChatHistory("System message"), settings, kernel);
 
@@ -982,89 +325,24 @@
         var usage = result[0].Metadata?["Usage"] as ChatTokenUsage;
 
         Assert.NotNull(usage);
-<<<<<<< HEAD
-<<<<<<< HEAD
-<<<<<<< div
-=======
-<<<<<<< Updated upstream
-<<<<<<< Updated upstream
->>>>>>> head
-<<<<<<< Updated upstream
-<<<<<<< Updated upstream
-<<<<<<< Updated upstream
-<<<<<<< Updated upstream
-<<<<<<< Updated upstream
-<<<<<<< Updated upstream
         Assert.Equal(55, usage.InputTokens);
         Assert.Equal(100, usage.OutputTokens);
         Assert.Equal(155, usage.TotalTokens);
-=======
-=======
->>>>>>> Stashed changes
-=======
->>>>>>> Stashed changes
-=======
->>>>>>> Stashed changes
-=======
->>>>>>> Stashed changes
-=======
->>>>>>> Stashed changes
-<<<<<<< HEAD
-=======
->>>>>>> Stashed changes
-=======
->>>>>>> Stashed changes
         Assert.Equal(55, usage.InputTokens);
         Assert.Equal(100, usage.OutputTokens);
         Assert.Equal(155, usage.TotalTokens);
-=======
         Assert.Equal(55, usage.InputTokenCount);
         Assert.Equal(100, usage.OutputTokenCount);
         Assert.Equal(155, usage.TotalTokenCount);
->>>>>>> main
-<<<<<<< Updated upstream
-<<<<<<< Updated upstream
-<<<<<<< Updated upstream
-<<<<<<< Updated upstream
-<<<<<<< Updated upstream
-<<<<<<< Updated upstream
-<<<<<<< Updated upstream
-=======
->>>>>>> Stashed changes
-=======
->>>>>>> Stashed changes
->>>>>>> Stashed changes
-=======
->>>>>>> Stashed changes
-=======
->>>>>>> Stashed changes
-=======
->>>>>>> Stashed changes
-=======
->>>>>>> Stashed changes
-=======
         Assert.Equal(55, usage.InputTokenCount);
         Assert.Equal(100, usage.OutputTokenCount);
         Assert.Equal(155, usage.TotalTokenCount);
->>>>>>> eab985c52d058dc92abc75034bc790079131ce75
-=======
->>>>>>> Stashed changes
-=======
->>>>>>> Stashed changes
-<<<<<<< div
-=======
         Assert.Equal(55, usage.InputTokenCount);
         Assert.Equal(100, usage.OutputTokenCount);
         Assert.Equal(155, usage.TotalTokenCount);
->>>>>>> eab985c52d058dc92abc75034bc790079131ce75
-=======
->>>>>>> head
-=======
         Assert.Equal(55, usage.InputTokenCount);
         Assert.Equal(100, usage.OutputTokenCount);
         Assert.Equal(155, usage.TotalTokenCount);
->>>>>>> e78b8e85
-
         Assert.Equal("Stop", result[0].Metadata?["FinishReason"]);
     }
 
@@ -1149,42 +427,6 @@
         {
             responses.ForEach(r => r.Dispose());
         }
-<<<<<<< HEAD
-<<<<<<< div
-=======
-<<<<<<< Updated upstream
-<<<<<<< Updated upstream
->>>>>>> head
-<<<<<<< Updated upstream
-<<<<<<< Updated upstream
-<<<<<<< Updated upstream
-<<<<<<< Updated upstream
-<<<<<<< Updated upstream
-<<<<<<< Updated upstream
-=======
-=======
->>>>>>> Stashed changes
-=======
->>>>>>> Stashed changes
-=======
->>>>>>> Stashed changes
-=======
->>>>>>> Stashed changes
-=======
->>>>>>> Stashed changes
-<<<<<<< HEAD
-=======
-=======
->>>>>>> eab985c52d058dc92abc75034bc790079131ce75
-<<<<<<< div
-=======
-=======
-=======
->>>>>>> Stashed changes
-=======
-=======
->>>>>>> Stashed changes
->>>>>>> head
         for (var i = 0; i < ModelResponsesCount; i++)
         {
             responses.Add(new HttpResponseMessage(HttpStatusCode.OK) { Content = new StringContent(AzureOpenAITestHelper.GetTestResponse("chat_completion_single_function_call_test_response.json")) });
@@ -1197,40 +439,6 @@
 
         // Assert
         Assert.Equal(DefaultMaximumAutoInvokeAttempts, functionCallCount);
-<<<<<<< div
-=======
-<<<<<<< Updated upstream
-<<<<<<< Updated upstream
->>>>>>> head
-<<<<<<< HEAD
->>>>>>> main
-<<<<<<< Updated upstream
-<<<<<<< Updated upstream
-<<<<<<< Updated upstream
-<<<<<<< Updated upstream
-<<<<<<< Updated upstream
->>>>>>> Stashed changes
-=======
->>>>>>> Stashed changes
-=======
->>>>>>> Stashed changes
-=======
->>>>>>> Stashed changes
-=======
->>>>>>> Stashed changes
-=======
->>>>>>> Stashed changes
-=======
->>>>>>> eab985c52d058dc92abc75034bc790079131ce75
-<<<<<<< div
-=======
-=======
->>>>>>> main
->>>>>>> Stashed changes
-=======
->>>>>>> main
->>>>>>> Stashed changes
->>>>>>> head
     }
 
     [Fact]
@@ -1295,81 +503,10 @@
             Content = new StreamContent(stream)
         };
         this._messageHandlerStub.ResponsesToReturn.Add(responseMessage);
-<<<<<<< HEAD
-<<<<<<< div
-=======
-<<<<<<< Updated upstream
-<<<<<<< Updated upstream
->>>>>>> head
-<<<<<<< Updated upstream
-<<<<<<< Updated upstream
-<<<<<<< Updated upstream
-<<<<<<< Updated upstream
-<<<<<<< Updated upstream
-<<<<<<< Updated upstream
-=======
-=======
->>>>>>> Stashed changes
-=======
->>>>>>> Stashed changes
-=======
->>>>>>> Stashed changes
-=======
->>>>>>> Stashed changes
-=======
->>>>>>> Stashed changes
-<<<<<<< HEAD
-=======
-=======
->>>>>>> eab985c52d058dc92abc75034bc790079131ce75
-<<<<<<< div
-=======
-=======
-=======
->>>>>>> Stashed changes
-=======
-=======
->>>>>>> Stashed changes
->>>>>>> head
         this._messageHandlerStub.ResponsesToReturn.Add(new HttpResponseMessage(HttpStatusCode.OK)
         {
             Content = new StreamContent(stream)
         });
-<<<<<<< div
-=======
-<<<<<<< Updated upstream
-<<<<<<< Updated upstream
->>>>>>> head
-<<<<<<< HEAD
->>>>>>> main
-<<<<<<< Updated upstream
-<<<<<<< Updated upstream
-<<<<<<< Updated upstream
-<<<<<<< Updated upstream
-<<<<<<< Updated upstream
->>>>>>> Stashed changes
-=======
->>>>>>> Stashed changes
-=======
->>>>>>> Stashed changes
-=======
->>>>>>> Stashed changes
-=======
->>>>>>> Stashed changes
-=======
->>>>>>> Stashed changes
-=======
->>>>>>> eab985c52d058dc92abc75034bc790079131ce75
-<<<<<<< div
-=======
-=======
->>>>>>> main
->>>>>>> Stashed changes
-=======
->>>>>>> main
->>>>>>> Stashed changes
->>>>>>> head
-
         // Act & Assert
         var enumerator = service.GetStreamingTextContentsAsync("Prompt").GetAsyncEnumerator();
 
@@ -1401,76 +538,12 @@
 
         Assert.IsType<StreamingChatCompletionUpdate>(message.InnerContent);
         var update = (StreamingChatCompletionUpdate)message.InnerContent;
-<<<<<<< HEAD
-<<<<<<< HEAD
-<<<<<<< div
-=======
-<<<<<<< Updated upstream
-<<<<<<< Updated upstream
->>>>>>> head
-<<<<<<< Updated upstream
-<<<<<<< Updated upstream
-<<<<<<< Updated upstream
-<<<<<<< Updated upstream
-<<<<<<< Updated upstream
-<<<<<<< Updated upstream
         var promptResults = update.GetContentFilterResultForPrompt();
-=======
-=======
->>>>>>> Stashed changes
-=======
->>>>>>> Stashed changes
-=======
->>>>>>> Stashed changes
-=======
->>>>>>> Stashed changes
-=======
->>>>>>> Stashed changes
-<<<<<<< HEAD
-=======
->>>>>>> Stashed changes
-=======
->>>>>>> Stashed changes
         var promptResults = update.GetContentFilterResultForPrompt();
-=======
         var promptResults = update.GetRequestContentFilterResult();
->>>>>>> main
-<<<<<<< Updated upstream
-<<<<<<< Updated upstream
-<<<<<<< Updated upstream
-<<<<<<< Updated upstream
-<<<<<<< Updated upstream
-<<<<<<< Updated upstream
-<<<<<<< Updated upstream
-=======
->>>>>>> Stashed changes
-=======
->>>>>>> Stashed changes
->>>>>>> Stashed changes
-=======
->>>>>>> Stashed changes
-=======
->>>>>>> Stashed changes
-=======
->>>>>>> Stashed changes
-=======
->>>>>>> Stashed changes
-=======
         var promptResults = update.GetRequestContentFilterResult();
->>>>>>> eab985c52d058dc92abc75034bc790079131ce75
-=======
->>>>>>> Stashed changes
-=======
->>>>>>> Stashed changes
-<<<<<<< div
-=======
         var promptResults = update.GetRequestContentFilterResult();
->>>>>>> eab985c52d058dc92abc75034bc790079131ce75
-=======
->>>>>>> head
-=======
         var promptResults = update.GetRequestContentFilterResult();
->>>>>>> e78b8e85
         Assert.Equal(ContentFilterSeverity.Safe, promptResults.Hate.Severity);
         Assert.Equal(ContentFilterSeverity.Safe, promptResults.Sexual.Severity);
         Assert.Equal(ContentFilterSeverity.Safe, promptResults.Violence.Severity);
@@ -1492,74 +565,12 @@
         Assert.IsType<StreamingChatCompletionUpdate>(message.InnerContent);
         update = (StreamingChatCompletionUpdate)message.InnerContent;
 
-<<<<<<< HEAD
-<<<<<<< HEAD
-<<<<<<< div
-=======
-<<<<<<< Updated upstream
-<<<<<<< Updated upstream
->>>>>>> head
-<<<<<<< Updated upstream
-<<<<<<< Updated upstream
-<<<<<<< Updated upstream
-<<<<<<< Updated upstream
-<<<<<<< Updated upstream
-<<<<<<< Updated upstream
         var filterResults = update.GetContentFilterResultForResponse();
-=======
-=======
->>>>>>> Stashed changes
-=======
->>>>>>> Stashed changes
-=======
->>>>>>> Stashed changes
-=======
->>>>>>> Stashed changes
-=======
->>>>>>> Stashed changes
-<<<<<<< HEAD
-=======
->>>>>>> Stashed changes
-=======
->>>>>>> Stashed changes
         var filterResults = update.GetContentFilterResultForResponse();
-=======
         var filterResults = update.GetResponseContentFilterResult();
->>>>>>> main
-<<<<<<< Updated upstream
-<<<<<<< Updated upstream
-<<<<<<< Updated upstream
-<<<<<<< Updated upstream
-<<<<<<< Updated upstream
-<<<<<<< Updated upstream
-<<<<<<< Updated upstream
-=======
->>>>>>> Stashed changes
->>>>>>> Stashed changes
-=======
->>>>>>> Stashed changes
-=======
->>>>>>> Stashed changes
-=======
->>>>>>> Stashed changes
-=======
->>>>>>> Stashed changes
-=======
         var filterResults = update.GetResponseContentFilterResult();
->>>>>>> eab985c52d058dc92abc75034bc790079131ce75
-=======
->>>>>>> Stashed changes
-=======
->>>>>>> Stashed changes
-<<<<<<< div
-=======
         var filterResults = update.GetResponseContentFilterResult();
->>>>>>> eab985c52d058dc92abc75034bc790079131ce75
-=======
->>>>>>> head
-=======
         var filterResults = update.GetResponseContentFilterResult();
->>>>>>> e78b8e85
         Assert.Equal(ContentFilterSeverity.Safe, filterResults.Hate.Severity);
         Assert.Equal(ContentFilterSeverity.Safe, filterResults.Sexual.Severity);
         Assert.Equal(ContentFilterSeverity.Safe, filterResults.SelfHarm.Severity);
@@ -1570,74 +581,12 @@
 
         Assert.IsType<StreamingChatCompletionUpdate>(message.InnerContent);
         update = (StreamingChatCompletionUpdate)message.InnerContent;
-<<<<<<< HEAD
-<<<<<<< HEAD
-<<<<<<< div
-=======
-<<<<<<< Updated upstream
-<<<<<<< Updated upstream
->>>>>>> head
-<<<<<<< Updated upstream
-<<<<<<< Updated upstream
-<<<<<<< Updated upstream
-<<<<<<< Updated upstream
-<<<<<<< Updated upstream
-<<<<<<< Updated upstream
         filterResults = update.GetContentFilterResultForResponse();
-=======
-=======
->>>>>>> Stashed changes
-=======
->>>>>>> Stashed changes
-=======
->>>>>>> Stashed changes
-=======
->>>>>>> Stashed changes
-=======
->>>>>>> Stashed changes
-<<<<<<< HEAD
-=======
->>>>>>> Stashed changes
-=======
->>>>>>> Stashed changes
         filterResults = update.GetContentFilterResultForResponse();
-=======
         filterResults = update.GetResponseContentFilterResult();
->>>>>>> main
-<<<<<<< Updated upstream
-<<<<<<< Updated upstream
-<<<<<<< Updated upstream
-<<<<<<< Updated upstream
-<<<<<<< Updated upstream
-<<<<<<< Updated upstream
-<<<<<<< Updated upstream
->>>>>>> Stashed changes
-=======
-=======
->>>>>>> Stashed changes
->>>>>>> Stashed changes
-=======
->>>>>>> Stashed changes
-=======
->>>>>>> Stashed changes
-=======
->>>>>>> Stashed changes
-=======
         filterResults = update.GetResponseContentFilterResult();
->>>>>>> eab985c52d058dc92abc75034bc790079131ce75
-=======
->>>>>>> Stashed changes
-=======
->>>>>>> Stashed changes
-<<<<<<< div
-=======
         filterResults = update.GetResponseContentFilterResult();
->>>>>>> eab985c52d058dc92abc75034bc790079131ce75
-=======
->>>>>>> head
-=======
         filterResults = update.GetResponseContentFilterResult();
->>>>>>> e78b8e85
         Assert.False(filterResults.ProtectedMaterialCode.Detected);
         Assert.False(filterResults.ProtectedMaterialText.Detected);
 #pragma warning restore AOAI001 // Type is for evaluation purposes only and is subject to change or removal in future updates. Suppress this diagnostic to proceed.
@@ -1655,80 +604,10 @@
             Content = new StreamContent(stream)
         };
         this._messageHandlerStub.ResponsesToReturn.Add(responseMessage);
-<<<<<<< HEAD
-<<<<<<< div
-=======
-<<<<<<< Updated upstream
-<<<<<<< Updated upstream
->>>>>>> head
-<<<<<<< Updated upstream
-<<<<<<< Updated upstream
-<<<<<<< Updated upstream
-<<<<<<< Updated upstream
-<<<<<<< Updated upstream
-<<<<<<< Updated upstream
-=======
-=======
->>>>>>> Stashed changes
-=======
->>>>>>> Stashed changes
-=======
->>>>>>> Stashed changes
-=======
->>>>>>> Stashed changes
-=======
->>>>>>> Stashed changes
-<<<<<<< HEAD
-=======
-=======
->>>>>>> eab985c52d058dc92abc75034bc790079131ce75
-<<<<<<< div
-=======
-=======
-=======
->>>>>>> Stashed changes
-=======
-=======
->>>>>>> Stashed changes
->>>>>>> head
         this._messageHandlerStub.ResponsesToReturn.Add(new HttpResponseMessage(HttpStatusCode.OK)
         {
             Content = new StreamContent(stream)
         });
-<<<<<<< div
-=======
-<<<<<<< Updated upstream
-<<<<<<< Updated upstream
->>>>>>> head
-<<<<<<< HEAD
->>>>>>> main
-<<<<<<< Updated upstream
-<<<<<<< Updated upstream
-<<<<<<< Updated upstream
-<<<<<<< Updated upstream
-<<<<<<< Updated upstream
->>>>>>> Stashed changes
-=======
->>>>>>> Stashed changes
-=======
->>>>>>> Stashed changes
-=======
->>>>>>> Stashed changes
-=======
->>>>>>> Stashed changes
-=======
->>>>>>> Stashed changes
-=======
->>>>>>> eab985c52d058dc92abc75034bc790079131ce75
-<<<<<<< div
-=======
-=======
->>>>>>> main
->>>>>>> Stashed changes
-=======
->>>>>>> main
->>>>>>> Stashed changes
->>>>>>> head
 
         // Act & Assert
         var enumerator = service.GetStreamingChatMessageContentsAsync([]).GetAsyncEnumerator();
@@ -1824,74 +703,12 @@
         Assert.IsType<StreamingChatCompletionUpdate>(message.InnerContent);
         var update = (StreamingChatCompletionUpdate)message.InnerContent;
 #pragma warning disable AOAI001 // Type is for evaluation purposes only and is subject to change or removal in future updates. Suppress this diagnostic to proceed.
-<<<<<<< HEAD
-<<<<<<< HEAD
-<<<<<<< div
-=======
-<<<<<<< Updated upstream
-<<<<<<< Updated upstream
->>>>>>> head
-<<<<<<< Updated upstream
-<<<<<<< Updated upstream
-<<<<<<< Updated upstream
-<<<<<<< Updated upstream
-<<<<<<< Updated upstream
-<<<<<<< Updated upstream
         var promptResults = update.GetContentFilterResultForPrompt();
-=======
-=======
->>>>>>> Stashed changes
-=======
->>>>>>> Stashed changes
-=======
->>>>>>> Stashed changes
-=======
->>>>>>> Stashed changes
-=======
->>>>>>> Stashed changes
-<<<<<<< HEAD
-=======
->>>>>>> Stashed changes
-=======
->>>>>>> Stashed changes
         var promptResults = update.GetContentFilterResultForPrompt();
-=======
         var promptResults = update.GetRequestContentFilterResult();
->>>>>>> main
-<<<<<<< Updated upstream
-<<<<<<< Updated upstream
-<<<<<<< Updated upstream
-<<<<<<< Updated upstream
-<<<<<<< Updated upstream
-<<<<<<< Updated upstream
-<<<<<<< Updated upstream
->>>>>>> Stashed changes
-=======
-=======
->>>>>>> Stashed changes
->>>>>>> Stashed changes
-=======
->>>>>>> Stashed changes
-=======
->>>>>>> Stashed changes
-=======
->>>>>>> Stashed changes
-=======
         var promptResults = update.GetRequestContentFilterResult();
->>>>>>> eab985c52d058dc92abc75034bc790079131ce75
-=======
->>>>>>> Stashed changes
-=======
->>>>>>> Stashed changes
-<<<<<<< div
-=======
         var promptResults = update.GetRequestContentFilterResult();
->>>>>>> eab985c52d058dc92abc75034bc790079131ce75
-=======
->>>>>>> head
-=======
         var promptResults = update.GetRequestContentFilterResult();
->>>>>>> e78b8e85
         Assert.Equal(ContentFilterSeverity.Safe, promptResults.Hate.Severity);
         Assert.Equal(ContentFilterSeverity.Safe, promptResults.Sexual.Severity);
         Assert.Equal(ContentFilterSeverity.Safe, promptResults.Violence.Severity);
@@ -1922,74 +739,12 @@
         Assert.IsType<StreamingChatCompletionUpdate>(message.InnerContent);
         update = (StreamingChatCompletionUpdate)message.InnerContent;
 
-<<<<<<< HEAD
-<<<<<<< HEAD
-<<<<<<< div
-=======
-<<<<<<< Updated upstream
-<<<<<<< Updated upstream
->>>>>>> head
-<<<<<<< Updated upstream
-<<<<<<< Updated upstream
-<<<<<<< Updated upstream
-<<<<<<< Updated upstream
-<<<<<<< Updated upstream
-<<<<<<< Updated upstream
         var filterResults = update.GetContentFilterResultForResponse();
-=======
-=======
->>>>>>> Stashed changes
-=======
->>>>>>> Stashed changes
-=======
->>>>>>> Stashed changes
-=======
->>>>>>> Stashed changes
-=======
->>>>>>> Stashed changes
-<<<<<<< HEAD
-=======
->>>>>>> Stashed changes
-=======
->>>>>>> Stashed changes
         var filterResults = update.GetContentFilterResultForResponse();
-=======
         var filterResults = update.GetResponseContentFilterResult();
->>>>>>> main
-<<<<<<< Updated upstream
-<<<<<<< Updated upstream
-<<<<<<< Updated upstream
-<<<<<<< Updated upstream
-<<<<<<< Updated upstream
-<<<<<<< Updated upstream
-<<<<<<< Updated upstream
->>>>>>> Stashed changes
-=======
-=======
->>>>>>> Stashed changes
->>>>>>> Stashed changes
-=======
->>>>>>> Stashed changes
-=======
->>>>>>> Stashed changes
-=======
->>>>>>> Stashed changes
-=======
         var filterResults = update.GetResponseContentFilterResult();
->>>>>>> eab985c52d058dc92abc75034bc790079131ce75
-=======
->>>>>>> Stashed changes
-=======
->>>>>>> Stashed changes
-<<<<<<< div
-=======
         var filterResults = update.GetResponseContentFilterResult();
->>>>>>> eab985c52d058dc92abc75034bc790079131ce75
-=======
->>>>>>> head
-=======
         var filterResults = update.GetResponseContentFilterResult();
->>>>>>> e78b8e85
         Assert.Equal(ContentFilterSeverity.Safe, filterResults.Hate.Severity);
         Assert.Equal(ContentFilterSeverity.Safe, filterResults.Sexual.Severity);
         Assert.Equal(ContentFilterSeverity.Safe, filterResults.SelfHarm.Severity);
@@ -2000,74 +755,12 @@
 
         Assert.IsType<StreamingChatCompletionUpdate>(message.InnerContent);
         update = (StreamingChatCompletionUpdate)message.InnerContent;
-<<<<<<< HEAD
-<<<<<<< HEAD
-<<<<<<< div
-=======
-<<<<<<< Updated upstream
-<<<<<<< Updated upstream
->>>>>>> head
-<<<<<<< Updated upstream
-<<<<<<< Updated upstream
-<<<<<<< Updated upstream
-<<<<<<< Updated upstream
-<<<<<<< Updated upstream
-<<<<<<< Updated upstream
         filterResults = update.GetContentFilterResultForResponse();
-=======
-=======
->>>>>>> Stashed changes
-=======
->>>>>>> Stashed changes
-=======
->>>>>>> Stashed changes
-=======
->>>>>>> Stashed changes
-=======
->>>>>>> Stashed changes
-<<<<<<< HEAD
-=======
->>>>>>> Stashed changes
-=======
->>>>>>> Stashed changes
         filterResults = update.GetContentFilterResultForResponse();
-=======
         filterResults = update.GetResponseContentFilterResult();
->>>>>>> main
-<<<<<<< Updated upstream
-<<<<<<< Updated upstream
-<<<<<<< Updated upstream
-<<<<<<< Updated upstream
-<<<<<<< Updated upstream
-<<<<<<< Updated upstream
-<<<<<<< Updated upstream
-=======
->>>>>>> Stashed changes
->>>>>>> Stashed changes
-=======
->>>>>>> Stashed changes
-=======
->>>>>>> Stashed changes
-=======
->>>>>>> Stashed changes
-=======
->>>>>>> Stashed changes
-=======
         filterResults = update.GetResponseContentFilterResult();
->>>>>>> eab985c52d058dc92abc75034bc790079131ce75
-=======
->>>>>>> Stashed changes
-=======
->>>>>>> Stashed changes
-<<<<<<< div
-=======
         filterResults = update.GetResponseContentFilterResult();
->>>>>>> eab985c52d058dc92abc75034bc790079131ce75
-=======
->>>>>>> head
-=======
         filterResults = update.GetResponseContentFilterResult();
->>>>>>> e78b8e85
         Assert.False(filterResults.ProtectedMaterialCode.Detected);
         Assert.False(filterResults.ProtectedMaterialText.Detected);
 
@@ -2124,42 +817,6 @@
         {
             responses.ForEach(r => r.Dispose());
         }
-<<<<<<< HEAD
-<<<<<<< div
-=======
-<<<<<<< Updated upstream
-<<<<<<< Updated upstream
->>>>>>> head
-<<<<<<< Updated upstream
-<<<<<<< Updated upstream
-<<<<<<< Updated upstream
-<<<<<<< Updated upstream
-<<<<<<< Updated upstream
-<<<<<<< Updated upstream
-=======
-=======
->>>>>>> Stashed changes
-=======
->>>>>>> Stashed changes
-=======
->>>>>>> Stashed changes
-=======
->>>>>>> Stashed changes
-=======
->>>>>>> Stashed changes
-<<<<<<< HEAD
-=======
-=======
->>>>>>> eab985c52d058dc92abc75034bc790079131ce75
-<<<<<<< div
-=======
-=======
-=======
->>>>>>> Stashed changes
-=======
-=======
->>>>>>> Stashed changes
->>>>>>> head
         for (var i = 0; i < ModelResponsesCount; i++)
         {
             responses.Add(new HttpResponseMessage(HttpStatusCode.OK) { Content = AzureOpenAITestHelper.GetTestResponseAsStream("chat_completion_streaming_single_function_call_test_response.txt") });
@@ -2174,40 +831,6 @@
         }
 
         Assert.Equal(DefaultMaximumAutoInvokeAttempts, functionCallCount);
-<<<<<<< div
-=======
-<<<<<<< Updated upstream
-<<<<<<< Updated upstream
->>>>>>> head
-<<<<<<< HEAD
->>>>>>> main
-<<<<<<< Updated upstream
-<<<<<<< Updated upstream
-<<<<<<< Updated upstream
-<<<<<<< Updated upstream
-<<<<<<< Updated upstream
->>>>>>> Stashed changes
-=======
->>>>>>> Stashed changes
-=======
->>>>>>> Stashed changes
-=======
->>>>>>> Stashed changes
-=======
->>>>>>> Stashed changes
-=======
->>>>>>> Stashed changes
-=======
->>>>>>> eab985c52d058dc92abc75034bc790079131ce75
-<<<<<<< div
-=======
-=======
->>>>>>> main
->>>>>>> Stashed changes
-=======
->>>>>>> main
->>>>>>> Stashed changes
->>>>>>> head
     }
 
     [Fact]
@@ -2287,81 +910,10 @@
             Content = new StringContent(AzureOpenAITestHelper.GetTestResponse("chat_completion_test_response.json"))
         };
         this._messageHandlerStub.ResponsesToReturn.Add(responseMessage);
-<<<<<<< HEAD
-<<<<<<< div
-=======
-<<<<<<< Updated upstream
-<<<<<<< Updated upstream
->>>>>>> head
-<<<<<<< Updated upstream
-<<<<<<< Updated upstream
-<<<<<<< Updated upstream
-<<<<<<< Updated upstream
-<<<<<<< Updated upstream
-<<<<<<< Updated upstream
-=======
-=======
->>>>>>> Stashed changes
-=======
->>>>>>> Stashed changes
-=======
->>>>>>> Stashed changes
-=======
->>>>>>> Stashed changes
-=======
->>>>>>> Stashed changes
-<<<<<<< HEAD
-=======
-=======
->>>>>>> eab985c52d058dc92abc75034bc790079131ce75
-<<<<<<< div
-=======
-=======
-=======
->>>>>>> Stashed changes
-=======
-=======
->>>>>>> Stashed changes
->>>>>>> head
         this._messageHandlerStub.ResponsesToReturn.Add(new HttpResponseMessage(HttpStatusCode.OK)
         {
             Content = new StringContent(AzureOpenAITestHelper.GetTestResponse("chat_completion_test_response.json"))
         });
-<<<<<<< div
-=======
-<<<<<<< Updated upstream
-<<<<<<< Updated upstream
->>>>>>> head
-<<<<<<< HEAD
->>>>>>> main
-<<<<<<< Updated upstream
-<<<<<<< Updated upstream
-<<<<<<< Updated upstream
-<<<<<<< Updated upstream
-<<<<<<< Updated upstream
->>>>>>> Stashed changes
-=======
->>>>>>> Stashed changes
-=======
->>>>>>> Stashed changes
-=======
->>>>>>> Stashed changes
-=======
->>>>>>> Stashed changes
-=======
->>>>>>> Stashed changes
-=======
->>>>>>> eab985c52d058dc92abc75034bc790079131ce75
-<<<<<<< div
-=======
-=======
->>>>>>> main
->>>>>>> Stashed changes
-=======
->>>>>>> main
->>>>>>> Stashed changes
->>>>>>> head
-
         IKernelBuilder builder = Kernel.CreateBuilder();
         builder.Services.AddTransient<IChatCompletionService>((sp) => service);
         Kernel kernel = builder.Build();
@@ -2406,80 +958,10 @@
             Content = new StringContent(AzureOpenAITestHelper.GetTestResponse("chat_completion_test_response.json"))
         };
         this._messageHandlerStub.ResponsesToReturn.Add(responseMessage);
-<<<<<<< HEAD
-<<<<<<< div
-=======
-<<<<<<< Updated upstream
-<<<<<<< Updated upstream
->>>>>>> head
-<<<<<<< Updated upstream
-<<<<<<< Updated upstream
-<<<<<<< Updated upstream
-<<<<<<< Updated upstream
-<<<<<<< Updated upstream
-<<<<<<< Updated upstream
-=======
-=======
->>>>>>> Stashed changes
-=======
->>>>>>> Stashed changes
-=======
->>>>>>> Stashed changes
-=======
->>>>>>> Stashed changes
-=======
->>>>>>> Stashed changes
-<<<<<<< HEAD
-=======
-=======
->>>>>>> eab985c52d058dc92abc75034bc790079131ce75
-<<<<<<< div
-=======
-=======
-=======
->>>>>>> Stashed changes
-=======
-=======
->>>>>>> Stashed changes
->>>>>>> head
         this._messageHandlerStub.ResponsesToReturn.Add(new HttpResponseMessage(HttpStatusCode.OK)
         {
             Content = new StringContent(AzureOpenAITestHelper.GetTestResponse("chat_completion_test_response.json"))
         });
-<<<<<<< div
-=======
-<<<<<<< Updated upstream
-<<<<<<< Updated upstream
->>>>>>> head
-<<<<<<< HEAD
->>>>>>> main
-<<<<<<< Updated upstream
-<<<<<<< Updated upstream
-<<<<<<< Updated upstream
-<<<<<<< Updated upstream
-<<<<<<< Updated upstream
->>>>>>> Stashed changes
-=======
->>>>>>> Stashed changes
-=======
->>>>>>> Stashed changes
-=======
->>>>>>> Stashed changes
-=======
->>>>>>> Stashed changes
-=======
->>>>>>> Stashed changes
-=======
->>>>>>> eab985c52d058dc92abc75034bc790079131ce75
-<<<<<<< div
-=======
-=======
->>>>>>> main
->>>>>>> Stashed changes
-=======
->>>>>>> main
->>>>>>> Stashed changes
->>>>>>> head
 
         var chatHistory = new ChatHistory();
         chatHistory.AddUserMessage(Prompt);
@@ -2533,81 +1015,10 @@
             Content = new StringContent(AzureOpenAITestHelper.GetTestResponse("chat_completion_multiple_function_calls_test_response.json"))
         };
         this._messageHandlerStub.ResponsesToReturn.Add(responseMessage);
-<<<<<<< HEAD
-<<<<<<< div
-=======
-<<<<<<< Updated upstream
-<<<<<<< Updated upstream
->>>>>>> head
-<<<<<<< Updated upstream
-<<<<<<< Updated upstream
-<<<<<<< Updated upstream
-<<<<<<< Updated upstream
-<<<<<<< Updated upstream
-<<<<<<< Updated upstream
-=======
-=======
->>>>>>> Stashed changes
-=======
->>>>>>> Stashed changes
-=======
->>>>>>> Stashed changes
-=======
->>>>>>> Stashed changes
-=======
->>>>>>> Stashed changes
-<<<<<<< HEAD
-=======
-=======
->>>>>>> eab985c52d058dc92abc75034bc790079131ce75
-<<<<<<< div
-=======
-=======
-=======
->>>>>>> Stashed changes
-=======
-=======
->>>>>>> Stashed changes
->>>>>>> head
         this._messageHandlerStub.ResponsesToReturn.Add(new HttpResponseMessage(HttpStatusCode.OK)
         {
             Content = new StringContent(AzureOpenAITestHelper.GetTestResponse("chat_completion_multiple_function_calls_test_response.json"))
         });
-<<<<<<< div
-=======
-<<<<<<< Updated upstream
-<<<<<<< Updated upstream
->>>>>>> head
-<<<<<<< HEAD
->>>>>>> main
-<<<<<<< Updated upstream
-<<<<<<< Updated upstream
-<<<<<<< Updated upstream
-<<<<<<< Updated upstream
-<<<<<<< Updated upstream
->>>>>>> Stashed changes
-=======
->>>>>>> Stashed changes
-=======
->>>>>>> Stashed changes
-=======
->>>>>>> Stashed changes
-=======
->>>>>>> Stashed changes
-=======
->>>>>>> Stashed changes
-=======
->>>>>>> eab985c52d058dc92abc75034bc790079131ce75
-<<<<<<< div
-=======
-=======
->>>>>>> main
->>>>>>> Stashed changes
-=======
->>>>>>> main
->>>>>>> Stashed changes
->>>>>>> head
-
         var sut = new AzureOpenAIChatCompletionService("deployment", "https://endpoint", "api-key", "model-id", this._httpClient);
 
         var chatHistory = new ChatHistory();
@@ -2670,80 +1081,10 @@
             Content = new StringContent(AzureOpenAITestHelper.GetTestResponse("chat_completion_test_response.json"))
         };
         this._messageHandlerStub.ResponsesToReturn.Add(responseMessage);
-<<<<<<< HEAD
-<<<<<<< div
-=======
-<<<<<<< Updated upstream
-<<<<<<< Updated upstream
->>>>>>> head
-<<<<<<< Updated upstream
-<<<<<<< Updated upstream
-<<<<<<< Updated upstream
-<<<<<<< Updated upstream
-<<<<<<< Updated upstream
-<<<<<<< Updated upstream
-=======
-=======
->>>>>>> Stashed changes
-=======
->>>>>>> Stashed changes
-=======
->>>>>>> Stashed changes
-=======
->>>>>>> Stashed changes
-=======
->>>>>>> Stashed changes
-<<<<<<< HEAD
-=======
-=======
->>>>>>> eab985c52d058dc92abc75034bc790079131ce75
-<<<<<<< div
-=======
-=======
-=======
->>>>>>> Stashed changes
-=======
-=======
->>>>>>> Stashed changes
->>>>>>> head
         this._messageHandlerStub.ResponsesToReturn.Add(new HttpResponseMessage(HttpStatusCode.OK)
         {
             Content = new StringContent(AzureOpenAITestHelper.GetTestResponse("chat_completion_test_response.json"))
         });
-<<<<<<< div
-=======
-<<<<<<< Updated upstream
-<<<<<<< Updated upstream
->>>>>>> head
-<<<<<<< HEAD
->>>>>>> main
-<<<<<<< Updated upstream
-<<<<<<< Updated upstream
-<<<<<<< Updated upstream
-<<<<<<< Updated upstream
-<<<<<<< Updated upstream
->>>>>>> Stashed changes
-=======
->>>>>>> Stashed changes
-=======
->>>>>>> Stashed changes
-=======
->>>>>>> Stashed changes
-=======
->>>>>>> Stashed changes
-=======
->>>>>>> Stashed changes
-=======
->>>>>>> eab985c52d058dc92abc75034bc790079131ce75
-<<<<<<< div
-=======
-=======
->>>>>>> main
->>>>>>> Stashed changes
-=======
->>>>>>> main
->>>>>>> Stashed changes
->>>>>>> head
 
         var sut = new AzureOpenAIChatCompletionService("deployment", "https://endpoint", "api-key", "model-id", this._httpClient);
 
@@ -2803,80 +1144,10 @@
             Content = new StringContent(AzureOpenAITestHelper.GetTestResponse("chat_completion_test_response.json"))
         };
         this._messageHandlerStub.ResponsesToReturn.Add(responseMessage);
-<<<<<<< HEAD
-<<<<<<< div
-=======
-<<<<<<< Updated upstream
-<<<<<<< Updated upstream
->>>>>>> head
-<<<<<<< Updated upstream
-<<<<<<< Updated upstream
-<<<<<<< Updated upstream
-<<<<<<< Updated upstream
-<<<<<<< Updated upstream
-<<<<<<< Updated upstream
-=======
-=======
->>>>>>> Stashed changes
-=======
->>>>>>> Stashed changes
-=======
->>>>>>> Stashed changes
-=======
->>>>>>> Stashed changes
-=======
->>>>>>> Stashed changes
-<<<<<<< HEAD
-=======
-=======
->>>>>>> eab985c52d058dc92abc75034bc790079131ce75
-<<<<<<< div
-=======
-=======
-=======
->>>>>>> Stashed changes
-=======
-=======
->>>>>>> Stashed changes
->>>>>>> head
         this._messageHandlerStub.ResponsesToReturn.Add(new HttpResponseMessage(HttpStatusCode.OK)
         {
             Content = new StringContent(AzureOpenAITestHelper.GetTestResponse("chat_completion_test_response.json"))
         });
-<<<<<<< div
-=======
-<<<<<<< Updated upstream
-<<<<<<< Updated upstream
->>>>>>> head
-<<<<<<< HEAD
->>>>>>> main
-<<<<<<< Updated upstream
-<<<<<<< Updated upstream
-<<<<<<< Updated upstream
-<<<<<<< Updated upstream
-<<<<<<< Updated upstream
->>>>>>> Stashed changes
-=======
->>>>>>> Stashed changes
-=======
->>>>>>> Stashed changes
-=======
->>>>>>> Stashed changes
-=======
->>>>>>> Stashed changes
-=======
->>>>>>> Stashed changes
-=======
->>>>>>> eab985c52d058dc92abc75034bc790079131ce75
-<<<<<<< div
-=======
-=======
->>>>>>> main
->>>>>>> Stashed changes
-=======
->>>>>>> main
->>>>>>> Stashed changes
->>>>>>> head
 
         var sut = new AzureOpenAIChatCompletionService("deployment", "https://endpoint", "api-key", "model-id", this._httpClient);
 
@@ -2926,80 +1197,10 @@
             Content = new StringContent(AzureOpenAITestHelper.GetTestResponse("chat_completion_test_response.json"))
         };
         this._messageHandlerStub.ResponsesToReturn.Add(responseMessage);
-<<<<<<< HEAD
-<<<<<<< div
-=======
-<<<<<<< Updated upstream
-<<<<<<< Updated upstream
->>>>>>> head
-<<<<<<< Updated upstream
-<<<<<<< Updated upstream
-<<<<<<< Updated upstream
-<<<<<<< Updated upstream
-<<<<<<< Updated upstream
-<<<<<<< Updated upstream
-=======
-=======
->>>>>>> Stashed changes
-=======
->>>>>>> Stashed changes
-=======
->>>>>>> Stashed changes
-=======
->>>>>>> Stashed changes
-=======
->>>>>>> Stashed changes
-<<<<<<< HEAD
-=======
-=======
->>>>>>> eab985c52d058dc92abc75034bc790079131ce75
-<<<<<<< div
-=======
-=======
-=======
->>>>>>> Stashed changes
-=======
-=======
->>>>>>> Stashed changes
->>>>>>> head
         this._messageHandlerStub.ResponsesToReturn.Add(new HttpResponseMessage(HttpStatusCode.OK)
         {
             Content = new StringContent(AzureOpenAITestHelper.GetTestResponse("chat_completion_test_response.json"))
         });
-<<<<<<< div
-=======
-<<<<<<< Updated upstream
-<<<<<<< Updated upstream
->>>>>>> head
-<<<<<<< HEAD
->>>>>>> main
-<<<<<<< Updated upstream
-<<<<<<< Updated upstream
-<<<<<<< Updated upstream
-<<<<<<< Updated upstream
-<<<<<<< Updated upstream
->>>>>>> Stashed changes
-=======
->>>>>>> Stashed changes
-=======
->>>>>>> Stashed changes
-=======
->>>>>>> Stashed changes
-=======
->>>>>>> Stashed changes
-=======
->>>>>>> Stashed changes
-=======
->>>>>>> eab985c52d058dc92abc75034bc790079131ce75
-<<<<<<< div
-=======
-=======
->>>>>>> main
->>>>>>> Stashed changes
-=======
->>>>>>> main
->>>>>>> Stashed changes
->>>>>>> head
 
         var sut = new AzureOpenAIChatCompletionService("deployment", "https://endpoint", "api-key", "model-id", this._httpClient);
 
