--- conflicted
+++ resolved
@@ -1,8 +1,5 @@
-<<<<<<< HEAD
-// Copyright (c) Microsoft. All rights reserved.
-=======
+
 ﻿// Copyright (c) Microsoft. All rights reserved.
->>>>>>> 6d73513a859ab2d05e01db3bc1d405827799e34b
 
 using System;
 using System.Collections.Generic;
@@ -101,19 +98,16 @@
     {
         // Arrange
         var service = new AzureOpenAIChatCompletionService("deployment", "https://endpoint", "api-key", "model-id", this._httpClient);
-<<<<<<< HEAD
-
-        using var responseMessage = new HttpResponseMessage(HttpStatusCode.OK)
-        {
-            Content = new StringContent(AzureOpenAITestHelper.GetTestResponse("chat_completion_test_response.json"))
-        };
-        this._messageHandlerStub.ResponsesToReturn.Add(responseMessage);
-=======
+
+        using var responseMessage = new HttpResponseMessage(HttpStatusCode.OK)
+        {
+            Content = new StringContent(AzureOpenAITestHelper.GetTestResponse("chat_completion_test_response.json"))
+        };
+        this._messageHandlerStub.ResponsesToReturn.Add(responseMessage);
         this._messageHandlerStub.ResponsesToReturn.Add(new HttpResponseMessage(HttpStatusCode.OK)
         {
             Content = new StringContent(AzureOpenAITestHelper.GetTestResponse("chat_completion_test_response.json"))
         });
->>>>>>> 6d73513a859ab2d05e01db3bc1d405827799e34b
 
         // Act
         var result = await service.GetTextContentsAsync("Prompt");
@@ -161,18 +155,15 @@
         chatHistory.AddSystemMessage("System Message");
         chatHistory.AddAssistantMessage("Assistant Message");
 
-<<<<<<< HEAD
-        using var responseMessage = new HttpResponseMessage(HttpStatusCode.OK)
-        {
-            Content = new StringContent(AzureOpenAITestHelper.GetTestResponse("chat_completion_test_response.json"))
-        };
-        this._messageHandlerStub.ResponsesToReturn.Add(responseMessage);
-=======
+        using var responseMessage = new HttpResponseMessage(HttpStatusCode.OK)
+        {
+            Content = new StringContent(AzureOpenAITestHelper.GetTestResponse("chat_completion_test_response.json"))
+        };
+        this._messageHandlerStub.ResponsesToReturn.Add(responseMessage);
         this._messageHandlerStub.ResponsesToReturn.Add(new HttpResponseMessage(HttpStatusCode.OK)
         {
             Content = new StringContent(AzureOpenAITestHelper.GetTestResponse("chat_completion_test_response.json"))
         });
->>>>>>> 6d73513a859ab2d05e01db3bc1d405827799e34b
 
         // Act
         var result = await service.GetChatMessageContentsAsync(chatHistory, settings);
@@ -239,18 +230,15 @@
             ResponseFormat = responseFormat
         };
 
-<<<<<<< HEAD
-        using var responseMessage = new HttpResponseMessage(HttpStatusCode.OK)
-        {
-            Content = new StringContent(AzureOpenAITestHelper.GetTestResponse("chat_completion_test_response.json"))
-        };
-        this._messageHandlerStub.ResponsesToReturn.Add(responseMessage);
-=======
+        using var responseMessage = new HttpResponseMessage(HttpStatusCode.OK)
+        {
+            Content = new StringContent(AzureOpenAITestHelper.GetTestResponse("chat_completion_test_response.json"))
+        };
+        this._messageHandlerStub.ResponsesToReturn.Add(responseMessage);
         this._messageHandlerStub.ResponsesToReturn.Add(new HttpResponseMessage(HttpStatusCode.OK)
         {
             Content = new StringContent(AzureOpenAITestHelper.GetTestResponse("chat_completion_test_response.json"))
         });
->>>>>>> 6d73513a859ab2d05e01db3bc1d405827799e34b
 
         // Act
         var result = await service.GetChatMessageContentsAsync(new ChatHistory("System message"), settings);
@@ -274,18 +262,15 @@
         var service = new AzureOpenAIChatCompletionService("deployment", "https://endpoint", "api-key", "model-id", this._httpClient);
         var settings = new AzureOpenAIPromptExecutionSettings() { ToolCallBehavior = behavior };
 
-<<<<<<< HEAD
-        using var responseMessage = new HttpResponseMessage(HttpStatusCode.OK)
-        {
-            Content = new StringContent(AzureOpenAITestHelper.GetTestResponse("chat_completion_test_response.json"))
-        };
-        this._messageHandlerStub.ResponsesToReturn.Add(responseMessage);
-=======
+        using var responseMessage = new HttpResponseMessage(HttpStatusCode.OK)
+        {
+            Content = new StringContent(AzureOpenAITestHelper.GetTestResponse("chat_completion_test_response.json"))
+        };
+        this._messageHandlerStub.ResponsesToReturn.Add(responseMessage);
         this._messageHandlerStub.ResponsesToReturn.Add(new HttpResponseMessage(HttpStatusCode.OK)
         {
             Content = new StringContent(AzureOpenAITestHelper.GetTestResponse("chat_completion_test_response.json"))
         });
->>>>>>> 6d73513a859ab2d05e01db3bc1d405827799e34b
 
         // Act
         var result = await service.GetChatMessageContentsAsync(new ChatHistory("System message"), settings, kernel);
@@ -366,7 +351,6 @@
 
         var responses = new List<HttpResponseMessage>();
 
-<<<<<<< HEAD
         try
         {
             for (var i = 0; i < ModelResponsesCount; i++)
@@ -386,7 +370,6 @@
         {
             responses.ForEach(r => r.Dispose());
         }
-=======
         for (var i = 0; i < ModelResponsesCount; i++)
         {
             responses.Add(new HttpResponseMessage(HttpStatusCode.OK) { Content = new StringContent(AzureOpenAITestHelper.GetTestResponse("chat_completion_single_function_call_test_response.json")) });
@@ -399,7 +382,6 @@
 
         // Assert
         Assert.Equal(DefaultMaximumAutoInvokeAttempts, functionCallCount);
->>>>>>> 6d73513a859ab2d05e01db3bc1d405827799e34b
     }
 
     [Fact]
@@ -459,18 +441,15 @@
         var service = new AzureOpenAIChatCompletionService("deployment", "https://endpoint", "api-key", "model-id", this._httpClient);
         using var stream = new MemoryStream(Encoding.UTF8.GetBytes(AzureOpenAITestHelper.GetTestResponse("chat_completion_streaming_test_response.txt")));
 
-<<<<<<< HEAD
         using var responseMessage = new HttpResponseMessage(HttpStatusCode.OK)
         {
             Content = new StreamContent(stream)
         };
         this._messageHandlerStub.ResponsesToReturn.Add(responseMessage);
-=======
         this._messageHandlerStub.ResponsesToReturn.Add(new HttpResponseMessage(HttpStatusCode.OK)
         {
             Content = new StreamContent(stream)
         });
->>>>>>> 6d73513a859ab2d05e01db3bc1d405827799e34b
 
         // Act & Assert
         var enumerator = service.GetStreamingTextContentsAsync("Prompt").GetAsyncEnumerator();
@@ -483,10 +462,6 @@
     }
 
     [Fact]
-<<<<<<< HEAD
-<<<<<<< HEAD
-=======
->>>>>>> 1ab6f956
     public async Task GetStreamingChatContentsWithAsynchronousFilterWorksCorrectlyAsync()
     {
         // Arrange
@@ -547,29 +522,21 @@
     }
 
     [Fact]
-<<<<<<< HEAD
-=======
->>>>>>> 6d73513a859ab2d05e01db3bc1d405827799e34b
-=======
->>>>>>> 1ab6f956
     public async Task GetStreamingChatMessageContentsWorksCorrectlyAsync()
     {
         // Arrange
         var service = new AzureOpenAIChatCompletionService("deployment", "https://endpoint", "api-key", "model-id", this._httpClient);
         using var stream = new MemoryStream(Encoding.UTF8.GetBytes(AzureOpenAITestHelper.GetTestResponse("chat_completion_streaming_test_response.txt")));
 
-<<<<<<< HEAD
         using var responseMessage = new HttpResponseMessage(HttpStatusCode.OK)
         {
             Content = new StreamContent(stream)
         };
         this._messageHandlerStub.ResponsesToReturn.Add(responseMessage);
-=======
         this._messageHandlerStub.ResponsesToReturn.Add(new HttpResponseMessage(HttpStatusCode.OK)
         {
             Content = new StreamContent(stream)
         });
->>>>>>> 6d73513a859ab2d05e01db3bc1d405827799e34b
 
         // Act & Assert
         var enumerator = service.GetStreamingChatMessageContentsAsync([]).GetAsyncEnumerator();
@@ -629,7 +596,6 @@
     }
 
     [Fact]
-<<<<<<< HEAD
     public async Task GetStreamingChatMessageContentsWithFunctionCallAsyncFilterAsync()
     {
         // Arrange
@@ -722,8 +688,6 @@
     }
 
     [Fact]
-=======
->>>>>>> 6d73513a859ab2d05e01db3bc1d405827799e34b
     public async Task GetStreamingChatMessageContentsWithFunctionCallMaximumAutoInvokeAttemptsAsync()
     {
         // Arrange
@@ -746,7 +710,6 @@
 
         var responses = new List<HttpResponseMessage>();
 
-<<<<<<< HEAD
         try
         {
             for (var i = 0; i < ModelResponsesCount; i++)
@@ -768,7 +731,6 @@
         {
             responses.ForEach(r => r.Dispose());
         }
-=======
         for (var i = 0; i < ModelResponsesCount; i++)
         {
             responses.Add(new HttpResponseMessage(HttpStatusCode.OK) { Content = AzureOpenAITestHelper.GetTestResponseAsStream("chat_completion_streaming_single_function_call_test_response.txt") });
@@ -783,7 +745,6 @@
         }
 
         Assert.Equal(DefaultMaximumAutoInvokeAttempts, functionCallCount);
->>>>>>> 6d73513a859ab2d05e01db3bc1d405827799e34b
     }
 
     [Fact]
@@ -858,18 +819,15 @@
         var service = new AzureOpenAIChatCompletionService("deployment", "https://endpoint", "api-key", "model-id", this._httpClient);
         var settings = new AzureOpenAIPromptExecutionSettings() { ChatSystemPrompt = SystemMessage };
 
-<<<<<<< HEAD
-        using var responseMessage = new HttpResponseMessage(HttpStatusCode.OK)
-        {
-            Content = new StringContent(AzureOpenAITestHelper.GetTestResponse("chat_completion_test_response.json"))
-        };
-        this._messageHandlerStub.ResponsesToReturn.Add(responseMessage);
-=======
+        using var responseMessage = new HttpResponseMessage(HttpStatusCode.OK)
+        {
+            Content = new StringContent(AzureOpenAITestHelper.GetTestResponse("chat_completion_test_response.json"))
+        };
+        this._messageHandlerStub.ResponsesToReturn.Add(responseMessage);
         this._messageHandlerStub.ResponsesToReturn.Add(new HttpResponseMessage(HttpStatusCode.OK)
         {
             Content = new StringContent(AzureOpenAITestHelper.GetTestResponse("chat_completion_test_response.json"))
         });
->>>>>>> 6d73513a859ab2d05e01db3bc1d405827799e34b
 
         IKernelBuilder builder = Kernel.CreateBuilder();
         builder.Services.AddTransient<IChatCompletionService>((sp) => service);
@@ -910,18 +868,15 @@
         var service = new AzureOpenAIChatCompletionService("deployment", "https://endpoint", "api-key", "model-id", this._httpClient);
         var settings = new AzureOpenAIPromptExecutionSettings() { ChatSystemPrompt = SystemMessage };
 
-<<<<<<< HEAD
-        using var responseMessage = new HttpResponseMessage(HttpStatusCode.OK)
-        {
-            Content = new StringContent(AzureOpenAITestHelper.GetTestResponse("chat_completion_test_response.json"))
-        };
-        this._messageHandlerStub.ResponsesToReturn.Add(responseMessage);
-=======
+        using var responseMessage = new HttpResponseMessage(HttpStatusCode.OK)
+        {
+            Content = new StringContent(AzureOpenAITestHelper.GetTestResponse("chat_completion_test_response.json"))
+        };
+        this._messageHandlerStub.ResponsesToReturn.Add(responseMessage);
         this._messageHandlerStub.ResponsesToReturn.Add(new HttpResponseMessage(HttpStatusCode.OK)
         {
             Content = new StringContent(AzureOpenAITestHelper.GetTestResponse("chat_completion_test_response.json"))
         });
->>>>>>> 6d73513a859ab2d05e01db3bc1d405827799e34b
 
         var chatHistory = new ChatHistory();
         chatHistory.AddUserMessage(Prompt);
@@ -970,18 +925,15 @@
     public async Task FunctionCallsShouldBePropagatedToCallersViaChatMessageItemsOfTypeFunctionCallContentAsync()
     {
         // Arrange
-<<<<<<< HEAD
         using var responseMessage = new HttpResponseMessage(HttpStatusCode.OK)
         {
             Content = new StringContent(AzureOpenAITestHelper.GetTestResponse("chat_completion_multiple_function_calls_test_response.json"))
         };
         this._messageHandlerStub.ResponsesToReturn.Add(responseMessage);
-=======
         this._messageHandlerStub.ResponsesToReturn.Add(new HttpResponseMessage(HttpStatusCode.OK)
         {
             Content = new StringContent(AzureOpenAITestHelper.GetTestResponse("chat_completion_multiple_function_calls_test_response.json"))
         });
->>>>>>> 6d73513a859ab2d05e01db3bc1d405827799e34b
 
         var sut = new AzureOpenAIChatCompletionService("deployment", "https://endpoint", "api-key", "model-id", this._httpClient);
 
@@ -1040,18 +992,15 @@
     public async Task FunctionCallsShouldBeReturnedToLLMAsync()
     {
         // Arrange
-<<<<<<< HEAD
-        using var responseMessage = new HttpResponseMessage(HttpStatusCode.OK)
-        {
-            Content = new StringContent(AzureOpenAITestHelper.GetTestResponse("chat_completion_test_response.json"))
-        };
-        this._messageHandlerStub.ResponsesToReturn.Add(responseMessage);
-=======
+        using var responseMessage = new HttpResponseMessage(HttpStatusCode.OK)
+        {
+            Content = new StringContent(AzureOpenAITestHelper.GetTestResponse("chat_completion_test_response.json"))
+        };
+        this._messageHandlerStub.ResponsesToReturn.Add(responseMessage);
         this._messageHandlerStub.ResponsesToReturn.Add(new HttpResponseMessage(HttpStatusCode.OK)
         {
             Content = new StringContent(AzureOpenAITestHelper.GetTestResponse("chat_completion_test_response.json"))
         });
->>>>>>> 6d73513a859ab2d05e01db3bc1d405827799e34b
 
         var sut = new AzureOpenAIChatCompletionService("deployment", "https://endpoint", "api-key", "model-id", this._httpClient);
 
@@ -1106,18 +1055,15 @@
     public async Task FunctionResultsCanBeProvidedToLLMAsOneResultPerChatMessageAsync()
     {
         // Arrange
-<<<<<<< HEAD
-        using var responseMessage = new HttpResponseMessage(HttpStatusCode.OK)
-        {
-            Content = new StringContent(AzureOpenAITestHelper.GetTestResponse("chat_completion_test_response.json"))
-        };
-        this._messageHandlerStub.ResponsesToReturn.Add(responseMessage);
-=======
+        using var responseMessage = new HttpResponseMessage(HttpStatusCode.OK)
+        {
+            Content = new StringContent(AzureOpenAITestHelper.GetTestResponse("chat_completion_test_response.json"))
+        };
+        this._messageHandlerStub.ResponsesToReturn.Add(responseMessage);
         this._messageHandlerStub.ResponsesToReturn.Add(new HttpResponseMessage(HttpStatusCode.OK)
         {
             Content = new StringContent(AzureOpenAITestHelper.GetTestResponse("chat_completion_test_response.json"))
         });
->>>>>>> 6d73513a859ab2d05e01db3bc1d405827799e34b
 
         var sut = new AzureOpenAIChatCompletionService("deployment", "https://endpoint", "api-key", "model-id", this._httpClient);
 
@@ -1162,18 +1108,15 @@
     public async Task FunctionResultsCanBeProvidedToLLMAsManyResultsInOneChatMessageAsync()
     {
         // Arrange
-<<<<<<< HEAD
-        using var responseMessage = new HttpResponseMessage(HttpStatusCode.OK)
-        {
-            Content = new StringContent(AzureOpenAITestHelper.GetTestResponse("chat_completion_test_response.json"))
-        };
-        this._messageHandlerStub.ResponsesToReturn.Add(responseMessage);
-=======
+        using var responseMessage = new HttpResponseMessage(HttpStatusCode.OK)
+        {
+            Content = new StringContent(AzureOpenAITestHelper.GetTestResponse("chat_completion_test_response.json"))
+        };
+        this._messageHandlerStub.ResponsesToReturn.Add(responseMessage);
         this._messageHandlerStub.ResponsesToReturn.Add(new HttpResponseMessage(HttpStatusCode.OK)
         {
             Content = new StringContent(AzureOpenAITestHelper.GetTestResponse("chat_completion_test_response.json"))
         });
->>>>>>> 6d73513a859ab2d05e01db3bc1d405827799e34b
 
         var sut = new AzureOpenAIChatCompletionService("deployment", "https://endpoint", "api-key", "model-id", this._httpClient);
 
@@ -1355,7 +1298,6 @@
         Assert.Equal("rainy", functionResult.GetProperty("content").GetString());
     }
 
-<<<<<<< HEAD
     [Fact]
     public async Task ItCreatesCorrectFunctionToolCallsWhenUsingAutoFunctionChoiceBehaviorAsync()
     {
@@ -1501,8 +1443,6 @@
         Assert.False(optionsJson.TryGetProperty("tool_choice", out var _));
     }
 
-=======
->>>>>>> 6d73513a859ab2d05e01db3bc1d405827799e34b
     public void Dispose()
     {
         this._httpClient.Dispose();
