<<<<<<< HEAD
<<<<<<< div
=======
<<<<<<< Updated upstream
<<<<<<< Updated upstream
>>>>>>> head
<<<<<<< Updated upstream
<<<<<<< Updated upstream
<<<<<<< Updated upstream
<<<<<<< Updated upstream
<<<<<<< Updated upstream
<<<<<<< Updated upstream
=======
<<<<<<< HEAD
>>>>>>> Stashed changes
=======
<<<<<<< HEAD
>>>>>>> Stashed changes
=======
<<<<<<< HEAD
>>>>>>> Stashed changes
=======
<<<<<<< HEAD
>>>>>>> Stashed changes
=======
<<<<<<< HEAD
>>>>>>> Stashed changes
=======
<<<<<<< HEAD
>>>>>>> Stashed changes
=======
>>>>>>> Stashed changes
=======
>>>>>>> Stashed changes
﻿// Copyright (c) Microsoft. All rights reserved.

using System.Diagnostics;
<<<<<<< HEAD
using Azure.AI.OpenAI;
<<<<<<< Updated upstream
<<<<<<< Updated upstream
<<<<<<< Updated upstream
<<<<<<< Updated upstream
<<<<<<< Updated upstream
<<<<<<< Updated upstream
<<<<<<< Updated upstream
<<<<<<< Updated upstream
=======
>>>>>>> Stashed changes
=======
=======
>>>>>>> Stashed changes
=======
>>>>>>> Stashed changes
=======
>>>>>>> Stashed changes
=======
>>>>>>> Stashed changes
=======
<<<<<<< Updated upstream
=======
>>>>>>> eab985c52d058dc92abc75034bc790079131ce75
<<<<<<< div
=======
=======
=======
>>>>>>> Stashed changes
=======
=======
>>>>>>> Stashed changes
>>>>>>> head
=======
>>>>>>> Stashed changes
=======
>>>>>>> Stashed changes
// Copyright (c) Microsoft. All rights reserved.

using System.Diagnostics;
using Azure.AI.OpenAI.Chat;
<<<<<<< div
=======
<<<<<<< Updated upstream
<<<<<<< Updated upstream
>>>>>>> head
<<<<<<< HEAD
>>>>>>> main
<<<<<<< Updated upstream
<<<<<<< Updated upstream
<<<<<<< Updated upstream
<<<<<<< Updated upstream
<<<<<<< Updated upstream
>>>>>>> Stashed changes
=======
>>>>>>> Stashed changes
=======
>>>>>>> Stashed changes
=======
>>>>>>> Stashed changes
=======
>>>>>>> Stashed changes
=======
>>>>>>> Stashed changes
=======
>>>>>>> eab985c52d058dc92abc75034bc790079131ce75
<<<<<<< div
=======
=======
>>>>>>> main
>>>>>>> Stashed changes
=======
>>>>>>> main
>>>>>>> Stashed changes
>>>>>>> head
=======
using Azure.AI.OpenAI.Chat;
>>>>>>> e78b8e85
using Microsoft.SemanticKernel.ChatCompletion;
using Microsoft.SemanticKernel.Connectors.OpenAI;
using Microsoft.SemanticKernel.Diagnostics;
using OpenAI.Chat;

#pragma warning disable CA2208 // Instantiate argument exceptions correctly

namespace Microsoft.SemanticKernel.Connectors.AzureOpenAI;

/// <summary>
/// Base class for AI clients that provides common functionality for interacting with Azure OpenAI services.
/// </summary>
internal partial class AzureClientCore
{
    /// <inheritdoc/>
    protected override OpenAIPromptExecutionSettings GetSpecializedExecutionSettings(PromptExecutionSettings? executionSettings)
        => AzureOpenAIPromptExecutionSettings.FromExecutionSettings(executionSettings);

    /// <inheritdoc/>
    protected override Activity? StartCompletionActivity(ChatHistory chatHistory, PromptExecutionSettings settings)
        => ModelDiagnostics.StartCompletionActivity(this.Endpoint, this.DeploymentName, ModelProvider, chatHistory, settings);

    /// <inheritdoc/>
    protected override ChatCompletionOptions CreateChatCompletionOptions(
        OpenAIPromptExecutionSettings executionSettings,
        ChatHistory chatHistory,
        ToolCallingConfig toolCallingConfig,
        Kernel? kernel)
    {
        if (executionSettings is not AzureOpenAIPromptExecutionSettings azureSettings)
        {
            return base.CreateChatCompletionOptions(executionSettings, chatHistory, toolCallingConfig, kernel);
        }

        var options = new ChatCompletionOptions
        {
<<<<<<< HEAD
<<<<<<< HEAD
<<<<<<< div
=======
<<<<<<< Updated upstream
<<<<<<< Updated upstream
>>>>>>> head
<<<<<<< Updated upstream
<<<<<<< Updated upstream
<<<<<<< Updated upstream
<<<<<<< Updated upstream
<<<<<<< Updated upstream
<<<<<<< Updated upstream
            MaxTokens = executionSettings.MaxTokens,
=======
=======
>>>>>>> Stashed changes
=======
>>>>>>> Stashed changes
=======
>>>>>>> Stashed changes
=======
>>>>>>> Stashed changes
=======
>>>>>>> Stashed changes
<<<<<<< HEAD
=======
>>>>>>> Stashed changes
=======
>>>>>>> Stashed changes
            MaxTokens = executionSettings.MaxTokens,
=======
            MaxOutputTokenCount = executionSettings.MaxTokens,
>>>>>>> main
<<<<<<< Updated upstream
<<<<<<< Updated upstream
<<<<<<< Updated upstream
<<<<<<< Updated upstream
<<<<<<< Updated upstream
<<<<<<< Updated upstream
<<<<<<< Updated upstream
=======
>>>>>>> Stashed changes
=======
>>>>>>> Stashed changes
>>>>>>> Stashed changes
=======
>>>>>>> Stashed changes
=======
>>>>>>> Stashed changes
=======
>>>>>>> Stashed changes
=======
>>>>>>> Stashed changes
=======
            MaxOutputTokenCount = executionSettings.MaxTokens,
>>>>>>> eab985c52d058dc92abc75034bc790079131ce75
<<<<<<< div
=======
=======
>>>>>>> Stashed changes
=======
>>>>>>> Stashed changes
>>>>>>> head
=======
            MaxOutputTokenCount = executionSettings.MaxTokens,
>>>>>>> e78b8e85
            Temperature = (float?)executionSettings.Temperature,
            TopP = (float?)executionSettings.TopP,
            FrequencyPenalty = (float?)executionSettings.FrequencyPenalty,
            PresencePenalty = (float?)executionSettings.PresencePenalty,
            Seed = executionSettings.Seed,
            EndUserId = executionSettings.User,
            TopLogProbabilityCount = executionSettings.TopLogprobs,
            IncludeLogProbabilities = executionSettings.Logprobs,
<<<<<<< HEAD
<<<<<<< div
=======
<<<<<<< Updated upstream
<<<<<<< Updated upstream
>>>>>>> head
<<<<<<< Updated upstream
<<<<<<< Updated upstream
<<<<<<< Updated upstream
<<<<<<< Updated upstream
<<<<<<< Updated upstream
<<<<<<< Updated upstream
=======
=======
>>>>>>> Stashed changes
=======
>>>>>>> Stashed changes
=======
>>>>>>> Stashed changes
=======
>>>>>>> Stashed changes
=======
>>>>>>> Stashed changes
<<<<<<< HEAD
=======
<<<<<<< HEAD
>>>>>>> main
=======
<<<<<<< HEAD
>>>>>>> eab985c52d058dc92abc75034bc790079131ce75
<<<<<<< div
=======
=======
=======
<<<<<<< HEAD
>>>>>>> main
>>>>>>> Stashed changes
=======
=======
<<<<<<< HEAD
>>>>>>> main
>>>>>>> Stashed changes
>>>>>>> head
        };

        var responseFormat = GetResponseFormat(executionSettings);
        if (responseFormat is not null)
        {
            options.ResponseFormat = responseFormat;
        }

        if (toolCallingConfig.Choice is not null)
        {
            options.ToolChoice = toolCallingConfig.Choice;
<<<<<<< div
<<<<<<< HEAD
=======
>>>>>>> head
<<<<<<< HEAD
<<<<<<< Updated upstream
<<<<<<< Updated upstream
<<<<<<< HEAD
=======
>>>>>>> Stashed changes
=======
            ResponseFormat = GetResponseFormat(azureSettings) ?? ChatResponseFormat.Text,
            ToolChoice = toolCallingConfig.Choice
=======
<<<<<<< Updated upstream
<<<<<<< Updated upstream
<<<<<<< Updated upstream
<<<<<<< Updated upstream
<<<<<<< Updated upstream
<<<<<<< Updated upstream
=======
>>>>>>> Stashed changes
=======
>>>>>>> Stashed changes
>>>>>>> Stashed changes
=======
>>>>>>> Stashed changes
=======
>>>>>>> Stashed changes
=======
>>>>>>> Stashed changes
=======
>>>>>>> Stashed changes
=======
>>>>>>> Stashed changes
=======
            ResponseFormat = GetResponseFormat(azureSettings) ?? ChatResponseFormat.Text,
            ToolChoice = toolCallingConfig.Choice
=======
<<<<<<< div
>>>>>>> eab985c52d058dc92abc75034bc790079131ce75
=======
<<<<<<< Updated upstream
>>>>>>> eab985c52d058dc92abc75034bc790079131ce75
=======
>>>>>>> Stashed changes
=======
>>>>>>> Stashed changes
>>>>>>> head
        };

        var responseFormat = GetResponseFormat(executionSettings);
        if (responseFormat is not null)
        {
<<<<<<< div
<<<<<<< HEAD
=======
>>>>>>> head
<<<<<<< Updated upstream
<<<<<<< Updated upstream
<<<<<<< HEAD
<<<<<<< Updated upstream
<<<<<<< Updated upstream
<<<<<<< Updated upstream
<<<<<<< Updated upstream
<<<<<<< Updated upstream
<<<<<<< Updated upstream
=======
=======
>>>>>>> Stashed changes
=======
>>>>>>> Stashed changes
=======
>>>>>>> Stashed changes
=======
>>>>>>> Stashed changes
=======
>>>>>>> Stashed changes
=======
>>>>>>> eab985c52d058dc92abc75034bc790079131ce75
=======
>>>>>>> Stashed changes
=======
>>>>>>> Stashed changes
<<<<<<< div
=======
>>>>>>> eab985c52d058dc92abc75034bc790079131ce75
=======
>>>>>>> head
#pragma warning disable AOAI001 // Type is for evaluation purposes only and is subject to change or removal in future updates. Suppress this diagnostic to proceed.
            options.AddDataSource(azureSettings.AzureChatDataSource);
#pragma warning restore AOAI001 // Type is for evaluation purposes only and is subject to change or removal in future updates. Suppress this diagnostic to proceed.
>>>>>>> 6d73513a859ab2d05e01db3bc1d405827799e34b
<<<<<<< div
=======
<<<<<<< Updated upstream
<<<<<<< Updated upstream
>>>>>>> head
<<<<<<< HEAD
<<<<<<< Updated upstream
<<<<<<< Updated upstream
<<<<<<< Updated upstream
<<<<<<< Updated upstream
<<<<<<< Updated upstream
>>>>>>> Stashed changes
=======
>>>>>>> Stashed changes
=======
>>>>>>> Stashed changes
=======
>>>>>>> Stashed changes
=======
>>>>>>> Stashed changes
=======
>>>>>>> Stashed changes
=======
>>>>>>> eab985c52d058dc92abc75034bc790079131ce75
<<<<<<< div
=======
=======
>>>>>>> Stashed changes
=======
>>>>>>> Stashed changes
>>>>>>> head
            options.ResponseFormat = responseFormat;
        }

        if (toolCallingConfig.Choice is not null)
        {
            options.ToolChoice = toolCallingConfig.Choice;
<<<<<<< div
<<<<<<< HEAD
=======
>>>>>>> head
<<<<<<< Updated upstream
<<<<<<< Updated upstream
<<<<<<< HEAD
<<<<<<< Updated upstream
<<<<<<< Updated upstream
<<<<<<< Updated upstream
<<<<<<< Updated upstream
<<<<<<< Updated upstream
<<<<<<< Updated upstream
=======
>>>>>>> main
>>>>>>> Stashed changes
=======
>>>>>>> main
>>>>>>> Stashed changes
=======
>>>>>>> main
>>>>>>> Stashed changes
=======
>>>>>>> main
>>>>>>> Stashed changes
=======
>>>>>>> main
>>>>>>> Stashed changes
=======
>>>>>>> main
>>>>>>> Stashed changes
=======
>>>>>>> eab985c52d058dc92abc75034bc790079131ce75
=======
>>>>>>> main
>>>>>>> Stashed changes
=======
>>>>>>> main
>>>>>>> Stashed changes
<<<<<<< div
=======
>>>>>>> eab985c52d058dc92abc75034bc790079131ce75
=======
>>>>>>> head
        }

        if (toolCallingConfig.Tools is { Count: > 0 } tools)
        {
            options.Tools.AddRange(tools);
        }

<<<<<<< HEAD
<<<<<<< div
=======
<<<<<<< Updated upstream
<<<<<<< Updated upstream
>>>>>>> head
<<<<<<< Updated upstream
<<<<<<< Updated upstream
<<<<<<< Updated upstream
<<<<<<< Updated upstream
<<<<<<< Updated upstream
<<<<<<< Updated upstream
=======
=======
>>>>>>> Stashed changes
=======
>>>>>>> Stashed changes
=======
>>>>>>> Stashed changes
=======
>>>>>>> Stashed changes
=======
>>>>>>> Stashed changes
<<<<<<< HEAD
=======
<<<<<<< HEAD
>>>>>>> main
<<<<<<< Updated upstream
<<<<<<< Updated upstream
<<<<<<< Updated upstream
<<<<<<< Updated upstream
<<<<<<< Updated upstream
>>>>>>> Stashed changes
=======
>>>>>>> Stashed changes
=======
>>>>>>> Stashed changes
=======
>>>>>>> Stashed changes
=======
>>>>>>> Stashed changes
=======
>>>>>>> Stashed changes
=======
<<<<<<< HEAD
>>>>>>> eab985c52d058dc92abc75034bc790079131ce75
<<<<<<< div
=======
=======
=======
<<<<<<< HEAD
>>>>>>> main
>>>>>>> Stashed changes
=======
=======
<<<<<<< HEAD
>>>>>>> main
>>>>>>> Stashed changes
>>>>>>> head
        if (azureSettings.AzureChatDataSource is not null)
        {
#pragma warning disable AOAI001 // Type is for evaluation purposes only and is subject to change or removal in future updates. Suppress this diagnostic to proceed.
            options.AddDataSource(azureSettings.AzureChatDataSource);
#pragma warning restore AOAI001 // Type is for evaluation purposes only and is subject to change or removal in future updates. Suppress this diagnostic to proceed.
        }

<<<<<<< HEAD
<<<<<<< div
=======
<<<<<<< Updated upstream
<<<<<<< Updated upstream
>>>>>>> head
<<<<<<< Updated upstream
<<<<<<< Updated upstream
<<<<<<< Updated upstream
<<<<<<< Updated upstream
<<<<<<< Updated upstream
<<<<<<< Updated upstream
=======
=======
>>>>>>> Stashed changes
=======
>>>>>>> Stashed changes
=======
>>>>>>> Stashed changes
=======
>>>>>>> Stashed changes
=======
>>>>>>> Stashed changes
<<<<<<< HEAD
=======
>>>>>>> Stashed changes
=======
>>>>>>> Stashed changes
=======
=======
>>>>>>> ms/prevent-null-assignment
>>>>>>> main
<<<<<<< Updated upstream
<<<<<<< Updated upstream
<<<<<<< Updated upstream
<<<<<<< Updated upstream
<<<<<<< Updated upstream
<<<<<<< Updated upstream
<<<<<<< Updated upstream
=======
>>>>>>> Stashed changes
=======
>>>>>>> Stashed changes
>>>>>>> Stashed changes
=======
>>>>>>> Stashed changes
=======
>>>>>>> Stashed changes
=======
>>>>>>> Stashed changes
=======
>>>>>>> Stashed changes
=======
=======
>>>>>>> ms/prevent-null-assignment
>>>>>>> eab985c52d058dc92abc75034bc790079131ce75
=======
>>>>>>> Stashed changes
=======
>>>>>>> Stashed changes
<<<<<<< div
=======
=======
>>>>>>> ms/prevent-null-assignment
>>>>>>> eab985c52d058dc92abc75034bc790079131ce75
=======
>>>>>>> head
        if (executionSettings.TokenSelectionBiases is not null)
        {
            foreach (var keyValue in executionSettings.TokenSelectionBiases)
            {
                options.LogitBiases.Add(keyValue.Key, keyValue.Value);
            }
        }

        if (executionSettings.StopSequences is { Count: > 0 })
        {
            foreach (var s in executionSettings.StopSequences)
            {
                options.StopSequences.Add(s);
            }
        }

        return options;
    }
}<|MERGE_RESOLUTION|>--- conflicted
+++ resolved
@@ -1,119 +1,8 @@
-<<<<<<< HEAD
-<<<<<<< div
-=======
-<<<<<<< Updated upstream
-<<<<<<< Updated upstream
->>>>>>> head
-<<<<<<< Updated upstream
-<<<<<<< Updated upstream
-<<<<<<< Updated upstream
-<<<<<<< Updated upstream
-<<<<<<< Updated upstream
-<<<<<<< Updated upstream
-=======
-<<<<<<< HEAD
->>>>>>> Stashed changes
-=======
-<<<<<<< HEAD
->>>>>>> Stashed changes
-=======
-<<<<<<< HEAD
->>>>>>> Stashed changes
-=======
-<<<<<<< HEAD
->>>>>>> Stashed changes
-=======
-<<<<<<< HEAD
->>>>>>> Stashed changes
-=======
-<<<<<<< HEAD
->>>>>>> Stashed changes
-=======
->>>>>>> Stashed changes
-=======
->>>>>>> Stashed changes
-﻿// Copyright (c) Microsoft. All rights reserved.
-
+// Copyright (c) Microsoft. All rights reserved.
 using System.Diagnostics;
-<<<<<<< HEAD
 using Azure.AI.OpenAI;
-<<<<<<< Updated upstream
-<<<<<<< Updated upstream
-<<<<<<< Updated upstream
-<<<<<<< Updated upstream
-<<<<<<< Updated upstream
-<<<<<<< Updated upstream
-<<<<<<< Updated upstream
-<<<<<<< Updated upstream
-=======
->>>>>>> Stashed changes
-=======
-=======
->>>>>>> Stashed changes
-=======
->>>>>>> Stashed changes
-=======
->>>>>>> Stashed changes
-=======
->>>>>>> Stashed changes
-=======
-<<<<<<< Updated upstream
-=======
->>>>>>> eab985c52d058dc92abc75034bc790079131ce75
-<<<<<<< div
-=======
-=======
-=======
->>>>>>> Stashed changes
-=======
-=======
->>>>>>> Stashed changes
->>>>>>> head
-=======
->>>>>>> Stashed changes
-=======
->>>>>>> Stashed changes
-// Copyright (c) Microsoft. All rights reserved.
-
 using System.Diagnostics;
 using Azure.AI.OpenAI.Chat;
-<<<<<<< div
-=======
-<<<<<<< Updated upstream
-<<<<<<< Updated upstream
->>>>>>> head
-<<<<<<< HEAD
->>>>>>> main
-<<<<<<< Updated upstream
-<<<<<<< Updated upstream
-<<<<<<< Updated upstream
-<<<<<<< Updated upstream
-<<<<<<< Updated upstream
->>>>>>> Stashed changes
-=======
->>>>>>> Stashed changes
-=======
->>>>>>> Stashed changes
-=======
->>>>>>> Stashed changes
-=======
->>>>>>> Stashed changes
-=======
->>>>>>> Stashed changes
-=======
->>>>>>> eab985c52d058dc92abc75034bc790079131ce75
-<<<<<<< div
-=======
-=======
->>>>>>> main
->>>>>>> Stashed changes
-=======
->>>>>>> main
->>>>>>> Stashed changes
->>>>>>> head
-=======
-using Azure.AI.OpenAI.Chat;
->>>>>>> e78b8e85
 using Microsoft.SemanticKernel.ChatCompletion;
 using Microsoft.SemanticKernel.Connectors.OpenAI;
 using Microsoft.SemanticKernel.Diagnostics;
@@ -150,73 +39,11 @@
 
         var options = new ChatCompletionOptions
         {
-<<<<<<< HEAD
-<<<<<<< HEAD
-<<<<<<< div
-=======
-<<<<<<< Updated upstream
-<<<<<<< Updated upstream
->>>>>>> head
-<<<<<<< Updated upstream
-<<<<<<< Updated upstream
-<<<<<<< Updated upstream
-<<<<<<< Updated upstream
-<<<<<<< Updated upstream
-<<<<<<< Updated upstream
             MaxTokens = executionSettings.MaxTokens,
-=======
-=======
->>>>>>> Stashed changes
-=======
->>>>>>> Stashed changes
-=======
->>>>>>> Stashed changes
-=======
->>>>>>> Stashed changes
-=======
->>>>>>> Stashed changes
-<<<<<<< HEAD
-=======
->>>>>>> Stashed changes
-=======
->>>>>>> Stashed changes
             MaxTokens = executionSettings.MaxTokens,
-=======
             MaxOutputTokenCount = executionSettings.MaxTokens,
->>>>>>> main
-<<<<<<< Updated upstream
-<<<<<<< Updated upstream
-<<<<<<< Updated upstream
-<<<<<<< Updated upstream
-<<<<<<< Updated upstream
-<<<<<<< Updated upstream
-<<<<<<< Updated upstream
-=======
->>>>>>> Stashed changes
-=======
->>>>>>> Stashed changes
->>>>>>> Stashed changes
-=======
->>>>>>> Stashed changes
-=======
->>>>>>> Stashed changes
-=======
->>>>>>> Stashed changes
-=======
->>>>>>> Stashed changes
-=======
             MaxOutputTokenCount = executionSettings.MaxTokens,
->>>>>>> eab985c52d058dc92abc75034bc790079131ce75
-<<<<<<< div
-=======
-=======
->>>>>>> Stashed changes
-=======
->>>>>>> Stashed changes
->>>>>>> head
-=======
             MaxOutputTokenCount = executionSettings.MaxTokens,
->>>>>>> e78b8e85
             Temperature = (float?)executionSettings.Temperature,
             TopP = (float?)executionSettings.TopP,
             FrequencyPenalty = (float?)executionSettings.FrequencyPenalty,
@@ -225,49 +52,6 @@
             EndUserId = executionSettings.User,
             TopLogProbabilityCount = executionSettings.TopLogprobs,
             IncludeLogProbabilities = executionSettings.Logprobs,
-<<<<<<< HEAD
-<<<<<<< div
-=======
-<<<<<<< Updated upstream
-<<<<<<< Updated upstream
->>>>>>> head
-<<<<<<< Updated upstream
-<<<<<<< Updated upstream
-<<<<<<< Updated upstream
-<<<<<<< Updated upstream
-<<<<<<< Updated upstream
-<<<<<<< Updated upstream
-=======
-=======
->>>>>>> Stashed changes
-=======
->>>>>>> Stashed changes
-=======
->>>>>>> Stashed changes
-=======
->>>>>>> Stashed changes
-=======
->>>>>>> Stashed changes
-<<<<<<< HEAD
-=======
-<<<<<<< HEAD
->>>>>>> main
-=======
-<<<<<<< HEAD
->>>>>>> eab985c52d058dc92abc75034bc790079131ce75
-<<<<<<< div
-=======
-=======
-=======
-<<<<<<< HEAD
->>>>>>> main
->>>>>>> Stashed changes
-=======
-=======
-<<<<<<< HEAD
->>>>>>> main
->>>>>>> Stashed changes
->>>>>>> head
         };
 
         var responseFormat = GetResponseFormat(executionSettings);
@@ -279,180 +63,24 @@
         if (toolCallingConfig.Choice is not null)
         {
             options.ToolChoice = toolCallingConfig.Choice;
-<<<<<<< div
-<<<<<<< HEAD
-=======
->>>>>>> head
-<<<<<<< HEAD
-<<<<<<< Updated upstream
-<<<<<<< Updated upstream
-<<<<<<< HEAD
-=======
->>>>>>> Stashed changes
-=======
             ResponseFormat = GetResponseFormat(azureSettings) ?? ChatResponseFormat.Text,
             ToolChoice = toolCallingConfig.Choice
-=======
-<<<<<<< Updated upstream
-<<<<<<< Updated upstream
-<<<<<<< Updated upstream
-<<<<<<< Updated upstream
-<<<<<<< Updated upstream
-<<<<<<< Updated upstream
-=======
->>>>>>> Stashed changes
-=======
->>>>>>> Stashed changes
->>>>>>> Stashed changes
-=======
->>>>>>> Stashed changes
-=======
->>>>>>> Stashed changes
-=======
->>>>>>> Stashed changes
-=======
->>>>>>> Stashed changes
-=======
->>>>>>> Stashed changes
-=======
             ResponseFormat = GetResponseFormat(azureSettings) ?? ChatResponseFormat.Text,
             ToolChoice = toolCallingConfig.Choice
-=======
-<<<<<<< div
->>>>>>> eab985c52d058dc92abc75034bc790079131ce75
-=======
-<<<<<<< Updated upstream
->>>>>>> eab985c52d058dc92abc75034bc790079131ce75
-=======
->>>>>>> Stashed changes
-=======
->>>>>>> Stashed changes
->>>>>>> head
         };
 
         var responseFormat = GetResponseFormat(executionSettings);
         if (responseFormat is not null)
         {
-<<<<<<< div
-<<<<<<< HEAD
-=======
->>>>>>> head
-<<<<<<< Updated upstream
-<<<<<<< Updated upstream
-<<<<<<< HEAD
-<<<<<<< Updated upstream
-<<<<<<< Updated upstream
-<<<<<<< Updated upstream
-<<<<<<< Updated upstream
-<<<<<<< Updated upstream
-<<<<<<< Updated upstream
-=======
-=======
->>>>>>> Stashed changes
-=======
->>>>>>> Stashed changes
-=======
->>>>>>> Stashed changes
-=======
->>>>>>> Stashed changes
-=======
->>>>>>> Stashed changes
-=======
->>>>>>> eab985c52d058dc92abc75034bc790079131ce75
-=======
->>>>>>> Stashed changes
-=======
->>>>>>> Stashed changes
-<<<<<<< div
-=======
->>>>>>> eab985c52d058dc92abc75034bc790079131ce75
-=======
->>>>>>> head
 #pragma warning disable AOAI001 // Type is for evaluation purposes only and is subject to change or removal in future updates. Suppress this diagnostic to proceed.
             options.AddDataSource(azureSettings.AzureChatDataSource);
 #pragma warning restore AOAI001 // Type is for evaluation purposes only and is subject to change or removal in future updates. Suppress this diagnostic to proceed.
->>>>>>> 6d73513a859ab2d05e01db3bc1d405827799e34b
-<<<<<<< div
-=======
-<<<<<<< Updated upstream
-<<<<<<< Updated upstream
->>>>>>> head
-<<<<<<< HEAD
-<<<<<<< Updated upstream
-<<<<<<< Updated upstream
-<<<<<<< Updated upstream
-<<<<<<< Updated upstream
-<<<<<<< Updated upstream
->>>>>>> Stashed changes
-=======
->>>>>>> Stashed changes
-=======
->>>>>>> Stashed changes
-=======
->>>>>>> Stashed changes
-=======
->>>>>>> Stashed changes
-=======
->>>>>>> Stashed changes
-=======
->>>>>>> eab985c52d058dc92abc75034bc790079131ce75
-<<<<<<< div
-=======
-=======
->>>>>>> Stashed changes
-=======
->>>>>>> Stashed changes
->>>>>>> head
             options.ResponseFormat = responseFormat;
         }
 
         if (toolCallingConfig.Choice is not null)
         {
             options.ToolChoice = toolCallingConfig.Choice;
-<<<<<<< div
-<<<<<<< HEAD
-=======
->>>>>>> head
-<<<<<<< Updated upstream
-<<<<<<< Updated upstream
-<<<<<<< HEAD
-<<<<<<< Updated upstream
-<<<<<<< Updated upstream
-<<<<<<< Updated upstream
-<<<<<<< Updated upstream
-<<<<<<< Updated upstream
-<<<<<<< Updated upstream
-=======
->>>>>>> main
->>>>>>> Stashed changes
-=======
->>>>>>> main
->>>>>>> Stashed changes
-=======
->>>>>>> main
->>>>>>> Stashed changes
-=======
->>>>>>> main
->>>>>>> Stashed changes
-=======
->>>>>>> main
->>>>>>> Stashed changes
-=======
->>>>>>> main
->>>>>>> Stashed changes
-=======
->>>>>>> eab985c52d058dc92abc75034bc790079131ce75
-=======
->>>>>>> main
->>>>>>> Stashed changes
-=======
->>>>>>> main
->>>>>>> Stashed changes
-<<<<<<< div
-=======
->>>>>>> eab985c52d058dc92abc75034bc790079131ce75
-=======
->>>>>>> head
         }
 
         if (toolCallingConfig.Tools is { Count: > 0 } tools)
@@ -460,65 +88,6 @@
             options.Tools.AddRange(tools);
         }
 
-<<<<<<< HEAD
-<<<<<<< div
-=======
-<<<<<<< Updated upstream
-<<<<<<< Updated upstream
->>>>>>> head
-<<<<<<< Updated upstream
-<<<<<<< Updated upstream
-<<<<<<< Updated upstream
-<<<<<<< Updated upstream
-<<<<<<< Updated upstream
-<<<<<<< Updated upstream
-=======
-=======
->>>>>>> Stashed changes
-=======
->>>>>>> Stashed changes
-=======
->>>>>>> Stashed changes
-=======
->>>>>>> Stashed changes
-=======
->>>>>>> Stashed changes
-<<<<<<< HEAD
-=======
-<<<<<<< HEAD
->>>>>>> main
-<<<<<<< Updated upstream
-<<<<<<< Updated upstream
-<<<<<<< Updated upstream
-<<<<<<< Updated upstream
-<<<<<<< Updated upstream
->>>>>>> Stashed changes
-=======
->>>>>>> Stashed changes
-=======
->>>>>>> Stashed changes
-=======
->>>>>>> Stashed changes
-=======
->>>>>>> Stashed changes
-=======
->>>>>>> Stashed changes
-=======
-<<<<<<< HEAD
->>>>>>> eab985c52d058dc92abc75034bc790079131ce75
-<<<<<<< div
-=======
-=======
-=======
-<<<<<<< HEAD
->>>>>>> main
->>>>>>> Stashed changes
-=======
-=======
-<<<<<<< HEAD
->>>>>>> main
->>>>>>> Stashed changes
->>>>>>> head
         if (azureSettings.AzureChatDataSource is not null)
         {
 #pragma warning disable AOAI001 // Type is for evaluation purposes only and is subject to change or removal in future updates. Suppress this diagnostic to proceed.
@@ -526,73 +95,6 @@
 #pragma warning restore AOAI001 // Type is for evaluation purposes only and is subject to change or removal in future updates. Suppress this diagnostic to proceed.
         }
 
-<<<<<<< HEAD
-<<<<<<< div
-=======
-<<<<<<< Updated upstream
-<<<<<<< Updated upstream
->>>>>>> head
-<<<<<<< Updated upstream
-<<<<<<< Updated upstream
-<<<<<<< Updated upstream
-<<<<<<< Updated upstream
-<<<<<<< Updated upstream
-<<<<<<< Updated upstream
-=======
-=======
->>>>>>> Stashed changes
-=======
->>>>>>> Stashed changes
-=======
->>>>>>> Stashed changes
-=======
->>>>>>> Stashed changes
-=======
->>>>>>> Stashed changes
-<<<<<<< HEAD
-=======
->>>>>>> Stashed changes
-=======
->>>>>>> Stashed changes
-=======
-=======
->>>>>>> ms/prevent-null-assignment
->>>>>>> main
-<<<<<<< Updated upstream
-<<<<<<< Updated upstream
-<<<<<<< Updated upstream
-<<<<<<< Updated upstream
-<<<<<<< Updated upstream
-<<<<<<< Updated upstream
-<<<<<<< Updated upstream
-=======
->>>>>>> Stashed changes
-=======
->>>>>>> Stashed changes
->>>>>>> Stashed changes
-=======
->>>>>>> Stashed changes
-=======
->>>>>>> Stashed changes
-=======
->>>>>>> Stashed changes
-=======
->>>>>>> Stashed changes
-=======
-=======
->>>>>>> ms/prevent-null-assignment
->>>>>>> eab985c52d058dc92abc75034bc790079131ce75
-=======
->>>>>>> Stashed changes
-=======
->>>>>>> Stashed changes
-<<<<<<< div
-=======
-=======
->>>>>>> ms/prevent-null-assignment
->>>>>>> eab985c52d058dc92abc75034bc790079131ce75
-=======
->>>>>>> head
         if (executionSettings.TokenSelectionBiases is not null)
         {
             foreach (var keyValue in executionSettings.TokenSelectionBiases)
