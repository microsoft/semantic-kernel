--- conflicted
+++ resolved
@@ -104,11 +104,7 @@
     /// <param name="executionSettings">Execution settings to be used for the request.</param>
     /// <param name="modelId">Model id to use if value in prompt execution settings is not set.</param>
     /// <returns>TexGenerationRequest object.</returns>
-<<<<<<< HEAD
-    internal static ChatCompletionRequest FromChatHistoryAndExecutionSettings(ChatHistory chatHistory, HuggingFacePromptExecutionSettings executionSettings, string modelId)
-=======
     internal static ChatCompletionRequest FromChatHistoryAndExecutionSettings(ChatHistory chatHistory, HuggingFacePromptExecutionSettings executionSettings, string? modelId)
->>>>>>> 200b9b22
     {
         return new ChatCompletionRequest
         {
