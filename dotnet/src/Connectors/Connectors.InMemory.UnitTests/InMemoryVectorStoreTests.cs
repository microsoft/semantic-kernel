﻿// Copyright (c) Microsoft. All rights reserved.

using System;
using System.Threading.Tasks;
using Microsoft.Extensions.VectorData;
using Microsoft.SemanticKernel.Connectors.InMemory;
using Xunit;

namespace SemanticKernel.Connectors.InMemory.UnitTests;

/// <summary>
/// Contains tests for the <see cref="InMemoryVectorStore"/> class.
/// </summary>
public class InMemoryVectorStoreTests
{
    private const string TestCollectionName = "testcollection";

    [Fact]
    public void GetCollectionReturnsCollection()
    {
        // Arrange.
        var sut = new InMemoryVectorStore();

        // Act.
        var actual = sut.GetCollection<string, SinglePropsModel<string>>(TestCollectionName);

        // Assert.
        Assert.NotNull(actual);
        Assert.IsType<InMemoryVectorStoreRecordCollection<string, SinglePropsModel<string>>>(actual);
    }

    [Fact]
    public void GetCollectionReturnsCollectionWithNonStringKey()
    {
        // Arrange.
        var sut = new InMemoryVectorStore();

        // Act.
        var actual = sut.GetCollection<int, SinglePropsModel<int>>(TestCollectionName);

        // Assert.
        Assert.NotNull(actual);
        Assert.IsType<InMemoryVectorStoreRecordCollection<int, SinglePropsModel<int>>>(actual);
    }

    [Fact]
<<<<<<< HEAD
    public async Task ListCollectionNamesReadsDictionaryAsync()
    {
        // Arrange.
        var collectionStore = new ConcurrentDictionary<string, ConcurrentDictionary<object, object>>();
        collectionStore.TryAdd("collection1", new ConcurrentDictionary<object, object>());
        collectionStore.TryAdd("collection2", new ConcurrentDictionary<object, object>());
        var sut = new InMemoryVectorStore(collectionStore);

        // Act.
        var collectionNames = sut.ListCollectionNamesAsync();

        // Assert.
        var collectionNamesList = await collectionNames.ToListAsync();
        Assert.Contains("collection1", collectionNamesList);
        Assert.Contains("collection2", collectionNamesList);
    }

    [Fact]
=======
>>>>>>> 0f92230c
    public async Task GetCollectionDoesNotAllowADifferentDataTypeThanPreviouslyUsedAsync()
    {
        // Arrange.
        var sut = new InMemoryVectorStore();
        var stringKeyCollection = sut.GetCollection<string, SinglePropsModel<string>>(TestCollectionName);
        await stringKeyCollection.CreateCollectionAsync();

        // Act and assert.
        var exception = Assert.Throws<InvalidOperationException>(() => sut.GetCollection<string, SecondModel>(TestCollectionName));
        Assert.Equal($"Collection '{TestCollectionName}' already exists and with data type 'SinglePropsModel`1' so cannot be re-created with data type 'SecondModel'.", exception.Message);
    }

#pragma warning disable CA1812 // Classes are used as generic arguments
    private sealed class SinglePropsModel<TKey>
    {
        [VectorStoreRecordKey]
        public required TKey Key { get; set; }

        [VectorStoreRecordData]
        public string Data { get; set; } = string.Empty;

        [VectorStoreRecordVector(4)]
        public ReadOnlyMemory<float>? Vector { get; set; }

        public string? NotAnnotated { get; set; }
    }

    private sealed class SecondModel
    {
        [VectorStoreRecordKey]
        public required int Key { get; set; }

        [VectorStoreRecordData]
        public string Data { get; set; } = string.Empty;
    }
#pragma warning restore CA1812
}<|MERGE_RESOLUTION|>--- conflicted
+++ resolved
@@ -44,7 +44,6 @@
     }
 
     [Fact]
-<<<<<<< HEAD
     public async Task ListCollectionNamesReadsDictionaryAsync()
     {
         // Arrange.
@@ -63,8 +62,6 @@
     }
 
     [Fact]
-=======
->>>>>>> 0f92230c
     public async Task GetCollectionDoesNotAllowADifferentDataTypeThanPreviouslyUsedAsync()
     {
         // Arrange.
