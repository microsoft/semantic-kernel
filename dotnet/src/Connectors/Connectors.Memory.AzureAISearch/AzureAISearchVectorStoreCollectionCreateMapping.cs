﻿// Copyright (c) Microsoft. All rights reserved.

using System;
using System.Collections;
using System.Collections.Generic;
using System.Linq;
using Azure.Search.Documents.Indexes.Models;
using Microsoft.Extensions.VectorData;
using Microsoft.Extensions.VectorData.ConnectorSupport;

namespace Microsoft.SemanticKernel.Connectors.AzureAISearch;

/// <summary>
/// Contains mapping helpers to use when creating a Azure AI Search vector collection.
/// </summary>
internal static class AzureAISearchVectorStoreCollectionCreateMapping
{
    /// <summary>
    /// Map from a <see cref="VectorStoreRecordKeyProperty"/> to an Azure AI Search <see cref="SearchableField"/>.
    /// </summary>
    /// <param name="keyProperty">The key property definition.</param>
    /// <returns>The <see cref="SearchableField"/> for the provided property definition.</returns>
    public static SearchableField MapKeyField(VectorStoreRecordKeyPropertyModel keyProperty)
    {
        return new SearchableField(keyProperty.StorageName) { IsKey = true, IsFilterable = true };
    }

    /// <summary>
    /// Map from a <see cref="VectorStoreRecordDataProperty"/> to an Azure AI Search <see cref="SimpleField"/>.
    /// </summary>
    /// <param name="dataProperty">The data property definition.</param>
    /// <returns>The <see cref="SimpleField"/> for the provided property definition.</returns>
    /// <exception cref="InvalidOperationException">Throws when the definition is missing required information.</exception>
    public static SimpleField MapDataField(VectorStoreRecordDataPropertyModel dataProperty)
    {
        if (dataProperty.IsFullTextSearchable)
        {
            if (dataProperty.Type != typeof(string))
            {
                throw new InvalidOperationException($"Property {nameof(dataProperty.IsFullTextSearchable)} on {nameof(VectorStoreRecordDataProperty)} '{dataProperty.ModelName}' is set to true, but the property type is not a string. The Azure AI Search VectorStore supports {nameof(dataProperty.IsFullTextSearchable)} on string properties only.");
            }

<<<<<<< HEAD
            return new SearchableField(storagePropertyName)
            {
                IsFilterable = dataProperty.IsFilterable,
                // Sometimes the users ask to also OrderBy given filterable property, so we make it sortable.
                IsSortable = dataProperty.IsFilterable
            };
        }

        var fieldType = AzureAISearchVectorStoreCollectionCreateMapping.GetSDKFieldDataType(dataProperty.PropertyType);
        return new SimpleField(storagePropertyName, fieldType)
        {
            IsFilterable = dataProperty.IsFilterable,
            // Sometimes the users ask to also OrderBy given filterable property, so we make it sortable.
            IsSortable = dataProperty.IsFilterable && !fieldType.IsCollection
        };
=======
            return new SearchableField(dataProperty.StorageName) { IsFilterable = dataProperty.IsFilterable };
        }

        return new SimpleField(dataProperty.StorageName, AzureAISearchVectorStoreCollectionCreateMapping.GetSDKFieldDataType(dataProperty.Type)) { IsFilterable = dataProperty.IsFilterable };
>>>>>>> a312b594
    }

    /// <summary>
    /// Map form a <see cref="VectorStoreRecordVectorProperty"/> to an Azure AI Search <see cref="VectorSearchField"/> and generate the required index configuration.
    /// </summary>
    /// <param name="vectorProperty">The vector property definition.</param>
    /// <returns>The <see cref="VectorSearchField"/> and required index configuration.</returns>
    /// <exception cref="InvalidOperationException">Throws when the definition is missing required information, or unsupported options are configured.</exception>
    public static (VectorSearchField vectorSearchField, VectorSearchAlgorithmConfiguration algorithmConfiguration, VectorSearchProfile vectorSearchProfile) MapVectorField(VectorStoreRecordVectorPropertyModel vectorProperty)
    {
        if (vectorProperty.Dimensions is not > 0)
        {
            throw new InvalidOperationException($"Property {nameof(vectorProperty.Dimensions)} on {nameof(VectorStoreRecordVectorProperty)} '{vectorProperty.ModelName}' must be set to a positive integer to create a collection.");
        }

        // Build a name for the profile and algorithm configuration based on the property name
        // since we'll just create a separate one for each vector property.
        var vectorSearchProfileName = $"{vectorProperty.StorageName}Profile";
        var algorithmConfigName = $"{vectorProperty.StorageName}AlgoConfig";

        // Read the vector index settings from the property definition and create the right index configuration.
        var indexKind = AzureAISearchVectorStoreCollectionCreateMapping.GetSKIndexKind(vectorProperty);
        var algorithmMetric = AzureAISearchVectorStoreCollectionCreateMapping.GetSDKDistanceAlgorithm(vectorProperty);

        VectorSearchAlgorithmConfiguration algorithmConfiguration = indexKind switch
        {
            IndexKind.Hnsw => new HnswAlgorithmConfiguration(algorithmConfigName) { Parameters = new HnswParameters { Metric = algorithmMetric } },
            IndexKind.Flat => new ExhaustiveKnnAlgorithmConfiguration(algorithmConfigName) { Parameters = new ExhaustiveKnnParameters { Metric = algorithmMetric } },
            _ => throw new InvalidOperationException($"Index kind '{indexKind}' on {nameof(VectorStoreRecordVectorProperty)} '{vectorProperty.ModelName}' is not supported by the Azure AI Search VectorStore.")
        };
        var vectorSearchProfile = new VectorSearchProfile(vectorSearchProfileName, algorithmConfigName);

        return (new VectorSearchField(vectorProperty.StorageName, vectorProperty.Dimensions.Value, vectorSearchProfileName), algorithmConfiguration, vectorSearchProfile);
    }

    /// <summary>
    /// Get the configured <see cref="IndexKind"/> from the given <paramref name="vectorProperty"/>.
    /// If none is configured the default is <see cref="IndexKind.Hnsw"/>.
    /// </summary>
    /// <param name="vectorProperty">The vector property definition.</param>
    /// <returns>The configured or default <see cref="IndexKind"/>.</returns>
    public static string GetSKIndexKind(VectorStoreRecordVectorPropertyModel vectorProperty)
        => vectorProperty.IndexKind ?? IndexKind.Hnsw;

    /// <summary>
    /// Get the configured <see cref="VectorSearchAlgorithmMetric"/> from the given <paramref name="vectorProperty"/>.
    /// If none is configured, the default is <see cref="VectorSearchAlgorithmMetric.Cosine"/>.
    /// </summary>
    /// <param name="vectorProperty">The vector property definition.</param>
    /// <returns>The chosen <see cref="VectorSearchAlgorithmMetric"/>.</returns>
    /// <exception cref="InvalidOperationException">Thrown if a distance function is chosen that isn't supported by Azure AI Search.</exception>
    public static VectorSearchAlgorithmMetric GetSDKDistanceAlgorithm(VectorStoreRecordVectorPropertyModel vectorProperty)
        => vectorProperty.DistanceFunction switch
        {
            DistanceFunction.CosineSimilarity or null => VectorSearchAlgorithmMetric.Cosine,
            DistanceFunction.DotProductSimilarity => VectorSearchAlgorithmMetric.DotProduct,
            DistanceFunction.EuclideanDistance => VectorSearchAlgorithmMetric.Euclidean,
            _ => throw new InvalidOperationException($"Distance function '{vectorProperty.DistanceFunction}' for {nameof(VectorStoreRecordVectorProperty)} '{vectorProperty.ModelName}' is not supported by the Azure AI Search VectorStore.")
        };

    /// <summary>
    /// Maps the given property type to the corresponding <see cref="SearchFieldDataType"/>.
    /// </summary>
    /// <param name="propertyType">The property type to map.</param>
    /// <returns>The <see cref="SearchFieldDataType"/> that corresponds to the given property type.</returns>"
    /// <exception cref="InvalidOperationException">Thrown if the given type is not supported.</exception>
    public static SearchFieldDataType GetSDKFieldDataType(Type propertyType)
    {
        return propertyType switch
        {
            Type stringType when stringType == typeof(string) => SearchFieldDataType.String,
            Type boolType when boolType == typeof(bool) || boolType == typeof(bool?) => SearchFieldDataType.Boolean,
            Type intType when intType == typeof(int) || intType == typeof(int?) => SearchFieldDataType.Int32,
            Type longType when longType == typeof(long) || longType == typeof(long?) => SearchFieldDataType.Int64,
            Type floatType when floatType == typeof(float) || floatType == typeof(float?) => SearchFieldDataType.Double,
            Type doubleType when doubleType == typeof(double) || doubleType == typeof(double?) => SearchFieldDataType.Double,
            Type dateTimeType when dateTimeType == typeof(DateTime) || dateTimeType == typeof(DateTime?) => SearchFieldDataType.DateTimeOffset,
            Type dateTimeOffsetType when dateTimeOffsetType == typeof(DateTimeOffset) || dateTimeOffsetType == typeof(DateTimeOffset?) => SearchFieldDataType.DateTimeOffset,
            Type collectionType when typeof(IEnumerable).IsAssignableFrom(collectionType) => SearchFieldDataType.Collection(GetSDKFieldDataType(GetEnumerableType(propertyType))),
            _ => throw new InvalidOperationException($"Data type '{propertyType}' for {nameof(VectorStoreRecordDataProperty)} is not supported by the Azure AI Search VectorStore.")
        };
    }

    /// <summary>
    /// Gets the type of object stored in the given enumerable type.
    /// </summary>
    /// <param name="type">The enumerable to get the stored type for.</param>
    /// <returns>The type of object stored in the given enumerable type.</returns>
    /// <exception cref="InvalidOperationException">Thrown when the given type is not enumerable.</exception>
    public static Type GetEnumerableType(Type type)
    {
        if (type is IEnumerable)
        {
            return typeof(object);
        }
        else if (type.IsArray)
        {
            return type.GetElementType()!;
        }

        if (type.IsGenericType && type.GetGenericTypeDefinition() == typeof(IEnumerable<>))
        {
            return type.GetGenericArguments()[0];
        }

        if (type.GetInterfaces().FirstOrDefault(i => i.IsGenericType && i.GetGenericTypeDefinition() == typeof(IEnumerable<>)) is Type enumerableInterface)
        {
            return enumerableInterface.GetGenericArguments()[0];
        }

        throw new InvalidOperationException($"Data type '{type}' for {nameof(VectorStoreRecordDataProperty)} is not supported by the Azure AI Search VectorStore.");
    }
}<|MERGE_RESOLUTION|>--- conflicted
+++ resolved
@@ -40,8 +40,7 @@
                 throw new InvalidOperationException($"Property {nameof(dataProperty.IsFullTextSearchable)} on {nameof(VectorStoreRecordDataProperty)} '{dataProperty.ModelName}' is set to true, but the property type is not a string. The Azure AI Search VectorStore supports {nameof(dataProperty.IsFullTextSearchable)} on string properties only.");
             }
 
-<<<<<<< HEAD
-            return new SearchableField(storagePropertyName)
+            return new SearchableField(dataProperty.StorageName)
             {
                 IsFilterable = dataProperty.IsFilterable,
                 // Sometimes the users ask to also OrderBy given filterable property, so we make it sortable.
@@ -49,19 +48,13 @@
             };
         }
 
-        var fieldType = AzureAISearchVectorStoreCollectionCreateMapping.GetSDKFieldDataType(dataProperty.PropertyType);
-        return new SimpleField(storagePropertyName, fieldType)
+        var fieldType = AzureAISearchVectorStoreCollectionCreateMapping.GetSDKFieldDataType(dataProperty.Type);
+        return new SimpleField(dataProperty.StorageName, fieldType)
         {
             IsFilterable = dataProperty.IsFilterable,
             // Sometimes the users ask to also OrderBy given filterable property, so we make it sortable.
             IsSortable = dataProperty.IsFilterable && !fieldType.IsCollection
         };
-=======
-            return new SearchableField(dataProperty.StorageName) { IsFilterable = dataProperty.IsFilterable };
-        }
-
-        return new SimpleField(dataProperty.StorageName, AzureAISearchVectorStoreCollectionCreateMapping.GetSDKFieldDataType(dataProperty.Type)) { IsFilterable = dataProperty.IsFilterable };
->>>>>>> a312b594
     }
 
     /// <summary>
