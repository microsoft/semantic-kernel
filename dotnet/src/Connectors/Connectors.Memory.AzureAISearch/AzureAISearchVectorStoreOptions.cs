--- conflicted
+++ resolved
@@ -12,11 +12,7 @@
 public sealed class AzureAISearchVectorStoreOptions
 {
     /// <summary>
-<<<<<<< HEAD
-    /// An optional factory to use for constructing <see cref="AzureAISearchVectorStoreRecordCollection{TKey, TRecord}"/> instances, if a custom record collection is required.
-=======
     /// Initializes a new instance of the <see cref="AzureAISearchVectorStoreOptions"/> class.
->>>>>>> c084b067
     /// </summary>
     public AzureAISearchVectorStoreOptions()
     {
@@ -33,18 +29,10 @@
     /// Note that when using the default mapper and you are constructing your own <see cref="SearchIndexClient"/>, you will need
     /// to provide the same set of <see cref="System.Text.Json.JsonSerializerOptions"/> both here and when constructing the <see cref="SearchIndexClient"/>.
     /// </summary>
-<<<<<<< HEAD
-    public JsonSerializerOptions? JsonSerializerOptions { get; init; } = null;
-=======
     public JsonSerializerOptions? JsonSerializerOptions { get; set; }
->>>>>>> c084b067
 
     /// <summary>
     /// Gets or sets the default embedding generator to use when generating vectors embeddings with this vector store.
     /// </summary>
-<<<<<<< HEAD
-    public IEmbeddingGenerator? EmbeddingGenerator { get; init; }
-=======
     public IEmbeddingGenerator? EmbeddingGenerator { get; set; }
->>>>>>> c084b067
 }