--- conflicted
+++ resolved
@@ -23,14 +23,10 @@
 /// </summary>
 /// <typeparam name="TRecord">The data model to use for adding, updating and retrieving data from storage.</typeparam>
 #pragma warning disable CA1711 // Identifiers should not have incorrect suffix
-<<<<<<< HEAD
-public sealed class AzureAISearchVectorStoreRecordCollection<TRecord> :
+public class AzureAISearchVectorStoreRecordCollection<TRecord> :
     IVectorStoreRecordCollection<string, TRecord>,
     IVectorizableTextSearch<TRecord>,
     IKeywordHybridSearch<TRecord>
-=======
-public class AzureAISearchVectorStoreRecordCollection<TRecord> : IVectorStoreRecordCollection<string, TRecord>, IVectorizableTextSearch<TRecord>
->>>>>>> be79369c
 #pragma warning restore CA1711 // Identifiers should not have incorrect suffix
 {
     /// <summary>The name of this database for telemetry purposes.</summary>
@@ -335,10 +331,6 @@
 
         // Configure search settings.
         var vectorQueries = new List<VectorQuery>();
-<<<<<<< HEAD
-        vectorQueries.Add(new VectorizedQuery(floatVector) { KNearestNeighborsCount = internalOptions.Top, Fields = { vectorPropertyName } });
-        var filterString = AzureAISearchVectorStoreCollectionSearchMapping.BuildFilterString(internalOptions.Filter, this._propertyReader.JsonPropertyNamesMap);
-=======
         vectorQueries.Add(new VectorizedQuery(floatVector) { KNearestNeighborsCount = internalOptions.Top, Fields = { vectorFieldName } });
 
 #pragma warning disable CS0618 // VectorSearchFilter is obsolete
@@ -351,7 +343,6 @@
             _ => null
         };
 #pragma warning restore CS0618
->>>>>>> be79369c
 
         // Build search options.
         var searchOptions = new SearchOptions
@@ -396,10 +387,6 @@
 
         // Configure search settings.
         var vectorQueries = new List<VectorQuery>();
-<<<<<<< HEAD
-        vectorQueries.Add(new VectorizableTextQuery(searchText) { KNearestNeighborsCount = internalOptions.Top, Fields = { vectorPropertyName } });
-        var filterString = AzureAISearchVectorStoreCollectionSearchMapping.BuildFilterString(internalOptions.Filter, this._propertyReader.JsonPropertyNamesMap);
-=======
         vectorQueries.Add(new VectorizableTextQuery(searchText) { KNearestNeighborsCount = internalOptions.Top, Fields = { vectorFieldName } });
 
 #pragma warning disable CS0618 // VectorSearchFilter is obsolete
@@ -412,7 +399,6 @@
             _ => null
         };
 #pragma warning restore CS0618
->>>>>>> be79369c
 
         // Build search options.
         var searchOptions = new SearchOptions
