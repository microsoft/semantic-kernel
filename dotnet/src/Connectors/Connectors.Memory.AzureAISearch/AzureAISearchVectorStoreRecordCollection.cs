--- conflicted
+++ resolved
@@ -589,16 +589,7 @@
                 return default;
             }
 
-<<<<<<< HEAD
-            return (TRecord)(object)this._dynamicMapper!.MapFromStorageToDataModel(jsonObject, new() { IncludeVectors = includeVectors });
-=======
-            return VectorStoreErrorHandler.RunModelConversion(
-                AzureAISearchConstants.VectorStoreSystemName,
-                this._collectionMetadata.VectorStoreName,
-                this._collectionName,
-                OperationName,
-                () => (TRecord)(object)this._dynamicMapper!.MapFromStorageToDataModel(jsonObject, includeVectors));
->>>>>>> 2d423f1e
+            return (TRecord)(object)this._dynamicMapper!.MapFromStorageToDataModel(jsonObject, includeVectors);
         }
 
         // Use the built in Azure AI Search mapper.
@@ -691,16 +682,7 @@
     {
         await foreach (var result in results.ConfigureAwait(false))
         {
-<<<<<<< HEAD
-            var document = (TRecord)(object)this._dynamicMapper!.MapFromStorageToDataModel(result.Document, new() { IncludeVectors = includeVectors });
-=======
-            var document = VectorStoreErrorHandler.RunModelConversion(
-                AzureAISearchConstants.VectorStoreSystemName,
-                this._collectionMetadata.VectorStoreName,
-                this._collectionName,
-                operationName,
-                () => (TRecord)(object)this._dynamicMapper!.MapFromStorageToDataModel(result.Document, includeVectors));
->>>>>>> 2d423f1e
+            var document = (TRecord)(object)this._dynamicMapper!.MapFromStorageToDataModel(result.Document, includeVectors);
             yield return new VectorSearchResult<TRecord>(document, result.Score);
         }
     }
