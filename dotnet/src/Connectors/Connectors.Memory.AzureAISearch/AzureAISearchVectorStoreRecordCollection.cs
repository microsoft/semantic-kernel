﻿// Copyright (c) Microsoft. All rights reserved.

using System;
using System.Collections.Generic;
using System.Diagnostics;
using System.Linq;
using System.Linq.Expressions;
using System.Runtime.CompilerServices;
using System.Text.Json.Nodes;
using System.Threading;
using System.Threading.Tasks;
using Azure;
using Azure.Search.Documents;
using Azure.Search.Documents.Indexes;
using Azure.Search.Documents.Indexes.Models;
using Azure.Search.Documents.Models;
using Microsoft.Extensions.VectorData;
using Microsoft.Extensions.VectorData.ConnectorSupport;

namespace Microsoft.SemanticKernel.Connectors.AzureAISearch;

#pragma warning disable SKEXP0020 // Metadata classes are experimental

/// <summary>
/// Service for storing and retrieving vector records, that uses Azure AI Search as the underlying storage.
/// </summary>
/// <typeparam name="TRecord">The data model to use for adding, updating and retrieving data from storage.</typeparam>
#pragma warning disable CA1711 // Identifiers should not have incorrect suffix
public class AzureAISearchVectorStoreRecordCollection<TRecord> :
    IVectorStoreRecordCollection<string, TRecord>,
    IVectorizableTextSearch<TRecord>,
    IKeywordHybridSearch<TRecord>
#pragma warning restore CA1711 // Identifiers should not have incorrect suffix
{
    /// <summary>Metadata about vector store record collection.</summary>
    private readonly VectorStoreRecordCollectionMetadata _collectionMetadata;

    /// <summary>The default options for vector search.</summary>
    private static readonly VectorSearchOptions<TRecord> s_defaultVectorSearchOptions = new();

    /// <summary>The default options for hybrid vector search.</summary>
    private static readonly HybridSearchOptions<TRecord> s_defaultKeywordVectorizedHybridSearchOptions = new();

    /// <summary>Azure AI Search client that can be used to manage the list of indices in an Azure AI Search Service.</summary>
    private readonly SearchIndexClient _searchIndexClient;

    /// <summary>Azure AI Search client that can be used to manage data in an Azure AI Search Service index.</summary>
    private readonly SearchClient _searchClient;

    /// <summary>The name of the collection that this <see cref="AzureAISearchVectorStoreRecordCollection{TRecord}"/> will access.</summary>
    private readonly string _collectionName;

    /// <summary>Optional configuration options for this class.</summary>
    private readonly AzureAISearchVectorStoreRecordCollectionOptions<TRecord> _options;

    /// <summary>A mapper to use for converting between the data model and the Azure AI Search record.</summary>
#pragma warning disable CS0618 // IVectorStoreRecordMapper is obsolete
    private readonly IVectorStoreRecordMapper<TRecord, JsonObject>? _mapper;
#pragma warning restore CS0618

    /// <summary>The model for this collection.</summary>
    private readonly VectorStoreRecordModel _model;

    /// <summary>
    /// Initializes a new instance of the <see cref="AzureAISearchVectorStoreRecordCollection{TRecord}"/> class.
    /// </summary>
    /// <param name="searchIndexClient">Azure AI Search client that can be used to manage the list of indices in an Azure AI Search Service.</param>
    /// <param name="collectionName">The name of the collection that this <see cref="AzureAISearchVectorStoreRecordCollection{TRecord}"/> will access.</param>
    /// <param name="options">Optional configuration options for this class.</param>
    /// <exception cref="ArgumentNullException">Thrown when <paramref name="searchIndexClient"/> is null.</exception>
    /// <exception cref="ArgumentException">Thrown when options are misconfigured.</exception>
    public AzureAISearchVectorStoreRecordCollection(SearchIndexClient searchIndexClient, string collectionName, AzureAISearchVectorStoreRecordCollectionOptions<TRecord>? options = default)
    {
        // Verify.
        Verify.NotNull(searchIndexClient);
        Verify.NotNullOrWhiteSpace(collectionName);

        // Assign.
        this._searchIndexClient = searchIndexClient;
        this._collectionName = collectionName;
        this._options = options ?? new AzureAISearchVectorStoreRecordCollectionOptions<TRecord>();
        this._searchClient = this._searchIndexClient.GetSearchClient(collectionName);

        this._model = new VectorStoreRecordJsonModelBuilder(AzureAISearchConstants.s_modelBuildingOptions)
            .Build(typeof(TRecord), this._options.VectorStoreRecordDefinition, this._options.JsonSerializerOptions);

#pragma warning disable CS0618 // IVectorStoreRecordMapper is obsolete
        // Resolve mapper.
        // First, if someone has provided a custom mapper, use that.
        // If they didn't provide a custom mapper, and the record type is the generic data model, use the built in mapper for that.
        // Otherwise, don't set the mapper, and we'll default to just using Azure AI Search's built in json serialization and deserialization.
        if (this._options.JsonObjectCustomMapper is not null)
        {
            this._mapper = this._options.JsonObjectCustomMapper;
        }
        else if (typeof(TRecord) == typeof(VectorStoreGenericDataModel<string>))
        {
            this._mapper = new AzureAISearchGenericDataModelMapper(this._model) as IVectorStoreRecordMapper<TRecord, JsonObject>;
        }
<<<<<<< HEAD

        this._collectionMetadata = new()
        {
            VectorStoreSystemName = "azure.aisearch",
            DatabaseName = searchIndexClient.ServiceName,
            CollectionName = collectionName
        };
=======
#pragma warning restore CS0618
>>>>>>> 802a14df
    }

    /// <inheritdoc />
    public string CollectionName => this._collectionName;

    /// <inheritdoc />
    public virtual async Task<bool> CollectionExistsAsync(CancellationToken cancellationToken = default)
    {
        try
        {
            await this._searchIndexClient.GetIndexAsync(this._collectionName, cancellationToken).ConfigureAwait(false);
            return true;
        }
        catch (RequestFailedException ex) when (ex.Status == 404)
        {
            return false;
        }
        catch (RequestFailedException ex)
        {
            throw new VectorStoreOperationException("Call to vector store failed.", ex)
            {
                VectorStoreType = this._collectionMetadata.VectorStoreSystemName,
                CollectionName = this._collectionMetadata.CollectionName,
                OperationName = "GetIndex"
            };
        }
    }

    /// <inheritdoc />
    public virtual Task CreateCollectionAsync(CancellationToken cancellationToken = default)
    {
        var vectorSearchConfig = new VectorSearch();
        var searchFields = new List<SearchField>();

        // Loop through all properties and create the search fields.
        foreach (var property in this._model.Properties)
        {
            switch (property)
            {
                case VectorStoreRecordKeyPropertyModel p:
                    searchFields.Add(AzureAISearchVectorStoreCollectionCreateMapping.MapKeyField(p));
                    break;

                case VectorStoreRecordDataPropertyModel p:
                    searchFields.Add(AzureAISearchVectorStoreCollectionCreateMapping.MapDataField(p));
                    break;

                case VectorStoreRecordVectorPropertyModel p:
                    (VectorSearchField vectorSearchField, VectorSearchAlgorithmConfiguration algorithmConfiguration, VectorSearchProfile vectorSearchProfile) = AzureAISearchVectorStoreCollectionCreateMapping.MapVectorField(p);

                    // Add the search field, plus its profile and algorithm configuration to the search config.
                    searchFields.Add(vectorSearchField);
                    vectorSearchConfig.Algorithms.Add(algorithmConfiguration);
                    vectorSearchConfig.Profiles.Add(vectorSearchProfile);
                    break;

                default:
                    throw new UnreachableException();
            }
        }

        // Create the index.
        var searchIndex = new SearchIndex(this._collectionName, searchFields);
        searchIndex.VectorSearch = vectorSearchConfig;

        return this.RunOperationAsync(
            "CreateIndex",
            () => this._searchIndexClient.CreateIndexAsync(searchIndex, cancellationToken));
    }

    /// <inheritdoc />
    public virtual async Task CreateCollectionIfNotExistsAsync(CancellationToken cancellationToken = default)
    {
        if (!await this.CollectionExistsAsync(cancellationToken).ConfigureAwait(false))
        {
            await this.CreateCollectionAsync(cancellationToken).ConfigureAwait(false);
        }
    }

    /// <inheritdoc />
    public virtual Task DeleteCollectionAsync(CancellationToken cancellationToken = default)
    {
        return this.RunOperationAsync<Response>(
            "DeleteIndex",
            async () =>
            {
                try
                {
                    return await this._searchIndexClient.DeleteIndexAsync(this._collectionName, cancellationToken).ConfigureAwait(false);
                }
                catch (RequestFailedException ex) when (ex.Status == 404)
                {
                    return null!;
                }
            });
    }

    /// <inheritdoc />
    public virtual Task<TRecord?> GetAsync(string key, GetRecordOptions? options = default, CancellationToken cancellationToken = default)
    {
        Verify.NotNullOrWhiteSpace(key);

        // Create Options.
        var innerOptions = this.ConvertGetDocumentOptions(options);
        var includeVectors = options?.IncludeVectors ?? false;

        // Get record.
        return this.GetDocumentAndMapToDataModelAsync(key, includeVectors, innerOptions, cancellationToken);
    }

    /// <inheritdoc />
    public virtual async IAsyncEnumerable<TRecord> GetAsync(IEnumerable<string> keys, GetRecordOptions? options = default, [EnumeratorCancellation] CancellationToken cancellationToken = default)
    {
        Verify.NotNull(keys);

        // Create Options
        var innerOptions = this.ConvertGetDocumentOptions(options);
        var includeVectors = options?.IncludeVectors ?? false;

        // Get records in parallel.
        var tasks = keys.Select(key => this.GetDocumentAndMapToDataModelAsync(key, includeVectors, innerOptions, cancellationToken));
        var results = await Task.WhenAll(tasks).ConfigureAwait(false);
        foreach (var result in results)
        {
            if (result is not null)
            {
                yield return result;
            }
        }
    }

    /// <inheritdoc />
    public virtual Task DeleteAsync(string key, CancellationToken cancellationToken = default)
    {
        Verify.NotNullOrWhiteSpace(key);

        // Remove record.
        return this.RunOperationAsync(
            "DeleteDocuments",
            () => this._searchClient.DeleteDocumentsAsync(this._model.KeyProperty.StorageName, [key], new IndexDocumentsOptions(), cancellationToken));
    }

    /// <inheritdoc />
    public virtual Task DeleteAsync(IEnumerable<string> keys, CancellationToken cancellationToken = default)
    {
        Verify.NotNull(keys);
        if (!keys.Any())
        {
            return Task.CompletedTask;
        }

        // Remove records.
        return this.RunOperationAsync(
            "DeleteDocuments",
            () => this._searchClient.DeleteDocumentsAsync(this._model.KeyProperty.StorageName, keys, new IndexDocumentsOptions(), cancellationToken));
    }

    /// <inheritdoc />
    public virtual async Task<string> UpsertAsync(TRecord record, CancellationToken cancellationToken = default)
    {
        Verify.NotNull(record);

        // Create options.
        var innerOptions = new IndexDocumentsOptions { ThrowOnAnyError = true };

        // Upsert record.
        var results = await this.MapToStorageModelAndUploadDocumentAsync([record], innerOptions, cancellationToken).ConfigureAwait(false);
        return results.Value.Results[0].Key;
    }

    /// <inheritdoc />
    public virtual async IAsyncEnumerable<string> UpsertAsync(IEnumerable<TRecord> records, [EnumeratorCancellation] CancellationToken cancellationToken = default)
    {
        Verify.NotNull(records);
        if (!records.Any())
        {
            yield break;
        }

        // Create Options
        var innerOptions = new IndexDocumentsOptions { ThrowOnAnyError = true };

        // Upsert records
        var results = await this.MapToStorageModelAndUploadDocumentAsync(records, innerOptions, cancellationToken).ConfigureAwait(false);

        // Get results
        var resultKeys = results.Value.Results.Select(x => x.Key).ToList();
        foreach (var resultKey in resultKeys) { yield return resultKey; }
    }

    /// <inheritdoc />
    public virtual Task<VectorSearchResults<TRecord>> VectorizedSearchAsync<TVector>(TVector vector, int top, VectorSearchOptions<TRecord>? options = null, CancellationToken cancellationToken = default)
    {
        var floatVector = VerifyVectorParam(vector);
        Verify.NotLessThan(top, 1);

        // Resolve options.
        var internalOptions = options ?? s_defaultVectorSearchOptions;
        var vectorProperty = this._model.GetVectorPropertyOrSingle(internalOptions);

        // Configure search settings.
        var vectorQueries = new List<VectorQuery>
        {
            new VectorizedQuery(floatVector) { KNearestNeighborsCount = top, Fields = { vectorProperty.StorageName } }
        };

#pragma warning disable CS0618 // VectorSearchFilter is obsolete
        // Build filter object.
        var filter = internalOptions switch
        {
            { OldFilter: not null, Filter: not null } => throw new ArgumentException("Either Filter or OldFilter can be specified, but not both"),
            { OldFilter: VectorSearchFilter legacyFilter } => AzureAISearchVectorStoreCollectionSearchMapping.BuildLegacyFilterString(legacyFilter, this._model),
            { Filter: Expression<Func<TRecord, bool>> newFilter } => new AzureAISearchFilterTranslator().Translate(newFilter, this._model),
            _ => null
        };
#pragma warning restore CS0618

        // Build search options.
        var searchOptions = new SearchOptions
        {
            VectorSearch = new(),
            Size = top,
            Skip = internalOptions.Skip,
            IncludeTotalCount = internalOptions.IncludeTotalCount,
        };

        if (filter is not null)
        {
            searchOptions.Filter = filter;
        }

        searchOptions.VectorSearch.Queries.AddRange(vectorQueries);

        // Filter out vector fields if requested.
        if (!internalOptions.IncludeVectors)
        {
            searchOptions.Select.Add(this._model.KeyProperty.StorageName);

            foreach (var dataProperty in this._model.DataProperties)
            {
                searchOptions.Select.Add(dataProperty.StorageName);
            }
        }

        return this.SearchAndMapToDataModelAsync(null, searchOptions, internalOptions.IncludeVectors, cancellationToken);
    }

    /// <inheritdoc />
    public virtual Task<VectorSearchResults<TRecord>> VectorizableTextSearchAsync(string searchText, int top, VectorSearchOptions<TRecord>? options = null, CancellationToken cancellationToken = default)
    {
        Verify.NotNull(searchText);
        Verify.NotLessThan(top, 1);

        if (this._model.VectorProperties.Count == 0)
        {
            throw new InvalidOperationException("The collection does not have any vector fields, so vector search is not possible.");
        }

        // Resolve options.
        var internalOptions = options ?? s_defaultVectorSearchOptions;
        var vectorProperty = this._model.GetVectorPropertyOrSingle(internalOptions);

        // Configure search settings.
        var vectorQueries = new List<VectorQuery>
        {
            new VectorizableTextQuery(searchText) { KNearestNeighborsCount = top, Fields = { vectorProperty.StorageName } }
        };

#pragma warning disable CS0618 // VectorSearchFilter is obsolete
        // Build filter object.
        var filter = internalOptions switch
        {
            { OldFilter: not null, Filter: not null } => throw new ArgumentException("Either Filter or OldFilter can be specified, but not both"),
            { OldFilter: VectorSearchFilter legacyFilter } => AzureAISearchVectorStoreCollectionSearchMapping.BuildLegacyFilterString(legacyFilter, this._model),
            { Filter: Expression<Func<TRecord, bool>> newFilter } => new AzureAISearchFilterTranslator().Translate(newFilter, this._model),
            _ => null
        };
#pragma warning restore CS0618

        // Build search options.
        var searchOptions = new SearchOptions
        {
            VectorSearch = new(),
            Size = top,
            Skip = internalOptions.Skip,
            IncludeTotalCount = internalOptions.IncludeTotalCount,
        };

        if (filter is not null)
        {
            searchOptions.Filter = filter;
        }

        searchOptions.VectorSearch.Queries.AddRange(vectorQueries);

        // Filter out vector fields if requested.
        if (!internalOptions.IncludeVectors)
        {
            searchOptions.Select.Add(this._model.KeyProperty.StorageName);

            foreach (var dataProperty in this._model.DataProperties)
            {
                searchOptions.Select.Add(dataProperty.StorageName);
            }
        }

        return this.SearchAndMapToDataModelAsync(null, searchOptions, internalOptions.IncludeVectors, cancellationToken);
    }

    /// <inheritdoc />
    public Task<VectorSearchResults<TRecord>> HybridSearchAsync<TVector>(TVector vector, ICollection<string> keywords, int top, HybridSearchOptions<TRecord>? options = null, CancellationToken cancellationToken = default)
    {
        Verify.NotNull(keywords);
        var floatVector = VerifyVectorParam(vector);
        Verify.NotLessThan(top, 1);

        // Resolve options.
        var internalOptions = options ?? s_defaultKeywordVectorizedHybridSearchOptions;
        var vectorProperty = this._model.GetVectorPropertyOrSingle<TRecord>(new() { VectorProperty = internalOptions.VectorProperty });
        var textDataProperty = this._model.GetFullTextDataPropertyOrSingle(internalOptions.AdditionalProperty);

        // Configure search settings.
        var vectorQueries = new List<VectorQuery>
        {
            new VectorizedQuery(floatVector) { KNearestNeighborsCount = top, Fields = { vectorProperty.StorageName } }
        };

#pragma warning disable CS0618 // VectorSearchFilter is obsolete
        // Build filter object.
        var filter = internalOptions switch
        {
            { OldFilter: not null, Filter: not null } => throw new ArgumentException("Either Filter or OldFilter can be specified, but not both"),
            { OldFilter: VectorSearchFilter legacyFilter } => AzureAISearchVectorStoreCollectionSearchMapping.BuildLegacyFilterString(legacyFilter, this._model),
            { Filter: Expression<Func<TRecord, bool>> newFilter } => new AzureAISearchFilterTranslator().Translate(newFilter, this._model),
            _ => null
        };
#pragma warning restore CS0618

        // Build search options.
        var searchOptions = new SearchOptions
        {
            VectorSearch = new(),
            Size = top,
            Skip = internalOptions.Skip,
            Filter = filter,
            IncludeTotalCount = internalOptions.IncludeTotalCount,
        };
        searchOptions.VectorSearch.Queries.AddRange(vectorQueries);
        searchOptions.SearchFields.Add(textDataProperty.StorageName);

        // Filter out vector fields if requested.
        if (!internalOptions.IncludeVectors)
        {
            searchOptions.Select.Add(this._model.KeyProperty.StorageName);

            foreach (var dataProperty in this._model.DataProperties)
            {
                searchOptions.Select.Add(dataProperty.StorageName);
            }
        }

        var keywordsCombined = string.Join(" ", keywords);

        return this.SearchAndMapToDataModelAsync(keywordsCombined, searchOptions, internalOptions.IncludeVectors, cancellationToken);
    }

    /// <inheritdoc />
    public object? GetService(Type serviceType, object? serviceKey = null)
    {
        Verify.NotNull(serviceType);

        return
            serviceKey is not null ? null :
            serviceType == typeof(VectorStoreRecordCollectionMetadata) ? this._collectionMetadata :
            serviceType == typeof(SearchIndexClient) ? this._searchIndexClient :
            serviceType == typeof(SearchClient) ? this._searchClient :
            serviceType.IsInstanceOfType(this) ? this :
            null;
    }

    /// <summary>
    /// Get the document with the given key and map it to the data model using the configured mapper type.
    /// </summary>
    /// <param name="key">The key of the record to get.</param>
    /// <param name="includeVectors">A value indicating whether to include vectors in the result or not.</param>
    /// <param name="innerOptions">The Azure AI Search sdk options for getting a document.</param>
    /// <param name="cancellationToken">The <see cref="CancellationToken"/> to monitor for cancellation requests. The default is <see cref="CancellationToken.None"/>.</param>
    /// <returns>The retrieved document, mapped to the consumer data model.</returns>
    private async Task<TRecord?> GetDocumentAndMapToDataModelAsync(
        string key,
        bool includeVectors,
        GetDocumentOptions innerOptions,
        CancellationToken cancellationToken)
    {
        const string OperationName = "GetDocument";

        // Use the user provided mapper.
        if (this._mapper is not null)
        {
            var jsonObject = await this.RunOperationAsync(
                OperationName,
                () => GetDocumentWithNotFoundHandlingAsync<JsonObject>(this._searchClient, key, innerOptions, cancellationToken)).ConfigureAwait(false);

            if (jsonObject is null)
            {
                return default;
            }

            return VectorStoreErrorHandler.RunModelConversion(
                this._collectionMetadata.VectorStoreSystemName!,
                this._collectionName,
                OperationName,
                () => this._mapper!.MapFromStorageToDataModel(jsonObject, new() { IncludeVectors = includeVectors }));
        }

        // Use the built in Azure AI Search mapper.
        return await this.RunOperationAsync(
            OperationName,
            () => GetDocumentWithNotFoundHandlingAsync<TRecord>(this._searchClient, key, innerOptions, cancellationToken)).ConfigureAwait(false);
    }

    /// <summary>
    /// Search for the documents matching the given options and map them to the data model using the configured mapper type.
    /// </summary>
    /// <param name="searchText">Text to use if doing a hybrid search. Null for non-hybrid search.</param>
    /// <param name="searchOptions">The options controlling the behavior of the search operation.</param>
    /// <param name="includeVectors">A value indicating whether to include vectors in the result or not.</param>
    /// <param name="cancellationToken">The <see cref="CancellationToken"/> to monitor for cancellation requests. The default is <see cref="CancellationToken.None"/>.</param>
    /// <returns>The mapped search results.</returns>
    private async Task<VectorSearchResults<TRecord>> SearchAndMapToDataModelAsync(
        string? searchText,
        SearchOptions searchOptions,
        bool includeVectors,
        CancellationToken cancellationToken)
    {
        const string OperationName = "Search";

        // Execute search and map using the user provided mapper.
        if (this._mapper is not null)
        {
            var jsonObjectResults = await this.RunOperationAsync(
                OperationName,
                () => this._searchClient.SearchAsync<JsonObject>(searchText, searchOptions, cancellationToken)).ConfigureAwait(false);

            var mappedJsonObjectResults = this.MapSearchResultsAsync(jsonObjectResults.Value.GetResultsAsync(), OperationName, includeVectors);
            return new VectorSearchResults<TRecord>(mappedJsonObjectResults) { TotalCount = jsonObjectResults.Value.TotalCount };
        }

        // Execute search and map using the built in Azure AI Search mapper.
        Response<SearchResults<TRecord>> results = await this.RunOperationAsync(OperationName, () => this._searchClient.SearchAsync<TRecord>(searchText, searchOptions, cancellationToken)).ConfigureAwait(false);
        var mappedResults = this.MapSearchResultsAsync(results.Value.GetResultsAsync());
        return new VectorSearchResults<TRecord>(mappedResults) { TotalCount = results.Value.TotalCount };
    }

    /// <summary>
    /// Map the data model to the storage model and upload the document.
    /// </summary>
    /// <param name="records">The records to upload.</param>
    /// <param name="innerOptions">The Azure AI Search sdk options for uploading a document.</param>
    /// <param name="cancellationToken">The <see cref="CancellationToken"/> to monitor for cancellation requests. The default is <see cref="CancellationToken.None"/>.</param>
    /// <returns>The document upload result.</returns>
    private Task<Response<IndexDocumentsResult>> MapToStorageModelAndUploadDocumentAsync(
        IEnumerable<TRecord> records,
        IndexDocumentsOptions innerOptions,
        CancellationToken cancellationToken)
    {
        const string OperationName = "UploadDocuments";

        // Use the user provided mapper.
        if (this._mapper is not null)
        {
            var jsonObjects = VectorStoreErrorHandler.RunModelConversion(
                this._collectionMetadata.VectorStoreSystemName!,
                this._collectionName,
                OperationName,
                () => records.Select(this._mapper!.MapFromDataToStorageModel));

            return this.RunOperationAsync(
                OperationName,
                () => this._searchClient.UploadDocumentsAsync<JsonObject>(jsonObjects, innerOptions, cancellationToken));
        }

        // Use the built in Azure AI Search mapper.
        return this.RunOperationAsync(
            OperationName,
            () => this._searchClient.UploadDocumentsAsync<TRecord>(records, innerOptions, cancellationToken));
    }

    /// <summary>
    /// Map the search results from <see cref="SearchResult{JsonObject}"/> to <see cref="VectorSearchResults{TRecord}"/> objects using the configured mapper type.
    /// </summary>
    /// <param name="results">The search results to map.</param>
    /// <param name="operationName">The name of the current operation for telemetry purposes.</param>
    /// <param name="includeVectors">A value indicating whether to include vectors in the resultset or not.</param>
    /// <returns>The mapped results.</returns>
    private async IAsyncEnumerable<VectorSearchResult<TRecord>> MapSearchResultsAsync(IAsyncEnumerable<SearchResult<JsonObject>> results, string operationName, bool includeVectors)
    {
        await foreach (var result in results.ConfigureAwait(false))
        {
            var document = VectorStoreErrorHandler.RunModelConversion(
                this._collectionMetadata.VectorStoreSystemName!,
                this._collectionName,
                operationName,
                () => this._mapper!.MapFromStorageToDataModel(result.Document, new() { IncludeVectors = includeVectors }));
            yield return new VectorSearchResult<TRecord>(document, result.Score);
        }
    }

    /// <summary>
    /// Map the search results from <see cref="SearchResult{TRecord}"/> to <see cref="VectorSearchResults{TRecord}"/> objects.
    /// </summary>
    /// <param name="results">The search results to map.</param>
    /// <returns>The mapped results.</returns>
    private async IAsyncEnumerable<VectorSearchResult<TRecord>> MapSearchResultsAsync(IAsyncEnumerable<SearchResult<TRecord>> results)
    {
        await foreach (var result in results.ConfigureAwait(false))
        {
            yield return new VectorSearchResult<TRecord>(result.Document, result.Score);
        }
    }

    /// <summary>
    /// Convert the public <see cref="GetRecordOptions"/> options model to the Azure AI Search <see cref="GetDocumentOptions"/> options model.
    /// </summary>
    /// <param name="options">The public options model.</param>
    /// <returns>The Azure AI Search options model.</returns>
    private GetDocumentOptions ConvertGetDocumentOptions(GetRecordOptions? options)
    {
        var innerOptions = new GetDocumentOptions();
        if (options?.IncludeVectors is not true)
        {
            innerOptions.SelectedFields.Add(this._model.KeyProperty.StorageName);

            foreach (var dataProperty in this._model.DataProperties)
            {
                innerOptions.SelectedFields.Add(dataProperty.StorageName);
            }
        }

        return innerOptions;
    }

    /// <summary>
    /// Get a document with the given key, and return null if it is not found.
    /// </summary>
    /// <typeparam name="T">The type to deserialize the document to.</typeparam>
    /// <param name="searchClient">The search client to use when fetching the document.</param>
    /// <param name="key">The key of the record to get.</param>
    /// <param name="innerOptions">The Azure AI Search sdk options for getting a document.</param>
    /// <param name="cancellationToken">The <see cref="CancellationToken"/> to monitor for cancellation requests. The default is <see cref="CancellationToken.None"/>.</param>
    /// <returns>The retrieved document, mapped to the consumer data model, or null if not found.</returns>
    private static async Task<T?> GetDocumentWithNotFoundHandlingAsync<T>(
        SearchClient searchClient,
        string key,
        GetDocumentOptions innerOptions,
        CancellationToken cancellationToken)
    {
        try
        {
            return await searchClient.GetDocumentAsync<T>(key, innerOptions, cancellationToken).ConfigureAwait(false);
        }
        catch (RequestFailedException ex) when (ex.Status == 404)
        {
            return default;
        }
    }

    /// <summary>
    /// Run the given operation and wrap any <see cref="RequestFailedException"/> with <see cref="VectorStoreOperationException"/>."/>
    /// </summary>
    /// <typeparam name="T">The response type of the operation.</typeparam>
    /// <param name="operationName">The type of database operation being run.</param>
    /// <param name="operation">The operation to run.</param>
    /// <returns>The result of the operation.</returns>
    private async Task<T> RunOperationAsync<T>(string operationName, Func<Task<T>> operation)
    {
        try
        {
            return await operation.Invoke().ConfigureAwait(false);
        }
        catch (AggregateException ex) when (ex.InnerException is RequestFailedException innerEx)
        {
            throw new VectorStoreOperationException("Call to vector store failed.", ex)
            {
                VectorStoreType = this._collectionMetadata.VectorStoreSystemName,
                CollectionName = this._collectionMetadata.CollectionName,
                OperationName = operationName
            };
        }
        catch (RequestFailedException ex)
        {
            throw new VectorStoreOperationException("Call to vector store failed.", ex)
            {
                VectorStoreType = this._collectionMetadata.VectorStoreSystemName,
                CollectionName = this._collectionMetadata.CollectionName,
                OperationName = operationName
            };
        }
    }

    private static ReadOnlyMemory<float> VerifyVectorParam<TVector>(TVector vector)
    {
        Verify.NotNull(vector);

        if (vector is not ReadOnlyMemory<float> floatVector)
        {
            throw new NotSupportedException($"The provided vector type {vector.GetType().FullName} is not supported by the Azure AI Search connector.");
        }

        return floatVector;
    }
}<|MERGE_RESOLUTION|>--- conflicted
+++ resolved
@@ -97,7 +97,6 @@
         {
             this._mapper = new AzureAISearchGenericDataModelMapper(this._model) as IVectorStoreRecordMapper<TRecord, JsonObject>;
         }
-<<<<<<< HEAD
 
         this._collectionMetadata = new()
         {
@@ -105,9 +104,6 @@
             DatabaseName = searchIndexClient.ServiceName,
             CollectionName = collectionName
         };
-=======
-#pragma warning restore CS0618
->>>>>>> 802a14df
     }
 
     /// <inheritdoc />
