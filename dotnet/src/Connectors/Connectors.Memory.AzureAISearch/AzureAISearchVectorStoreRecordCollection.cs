﻿// Copyright (c) Microsoft. All rights reserved.

using System;
using System.Collections.Generic;
using System.Linq;
using System.Runtime.CompilerServices;
using System.Text.Json;
using System.Text.Json.Nodes;
using System.Threading;
using System.Threading.Tasks;
using Azure;
using Azure.Search.Documents;
using Azure.Search.Documents.Indexes;
using Azure.Search.Documents.Indexes.Models;
using Azure.Search.Documents.Models;
using Microsoft.SemanticKernel.Data;

namespace Microsoft.SemanticKernel.Connectors.AzureAISearch;

/// <summary>
/// Service for storing and retrieving vector records, that uses Azure AI Search as the underlying storage.
/// </summary>
/// <typeparam name="TRecord">The data model to use for adding, updating and retrieving data from storage.</typeparam>
#pragma warning disable CA1711 // Identifiers should not have incorrect suffix
public sealed class AzureAISearchVectorStoreRecordCollection<TRecord> : IVectorStoreRecordCollection<string, TRecord>, IVectorSearch<TRecord>
#pragma warning restore CA1711 // Identifiers should not have incorrect suffix
    where TRecord : class
{
    /// <summary>The name of this database for telemetry purposes.</summary>
    private const string DatabaseName = "AzureAISearch";

    /// <summary>A set of types that a key on the provided model may have.</summary>
    private static readonly HashSet<Type> s_supportedKeyTypes =
    [
        typeof(string)
    ];

    /// <summary>A set of types that data properties on the provided model may have.</summary>
    private static readonly HashSet<Type> s_supportedDataTypes =
    [
        typeof(string),
        typeof(int),
        typeof(long),
        typeof(double),
        typeof(float),
        typeof(bool),
        typeof(DateTimeOffset),
        typeof(int?),
        typeof(long?),
        typeof(double?),
        typeof(float?),
        typeof(bool?),
        typeof(DateTimeOffset?),
    ];

    /// <summary>A set of types that vectors on the provided model may have.</summary>
    /// <remarks>
    /// Azure AI Search is adding support for more types than just float32, but these are not available for use via the
    /// SDK yet. We will update this list as the SDK is updated.
    /// <see href="https://learn.microsoft.com/en-us/rest/api/searchservice/supported-data-types#edm-data-types-for-vector-fields"/>
    /// </remarks>
    private static readonly HashSet<Type> s_supportedVectorTypes =
    [
        typeof(ReadOnlyMemory<float>),
        typeof(ReadOnlyMemory<float>?)
    ];

    /// <summary>Azure AI Search client that can be used to manage the list of indices in an Azure AI Search Service.</summary>
    private readonly SearchIndexClient _searchIndexClient;

    /// <summary>Azure AI Search client that can be used to manage data in an Azure AI Search Service index.</summary>
    private readonly SearchClient _searchClient;

    /// <summary>The name of the collection that this <see cref="AzureAISearchVectorStoreRecordCollection{TRecord}"/> will access.</summary>
    private readonly string _collectionName;

    /// <summary>Optional configuration options for this class.</summary>
    private readonly AzureAISearchVectorStoreRecordCollectionOptions<TRecord> _options;

    /// <summary>A mapper to use for converting between the data model and the Azure AI Search record.</summary>
    private readonly IVectorStoreRecordMapper<TRecord, JsonObject>? _mapper;

    /// <summary>A definition of the current storage model.</summary>
    private readonly VectorStoreRecordDefinition _vectorStoreRecordDefinition;

    /// <summary>The storage name of the key field for the collections that this class is used with.</summary>
    private readonly string _keyStoragePropertyName;

    /// <summary>The storage names of all non vector fields on the current model.</summary>
    private readonly List<string> _nonVectorStoragePropertyNames = new();

    /// <summary>The name of the first vector field for the collections that this class is used with.</summary>
    private readonly string? _firstVectorPropertyName = null;

    /// <summary>The name of the first string data field for the collections that this class is used with.</summary>
    private readonly string? _firstStringDataPropertyName = null;

    /// <summary>A dictionary that maps from a property name to the storage name that should be used when serializing it to json for data and vector properties.</summary>
    private readonly Dictionary<string, string> _storagePropertyNames = new();

    /// <summary>
    /// Initializes a new instance of the <see cref="AzureAISearchVectorStoreRecordCollection{TRecord}"/> class.
    /// </summary>
    /// <param name="searchIndexClient">Azure AI Search client that can be used to manage the list of indices in an Azure AI Search Service.</param>
    /// <param name="collectionName">The name of the collection that this <see cref="AzureAISearchVectorStoreRecordCollection{TRecord}"/> will access.</param>
    /// <param name="options">Optional configuration options for this class.</param>
    /// <exception cref="ArgumentNullException">Thrown when <paramref name="searchIndexClient"/> is null.</exception>
    /// <exception cref="ArgumentException">Thrown when options are misconfigured.</exception>
    public AzureAISearchVectorStoreRecordCollection(SearchIndexClient searchIndexClient, string collectionName, AzureAISearchVectorStoreRecordCollectionOptions<TRecord>? options = default)
    {
        // Verify.
        Verify.NotNull(searchIndexClient);
        Verify.NotNullOrWhiteSpace(collectionName);
        Verify.True(
            !(typeof(TRecord).IsGenericType &&
                typeof(TRecord).GetGenericTypeDefinition() == typeof(VectorStoreGenericDataModel<>) &&
                typeof(TRecord).GetGenericArguments()[0] != typeof(string) &&
                options?.JsonObjectCustomMapper is null),
            "A data model of VectorStoreGenericDataModel with a different key type than string, is not supported by the default mappers. Please provide your own mapper to map to your chosen key type.");
        Verify.True(
            !(typeof(TRecord) == typeof(VectorStoreGenericDataModel<string>) && options?.VectorStoreRecordDefinition is null),
            $"A {nameof(VectorStoreRecordDefinition)} must be provided when using {nameof(VectorStoreGenericDataModel<string>)}.");

        // Assign.
        this._searchIndexClient = searchIndexClient;
        this._collectionName = collectionName;
        this._options = options ?? new AzureAISearchVectorStoreRecordCollectionOptions<TRecord>();
        this._searchClient = this._searchIndexClient.GetSearchClient(collectionName);
        this._vectorStoreRecordDefinition = this._options.VectorStoreRecordDefinition ?? VectorStoreRecordPropertyReader.CreateVectorStoreRecordDefinitionFromType(typeof(TRecord), true);
        var jsonSerializerOptions = this._options.JsonSerializerOptions ?? JsonSerializerOptions.Default;

        // Validate property types.
        var properties = VectorStoreRecordPropertyReader.SplitDefinitionAndVerify(typeof(TRecord).Name, this._vectorStoreRecordDefinition, supportsMultipleVectors: true, requiresAtLeastOneVector: false);
        VectorStoreRecordPropertyReader.VerifyPropertyTypes([properties.KeyProperty], s_supportedKeyTypes, "Key");
        VectorStoreRecordPropertyReader.VerifyPropertyTypes(properties.DataProperties, s_supportedDataTypes, "Data", supportEnumerable: true);
        VectorStoreRecordPropertyReader.VerifyPropertyTypes(properties.VectorProperties, s_supportedVectorTypes, "Vector");

        // Get storage names and store for later use.
        this._storagePropertyNames = VectorStoreRecordPropertyReader.BuildPropertyNameToJsonPropertyNameMap(properties, typeof(TRecord), jsonSerializerOptions);
        this._keyStoragePropertyName = this._storagePropertyNames[properties.KeyProperty.DataModelPropertyName];
        this._nonVectorStoragePropertyNames = properties.DataProperties
            .Cast<VectorStoreRecordProperty>()
            .Concat([properties.KeyProperty])
            .Select(x => this._storagePropertyNames[x.DataModelPropertyName])
            .ToList();

<<<<<<< HEAD
        if (properties.VectorProperties.Count > 0)
        {
            this._firstVectorPropertyName = VectorStoreRecordPropertyReader.GetJsonPropertyName(properties.VectorProperties.First(), typeof(TRecord), jsonSerializerOptions);
        }

        var firstStringDataProperty = properties.DataProperties.FirstOrDefault(x => x.PropertyType == typeof(string));
        if (firstStringDataProperty is not null)
        {
            this._firstStringDataPropertyName = VectorStoreRecordPropertyReader.GetJsonPropertyName(firstStringDataProperty, typeof(TRecord), jsonSerializerOptions);
=======
        // Resolve mapper.
        // First, if someone has provided a custom mapper, use that.
        // If they didn't provide a custom mapper, and the record type is the generic data model, use the built in mapper for that.
        // Otherwise, don't set the mapper, and we'll default to just using Azure AI Search's built in json serialization and deserialization.
        if (this._options.JsonObjectCustomMapper is not null)
        {
            this._mapper = this._options.JsonObjectCustomMapper;
        }
        else if (typeof(TRecord) == typeof(VectorStoreGenericDataModel<string>))
        {
            this._mapper = new AzureAISearchGenericDataModelMapper(this._vectorStoreRecordDefinition) as IVectorStoreRecordMapper<TRecord, JsonObject>;
>>>>>>> 5ff1def2
        }
    }

    /// <inheritdoc />
    public string CollectionName => this._collectionName;

    /// <inheritdoc />
    public async Task<bool> CollectionExistsAsync(CancellationToken cancellationToken = default)
    {
        try
        {
            await this._searchIndexClient.GetIndexAsync(this._collectionName, cancellationToken).ConfigureAwait(false);
            return true;
        }
        catch (RequestFailedException ex) when (ex.Status == 404)
        {
            return false;
        }
        catch (RequestFailedException ex)
        {
            throw new VectorStoreOperationException("Call to vector store failed.", ex)
            {
                VectorStoreType = DatabaseName,
                CollectionName = this._collectionName,
                OperationName = "GetIndex"
            };
        }
    }

    /// <inheritdoc />
    public Task CreateCollectionAsync(CancellationToken cancellationToken = default)
    {
        var vectorSearchConfig = new VectorSearch();
        var searchFields = new List<SearchField>();

        // Loop through all properties and create the search fields.
        foreach (var property in this._vectorStoreRecordDefinition.Properties)
        {
            // Key property.
            if (property is VectorStoreRecordKeyProperty keyProperty)
            {
                searchFields.Add(AzureAISearchVectorStoreCollectionCreateMapping.MapKeyField(keyProperty, this._keyStoragePropertyName));
            }

            // Data property.
            if (property is VectorStoreRecordDataProperty dataProperty)
            {
                searchFields.Add(AzureAISearchVectorStoreCollectionCreateMapping.MapDataField(dataProperty, this._storagePropertyNames[dataProperty.DataModelPropertyName]));
            }

            // Vector property.
            if (property is VectorStoreRecordVectorProperty vectorProperty)
            {
                (VectorSearchField vectorSearchField, VectorSearchAlgorithmConfiguration algorithmConfiguration, VectorSearchProfile vectorSearchProfile) = AzureAISearchVectorStoreCollectionCreateMapping.MapVectorField(
                    vectorProperty,
                    this._storagePropertyNames[vectorProperty.DataModelPropertyName]);

                // Add the search field, plus its profile and algorithm configuration to the search config.
                searchFields.Add(vectorSearchField);
                vectorSearchConfig.Algorithms.Add(algorithmConfiguration);
                vectorSearchConfig.Profiles.Add(vectorSearchProfile);
            }
        }

        // Create the index.
        var searchIndex = new SearchIndex(this._collectionName, searchFields);
        searchIndex.VectorSearch = vectorSearchConfig;

        return this.RunOperationAsync(
            "CreateIndex",
            () => this._searchIndexClient.CreateIndexAsync(searchIndex, cancellationToken));
    }

    /// <inheritdoc />
    public async Task CreateCollectionIfNotExistsAsync(CancellationToken cancellationToken = default)
    {
        if (!await this.CollectionExistsAsync(cancellationToken).ConfigureAwait(false))
        {
            await this.CreateCollectionAsync(cancellationToken).ConfigureAwait(false);
        }
    }

    /// <inheritdoc />
    public Task DeleteCollectionAsync(CancellationToken cancellationToken = default)
    {
        return this.RunOperationAsync(
            "DeleteIndex",
            () => this._searchIndexClient.DeleteIndexAsync(this._collectionName, cancellationToken));
    }

    /// <inheritdoc />
    public Task<TRecord?> GetAsync(string key, GetRecordOptions? options = default, CancellationToken cancellationToken = default)
    {
        Verify.NotNullOrWhiteSpace(key);

        // Create Options.
        var innerOptions = this.ConvertGetDocumentOptions(options);
        var includeVectors = options?.IncludeVectors ?? false;

        // Get record.
        return this.GetDocumentAndMapToDataModelAsync(key, includeVectors, innerOptions, cancellationToken);
    }

    /// <inheritdoc />
    public async IAsyncEnumerable<TRecord> GetBatchAsync(IEnumerable<string> keys, GetRecordOptions? options = default, [EnumeratorCancellation] CancellationToken cancellationToken = default)
    {
        Verify.NotNull(keys);

        // Create Options
        var innerOptions = this.ConvertGetDocumentOptions(options);
        var includeVectors = options?.IncludeVectors ?? false;

        // Get records in parallel.
        var tasks = keys.Select(key => this.GetDocumentAndMapToDataModelAsync(key, includeVectors, innerOptions, cancellationToken));
        var results = await Task.WhenAll(tasks).ConfigureAwait(false);
        foreach (var result in results)
        {
            if (result is not null)
            {
                yield return result;
            }
        }
    }

    /// <inheritdoc />
    public Task DeleteAsync(string key, DeleteRecordOptions? options = default, CancellationToken cancellationToken = default)
    {
        Verify.NotNullOrWhiteSpace(key);

        // Remove record.
        return this.RunOperationAsync(
            "DeleteDocuments",
            () => this._searchClient.DeleteDocumentsAsync(this._keyStoragePropertyName, [key], new IndexDocumentsOptions(), cancellationToken));
    }

    /// <inheritdoc />
    public Task DeleteBatchAsync(IEnumerable<string> keys, DeleteRecordOptions? options = default, CancellationToken cancellationToken = default)
    {
        Verify.NotNull(keys);

        // Remove records.
        return this.RunOperationAsync(
            "DeleteDocuments",
            () => this._searchClient.DeleteDocumentsAsync(this._keyStoragePropertyName, keys, new IndexDocumentsOptions(), cancellationToken));
    }

    /// <inheritdoc />
    public async Task<string> UpsertAsync(TRecord record, UpsertRecordOptions? options = default, CancellationToken cancellationToken = default)
    {
        Verify.NotNull(record);

        // Create options.
        var innerOptions = new IndexDocumentsOptions { ThrowOnAnyError = true };

        // Upsert record.
        var results = await this.MapToStorageModelAndUploadDocumentAsync([record], innerOptions, cancellationToken).ConfigureAwait(false);
        return results.Value.Results[0].Key;
    }

    /// <inheritdoc />
    public async IAsyncEnumerable<string> UpsertBatchAsync(IEnumerable<TRecord> records, UpsertRecordOptions? options = default, [EnumeratorCancellation] CancellationToken cancellationToken = default)
    {
        Verify.NotNull(records);

        // Create Options
        var innerOptions = new IndexDocumentsOptions { ThrowOnAnyError = true };

        // Upsert records
        var results = await this.MapToStorageModelAndUploadDocumentAsync(records, innerOptions, cancellationToken).ConfigureAwait(false);

        // Get results
        var resultKeys = results.Value.Results.Select(x => x.Key).ToList();
        foreach (var resultKey in resultKeys) { yield return resultKey; }
    }

    /// <inheritdoc />
    public IAsyncEnumerable<VectorSearchResult<TRecord>> SearchAsync(VectorSearchQuery vectorQuery, CancellationToken cancellationToken = default)
    {
        Verify.NotNull(vectorQuery);

        if (this._firstVectorPropertyName is null)
        {
            throw new InvalidOperationException("The collection does not have any vector fields, so vector search is not possible.");
        }

        string? queryText = null;
        string? filterString = null;
        var searchFields = new List<string>();
        var vectorQueries = new List<VectorQuery>();
        int limit = 3;
        int offset = 0;
        bool includeVectors = false;

        if (vectorQuery is VectorizedSearchQuery<ReadOnlyMemory<float>> floatVectorQuery)
        {
            // Resolve options.
            var internalOptions = floatVectorQuery.SearchOptions ?? Data.VectorSearchOptions.Default;
            string? vectorFieldName = this.ResolveVectorFieldName(internalOptions.VectorFieldName);

            // Configure search settings.
            filterString = AzureAISearchVectorStoreCollectionSearchMapping.BuildFilterString(internalOptions.Filter, this._storagePropertyNames);
            vectorQueries.Add(new VectorizedQuery(floatVectorQuery.Vector) { KNearestNeighborsCount = internalOptions.Limit, Fields = { vectorFieldName } });
            limit = internalOptions.Limit;
            offset = internalOptions.Offset;
            includeVectors = internalOptions.IncludeVectors;
        }
        else if (vectorQuery is VectorizableTextSearchQuery vectorizableTextQuery)
        {
            // Resolve options.
            var internalOptions = vectorizableTextQuery.SearchOptions ?? Data.VectorSearchOptions.Default;
            string? vectorFieldName = this.ResolveVectorFieldName(internalOptions.VectorFieldName);

            // Configure search settings.
            filterString = AzureAISearchVectorStoreCollectionSearchMapping.BuildFilterString(internalOptions.Filter, this._storagePropertyNames);
            vectorQueries.Add(new VectorizableTextQuery(vectorizableTextQuery.QueryText) { KNearestNeighborsCount = internalOptions.Limit, Fields = { vectorFieldName } });
            limit = internalOptions.Limit;
            offset = internalOptions.Offset;
            includeVectors = internalOptions.IncludeVectors;
        }
        else
        {
            throw new NotSupportedException($"A {nameof(VectorSearchQuery)} of type {vectorQuery.QueryType} is not supported by the Azure AI Search connector.");
        }

        // Build search options.
        var searchOptions = new SearchOptions
        {
            VectorSearch = new(),
            Size = limit,
            Skip = offset,
            Filter = filterString,
        };
        searchOptions.SearchFields.AddRange(searchFields);
        searchOptions.VectorSearch.Queries.AddRange(vectorQueries);

        // Filter out vector fields if requested.
        if (!includeVectors)
        {
            searchOptions.Select.AddRange(this._nonVectorStoragePropertyNames);
        }

        return this.SearchAndMapToDataModelAsync(queryText, searchOptions, includeVectors, cancellationToken);
    }

    /// <summary>
    /// Get the document with the given key and map it to the data model using the configured mapper type.
    /// </summary>
    /// <param name="key">The key of the record to get.</param>
    /// <param name="includeVectors">A value indicating whether to include vectors in the result or not.</param>
    /// <param name="innerOptions">The Azure AI Search sdk options for getting a document.</param>
    /// <param name="cancellationToken">The <see cref="CancellationToken"/> to monitor for cancellation requests. The default is <see cref="CancellationToken.None"/>.</param>
    /// <returns>The retrieved document, mapped to the consumer data model.</returns>
    private async Task<TRecord?> GetDocumentAndMapToDataModelAsync(
        string key,
        bool includeVectors,
        GetDocumentOptions innerOptions,
        CancellationToken cancellationToken)
    {
        const string OperationName = "GetDocument";

        // Use the user provided mapper.
        if (this._mapper is not null)
        {
            var jsonObject = await this.RunOperationAsync(
                OperationName,
                () => GetDocumentWithNotFoundHandlingAsync<JsonObject>(this._searchClient, key, innerOptions, cancellationToken)).ConfigureAwait(false);

            if (jsonObject is null)
            {
                return null;
            }

            return VectorStoreErrorHandler.RunModelConversion(
                DatabaseName,
                this._collectionName,
                OperationName,
                () => this._mapper!.MapFromStorageToDataModel(jsonObject, new() { IncludeVectors = includeVectors }));
        }

        // Use the built in Azure AI Search mapper.
        return await this.RunOperationAsync(
            OperationName,
            () => GetDocumentWithNotFoundHandlingAsync<TRecord>(this._searchClient, key, innerOptions, cancellationToken)).ConfigureAwait(false);
    }

    /// <summary>
    /// Search for the documents matching the given options and map them to the data model using the configured mapper type.
    /// </summary>
    /// <param name="searchText">Text to use if doing a hybrid search. Null for non-hybrid search.</param>
    /// <param name="searchOptions">The options controlling the behavior of the search operation.</param>
    /// <param name="includeVectors">A value indicating whether to include vectors in the result or not.</param>
    /// <param name="cancellationToken">The <see cref="CancellationToken"/> to monitor for cancellation requests. The default is <see cref="CancellationToken.None"/>.</param>
    /// <returns></returns>
    private async IAsyncEnumerable<VectorSearchResult<TRecord>> SearchAndMapToDataModelAsync(
        string? searchText,
        SearchOptions searchOptions,
        bool includeVectors,
        [EnumeratorCancellation] CancellationToken cancellationToken)
    {
        const string OperationName = "Search";

        // Execute search and map using the user provided mapper.
        if (this._options.JsonObjectCustomMapper is not null)
        {
            var jsonObjectResults = await this.RunOperationAsync(
                OperationName,
                () => this._searchClient.SearchAsync<JsonObject>(searchText, searchOptions, cancellationToken)).ConfigureAwait(false);

            foreach (var result in jsonObjectResults.Value.GetResults())
            {
                var document = VectorStoreErrorHandler.RunModelConversion(
                    DatabaseName,
                    this._collectionName,
                    OperationName,
                    () => this._options.JsonObjectCustomMapper!.MapFromStorageToDataModel(result.Document, new() { IncludeVectors = includeVectors }));
                yield return new(document, result.Score);
            }
        }

        // Execute search and map using the built in Azure AI Search mapper.
        Response<SearchResults<TRecord>> results = await this.RunOperationAsync(OperationName, () => this._searchClient.SearchAsync<TRecord>(searchText, searchOptions, cancellationToken)).ConfigureAwait(false);
        foreach (var result in results.Value.GetResults())
        {
            yield return new(result.Document, result.Score);
        }
    }

    /// <summary>
    /// Map the data model to the storage model and upload the document.
    /// </summary>
    /// <param name="records">The records to upload.</param>
    /// <param name="innerOptions">The Azure AI Search sdk options for uploading a document.</param>
    /// <param name="cancellationToken">The <see cref="CancellationToken"/> to monitor for cancellation requests. The default is <see cref="CancellationToken.None"/>.</param>
    /// <returns>The document upload result.</returns>
    private Task<Response<IndexDocumentsResult>> MapToStorageModelAndUploadDocumentAsync(
        IEnumerable<TRecord> records,
        IndexDocumentsOptions innerOptions,
        CancellationToken cancellationToken)
    {
        const string OperationName = "UploadDocuments";

        // Use the user provided mapper.
        if (this._mapper is not null)
        {
            var jsonObjects = VectorStoreErrorHandler.RunModelConversion(
                DatabaseName,
                this._collectionName,
                OperationName,
                () => records.Select(this._mapper!.MapFromDataToStorageModel));

            return this.RunOperationAsync(
                OperationName,
                () => this._searchClient.UploadDocumentsAsync<JsonObject>(jsonObjects, innerOptions, cancellationToken));
        }

        // Use the built in Azure AI Search mapper.
        return this.RunOperationAsync(
            OperationName,
            () => this._searchClient.UploadDocumentsAsync<TRecord>(records, innerOptions, cancellationToken));
    }

    /// <summary>
    /// Convert the public <see cref="GetRecordOptions"/> options model to the Azure AI Search <see cref="GetDocumentOptions"/> options model.
    /// </summary>
    /// <param name="options">The public options model.</param>
    /// <returns>The Azure AI Search options model.</returns>
    private GetDocumentOptions ConvertGetDocumentOptions(GetRecordOptions? options)
    {
        var innerOptions = new GetDocumentOptions();
        if (options?.IncludeVectors is false)
        {
            innerOptions.SelectedFields.AddRange(this._nonVectorStoragePropertyNames);
        }

        return innerOptions;
    }

    /// <summary>
    /// Resolve the vector field name to use for a search by using the storage name for the field name from options
    /// if available, and falling back to the first vector field name if not.
    /// </summary>
    /// <param name="optionsVectorFieldName">The vector field name provided via options.</param>
    /// <returns>The resolved vector field name.</returns>
    /// <exception cref="InvalidOperationException">Thrown if the provided field name is not a valid field name.</exception>
    private string ResolveVectorFieldName(string? optionsVectorFieldName)
    {
        string? vectorFieldName;
        if (optionsVectorFieldName is not null)
        {
            if (!this._storagePropertyNames.TryGetValue(optionsVectorFieldName, out vectorFieldName))
            {
                throw new InvalidOperationException($"The collection does not have a vector field named '{optionsVectorFieldName}'.");
            }
        }
        else
        {
            vectorFieldName = this._firstVectorPropertyName;
        }

        return vectorFieldName!;
    }

    /// <summary>
    /// Get a document with the given key, and return null if it is not found.
    /// </summary>
    /// <typeparam name="T">The type to deserialize the document to.</typeparam>
    /// <param name="searchClient">The search client to use when fetching the document.</param>
    /// <param name="key">The key of the record to get.</param>
    /// <param name="innerOptions">The Azure AI Search sdk options for getting a document.</param>
    /// <param name="cancellationToken">The <see cref="CancellationToken"/> to monitor for cancellation requests. The default is <see cref="CancellationToken.None"/>.</param>
    /// <returns>The retrieved document, mapped to the consumer data model, or null if not found.</returns>
    private static async Task<T?> GetDocumentWithNotFoundHandlingAsync<T>(
        SearchClient searchClient,
        string key,
        GetDocumentOptions innerOptions,
        CancellationToken cancellationToken)
    {
        try
        {
            return await searchClient.GetDocumentAsync<T>(key, innerOptions, cancellationToken).ConfigureAwait(false);
        }
        catch (RequestFailedException ex) when (ex.Status == 404)
        {
            return default;
        }
    }

    /// <summary>
    /// Run the given operation and wrap any <see cref="RequestFailedException"/> with <see cref="VectorStoreOperationException"/>."/>
    /// </summary>
    /// <typeparam name="T">The response type of the operation.</typeparam>
    /// <param name="operationName">The type of database operation being run.</param>
    /// <param name="operation">The operation to run.</param>
    /// <returns>The result of the operation.</returns>
    private async Task<T> RunOperationAsync<T>(string operationName, Func<Task<T>> operation)
    {
        try
        {
            return await operation.Invoke().ConfigureAwait(false);
        }
        catch (AggregateException ex) when (ex.InnerException is RequestFailedException innerEx)
        {
            throw new VectorStoreOperationException("Call to vector store failed.", ex)
            {
                VectorStoreType = DatabaseName,
                CollectionName = this._collectionName,
                OperationName = operationName
            };
        }
        catch (RequestFailedException ex)
        {
            throw new VectorStoreOperationException("Call to vector store failed.", ex)
            {
                VectorStoreType = DatabaseName,
                CollectionName = this._collectionName,
                OperationName = operationName
            };
        }
    }
}<|MERGE_RESOLUTION|>--- conflicted
+++ resolved
@@ -144,7 +144,6 @@
             .Select(x => this._storagePropertyNames[x.DataModelPropertyName])
             .ToList();
 
-<<<<<<< HEAD
         if (properties.VectorProperties.Count > 0)
         {
             this._firstVectorPropertyName = VectorStoreRecordPropertyReader.GetJsonPropertyName(properties.VectorProperties.First(), typeof(TRecord), jsonSerializerOptions);
@@ -154,7 +153,8 @@
         if (firstStringDataProperty is not null)
         {
             this._firstStringDataPropertyName = VectorStoreRecordPropertyReader.GetJsonPropertyName(firstStringDataProperty, typeof(TRecord), jsonSerializerOptions);
-=======
+        }
+
         // Resolve mapper.
         // First, if someone has provided a custom mapper, use that.
         // If they didn't provide a custom mapper, and the record type is the generic data model, use the built in mapper for that.
@@ -166,7 +166,6 @@
         else if (typeof(TRecord) == typeof(VectorStoreGenericDataModel<string>))
         {
             this._mapper = new AzureAISearchGenericDataModelMapper(this._vectorStoreRecordDefinition) as IVectorStoreRecordMapper<TRecord, JsonObject>;
->>>>>>> 5ff1def2
         }
     }
 
