// Copyright (c) Microsoft. All rights reserved.

using System;
using System.Collections.Generic;
using System.Linq;
using System.Reflection;
using System.Runtime.CompilerServices;
using System.Threading;
using System.Threading.Tasks;
using Microsoft.SemanticKernel.Data;
using MongoDB.Bson;
using MongoDB.Bson.Serialization.Attributes;
using MongoDB.Driver;

namespace Microsoft.SemanticKernel.Connectors.AzureCosmosDBMongoDB;

/// <summary>
/// Service for storing and retrieving vector records, that uses Azure CosmosDB MongoDB as the underlying storage.
/// </summary>
/// <typeparam name="TRecord">The data model to use for adding, updating and retrieving data from storage.</typeparam>
#pragma warning disable CA1711 // Identifiers should not have incorrect suffix
public sealed class AzureCosmosDBMongoDBVectorStoreRecordCollection<TRecord> : IVectorStoreRecordCollection<string, TRecord> where TRecord : class
#pragma warning restore CA1711 // Identifiers should not have incorrect suffix
{
    /// <summary>The name of this database for telemetry purposes.</summary>
    private const string DatabaseName = "AzureCosmosDBMongoDB";

    /// <summary>Property name to be used for search similarity score value.</summary>
    private const string ScorePropertyName = "similarityScore";

    /// <summary>Property name to be used for search document value.</summary>
    private const string DocumentPropertyName = "document";

<<<<<<< HEAD
=======
    /// <summary>The default options for vector search.</summary>
    private static readonly VectorSearchOptions s_defaultVectorSearchOptions = new();

>>>>>>> d8eb4b56
    /// <summary><see cref="IMongoDatabase"/> that can be used to manage the collections in Azure CosmosDB MongoDB.</summary>
    private readonly IMongoDatabase _mongoDatabase;

    /// <summary>Azure CosmosDB MongoDB collection to perform record operations.</summary>
    private readonly IMongoCollection<BsonDocument> _mongoCollection;

    /// <summary>Optional configuration options for this class.</summary>
    private readonly AzureCosmosDBMongoDBVectorStoreRecordCollectionOptions<TRecord> _options;

    /// <summary>Interface for mapping between a storage model, and the consumer record data model.</summary>
    private readonly IVectorStoreRecordMapper<TRecord, BsonDocument> _mapper;

    /// <summary>A dictionary that maps from a property name to the storage name that should be used when serializing it for data and vector properties.</summary>
    private readonly Dictionary<string, string> _storagePropertyNames;

    /// <summary>Collection of vector storage property names.</summary>
    private readonly List<string> _vectorStoragePropertyNames;

    /// <summary>A helper to access property information for the current data model and record definition.</summary>
    private readonly VectorStoreRecordPropertyReader _propertyReader;
<<<<<<< HEAD

    /// <summary>Collection of record data properties.</summary>
    private readonly List<VectorStoreRecordDataProperty> _dataProperties;

    /// <summary>First vector property for the collections that this class is used with.</summary>
    private readonly VectorStoreRecordVectorProperty? _firstVectorProperty = null;
=======
>>>>>>> d8eb4b56

    /// <inheritdoc />
    public string CollectionName { get; }

    /// <summary>
    /// Initializes a new instance of the <see cref="AzureCosmosDBMongoDBVectorStoreRecordCollection{TRecord}"/> class.
    /// </summary>
    /// <param name="mongoDatabase"><see cref="IMongoDatabase"/> that can be used to manage the collections in Azure CosmosDB MongoDB.</param>
    /// <param name="collectionName">The name of the collection that this <see cref="AzureCosmosDBMongoDBVectorStoreRecordCollection{TRecord}"/> will access.</param>
    /// <param name="options">Optional configuration options for this class.</param>
    public AzureCosmosDBMongoDBVectorStoreRecordCollection(
        IMongoDatabase mongoDatabase,
        string collectionName,
        AzureCosmosDBMongoDBVectorStoreRecordCollectionOptions<TRecord>? options = default)
    {
        // Verify.
        Verify.NotNull(mongoDatabase);
        Verify.NotNullOrWhiteSpace(collectionName);
        VectorStoreRecordPropertyVerification.VerifyGenericDataModelKeyType(typeof(TRecord), options?.BsonDocumentCustomMapper is not null, AzureCosmosDBMongoDBConstants.SupportedKeyTypes);
        VectorStoreRecordPropertyVerification.VerifyGenericDataModelDefinitionSupplied(typeof(TRecord), options?.VectorStoreRecordDefinition is not null);

        // Assign.
        this._mongoDatabase = mongoDatabase;
        this._mongoCollection = mongoDatabase.GetCollection<BsonDocument>(collectionName);
        this.CollectionName = collectionName;
        this._options = options ?? new AzureCosmosDBMongoDBVectorStoreRecordCollectionOptions<TRecord>();
        this._propertyReader = new VectorStoreRecordPropertyReader(typeof(TRecord), this._options.VectorStoreRecordDefinition, new() { RequiresAtLeastOneVector = false, SupportsMultipleKeys = false, SupportsMultipleVectors = true });

        this._storagePropertyNames = GetStoragePropertyNames(this._propertyReader.Properties, typeof(TRecord));

        // Use Mongo reserved key property name as storage key property name
        this._storagePropertyNames[this._propertyReader.KeyPropertyName] = AzureCosmosDBMongoDBConstants.MongoReservedKeyPropertyName;

<<<<<<< HEAD
        this._dataProperties = properties.DataProperties;
        this._vectorProperties = properties.VectorProperties;
        this._vectorStoragePropertyNames = this._vectorProperties.Select(property => this._storagePropertyNames[property.DataModelPropertyName]).ToList();

        if (this._vectorProperties.Count > 0)
        {
            this._firstVectorProperty = this._vectorProperties[0];
        }

        this._mapper = this._options.BsonDocumentCustomMapper ??
            new AzureCosmosDBMongoDBVectorStoreRecordMapper<TRecord>(
                this._vectorStoreRecordDefinition,
                properties.KeyProperty.DataModelPropertyName);
        this._vectorProperties = properties.VectorProperties;
        this._vectorStoragePropertyNames = this._vectorProperties.Select(property => this._storagePropertyNames[property.DataModelPropertyName]).ToList();

        this._mapper = this._options.BsonDocumentCustomMapper ??
            new AzureCosmosDBMongoDBVectorStoreRecordMapper<TRecord>(this._vectorStoreRecordDefinition, this._storagePropertyNames);
        this._mapper = this.InitializeMapper(properties.KeyProperty);
        this._vectorStoragePropertyNames = this._propertyReader.VectorProperties.Select(property => this._storagePropertyNames[property.DataModelPropertyName]).ToList();

=======
        this._vectorStoragePropertyNames = this._propertyReader.VectorProperties.Select(property => this._storagePropertyNames[property.DataModelPropertyName]).ToList();

>>>>>>> d8eb4b56
        this._mapper = this.InitializeMapper();
    }

    /// <inheritdoc />
    public Task<bool> CollectionExistsAsync(CancellationToken cancellationToken = default)
        => this.RunOperationAsync("ListCollectionNames", () => this.InternalCollectionExistsAsync(cancellationToken));

    /// <inheritdoc />
    public async Task CreateCollectionAsync(CancellationToken cancellationToken = default)
    {
        await this.RunOperationAsync("CreateCollection",
            () => this._mongoDatabase.CreateCollectionAsync(this.CollectionName, cancellationToken: cancellationToken)).ConfigureAwait(false);

        await this.RunOperationAsync("CreateIndexes",
            () => this.CreateIndexesAsync(this.CollectionName, cancellationToken: cancellationToken)).ConfigureAwait(false);
<<<<<<< HEAD
        await this.RunOperationAsync("CreateIndex",
            () => this.CreateIndexAsync(this.CollectionName, cancellationToken: cancellationToken)).ConfigureAwait(false);
=======
>>>>>>> d8eb4b56
    }

    /// <inheritdoc />
    public async Task CreateCollectionIfNotExistsAsync(CancellationToken cancellationToken = default)
    {
        if (!await this.CollectionExistsAsync(cancellationToken).ConfigureAwait(false))
        {
            await this.CreateCollectionAsync(cancellationToken).ConfigureAwait(false);
        }
    }

    /// <inheritdoc />
    public async Task DeleteAsync(string key, DeleteRecordOptions? options = null, CancellationToken cancellationToken = default)
    {
        Verify.NotNullOrWhiteSpace(key);

        await this.RunOperationAsync("DeleteOne", () => this._mongoCollection.DeleteOneAsync(this.GetFilterById(key), cancellationToken))
            .ConfigureAwait(false);
    }

    /// <inheritdoc />
    public async Task DeleteBatchAsync(IEnumerable<string> keys, DeleteRecordOptions? options = null, CancellationToken cancellationToken = default)
    {
        Verify.NotNull(keys);

        await this.RunOperationAsync("DeleteMany", () => this._mongoCollection.DeleteManyAsync(this.GetFilterByIds(keys), cancellationToken))
            .ConfigureAwait(false);
    }

    /// <inheritdoc />
    public Task DeleteCollectionAsync(CancellationToken cancellationToken = default)
        => this.RunOperationAsync("DropCollection", () => this._mongoDatabase.DropCollectionAsync(this.CollectionName, cancellationToken));

    /// <inheritdoc />
    public async Task<TRecord?> GetAsync(string key, GetRecordOptions? options = null, CancellationToken cancellationToken = default)
    {
        Verify.NotNullOrWhiteSpace(key);

        const string OperationName = "Find";

        var includeVectors = options?.IncludeVectors ?? false;

        var record = await this.RunOperationAsync(OperationName, async () =>
        {
            using var cursor = await this
                .FindAsync(this.GetFilterById(key), options, cancellationToken)
                .ConfigureAwait(false);

            return await cursor.SingleOrDefaultAsync(cancellationToken).ConfigureAwait(false);
        }).ConfigureAwait(false);

        if (record is null)
        {
            return null;
        }

        return VectorStoreErrorHandler.RunModelConversion(
            DatabaseName,
            this.CollectionName,
            OperationName,
            () => this._mapper.MapFromStorageToDataModel(record, new() { IncludeVectors = includeVectors }));
    }

    /// <inheritdoc />
    public async IAsyncEnumerable<TRecord> GetBatchAsync(
        IEnumerable<string> keys,
        GetRecordOptions? options = null,
        [EnumeratorCancellation] CancellationToken cancellationToken = default)
    {
        Verify.NotNull(keys);

        const string OperationName = "Find";

        using var cursor = await this
            .FindAsync(this.GetFilterByIds(keys), options, cancellationToken)
            .ConfigureAwait(false);

        while (await cursor.MoveNextAsync(cancellationToken).ConfigureAwait(false))
        {
            foreach (var record in cursor.Current)
            {
                if (record is not null)
                {
                    yield return VectorStoreErrorHandler.RunModelConversion(
                        DatabaseName,
                        this.CollectionName,
                        OperationName,
                        () => this._mapper.MapFromStorageToDataModel(record, new()));
                }
            }
        }
    }

    /// <inheritdoc />
    public Task<string> UpsertAsync(TRecord record, UpsertRecordOptions? options = null, CancellationToken cancellationToken = default)
    {
        Verify.NotNull(record);

        const string OperationName = "ReplaceOne";

        var replaceOptions = new ReplaceOptions { IsUpsert = true };
        var storageModel = VectorStoreErrorHandler.RunModelConversion(
            DatabaseName,
            this.CollectionName,
            OperationName,
            () => this._mapper.MapFromDataToStorageModel(record));

        var key = storageModel[AzureCosmosDBMongoDBConstants.MongoReservedKeyPropertyName].AsString;

        return this.RunOperationAsync(OperationName, async () =>
        {
            await this._mongoCollection
                .ReplaceOneAsync(this.GetFilterById(key), storageModel, replaceOptions, cancellationToken)
                .ConfigureAwait(false);

            return key;
        });
    }

    /// <inheritdoc />
    public async IAsyncEnumerable<string> UpsertBatchAsync(
        IEnumerable<TRecord> records,
        UpsertRecordOptions? options = null,
        [EnumeratorCancellation] CancellationToken cancellationToken = default)
    {
        Verify.NotNull(records);

        var tasks = records.Select(record => this.UpsertAsync(record, options, cancellationToken));
        var results = await Task.WhenAll(tasks).ConfigureAwait(false);

        foreach (var result in results)
        {
            if (result is not null)
            {
                yield return result;
            }
        }
    }
    /// <inheritdoc />
    public async IAsyncEnumerable<VectorSearchResult<TRecord>> VectorizedSearchAsync<TVector>(
        TVector vector,
        VectorSearchOptions? options = null,
        [EnumeratorCancellation] CancellationToken cancellationToken = default)
    {
        const string OperationName = "Aggregate";

        Verify.NotNull(vector);

<<<<<<< HEAD
        Array vectorArray = vector switch
        {
            ReadOnlyMemory<float> memoryFloat => memoryFloat.ToArray(),
            ReadOnlyMemory<double> memoryDouble => memoryDouble.ToArray(),
            _ => throw new NotSupportedException(
                $"The provided vector type {vector.GetType().FullName} is not supported by the Azure CosmosDB for MongoDB connector. " +
                $"Supported types are: {string.Join(", ", [
                    typeof(ReadOnlyMemory<float>).FullName,
                    typeof(ReadOnlyMemory<double>).FullName])}")
        };

        var searchOptions = options ?? VectorSearchOptions.Default;
        var vectorProperty = this.GetVectorPropertyForSearch(searchOptions.VectorFieldName);

        if (vectorProperty is null)
        {
            throw new InvalidOperationException("The collection does not have any vector properties, so vector search is not possible.");
        }

        var vectorPropertyName = this._storagePropertyNames[vectorProperty.DataModelPropertyName];

        var filter = AzureCosmosDBMongoDBVectorStoreCollectionSearchMapping.BuildFilter(
            searchOptions.Filter,
            this._storagePropertyNames);

        // Constructing a query to fetch "offset + limit" total items
        // to perform offset logic locally, since offset parameter is not part of API. 
        var itemsAmount = searchOptions.Offset + searchOptions.Limit;

        var searchQuery = vectorProperty.IndexKind switch
        {
            IndexKind.Hnsw => AzureCosmosDBMongoDBVectorStoreCollectionSearchMapping.GetSearchQueryForHnswIndex(
                vectorArray,
                vectorPropertyName,
                itemsAmount,
                this._options.EfSearch,
                filter),
            IndexKind.IvfFlat => AzureCosmosDBMongoDBVectorStoreCollectionSearchMapping.GetSearchQueryForIvfIndex(
                vectorArray,
                vectorPropertyName,
                itemsAmount,
                filter),
            _ => throw new InvalidOperationException(
                $"Index kind '{vectorProperty.IndexKind}' on {nameof(VectorStoreRecordVectorProperty)} '{vectorPropertyName}' is not supported by the Azure CosmosDB for MongoDB VectorStore. " +
                $"Supported index kinds are: {string.Join(", ", [IndexKind.Hnsw, IndexKind.IvfFlat])}")
        };

        var projectionQuery = AzureCosmosDBMongoDBVectorStoreCollectionSearchMapping.GetProjectionQuery(
            ScorePropertyName,
            DocumentPropertyName);

        BsonDocument[] pipeline = [searchQuery, projectionQuery];

        var cursor = await this._mongoCollection
            .AggregateAsync<BsonDocument>(pipeline, cancellationToken: cancellationToken)
            .ConfigureAwait(false);

        var offsetCounter = 0;

        while (await cursor.MoveNextAsync(cancellationToken).ConfigureAwait(false))
        {
            foreach (var response in cursor.Current)
            {
                if (offsetCounter >= searchOptions.Offset)
                {
                    var score = response[ScorePropertyName].AsDouble;
                    var record = VectorStoreErrorHandler.RunModelConversion(
                        DatabaseName,
                        this.CollectionName,
                        OperationName,
                        () => this._mapper.MapFromStorageToDataModel(response[DocumentPropertyName].AsBsonDocument, new()));

                    yield return new VectorSearchResult<TRecord>(record, score);
                }

                offsetCounter++;
            }
        }
    }

    #region private

    private async Task CreateIndexesAsync(string collectionName, CancellationToken cancellationToken)
    {
        var indexCursor = await this._mongoCollection.Indexes.ListAsync(cancellationToken).ConfigureAwait(false);
        var indexes = indexCursor.ToList(cancellationToken).Select(index => index["name"].ToString()) ?? [];
        var uniqueIndexes = new HashSet<string?>(indexes);

        var indexArray = new BsonArray();

        indexArray.AddRange(AzureCosmosDBMongoDBVectorStoreCollectionCreateMapping.GetVectorIndexes(
            this._vectorProperties,
            this._storagePropertyNames,
            uniqueIndexes,
            this._options.NumLists,
            this._options.EfConstruction));

        indexArray.AddRange(AzureCosmosDBMongoDBVectorStoreCollectionCreateMapping.GetFilterableDataIndexes(
            this._dataProperties,
            this._storagePropertyNames,
            uniqueIndexes));
    #region private

    private async Task CreateIndexAsync(string collectionName, CancellationToken cancellationToken)
=======
    /// <inheritdoc />
    public async IAsyncEnumerable<VectorSearchResult<TRecord>> VectorizedSearchAsync<TVector>(
        TVector vector,
        VectorSearchOptions? options = null,
        [EnumeratorCancellation] CancellationToken cancellationToken = default)
>>>>>>> d8eb4b56
    {
        const string OperationName = "Aggregate";

        Verify.NotNull(vector);

<<<<<<< HEAD
        // Create separate index for each vector property
        foreach (var property in this._propertyReader.VectorProperties)
=======
        Array vectorArray = vector switch
>>>>>>> d8eb4b56
        {
            ReadOnlyMemory<float> memoryFloat => memoryFloat.ToArray(),
            ReadOnlyMemory<double> memoryDouble => memoryDouble.ToArray(),
            _ => throw new NotSupportedException(
                $"The provided vector type {vector.GetType().FullName} is not supported by the Azure CosmosDB for MongoDB connector. " +
                $"Supported types are: {string.Join(", ", [
                    typeof(ReadOnlyMemory<float>).FullName,
                    typeof(ReadOnlyMemory<double>).FullName])}")
        };

        var searchOptions = options ?? s_defaultVectorSearchOptions;
        var vectorProperty = this.GetVectorPropertyForSearch(searchOptions.VectorPropertyName);

        if (vectorProperty is null)
        {
            throw new InvalidOperationException("The collection does not have any vector properties, so vector search is not possible.");
        }

        var vectorPropertyName = this._storagePropertyNames[vectorProperty.DataModelPropertyName];

        var filter = AzureCosmosDBMongoDBVectorStoreCollectionSearchMapping.BuildFilter(
            searchOptions.Filter,
            this._storagePropertyNames);

        // Constructing a query to fetch "skip + top" total items
        // to perform skip logic locally, since skip option is not part of API. 
        var itemsAmount = searchOptions.Skip + searchOptions.Top;

        var searchQuery = vectorProperty.IndexKind switch
        {
            IndexKind.Hnsw => AzureCosmosDBMongoDBVectorStoreCollectionSearchMapping.GetSearchQueryForHnswIndex(
                vectorArray,
                vectorPropertyName,
                itemsAmount,
                this._options.EfSearch,
                filter),
            IndexKind.IvfFlat => AzureCosmosDBMongoDBVectorStoreCollectionSearchMapping.GetSearchQueryForIvfIndex(
                vectorArray,
                vectorPropertyName,
                itemsAmount,
                filter),
            _ => throw new InvalidOperationException(
                $"Index kind '{vectorProperty.IndexKind}' on {nameof(VectorStoreRecordVectorProperty)} '{vectorPropertyName}' is not supported by the Azure CosmosDB for MongoDB VectorStore. " +
                $"Supported index kinds are: {string.Join(", ", [IndexKind.Hnsw, IndexKind.IvfFlat])}")
        };

        var projectionQuery = AzureCosmosDBMongoDBVectorStoreCollectionSearchMapping.GetProjectionQuery(
            ScorePropertyName,
            DocumentPropertyName);

        BsonDocument[] pipeline = [searchQuery, projectionQuery];

        var cursor = await this._mongoCollection
            .AggregateAsync<BsonDocument>(pipeline, cancellationToken: cancellationToken)
            .ConfigureAwait(false);

        var skipCounter = 0;

        while (await cursor.MoveNextAsync(cancellationToken).ConfigureAwait(false))
        {
            foreach (var response in cursor.Current)
            {
                if (skipCounter >= searchOptions.Skip)
                {
                    var score = response[ScorePropertyName].AsDouble;
                    var record = VectorStoreErrorHandler.RunModelConversion(
                        DatabaseName,
                        this.CollectionName,
                        OperationName,
                        () => this._mapper.MapFromStorageToDataModel(response[DocumentPropertyName].AsBsonDocument, new()));

                    yield return new VectorSearchResult<TRecord>(record, score);
                }

                skipCounter++;
            }
        }
    }

    #region private

    private async Task CreateIndexesAsync(string collectionName, CancellationToken cancellationToken)
    {
        var indexCursor = await this._mongoCollection.Indexes.ListAsync(cancellationToken).ConfigureAwait(false);
        var indexes = indexCursor.ToList(cancellationToken).Select(index => index["name"].ToString()) ?? [];
        var uniqueIndexes = new HashSet<string?>(indexes);

        var indexArray = new BsonArray();

        indexArray.AddRange(AzureCosmosDBMongoDBVectorStoreCollectionCreateMapping.GetVectorIndexes(
            this._propertyReader.VectorProperties,
            this._storagePropertyNames,
            uniqueIndexes,
            this._options.NumLists,
            this._options.EfConstruction));

        indexArray.AddRange(AzureCosmosDBMongoDBVectorStoreCollectionCreateMapping.GetFilterableDataIndexes(
            this._propertyReader.DataProperties,
            this._storagePropertyNames,
            uniqueIndexes));

        if (indexArray.Count > 0)
        {
            var createIndexCommand = new BsonDocument
            {
                { "createIndexes", collectionName },
                { "indexes", indexArray }
            };

            await this._mongoDatabase.RunCommandAsync<BsonDocument>(createIndexCommand, cancellationToken: cancellationToken).ConfigureAwait(false);
        }
    }

    private async Task<IAsyncCursor<BsonDocument>> FindAsync(FilterDefinition<BsonDocument> filter, GetRecordOptions? options, CancellationToken cancellationToken)
    {
        ProjectionDefinitionBuilder<BsonDocument> projectionBuilder = Builders<BsonDocument>.Projection;
        ProjectionDefinition<BsonDocument>? projectionDefinition = null;

        var includeVectors = options?.IncludeVectors ?? false;

        if (!includeVectors && this._vectorStoragePropertyNames.Count > 0)
        {
            foreach (var vectorPropertyName in this._vectorStoragePropertyNames)
            {
                projectionDefinition = projectionDefinition is not null ?
                    projectionDefinition.Exclude(vectorPropertyName) :
                    projectionBuilder.Exclude(vectorPropertyName);
            }
        }

        var findOptions = projectionDefinition is not null ?
            new FindOptions<BsonDocument> { Projection = projectionDefinition } :
            null;

        return await this._mongoCollection.FindAsync(filter, findOptions, cancellationToken).ConfigureAwait(false);
    }

    private FilterDefinition<BsonDocument> GetFilterById(string id)
        => Builders<BsonDocument>.Filter.Eq(document => document[AzureCosmosDBMongoDBConstants.MongoReservedKeyPropertyName], id);

    private FilterDefinition<BsonDocument> GetFilterByIds(IEnumerable<string> ids)
        => Builders<BsonDocument>.Filter.In(document => document[AzureCosmosDBMongoDBConstants.MongoReservedKeyPropertyName].AsString, ids);

    private async Task<bool> InternalCollectionExistsAsync(CancellationToken cancellationToken)
    {
        var filter = new BsonDocument("name", this.CollectionName);
        var options = new ListCollectionNamesOptions { Filter = filter };

        using var cursor = await this._mongoDatabase.ListCollectionNamesAsync(options, cancellationToken: cancellationToken).ConfigureAwait(false);

        return await cursor.AnyAsync(cancellationToken).ConfigureAwait(false);
    }

    private async Task RunOperationAsync(string operationName, Func<Task> operation)
    {
        try
        {
            await operation.Invoke().ConfigureAwait(false);
        }
        catch (Exception ex)
        {
            throw new VectorStoreOperationException("Call to vector store failed.", ex)
            {
                VectorStoreType = DatabaseName,
                CollectionName = this.CollectionName,
                OperationName = operationName
            };
        }
    }

    private async Task<T> RunOperationAsync<T>(string operationName, Func<Task<T>> operation)
    {
        try
        {
            return await operation.Invoke().ConfigureAwait(false);
        }
        catch (Exception ex)
        {
            throw new VectorStoreOperationException("Call to vector store failed.", ex)
            {
                VectorStoreType = DatabaseName,
                CollectionName = this.CollectionName,
                OperationName = operationName
            };
        }
    }

    /// <summary>
    /// Gets storage property names taking into account BSON serialization attributes.
    /// </summary>
    private static Dictionary<string, string> GetStoragePropertyNames(
        IReadOnlyList<VectorStoreRecordProperty> properties,
        Type dataModel)
    {
        var storagePropertyNames = new Dictionary<string, string>();
        var storagePropertyNames = VectorStoreRecordPropertyReader.BuildPropertyNameToStorageNameMap(properties);

        foreach (var property in properties)
        {
            var propertyInfo = dataModel.GetProperty(property.DataModelPropertyName);
            string propertyName;

            if (propertyInfo != null)
            {
                var bsonElementAttribute = propertyInfo.GetCustomAttribute<BsonElementAttribute>();

                storagePropertyNames[property.DataModelPropertyName] = bsonElementAttribute?.ElementName ?? property.DataModelPropertyName;
                if (bsonElementAttribute is not null)
                {
                    storagePropertyNames[property.DataModelPropertyName] = bsonElementAttribute.ElementName;
                }
                propertyName = bsonElementAttribute?.ElementName ?? property.DataModelPropertyName;
            }
            else
            {
                propertyName = property.DataModelPropertyName;
            }

            storagePropertyNames[property.DataModelPropertyName] = propertyName;
        }

        return storagePropertyNames;
    }

    /// <summary>
    /// Get vector property to use for a search by using the storage name for the field name from options
    /// if available, and falling back to the first vector property in <typeparamref name="TRecord"/> if not.
    /// </summary>
    /// <param name="vectorFieldName">The vector field name.</param>
    /// <exception cref="InvalidOperationException">Thrown if the provided field name is not a valid field name.</exception>
    private VectorStoreRecordVectorProperty? GetVectorPropertyForSearch(string? vectorFieldName)
    {
        // If vector property name is provided in options, try to find it in schema or throw an exception.
        if (!string.IsNullOrWhiteSpace(vectorFieldName))
        {
            // Check vector properties by data model property name.
<<<<<<< HEAD
            var vectorProperty = this._vectorProperties
=======
            var vectorProperty = this._propertyReader.VectorProperties
>>>>>>> d8eb4b56
                .FirstOrDefault(l => l.DataModelPropertyName.Equals(vectorFieldName, StringComparison.Ordinal));

            if (vectorProperty is not null)
            {
                return vectorProperty;
            }

            throw new InvalidOperationException($"The {typeof(TRecord).FullName} type does not have a vector property named '{vectorFieldName}'.");
        }

        // If vector property is not provided in options, return first vector property from schema.
<<<<<<< HEAD
        return this._firstVectorProperty;
=======
        return this._propertyReader.VectorProperty;
>>>>>>> d8eb4b56
    }

    /// <summary>
    /// Returns custom mapper, generic data model mapper or default record mapper.
    /// </summary>
    private IVectorStoreRecordMapper<TRecord, BsonDocument> InitializeMapper()
    {
        if (this._options.BsonDocumentCustomMapper is not null)
        {
            return this._options.BsonDocumentCustomMapper;
        }

        if (typeof(TRecord) == typeof(VectorStoreGenericDataModel<string>))
        {
            return (new AzureCosmosDBMongoDBGenericDataModelMapper(this._propertyReader.RecordDefinition) as IVectorStoreRecordMapper<TRecord, BsonDocument>)!;
        }

        return new AzureCosmosDBMongoDBVectorStoreRecordMapper<TRecord>(this._propertyReader);
    }

    #endregion
}<|MERGE_RESOLUTION|>--- conflicted
+++ resolved
@@ -31,12 +31,9 @@
     /// <summary>Property name to be used for search document value.</summary>
     private const string DocumentPropertyName = "document";
 
-<<<<<<< HEAD
-=======
     /// <summary>The default options for vector search.</summary>
     private static readonly VectorSearchOptions s_defaultVectorSearchOptions = new();
 
->>>>>>> d8eb4b56
     /// <summary><see cref="IMongoDatabase"/> that can be used to manage the collections in Azure CosmosDB MongoDB.</summary>
     private readonly IMongoDatabase _mongoDatabase;
 
@@ -57,15 +54,12 @@
 
     /// <summary>A helper to access property information for the current data model and record definition.</summary>
     private readonly VectorStoreRecordPropertyReader _propertyReader;
-<<<<<<< HEAD
 
     /// <summary>Collection of record data properties.</summary>
     private readonly List<VectorStoreRecordDataProperty> _dataProperties;
 
     /// <summary>First vector property for the collections that this class is used with.</summary>
     private readonly VectorStoreRecordVectorProperty? _firstVectorProperty = null;
-=======
->>>>>>> d8eb4b56
 
     /// <inheritdoc />
     public string CollectionName { get; }
@@ -99,7 +93,6 @@
         // Use Mongo reserved key property name as storage key property name
         this._storagePropertyNames[this._propertyReader.KeyPropertyName] = AzureCosmosDBMongoDBConstants.MongoReservedKeyPropertyName;
 
-<<<<<<< HEAD
         this._dataProperties = properties.DataProperties;
         this._vectorProperties = properties.VectorProperties;
         this._vectorStoragePropertyNames = this._vectorProperties.Select(property => this._storagePropertyNames[property.DataModelPropertyName]).ToList();
@@ -121,10 +114,9 @@
         this._mapper = this.InitializeMapper(properties.KeyProperty);
         this._vectorStoragePropertyNames = this._propertyReader.VectorProperties.Select(property => this._storagePropertyNames[property.DataModelPropertyName]).ToList();
 
-=======
+
         this._vectorStoragePropertyNames = this._propertyReader.VectorProperties.Select(property => this._storagePropertyNames[property.DataModelPropertyName]).ToList();
 
->>>>>>> d8eb4b56
         this._mapper = this.InitializeMapper();
     }
 
@@ -140,11 +132,8 @@
 
         await this.RunOperationAsync("CreateIndexes",
             () => this.CreateIndexesAsync(this.CollectionName, cancellationToken: cancellationToken)).ConfigureAwait(false);
-<<<<<<< HEAD
         await this.RunOperationAsync("CreateIndex",
             () => this.CreateIndexAsync(this.CollectionName, cancellationToken: cancellationToken)).ConfigureAwait(false);
-=======
->>>>>>> d8eb4b56
     }
 
     /// <inheritdoc />
@@ -293,7 +282,6 @@
 
         Verify.NotNull(vector);
 
-<<<<<<< HEAD
         Array vectorArray = vector switch
         {
             ReadOnlyMemory<float> memoryFloat => memoryFloat.ToArray(),
@@ -305,8 +293,8 @@
                     typeof(ReadOnlyMemory<double>).FullName])}")
         };
 
-        var searchOptions = options ?? VectorSearchOptions.Default;
-        var vectorProperty = this.GetVectorPropertyForSearch(searchOptions.VectorFieldName);
+        var searchOptions = options ?? s_defaultVectorSearchOptions;
+        var vectorProperty = this.GetVectorPropertyForSearch(searchOptions.VectorPropertyName);
 
         if (vectorProperty is null)
         {
@@ -319,9 +307,9 @@
             searchOptions.Filter,
             this._storagePropertyNames);
 
-        // Constructing a query to fetch "offset + limit" total items
-        // to perform offset logic locally, since offset parameter is not part of API. 
-        var itemsAmount = searchOptions.Offset + searchOptions.Limit;
+        // Constructing a query to fetch "skip + top" total items
+        // to perform skip logic locally, since skip option is not part of API. 
+        var itemsAmount = searchOptions.Skip + searchOptions.Top;
 
         var searchQuery = vectorProperty.IndexKind switch
         {
@@ -351,127 +339,6 @@
             .AggregateAsync<BsonDocument>(pipeline, cancellationToken: cancellationToken)
             .ConfigureAwait(false);
 
-        var offsetCounter = 0;
-
-        while (await cursor.MoveNextAsync(cancellationToken).ConfigureAwait(false))
-        {
-            foreach (var response in cursor.Current)
-            {
-                if (offsetCounter >= searchOptions.Offset)
-                {
-                    var score = response[ScorePropertyName].AsDouble;
-                    var record = VectorStoreErrorHandler.RunModelConversion(
-                        DatabaseName,
-                        this.CollectionName,
-                        OperationName,
-                        () => this._mapper.MapFromStorageToDataModel(response[DocumentPropertyName].AsBsonDocument, new()));
-
-                    yield return new VectorSearchResult<TRecord>(record, score);
-                }
-
-                offsetCounter++;
-            }
-        }
-    }
-
-    #region private
-
-    private async Task CreateIndexesAsync(string collectionName, CancellationToken cancellationToken)
-    {
-        var indexCursor = await this._mongoCollection.Indexes.ListAsync(cancellationToken).ConfigureAwait(false);
-        var indexes = indexCursor.ToList(cancellationToken).Select(index => index["name"].ToString()) ?? [];
-        var uniqueIndexes = new HashSet<string?>(indexes);
-
-        var indexArray = new BsonArray();
-
-        indexArray.AddRange(AzureCosmosDBMongoDBVectorStoreCollectionCreateMapping.GetVectorIndexes(
-            this._vectorProperties,
-            this._storagePropertyNames,
-            uniqueIndexes,
-            this._options.NumLists,
-            this._options.EfConstruction));
-
-        indexArray.AddRange(AzureCosmosDBMongoDBVectorStoreCollectionCreateMapping.GetFilterableDataIndexes(
-            this._dataProperties,
-            this._storagePropertyNames,
-            uniqueIndexes));
-    #region private
-
-    private async Task CreateIndexAsync(string collectionName, CancellationToken cancellationToken)
-=======
-    /// <inheritdoc />
-    public async IAsyncEnumerable<VectorSearchResult<TRecord>> VectorizedSearchAsync<TVector>(
-        TVector vector,
-        VectorSearchOptions? options = null,
-        [EnumeratorCancellation] CancellationToken cancellationToken = default)
->>>>>>> d8eb4b56
-    {
-        const string OperationName = "Aggregate";
-
-        Verify.NotNull(vector);
-
-<<<<<<< HEAD
-        // Create separate index for each vector property
-        foreach (var property in this._propertyReader.VectorProperties)
-=======
-        Array vectorArray = vector switch
->>>>>>> d8eb4b56
-        {
-            ReadOnlyMemory<float> memoryFloat => memoryFloat.ToArray(),
-            ReadOnlyMemory<double> memoryDouble => memoryDouble.ToArray(),
-            _ => throw new NotSupportedException(
-                $"The provided vector type {vector.GetType().FullName} is not supported by the Azure CosmosDB for MongoDB connector. " +
-                $"Supported types are: {string.Join(", ", [
-                    typeof(ReadOnlyMemory<float>).FullName,
-                    typeof(ReadOnlyMemory<double>).FullName])}")
-        };
-
-        var searchOptions = options ?? s_defaultVectorSearchOptions;
-        var vectorProperty = this.GetVectorPropertyForSearch(searchOptions.VectorPropertyName);
-
-        if (vectorProperty is null)
-        {
-            throw new InvalidOperationException("The collection does not have any vector properties, so vector search is not possible.");
-        }
-
-        var vectorPropertyName = this._storagePropertyNames[vectorProperty.DataModelPropertyName];
-
-        var filter = AzureCosmosDBMongoDBVectorStoreCollectionSearchMapping.BuildFilter(
-            searchOptions.Filter,
-            this._storagePropertyNames);
-
-        // Constructing a query to fetch "skip + top" total items
-        // to perform skip logic locally, since skip option is not part of API. 
-        var itemsAmount = searchOptions.Skip + searchOptions.Top;
-
-        var searchQuery = vectorProperty.IndexKind switch
-        {
-            IndexKind.Hnsw => AzureCosmosDBMongoDBVectorStoreCollectionSearchMapping.GetSearchQueryForHnswIndex(
-                vectorArray,
-                vectorPropertyName,
-                itemsAmount,
-                this._options.EfSearch,
-                filter),
-            IndexKind.IvfFlat => AzureCosmosDBMongoDBVectorStoreCollectionSearchMapping.GetSearchQueryForIvfIndex(
-                vectorArray,
-                vectorPropertyName,
-                itemsAmount,
-                filter),
-            _ => throw new InvalidOperationException(
-                $"Index kind '{vectorProperty.IndexKind}' on {nameof(VectorStoreRecordVectorProperty)} '{vectorPropertyName}' is not supported by the Azure CosmosDB for MongoDB VectorStore. " +
-                $"Supported index kinds are: {string.Join(", ", [IndexKind.Hnsw, IndexKind.IvfFlat])}")
-        };
-
-        var projectionQuery = AzureCosmosDBMongoDBVectorStoreCollectionSearchMapping.GetProjectionQuery(
-            ScorePropertyName,
-            DocumentPropertyName);
-
-        BsonDocument[] pipeline = [searchQuery, projectionQuery];
-
-        var cursor = await this._mongoCollection
-            .AggregateAsync<BsonDocument>(pipeline, cancellationToken: cancellationToken)
-            .ConfigureAwait(false);
-
         var skipCounter = 0;
 
         while (await cursor.MoveNextAsync(cancellationToken).ConfigureAwait(false))
@@ -516,6 +383,52 @@
             this._propertyReader.DataProperties,
             this._storagePropertyNames,
             uniqueIndexes));
+    #region private
+
+    private async Task CreateIndexAsync(string collectionName, CancellationToken cancellationToken)
+    {
+        var indexCursor = await this._mongoCollection.Indexes.ListAsync(cancellationToken).ConfigureAwait(false);
+        var indexes = indexCursor.ToList(cancellationToken).Select(index => index["name"].ToString()) ?? [];
+        var uniqueIndexes = new HashSet<string?>(indexes);
+
+        var indexArray = new BsonArray();
+
+        // Create separate index for each vector property
+        foreach (var property in this._propertyReader.VectorProperties)
+        {
+            // Use index name same as vector property name with underscore
+            var vectorPropertyName = this._storagePropertyNames[property.DataModelPropertyName];
+            var indexName = $"{vectorPropertyName}_";
+
+            // If index already exists, proceed to the next vector property
+            if (uniqueIndexes.Contains(indexName))
+            {
+                continue;
+            }
+
+            // Otherwise, create a new index
+            var searchOptions = new BsonDocument
+            {
+                { "kind", GetIndexKind(property.IndexKind, vectorPropertyName) },
+                { "numLists", this._options.NumLists },
+                { "similarity", GetDistanceFunction(property.DistanceFunction, vectorPropertyName) },
+                { "dimensions", property.Dimensions }
+            };
+
+            if (this._options.EfConstruction is not null)
+            {
+                searchOptions["efConstruction"] = this._options.EfConstruction;
+            }
+
+            var indexDocument = new BsonDocument
+            {
+                ["name"] = indexName,
+                ["key"] = new BsonDocument { [vectorPropertyName] = "cosmosSearch" },
+                ["cosmosSearchOptions"] = searchOptions
+            };
+
+            indexArray.Add(indexDocument);
+        }
 
         if (indexArray.Count > 0)
         {
@@ -601,6 +514,33 @@
                 OperationName = operationName
             };
         }
+    }
+
+    /// <summary>
+    /// More information about Azure CosmosDB for MongoDB index kinds here: <see href="https://learn.microsoft.com/en-us/azure/cosmos-db/mongodb/vcore/vector-search" />.
+    /// </summary>
+    private static string GetIndexKind(string? indexKind, string vectorPropertyName)
+    {
+        return indexKind switch
+        {
+            IndexKind.Hnsw => "vector-hnsw",
+            IndexKind.IvfFlat => "vector-ivf",
+            _ => throw new InvalidOperationException($"Index kind '{indexKind}' on {nameof(VectorStoreRecordVectorProperty)} '{vectorPropertyName}' is not supported by the Azure CosmosDB for MongoDB VectorStore.")
+        };
+    }
+
+    /// <summary>
+    /// More information about Azure CosmosDB for MongoDB distance functions here: <see href="https://learn.microsoft.com/en-us/azure/cosmos-db/mongodb/vcore/vector-search" />.
+    /// </summary>
+    private static string GetDistanceFunction(string? distanceFunction, string vectorPropertyName)
+    {
+        return distanceFunction switch
+        {
+            DistanceFunction.CosineDistance => "COS",
+            DistanceFunction.DotProductSimilarity => "IP",
+            DistanceFunction.EuclideanDistance => "L2",
+            _ => throw new InvalidOperationException($"Distance function '{distanceFunction}' for {nameof(VectorStoreRecordVectorProperty)} '{vectorPropertyName}' is not supported by the Azure CosmosDB for MongoDB VectorStore.")
+        };
     }
 
     /// <summary>
@@ -652,11 +592,7 @@
         if (!string.IsNullOrWhiteSpace(vectorFieldName))
         {
             // Check vector properties by data model property name.
-<<<<<<< HEAD
-            var vectorProperty = this._vectorProperties
-=======
             var vectorProperty = this._propertyReader.VectorProperties
->>>>>>> d8eb4b56
                 .FirstOrDefault(l => l.DataModelPropertyName.Equals(vectorFieldName, StringComparison.Ordinal));
 
             if (vectorProperty is not null)
@@ -668,11 +604,8 @@
         }
 
         // If vector property is not provided in options, return first vector property from schema.
-<<<<<<< HEAD
         return this._firstVectorProperty;
-=======
         return this._propertyReader.VectorProperty;
->>>>>>> d8eb4b56
     }
 
     /// <summary>
