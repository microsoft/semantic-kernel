// Copyright (c) Microsoft. All rights reserved.

using System;
using System.Collections.Generic;
using System.Linq;
using System.Reflection;
using System.Runtime.CompilerServices;
using System.Threading;
using System.Threading.Tasks;
using Microsoft.SemanticKernel.Data;
using MongoDB.Bson;
using MongoDB.Bson.Serialization.Attributes;
using MongoDB.Driver;

namespace Microsoft.SemanticKernel.Connectors.AzureCosmosDBMongoDB;

/// <summary>
/// Service for storing and retrieving vector records, that uses Azure CosmosDB MongoDB as the underlying storage.
/// </summary>
/// <typeparam name="TRecord">The data model to use for adding, updating and retrieving data from storage.</typeparam>
#pragma warning disable CA1711 // Identifiers should not have incorrect suffix
public sealed class AzureCosmosDBMongoDBVectorStoreRecordCollection<TRecord> : IVectorStoreRecordCollection<string, TRecord> where TRecord : class
#pragma warning restore CA1711 // Identifiers should not have incorrect suffix
{
    /// <summary>The name of this database for telemetry purposes.</summary>
    private const string DatabaseName = "AzureCosmosDBMongoDB";

    /// <summary>Property name to be used for search similarity score value.</summary>
    private const string ScorePropertyName = "similarityScore";

    /// <summary>Property name to be used for search document value.</summary>
    private const string DocumentPropertyName = "document";

    /// <summary><see cref="IMongoDatabase"/> that can be used to manage the collections in Azure CosmosDB MongoDB.</summary>
    private readonly IMongoDatabase _mongoDatabase;

    /// <summary>Azure CosmosDB MongoDB collection to perform record operations.</summary>
    private readonly IMongoCollection<BsonDocument> _mongoCollection;

    /// <summary>Optional configuration options for this class.</summary>
    private readonly AzureCosmosDBMongoDBVectorStoreRecordCollectionOptions<TRecord> _options;

    /// <summary>Interface for mapping between a storage model, and the consumer record data model.</summary>
    private readonly IVectorStoreRecordMapper<TRecord, BsonDocument> _mapper;

    /// <summary>A dictionary that maps from a property name to the storage name that should be used when serializing it for data and vector properties.</summary>
    private readonly Dictionary<string, string> _storagePropertyNames;

    /// <summary>Collection of vector storage property names.</summary>
    private readonly List<string> _vectorStoragePropertyNames;

    /// <summary>A helper to access property information for the current data model and record definition.</summary>
    private readonly VectorStoreRecordPropertyReader _propertyReader;

    /// <summary>Collection of record data properties.</summary>
    private readonly List<VectorStoreRecordDataProperty> _dataProperties;

    /// <summary>First vector property for the collections that this class is used with.</summary>
    private readonly VectorStoreRecordVectorProperty? _firstVectorProperty = null;

    /// <inheritdoc />
    public string CollectionName { get; }

    /// <summary>
    /// Initializes a new instance of the <see cref="AzureCosmosDBMongoDBVectorStoreRecordCollection{TRecord}"/> class.
    /// </summary>
    /// <param name="mongoDatabase"><see cref="IMongoDatabase"/> that can be used to manage the collections in Azure CosmosDB MongoDB.</param>
    /// <param name="collectionName">The name of the collection that this <see cref="AzureCosmosDBMongoDBVectorStoreRecordCollection{TRecord}"/> will access.</param>
    /// <param name="options">Optional configuration options for this class.</param>
    public AzureCosmosDBMongoDBVectorStoreRecordCollection(
        IMongoDatabase mongoDatabase,
        string collectionName,
        AzureCosmosDBMongoDBVectorStoreRecordCollectionOptions<TRecord>? options = default)
    {
        // Verify.
        Verify.NotNull(mongoDatabase);
        Verify.NotNullOrWhiteSpace(collectionName);
        VectorStoreRecordPropertyVerification.VerifyGenericDataModelKeyType(typeof(TRecord), options?.BsonDocumentCustomMapper is not null, AzureCosmosDBMongoDBConstants.SupportedKeyTypes);
        VectorStoreRecordPropertyVerification.VerifyGenericDataModelDefinitionSupplied(typeof(TRecord), options?.VectorStoreRecordDefinition is not null);

        // Assign.
        this._mongoDatabase = mongoDatabase;
        this._mongoCollection = mongoDatabase.GetCollection<BsonDocument>(collectionName);
        this.CollectionName = collectionName;
        this._options = options ?? new AzureCosmosDBMongoDBVectorStoreRecordCollectionOptions<TRecord>();
        this._propertyReader = new VectorStoreRecordPropertyReader(typeof(TRecord), this._options.VectorStoreRecordDefinition, new() { RequiresAtLeastOneVector = false, SupportsMultipleKeys = false, SupportsMultipleVectors = true });

        this._storagePropertyNames = GetStoragePropertyNames(this._propertyReader.Properties, typeof(TRecord));

        // Use Mongo reserved key property name as storage key property name
        this._storagePropertyNames[this._propertyReader.KeyPropertyName] = AzureCosmosDBMongoDBConstants.MongoReservedKeyPropertyName;

<<<<<<< HEAD
        this._dataProperties = properties.DataProperties;
        this._vectorProperties = properties.VectorProperties;
        this._vectorStoragePropertyNames = this._vectorProperties.Select(property => this._storagePropertyNames[property.DataModelPropertyName]).ToList();

        if (this._vectorProperties.Count > 0)
        {
            this._firstVectorProperty = this._vectorProperties[0];
        }

        this._mapper = this._options.BsonDocumentCustomMapper ??
            new AzureCosmosDBMongoDBVectorStoreRecordMapper<TRecord>(
                this._vectorStoreRecordDefinition,
                properties.KeyProperty.DataModelPropertyName);
        this._vectorProperties = properties.VectorProperties;
        this._vectorStoragePropertyNames = this._vectorProperties.Select(property => this._storagePropertyNames[property.DataModelPropertyName]).ToList();

        this._mapper = this._options.BsonDocumentCustomMapper ??
            new AzureCosmosDBMongoDBVectorStoreRecordMapper<TRecord>(this._vectorStoreRecordDefinition, this._storagePropertyNames);
        this._mapper = this.InitializeMapper(properties.KeyProperty);
=======
        this._vectorStoragePropertyNames = this._propertyReader.VectorProperties.Select(property => this._storagePropertyNames[property.DataModelPropertyName]).ToList();

        this._mapper = this.InitializeMapper();
>>>>>>> 6d5aa6e0
    }

    /// <inheritdoc />
    public Task<bool> CollectionExistsAsync(CancellationToken cancellationToken = default)
        => this.RunOperationAsync("ListCollectionNames", () => this.InternalCollectionExistsAsync(cancellationToken));

    /// <inheritdoc />
    public async Task CreateCollectionAsync(CancellationToken cancellationToken = default)
    {
        await this.RunOperationAsync("CreateCollection",
            () => this._mongoDatabase.CreateCollectionAsync(this.CollectionName, cancellationToken: cancellationToken)).ConfigureAwait(false);

        await this.RunOperationAsync("CreateIndexes",
            () => this.CreateIndexesAsync(this.CollectionName, cancellationToken: cancellationToken)).ConfigureAwait(false);
        await this.RunOperationAsync("CreateIndex",
            () => this.CreateIndexAsync(this.CollectionName, cancellationToken: cancellationToken)).ConfigureAwait(false);
    }

    /// <inheritdoc />
    public async Task CreateCollectionIfNotExistsAsync(CancellationToken cancellationToken = default)
    {
        if (!await this.CollectionExistsAsync(cancellationToken).ConfigureAwait(false))
        {
            await this.CreateCollectionAsync(cancellationToken).ConfigureAwait(false);
        }
    }

    /// <inheritdoc />
    public async Task DeleteAsync(string key, DeleteRecordOptions? options = null, CancellationToken cancellationToken = default)
    {
        Verify.NotNullOrWhiteSpace(key);

        await this.RunOperationAsync("DeleteOne", () => this._mongoCollection.DeleteOneAsync(this.GetFilterById(key), cancellationToken))
            .ConfigureAwait(false);
    }

    /// <inheritdoc />
    public async Task DeleteBatchAsync(IEnumerable<string> keys, DeleteRecordOptions? options = null, CancellationToken cancellationToken = default)
    {
        Verify.NotNull(keys);

        await this.RunOperationAsync("DeleteMany", () => this._mongoCollection.DeleteManyAsync(this.GetFilterByIds(keys), cancellationToken))
            .ConfigureAwait(false);
    }

    /// <inheritdoc />
    public Task DeleteCollectionAsync(CancellationToken cancellationToken = default)
        => this.RunOperationAsync("DropCollection", () => this._mongoDatabase.DropCollectionAsync(this.CollectionName, cancellationToken));

    /// <inheritdoc />
    public async Task<TRecord?> GetAsync(string key, GetRecordOptions? options = null, CancellationToken cancellationToken = default)
    {
        Verify.NotNullOrWhiteSpace(key);

        const string OperationName = "Find";

        var includeVectors = options?.IncludeVectors ?? false;

        var record = await this.RunOperationAsync(OperationName, async () =>
        {
            using var cursor = await this
                .FindAsync(this.GetFilterById(key), options, cancellationToken)
                .ConfigureAwait(false);

            return await cursor.SingleOrDefaultAsync(cancellationToken).ConfigureAwait(false);
        }).ConfigureAwait(false);

        if (record is null)
        {
            return null;
        }

        return VectorStoreErrorHandler.RunModelConversion(
            DatabaseName,
            this.CollectionName,
            OperationName,
            () => this._mapper.MapFromStorageToDataModel(record, new() { IncludeVectors = includeVectors }));
    }

    /// <inheritdoc />
    public async IAsyncEnumerable<TRecord> GetBatchAsync(
        IEnumerable<string> keys,
        GetRecordOptions? options = null,
        [EnumeratorCancellation] CancellationToken cancellationToken = default)
    {
        Verify.NotNull(keys);

        const string OperationName = "Find";

        using var cursor = await this
            .FindAsync(this.GetFilterByIds(keys), options, cancellationToken)
            .ConfigureAwait(false);

        while (await cursor.MoveNextAsync(cancellationToken).ConfigureAwait(false))
        {
            foreach (var record in cursor.Current)
            {
                if (record is not null)
                {
                    yield return VectorStoreErrorHandler.RunModelConversion(
                        DatabaseName,
                        this.CollectionName,
                        OperationName,
                        () => this._mapper.MapFromStorageToDataModel(record, new()));
                }
            }
        }
    }

    /// <inheritdoc />
    public Task<string> UpsertAsync(TRecord record, UpsertRecordOptions? options = null, CancellationToken cancellationToken = default)
    {
        Verify.NotNull(record);

        const string OperationName = "ReplaceOne";

        var replaceOptions = new ReplaceOptions { IsUpsert = true };
        var storageModel = VectorStoreErrorHandler.RunModelConversion(
            DatabaseName,
            this.CollectionName,
            OperationName,
            () => this._mapper.MapFromDataToStorageModel(record));

        var key = storageModel[AzureCosmosDBMongoDBConstants.MongoReservedKeyPropertyName].AsString;

        return this.RunOperationAsync(OperationName, async () =>
        {
            await this._mongoCollection
                .ReplaceOneAsync(this.GetFilterById(key), storageModel, replaceOptions, cancellationToken)
                .ConfigureAwait(false);

            return key;
        });
    }

    /// <inheritdoc />
    public async IAsyncEnumerable<string> UpsertBatchAsync(
        IEnumerable<TRecord> records,
        UpsertRecordOptions? options = null,
        [EnumeratorCancellation] CancellationToken cancellationToken = default)
    {
        Verify.NotNull(records);

        var tasks = records.Select(record => this.UpsertAsync(record, options, cancellationToken));
        var results = await Task.WhenAll(tasks).ConfigureAwait(false);

        foreach (var result in results)
        {
            if (result is not null)
            {
                yield return result;
            }
        }
    }
    /// <inheritdoc />
    public async IAsyncEnumerable<VectorSearchResult<TRecord>> VectorizedSearchAsync<TVector>(
        TVector vector,
        VectorSearchOptions? options = null,
        [EnumeratorCancellation] CancellationToken cancellationToken = default)
    {
        const string OperationName = "Aggregate";

        Verify.NotNull(vector);

        Array vectorArray = vector switch
        {
            ReadOnlyMemory<float> memoryFloat => memoryFloat.ToArray(),
            ReadOnlyMemory<double> memoryDouble => memoryDouble.ToArray(),
            _ => throw new NotSupportedException(
                $"The provided vector type {vector.GetType().FullName} is not supported by the Azure CosmosDB for MongoDB connector. " +
                $"Supported types are: {string.Join(", ", [
                    typeof(ReadOnlyMemory<float>).FullName,
                    typeof(ReadOnlyMemory<double>).FullName])}")
        };

        var searchOptions = options ?? VectorSearchOptions.Default;
        var vectorProperty = this.GetVectorPropertyForSearch(searchOptions.VectorFieldName);

        if (vectorProperty is null)
        {
            throw new InvalidOperationException("The collection does not have any vector properties, so vector search is not possible.");
        }

        var vectorPropertyName = this._storagePropertyNames[vectorProperty.DataModelPropertyName];

        var filter = AzureCosmosDBMongoDBVectorStoreCollectionSearchMapping.BuildFilter(
            searchOptions.Filter,
            this._storagePropertyNames);

        // Constructing a query to fetch "offset + limit" total items
        // to perform offset logic locally, since offset parameter is not part of API. 
        var itemsAmount = searchOptions.Offset + searchOptions.Limit;

        var searchQuery = vectorProperty.IndexKind switch
        {
            IndexKind.Hnsw => AzureCosmosDBMongoDBVectorStoreCollectionSearchMapping.GetSearchQueryForHnswIndex(
                vectorArray,
                vectorPropertyName,
                itemsAmount,
                this._options.EfSearch,
                filter),
            IndexKind.IvfFlat => AzureCosmosDBMongoDBVectorStoreCollectionSearchMapping.GetSearchQueryForIvfIndex(
                vectorArray,
                vectorPropertyName,
                itemsAmount,
                filter),
            _ => throw new InvalidOperationException(
                $"Index kind '{vectorProperty.IndexKind}' on {nameof(VectorStoreRecordVectorProperty)} '{vectorPropertyName}' is not supported by the Azure CosmosDB for MongoDB VectorStore. " +
                $"Supported index kinds are: {string.Join(", ", [IndexKind.Hnsw, IndexKind.IvfFlat])}")
        };

        var projectionQuery = AzureCosmosDBMongoDBVectorStoreCollectionSearchMapping.GetProjectionQuery(
            ScorePropertyName,
            DocumentPropertyName);

        BsonDocument[] pipeline = [searchQuery, projectionQuery];

        var cursor = await this._mongoCollection
            .AggregateAsync<BsonDocument>(pipeline, cancellationToken: cancellationToken)
            .ConfigureAwait(false);

        var offsetCounter = 0;

        while (await cursor.MoveNextAsync(cancellationToken).ConfigureAwait(false))
        {
            foreach (var response in cursor.Current)
            {
                if (offsetCounter >= searchOptions.Offset)
                {
                    var score = response[ScorePropertyName].AsDouble;
                    var record = VectorStoreErrorHandler.RunModelConversion(
                        DatabaseName,
                        this.CollectionName,
                        OperationName,
                        () => this._mapper.MapFromStorageToDataModel(response[DocumentPropertyName].AsBsonDocument, new()));

                    yield return new VectorSearchResult<TRecord>(record, score);
                }

                offsetCounter++;
            }
        }
    }

    #region private

    private async Task CreateIndexesAsync(string collectionName, CancellationToken cancellationToken)
    {
        var indexCursor = await this._mongoCollection.Indexes.ListAsync(cancellationToken).ConfigureAwait(false);
        var indexes = indexCursor.ToList(cancellationToken).Select(index => index["name"].ToString()) ?? [];
        var uniqueIndexes = new HashSet<string?>(indexes);

        var indexArray = new BsonArray();

        indexArray.AddRange(AzureCosmosDBMongoDBVectorStoreCollectionCreateMapping.GetVectorIndexes(
            this._vectorProperties,
            this._storagePropertyNames,
            uniqueIndexes,
            this._options.NumLists,
            this._options.EfConstruction));

        indexArray.AddRange(AzureCosmosDBMongoDBVectorStoreCollectionCreateMapping.GetFilterableDataIndexes(
            this._dataProperties,
            this._storagePropertyNames,
            uniqueIndexes));
    #region private

    private async Task CreateIndexAsync(string collectionName, CancellationToken cancellationToken)
    {
        var indexCursor = await this._mongoCollection.Indexes.ListAsync(cancellationToken).ConfigureAwait(false);
        var indexes = indexCursor.ToList(cancellationToken).Select(index => index["name"].ToString()) ?? [];
        var uniqueIndexes = new HashSet<string?>(indexes);

        var indexArray = new BsonArray();

        // Create separate index for each vector property
        foreach (var property in this._propertyReader.VectorProperties)
        {
            // Use index name same as vector property name with underscore
            var vectorPropertyName = this._storagePropertyNames[property.DataModelPropertyName];
            var indexName = $"{vectorPropertyName}_";

            // If index already exists, proceed to the next vector property
            if (uniqueIndexes.Contains(indexName))
            {
                continue;
            }

            // Otherwise, create a new index
            var searchOptions = new BsonDocument
            {
                { "kind", GetIndexKind(property.IndexKind, vectorPropertyName) },
                { "numLists", this._options.NumLists },
                { "similarity", GetDistanceFunction(property.DistanceFunction, vectorPropertyName) },
                { "dimensions", property.Dimensions }
            };

            if (this._options.EfConstruction is not null)
            {
                searchOptions["efConstruction"] = this._options.EfConstruction;
            }

            var indexDocument = new BsonDocument
            {
                ["name"] = indexName,
                ["key"] = new BsonDocument { [vectorPropertyName] = "cosmosSearch" },
                ["cosmosSearchOptions"] = searchOptions
            };

            indexArray.Add(indexDocument);
        }

        if (indexArray.Count > 0)
        {
            var createIndexCommand = new BsonDocument
            {
                { "createIndexes", collectionName },
                { "indexes", indexArray }
            };

            await this._mongoDatabase.RunCommandAsync<BsonDocument>(createIndexCommand, cancellationToken: cancellationToken).ConfigureAwait(false);
        }
    }

    private async Task<IAsyncCursor<BsonDocument>> FindAsync(FilterDefinition<BsonDocument> filter, GetRecordOptions? options, CancellationToken cancellationToken)
    {
        ProjectionDefinitionBuilder<BsonDocument> projectionBuilder = Builders<BsonDocument>.Projection;
        ProjectionDefinition<BsonDocument>? projectionDefinition = null;

        var includeVectors = options?.IncludeVectors ?? false;

        if (!includeVectors && this._vectorStoragePropertyNames.Count > 0)
        {
            foreach (var vectorPropertyName in this._vectorStoragePropertyNames)
            {
                projectionDefinition = projectionDefinition is not null ?
                    projectionDefinition.Exclude(vectorPropertyName) :
                    projectionBuilder.Exclude(vectorPropertyName);
            }
        }

        var findOptions = projectionDefinition is not null ?
            new FindOptions<BsonDocument> { Projection = projectionDefinition } :
            null;

        return await this._mongoCollection.FindAsync(filter, findOptions, cancellationToken).ConfigureAwait(false);
    }

    private FilterDefinition<BsonDocument> GetFilterById(string id)
        => Builders<BsonDocument>.Filter.Eq(document => document[AzureCosmosDBMongoDBConstants.MongoReservedKeyPropertyName], id);

    private FilterDefinition<BsonDocument> GetFilterByIds(IEnumerable<string> ids)
        => Builders<BsonDocument>.Filter.In(document => document[AzureCosmosDBMongoDBConstants.MongoReservedKeyPropertyName].AsString, ids);

    private async Task<bool> InternalCollectionExistsAsync(CancellationToken cancellationToken)
    {
        var filter = new BsonDocument("name", this.CollectionName);
        var options = new ListCollectionNamesOptions { Filter = filter };

        using var cursor = await this._mongoDatabase.ListCollectionNamesAsync(options, cancellationToken: cancellationToken).ConfigureAwait(false);

        return await cursor.AnyAsync(cancellationToken).ConfigureAwait(false);
    }

    private async Task RunOperationAsync(string operationName, Func<Task> operation)
    {
        try
        {
            await operation.Invoke().ConfigureAwait(false);
        }
        catch (Exception ex)
        {
            throw new VectorStoreOperationException("Call to vector store failed.", ex)
            {
                VectorStoreType = DatabaseName,
                CollectionName = this.CollectionName,
                OperationName = operationName
            };
        }
    }

    private async Task<T> RunOperationAsync<T>(string operationName, Func<Task<T>> operation)
    {
        try
        {
            return await operation.Invoke().ConfigureAwait(false);
        }
        catch (Exception ex)
        {
            throw new VectorStoreOperationException("Call to vector store failed.", ex)
            {
                VectorStoreType = DatabaseName,
                CollectionName = this.CollectionName,
                OperationName = operationName
            };
        }
    }

    /// <summary>
    /// More information about Azure CosmosDB for MongoDB index kinds here: <see href="https://learn.microsoft.com/en-us/azure/cosmos-db/mongodb/vcore/vector-search" />.
    /// </summary>
    private static string GetIndexKind(string? indexKind, string vectorPropertyName)
    {
        return indexKind switch
        {
            IndexKind.Hnsw => "vector-hnsw",
            IndexKind.IvfFlat => "vector-ivf",
            _ => throw new InvalidOperationException($"Index kind '{indexKind}' on {nameof(VectorStoreRecordVectorProperty)} '{vectorPropertyName}' is not supported by the Azure CosmosDB for MongoDB VectorStore.")
        };
    }

    /// <summary>
    /// More information about Azure CosmosDB for MongoDB distance functions here: <see href="https://learn.microsoft.com/en-us/azure/cosmos-db/mongodb/vcore/vector-search" />.
    /// </summary>
    private static string GetDistanceFunction(string? distanceFunction, string vectorPropertyName)
    {
        return distanceFunction switch
        {
            DistanceFunction.CosineDistance => "COS",
            DistanceFunction.DotProductSimilarity => "IP",
            DistanceFunction.EuclideanDistance => "L2",
            _ => throw new InvalidOperationException($"Distance function '{distanceFunction}' for {nameof(VectorStoreRecordVectorProperty)} '{vectorPropertyName}' is not supported by the Azure CosmosDB for MongoDB VectorStore.")
        };
    }

    /// <summary>
    /// Gets storage property names taking into account BSON serialization attributes.
    /// </summary>
    private static Dictionary<string, string> GetStoragePropertyNames(
        IReadOnlyList<VectorStoreRecordProperty> properties,
        Type dataModel)
    {
        var storagePropertyNames = new Dictionary<string, string>();
        var storagePropertyNames = VectorStoreRecordPropertyReader.BuildPropertyNameToStorageNameMap(properties);

        foreach (var property in properties)
        {
            var propertyInfo = dataModel.GetProperty(property.DataModelPropertyName);
            string propertyName;

            if (propertyInfo != null)
            {
                var bsonElementAttribute = propertyInfo.GetCustomAttribute<BsonElementAttribute>();

                storagePropertyNames[property.DataModelPropertyName] = bsonElementAttribute?.ElementName ?? property.DataModelPropertyName;
                if (bsonElementAttribute is not null)
                {
                    storagePropertyNames[property.DataModelPropertyName] = bsonElementAttribute.ElementName;
                }
                propertyName = bsonElementAttribute?.ElementName ?? property.DataModelPropertyName;
            }
            else
            {
                propertyName = property.DataModelPropertyName;
            }

            storagePropertyNames[property.DataModelPropertyName] = propertyName;
        }

        return storagePropertyNames;
    }

    /// <summary>
    /// Get vector property to use for a search by using the storage name for the field name from options
    /// if available, and falling back to the first vector property in <typeparamref name="TRecord"/> if not.
    /// </summary>
    /// <param name="vectorFieldName">The vector field name.</param>
    /// <exception cref="InvalidOperationException">Thrown if the provided field name is not a valid field name.</exception>
    private VectorStoreRecordVectorProperty? GetVectorPropertyForSearch(string? vectorFieldName)
    {
        // If vector property name is provided in options, try to find it in schema or throw an exception.
        if (!string.IsNullOrWhiteSpace(vectorFieldName))
        {
            // Check vector properties by data model property name.
            var vectorProperty = this._vectorProperties
                .FirstOrDefault(l => l.DataModelPropertyName.Equals(vectorFieldName, StringComparison.Ordinal));

            if (vectorProperty is not null)
            {
                return vectorProperty;
            }

            throw new InvalidOperationException($"The {typeof(TRecord).FullName} type does not have a vector property named '{vectorFieldName}'.");
        }

        // If vector property is not provided in options, return first vector property from schema.
        return this._firstVectorProperty;
    }

    /// <summary>
    /// Returns custom mapper, generic data model mapper or default record mapper.
    /// </summary>
    private IVectorStoreRecordMapper<TRecord, BsonDocument> InitializeMapper()
    {
        if (this._options.BsonDocumentCustomMapper is not null)
        {
            return this._options.BsonDocumentCustomMapper;
        }

        if (typeof(TRecord) == typeof(VectorStoreGenericDataModel<string>))
        {
            return (new AzureCosmosDBMongoDBGenericDataModelMapper(this._propertyReader.RecordDefinition) as IVectorStoreRecordMapper<TRecord, BsonDocument>)!;
        }

        return new AzureCosmosDBMongoDBVectorStoreRecordMapper<TRecord>(this._propertyReader);
    }

    #endregion
}<|MERGE_RESOLUTION|>--- conflicted
+++ resolved
@@ -90,7 +90,6 @@
         // Use Mongo reserved key property name as storage key property name
         this._storagePropertyNames[this._propertyReader.KeyPropertyName] = AzureCosmosDBMongoDBConstants.MongoReservedKeyPropertyName;
 
-<<<<<<< HEAD
         this._dataProperties = properties.DataProperties;
         this._vectorProperties = properties.VectorProperties;
         this._vectorStoragePropertyNames = this._vectorProperties.Select(property => this._storagePropertyNames[property.DataModelPropertyName]).ToList();
@@ -110,11 +109,9 @@
         this._mapper = this._options.BsonDocumentCustomMapper ??
             new AzureCosmosDBMongoDBVectorStoreRecordMapper<TRecord>(this._vectorStoreRecordDefinition, this._storagePropertyNames);
         this._mapper = this.InitializeMapper(properties.KeyProperty);
-=======
         this._vectorStoragePropertyNames = this._propertyReader.VectorProperties.Select(property => this._storagePropertyNames[property.DataModelPropertyName]).ToList();
 
         this._mapper = this.InitializeMapper();
->>>>>>> 6d5aa6e0
     }
 
     /// <inheritdoc />
