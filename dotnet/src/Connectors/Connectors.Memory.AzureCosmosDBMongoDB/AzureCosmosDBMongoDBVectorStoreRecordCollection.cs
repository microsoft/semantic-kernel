--- conflicted
+++ resolved
@@ -177,16 +177,7 @@
             return default;
         }
 
-<<<<<<< HEAD
-        return this._mapper.MapFromStorageToDataModel(record, new() { IncludeVectors = includeVectors });
-=======
-        return VectorStoreErrorHandler.RunModelConversion(
-            AzureCosmosDBMongoDBConstants.VectorStoreSystemName,
-            this._collectionMetadata.VectorStoreName,
-            this.Name,
-            OperationName,
-            () => this._mapper.MapFromStorageToDataModel(record, includeVectors));
->>>>>>> 2d423f1e
+        return this._mapper.MapFromStorageToDataModel(record, includeVectors);
     }
 
     /// <inheritdoc />
@@ -490,16 +481,7 @@
         {
             foreach (var response in cursor.Current)
             {
-<<<<<<< HEAD
-                var record = this._mapper.MapFromStorageToDataModel(response, new() { IncludeVectors = options.IncludeVectors });
-=======
-                var record = VectorStoreErrorHandler.RunModelConversion(
-                    AzureCosmosDBMongoDBConstants.VectorStoreSystemName,
-                    this._collectionMetadata.VectorStoreName,
-                    this.Name,
-                    "GetAsync",
-                    () => this._mapper.MapFromStorageToDataModel(response, options.IncludeVectors));
->>>>>>> 2d423f1e
+                var record = this._mapper.MapFromStorageToDataModel(response, options.IncludeVectors);
 
                 yield return record;
             }
