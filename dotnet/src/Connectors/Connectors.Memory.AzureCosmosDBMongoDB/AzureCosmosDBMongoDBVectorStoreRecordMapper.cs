--- conflicted
+++ resolved
@@ -61,22 +61,18 @@
     /// <summary>
     /// Initializes a new instance of the <see cref="AzureCosmosDBMongoDBVectorStoreRecordMapper{TRecord}"/> class.
     /// </summary>
-<<<<<<< HEAD
     /// <param name="vectorStoreRecordDefinition">The record definition that defines the schema of the record type.</param>
     /// <param name="keyPropertyName">A key property name of the data model.</param>
     public AzureCosmosDBMongoDBVectorStoreRecordMapper(VectorStoreRecordDefinition vectorStoreRecordDefinition, string keyPropertyName)
     /// <param name="storagePropertyNames">A dictionary that maps from a property name to the configured name that should be used when storing it.</param>
     public AzureCosmosDBMongoDBVectorStoreRecordMapper(VectorStoreRecordDefinition vectorStoreRecordDefinition, Dictionary<string, string> storagePropertyNames)
-=======
     /// <param name="propertyReader">A helper to access property information for the current data model and record definition.</param>
     public AzureCosmosDBMongoDBVectorStoreRecordMapper(VectorStoreRecordPropertyReader propertyReader)
->>>>>>> 6d5aa6e0
     {
         propertyReader.VerifyKeyProperties(AzureCosmosDBMongoDBConstants.SupportedKeyTypes);
         propertyReader.VerifyDataProperties(AzureCosmosDBMongoDBConstants.SupportedDataTypes, supportEnumerable: true);
         propertyReader.VerifyVectorProperties(AzureCosmosDBMongoDBConstants.SupportedVectorTypes);
 
-<<<<<<< HEAD
         VectorStoreRecordPropertyReader.VerifyPropertyTypes([keyProperty], AzureCosmosDBMongoDBConstants.SupportedKeyTypes, "Key");
         VectorStoreRecordPropertyReader.VerifyPropertyTypes(dataProperties, AzureCosmosDBMongoDBConstants.SupportedDataTypes, "Data", supportEnumerable: true);
         VectorStoreRecordPropertyReader.VerifyPropertyTypes(vectorProperties, AzureCosmosDBMongoDBConstants.SupportedVectorTypes, "Vector");
@@ -103,10 +99,8 @@
             nameof(AzureCosmosDBMongoDBVectorStoreRecordMapper<TRecord>),
             conventionPack,
             type => type == typeof(TRecord));
-=======
         this._keyPropertyName = propertyReader.KeyPropertyName;
         this._keyProperty = propertyReader.KeyPropertyInfo;
->>>>>>> 6d5aa6e0
     }
 
     public BsonDocument MapFromDataToStorageModel(TRecord dataModel)
