// Copyright (c) Microsoft. All rights reserved.

using System;
using System.Collections.Generic;
using System.Collections.ObjectModel;
using System.Linq;
using System.Runtime.CompilerServices;
using System.Text.Json;
using System.Text.Json.Nodes;
using System.Threading;
using System.Threading.Tasks;
using Microsoft.Azure.Cosmos;
using Microsoft.SemanticKernel.Data;
using DistanceFunction = Microsoft.Azure.Cosmos.DistanceFunction;
using IndexKind = Microsoft.SemanticKernel.Data.IndexKind;
using SKDistanceFunction = Microsoft.SemanticKernel.Data.DistanceFunction;

namespace Microsoft.SemanticKernel.Connectors.AzureCosmosDBNoSQL;

/// <summary>
/// Service for storing and retrieving vector records, that uses Azure CosmosDB NoSQL as the underlying storage.
/// </summary>
/// <typeparam name="TRecord">The data model to use for adding, updating and retrieving data from storage.</typeparam>
#pragma warning disable CA1711 // Identifiers should not have incorrect suffix
public sealed class AzureCosmosDBNoSQLVectorStoreRecordCollection<TRecord> :
    IVectorStoreRecordCollection<string, TRecord>,
    IVectorStoreRecordCollection<AzureCosmosDBNoSQLCompositeKey, TRecord>
    where TRecord : class
#pragma warning restore CA1711 // Identifiers should not have incorrect
{
    /// <summary>The name of this database for telemetry purposes.</summary>
    private const string DatabaseName = "AzureCosmosDBNoSQL";

    /// <summary>A <see cref="HashSet{T}"/> of types that a key on the provided model may have.</summary>
    private static readonly HashSet<Type> s_supportedKeyTypes =
    [
        typeof(string)
    ];

    /// <summary>A <see cref="HashSet{T}"/> of types that data properties on the provided model may have.</summary>
    private static readonly HashSet<Type> s_supportedDataTypes =
    [
        typeof(bool),
        typeof(bool?),
        typeof(string),
        typeof(int),
        typeof(int?),
        typeof(long),
        typeof(long?),
        typeof(float),
        typeof(float?),
        typeof(double),
        typeof(double?),
        typeof(DateTimeOffset),
        typeof(DateTimeOffset?),
    ];

    /// <summary>A <see cref="HashSet{T}"/> of types that vector properties on the provided model may have, based on <see cref="VectorDataType"/> enumeration.</summary>
    private static readonly HashSet<Type> s_supportedVectorTypes =
    [
        // Float16
#if NET5_0_OR_GREATER
        typeof(ReadOnlyMemory<Half>),
        typeof(ReadOnlyMemory<Half>?),
#endif
        // Float32
        typeof(ReadOnlyMemory<float>),
        typeof(ReadOnlyMemory<float>?),
        // Uint8
        typeof(ReadOnlyMemory<byte>),
        typeof(ReadOnlyMemory<byte>?),
        // Int8
        typeof(ReadOnlyMemory<sbyte>),
        typeof(ReadOnlyMemory<sbyte>?),
    ];

    /// <summary>The default options for vector search.</summary>
    private static readonly VectorSearchOptions s_defaultVectorSearchOptions = new();

    /// <summary><see cref="Database"/> that can be used to manage the collections in Azure CosmosDB NoSQL.</summary>
    private readonly Database _database;

    /// <summary>Optional configuration options for this class.</summary>
    private readonly AzureCosmosDBNoSQLVectorStoreRecordCollectionOptions<TRecord> _options;

    /// <summary>A helper to access property information for the current data model and record definition.</summary>
    private readonly VectorStoreRecordPropertyReader _propertyReader;

    /// <summary>The storage names of all non vector fields on the current model.</summary>
    private readonly List<string> _nonVectorStoragePropertyNames = [];

    /// <summary>A dictionary that maps from a property name to the storage name that should be used when serializing it to json for data and vector properties.</summary>
    private readonly Dictionary<string, string> _storagePropertyNames = [];

    /// <summary>The storage name of the key field for the collections that this class is used with.</summary>
    private readonly string _keyStoragePropertyName;

<<<<<<< HEAD
    /// <summary>The key property of the current storage model.</summary>
    private readonly VectorStoreRecordKeyProperty _keyProperty;

    /// <summary>Collection of record vector properties.</summary>
    private readonly List<VectorStoreRecordVectorProperty> _vectorProperties;

    /// <summary>First vector property for the collections that this class is used with.</summary>
    private readonly VectorStoreRecordVectorProperty? _firstVectorProperty = null;

=======
>>>>>>> d8eb4b56
    /// <summary>The property name to use as partition key.</summary>
    private readonly string _partitionKeyPropertyName;

    /// <summary>The storage property name to use as partition key.</summary>
    private readonly string _partitionKeyStoragePropertyName;

    /// <summary>The mapper to use when mapping between the consumer data model and the Azure CosmosDB NoSQL record.</summary>
    private readonly IVectorStoreRecordMapper<TRecord, JsonObject> _mapper;

    /// <inheritdoc />
    public string CollectionName { get; }

    /// <summary>
    /// Initializes a new instance of the <see cref="AzureCosmosDBNoSQLVectorStoreRecordCollection{TRecord}"/> class.
    /// </summary>
    /// <param name="database"><see cref="Database"/> that can be used to manage the collections in Azure CosmosDB NoSQL.</param>
    /// <param name="collectionName">The name of the collection that this <see cref="AzureCosmosDBNoSQLVectorStoreRecordCollection{TRecord}"/> will access.</param>
    /// <param name="options">Optional configuration options for this class.</param>
    public AzureCosmosDBNoSQLVectorStoreRecordCollection(
        Database database,
        string collectionName,
        AzureCosmosDBNoSQLVectorStoreRecordCollectionOptions<TRecord>? options = default)
    {
        // Verify.
        Verify.NotNull(database);
        Verify.NotNullOrWhiteSpace(collectionName);
        VectorStoreRecordPropertyVerification.VerifyGenericDataModelKeyType(typeof(TRecord), options?.JsonObjectCustomMapper is not null, s_supportedKeyTypes);
        VectorStoreRecordPropertyVerification.VerifyGenericDataModelDefinitionSupplied(typeof(TRecord), options?.VectorStoreRecordDefinition is not null);

        // Assign.
        this._database = database;
        this.CollectionName = collectionName;
        this._options = options ?? new();
        var jsonSerializerOptions = this._options.JsonSerializerOptions ?? JsonSerializerOptions.Default;
        this._propertyReader = new VectorStoreRecordPropertyReader(typeof(TRecord), this._options.VectorStoreRecordDefinition, new()
        {
            RequiresAtLeastOneVector = false,
            SupportsMultipleKeys = false,
            SupportsMultipleVectors = true,
            JsonSerializerOptions = jsonSerializerOptions
        });

        // Validate property types.
        this._propertyReader.VerifyKeyProperties(s_supportedKeyTypes);
        this._propertyReader.VerifyDataProperties(s_supportedDataTypes, supportEnumerable: true);
        this._propertyReader.VerifyVectorProperties(s_supportedVectorTypes);

        // Get storage names and store for later use.
        this._storagePropertyNames = this._propertyReader.JsonPropertyNamesMap.ToDictionary(x => x.Key, x => x.Value);

        // Assign mapper.
        this._mapper = this.InitializeMapper(jsonSerializerOptions);

        // Use Azure CosmosDB NoSQL reserved key property name as storage key property name.
        this._storagePropertyNames[this._propertyReader.KeyPropertyName] = AzureCosmosDBNoSQLConstants.ReservedKeyPropertyName;
        this._keyStoragePropertyName = AzureCosmosDBNoSQLConstants.ReservedKeyPropertyName;

        // If partition key is not provided, use key property as a partition key.
        this._partitionKeyPropertyName = !string.IsNullOrWhiteSpace(this._options.PartitionKeyPropertyName) ?
            this._options.PartitionKeyPropertyName! :
            this._propertyReader.KeyPropertyName;

        VerifyPartitionKeyProperty(this._partitionKeyPropertyName, this._propertyReader.Properties);

        this._partitionKeyStoragePropertyName = this._storagePropertyNames[this._partitionKeyPropertyName];

        this._nonVectorStoragePropertyNames = this._propertyReader.DataProperties
            .Cast<VectorStoreRecordProperty>()
            .Concat([this._propertyReader.KeyProperty])
            .Select(x => this._storagePropertyNames[x.DataModelPropertyName])
            .ToList();

        this._vectorProperties = properties.VectorProperties;

        if (this._vectorProperties.Count > 0)
        {
            this._firstVectorProperty = this._vectorProperties[0];
        }
    }

    /// <inheritdoc />
    public Task<bool> CollectionExistsAsync(CancellationToken cancellationToken = default)
    {
        return this.RunOperationAsync("GetContainerQueryIterator", async () =>
        {
            const string Query = "SELECT VALUE(c.id) FROM c WHERE c.id = @collectionName";

            var queryDefinition = new QueryDefinition(Query).WithParameter("@collectionName", this.CollectionName);

            using var feedIterator = this._database.GetContainerQueryIterator<string>(queryDefinition);

            while (feedIterator.HasMoreResults)
            {
                var next = await feedIterator.ReadNextAsync(cancellationToken).ConfigureAwait(false);

                foreach (var containerName in next.Resource)
                {
                    return true;
                }
            }

            return false;
        });
    }

    /// <inheritdoc />
    public Task CreateCollectionAsync(CancellationToken cancellationToken = default)
    {
        return this.RunOperationAsync("CreateContainer", () =>
            this._database.CreateContainerAsync(this.GetContainerProperties(), cancellationToken: cancellationToken));
    }

    /// <inheritdoc />
    public async Task CreateCollectionIfNotExistsAsync(CancellationToken cancellationToken = default)
    {
        if (!await this.CollectionExistsAsync(cancellationToken).ConfigureAwait(false))
        {
            await this.CreateCollectionAsync(cancellationToken).ConfigureAwait(false);
        }
    }

    /// <inheritdoc />
    public Task DeleteCollectionAsync(CancellationToken cancellationToken = default)
    {
        return this.RunOperationAsync("DeleteContainer", () =>
            this._database
                .GetContainer(this.CollectionName)
                .DeleteContainerAsync(cancellationToken: cancellationToken));
    }

    #region Implementation of IVectorStoreRecordCollection<string, TRecord>

    /// <inheritdoc />
    public Task DeleteAsync(string key, DeleteRecordOptions? options = null, CancellationToken cancellationToken = default)
    {
        // Use record key as partition key
        var compositeKey = new AzureCosmosDBNoSQLCompositeKey(recordKey: key, partitionKey: key);

        return this.InternalDeleteAsync([compositeKey], cancellationToken);
    }

    /// <inheritdoc />
    public Task DeleteBatchAsync(IEnumerable<string> keys, DeleteRecordOptions? options = null, CancellationToken cancellationToken = default)
    {
        // Use record keys as partition keys
        var compositeKeys = keys.Select(key => new AzureCosmosDBNoSQLCompositeKey(recordKey: key, partitionKey: key));

        return this.InternalDeleteAsync(compositeKeys, cancellationToken);
    }

    /// <inheritdoc />
    public async Task<TRecord?> GetAsync(string key, GetRecordOptions? options = null, CancellationToken cancellationToken = default)
    {
        // Use record key as partition key
        var compositeKey = new AzureCosmosDBNoSQLCompositeKey(recordKey: key, partitionKey: key);

        return await this.InternalGetAsync([compositeKey], options, cancellationToken)
            .FirstOrDefaultAsync(cancellationToken)
            .ConfigureAwait(false);
    }

    /// <inheritdoc />
    public async IAsyncEnumerable<TRecord> GetBatchAsync(
        IEnumerable<string> keys,
        GetRecordOptions? options = null,
        [EnumeratorCancellation] CancellationToken cancellationToken = default)
    {
        // Use record keys as partition keys
        var compositeKeys = keys.Select(key => new AzureCosmosDBNoSQLCompositeKey(recordKey: key, partitionKey: key));

        await foreach (var record in this.InternalGetAsync(compositeKeys, options, cancellationToken).ConfigureAwait(false))
        {
            if (record is not null)
            {
                yield return record;
            }
        }
    }

    /// <inheritdoc />
    public async Task<string> UpsertAsync(TRecord record, UpsertRecordOptions? options = null, CancellationToken cancellationToken = default)
    {
        var key = await this.InternalUpsertAsync(record, cancellationToken).ConfigureAwait(false);

        return key.RecordKey;
    }

    /// <inheritdoc />
    public async IAsyncEnumerable<string> UpsertBatchAsync(
        IEnumerable<TRecord> records,
        UpsertRecordOptions? options = null,
        [EnumeratorCancellation] CancellationToken cancellationToken = default)
    {
        Verify.NotNull(records);

        var tasks = records.Select(record => this.InternalUpsertAsync(record, cancellationToken));

        var keys = await Task.WhenAll(tasks).ConfigureAwait(false);

        foreach (var key in keys)
        {
            if (key is not null)
            {
                yield return key.RecordKey;
            }
        }
    }

    #endregion

    #region Implementation of IVectorStoreRecordCollection<AzureCosmosDBNoSQLCompositeKey, TRecord>

    /// <inheritdoc />
    public async Task<TRecord?> GetAsync(AzureCosmosDBNoSQLCompositeKey key, GetRecordOptions? options = null, CancellationToken cancellationToken = default)
    {
        return await this.InternalGetAsync([key], options, cancellationToken)
            .FirstOrDefaultAsync(cancellationToken)
            .ConfigureAwait(false);
    }

    /// <inheritdoc />
    public async IAsyncEnumerable<TRecord> GetBatchAsync(
        IEnumerable<AzureCosmosDBNoSQLCompositeKey> keys,
        GetRecordOptions? options = null,
        [EnumeratorCancellation] CancellationToken cancellationToken = default)
    {
        await foreach (var record in this.InternalGetAsync(keys, options, cancellationToken).ConfigureAwait(false))
        {
            if (record is not null)
            {
                yield return record;
            }
        }
    }

    /// <inheritdoc />
    public Task DeleteAsync(AzureCosmosDBNoSQLCompositeKey key, DeleteRecordOptions? options = null, CancellationToken cancellationToken = default)
    {
        return this.InternalDeleteAsync([key], cancellationToken);
    }

    /// <inheritdoc />
    public Task DeleteBatchAsync(IEnumerable<AzureCosmosDBNoSQLCompositeKey> keys, DeleteRecordOptions? options = null, CancellationToken cancellationToken = default)
    {
        return this.InternalDeleteAsync(keys, cancellationToken);
    }

    /// <inheritdoc />
    Task<AzureCosmosDBNoSQLCompositeKey> IVectorStoreRecordCollection<AzureCosmosDBNoSQLCompositeKey, TRecord>.UpsertAsync(TRecord record, UpsertRecordOptions? options, CancellationToken cancellationToken)
    {
        return this.InternalUpsertAsync(record, cancellationToken);
    }

    /// <inheritdoc />
    async IAsyncEnumerable<AzureCosmosDBNoSQLCompositeKey> IVectorStoreRecordCollection<AzureCosmosDBNoSQLCompositeKey, TRecord>.UpsertBatchAsync(
        IEnumerable<TRecord> records,
        UpsertRecordOptions? options,
        [EnumeratorCancellation] CancellationToken cancellationToken)
    {
        Verify.NotNull(records);

        var tasks = records.Select(record => this.InternalUpsertAsync(record, cancellationToken));

        var keys = await Task.WhenAll(tasks).ConfigureAwait(false);

        foreach (var key in keys)
        {
            if (key is not null)
            {
                yield return key;
            }
        }
    }

    /// <inheritdoc />
    public async IAsyncEnumerable<VectorSearchResult<TRecord>> VectorizedSearchAsync<TVector>(
        TVector vector,
        VectorSearchOptions? options = null,
        [EnumeratorCancellation] CancellationToken cancellationToken = default)
    {
        const string OperationName = "VectorizedSearch";
        const string ScorePropertyName = "SimilarityScore";

        Verify.NotNull(vector);

        var vectorType = vector.GetType();

        if (!s_supportedVectorTypes.Contains(vectorType))
        {
            throw new NotSupportedException(
                $"The provided vector type {vectorType.FullName} is not supported by the Azure CosmosDB NoSQL connector. " +
                $"Supported types are: {string.Join(", ", s_supportedVectorTypes.Select(l => l.FullName))}");
        }

<<<<<<< HEAD
        var searchOptions = options ?? VectorSearchOptions.Default;
        var vectorProperty = this.GetVectorPropertyForSearch(searchOptions.VectorFieldName);
=======
        var searchOptions = options ?? s_defaultVectorSearchOptions;
        var vectorProperty = this.GetVectorPropertyForSearch(searchOptions.VectorPropertyName);
>>>>>>> d8eb4b56

        if (vectorProperty is null)
        {
            throw new InvalidOperationException("The collection does not have any vector properties, so vector search is not possible.");
        }

        var fields = new List<string>(searchOptions.IncludeVectors ? this._storagePropertyNames.Values : this._nonVectorStoragePropertyNames);
        var vectorPropertyName = this._storagePropertyNames[vectorProperty.DataModelPropertyName];

        var queryDefinition = AzureCosmosDBNoSQLVectorStoreCollectionQueryBuilder.BuildSearchQuery(
            vector,
            fields,
            this._storagePropertyNames,
            vectorPropertyName,
            ScorePropertyName,
            searchOptions);

        await foreach (var jsonObject in this.GetItemsAsync<JsonObject>(queryDefinition, cancellationToken).ConfigureAwait(false))
        {
            var score = jsonObject[ScorePropertyName]?.AsValue().GetValue<double>();

            // Remove score from result object for mapping.
            jsonObject.Remove(ScorePropertyName);

            var record = VectorStoreErrorHandler.RunModelConversion(
                DatabaseName,
                this.CollectionName,
                OperationName,
                () => this._mapper.MapFromStorageToDataModel(jsonObject, new() { IncludeVectors = searchOptions.IncludeVectors }));

            yield return new VectorSearchResult<TRecord>(record, score);
        }
    }

    #endregion

    #region private

    private async Task<T> RunOperationAsync<T>(string operationName, Func<Task<T>> operation)
    {
        try
        {
            return await operation.Invoke().ConfigureAwait(false);
        }
        catch (Exception ex)
        {
            throw new VectorStoreOperationException("Call to vector store failed.", ex)
            {
                VectorStoreType = DatabaseName,
                CollectionName = this.CollectionName,
                OperationName = operationName
            };
        }
    }

    private static void VerifyPartitionKeyProperty(string partitionKeyPropertyName, IReadOnlyList<VectorStoreRecordProperty> properties)
    {
        var partitionKeyProperty = properties
            .FirstOrDefault(l => l.DataModelPropertyName.Equals(partitionKeyPropertyName, StringComparison.Ordinal));

        if (partitionKeyProperty is null)
        {
            throw new ArgumentException("Partition key property must be part of record definition.");
        }

        if (partitionKeyProperty.PropertyType != typeof(string))
        {
            throw new ArgumentException("Partition key property must be string.");
        }
    }

    /// <summary>
    /// Returns instance of <see cref="ContainerProperties"/> with applied indexing policy.
    /// More information here: <see href="https://learn.microsoft.com/en-us/azure/cosmos-db/nosql/how-to-manage-indexing-policy"/>.
    /// </summary>
    private ContainerProperties GetContainerProperties()
    {
        // Process Vector properties.
        var embeddings = new Collection<Embedding>();
        var vectorIndexPaths = new Collection<VectorIndexPath>();

        foreach (var property in this._propertyReader.VectorProperties)
        {
            var vectorPropertyName = this._storagePropertyNames[property.DataModelPropertyName];

            if (property.Dimensions is not > 0)
            {
                throw new VectorStoreOperationException($"Property {nameof(property.Dimensions)} on {nameof(VectorStoreRecordVectorProperty)} '{property.DataModelPropertyName}' must be set to a positive integer to create a collection.");
            }

            var path = $"/{vectorPropertyName}";

            var embedding = new Embedding
            {
                DataType = GetDataType(property.PropertyType, vectorPropertyName),
                Dimensions = (ulong)property.Dimensions,
                DistanceFunction = GetDistanceFunction(property.DistanceFunction, vectorPropertyName),
                Path = path
            };

            var vectorIndexPath = new VectorIndexPath
            {
                Type = GetIndexKind(property.IndexKind, vectorPropertyName),
                Path = path
            };

            embeddings.Add(embedding);
            vectorIndexPaths.Add(vectorIndexPath);
        }

        var vectorEmbeddingPolicy = new VectorEmbeddingPolicy(embeddings);
        var indexingPolicy = new IndexingPolicy
        {
            VectorIndexes = vectorIndexPaths,
            IndexingMode = this._options.IndexingMode,
            Automatic = this._options.Automatic
        };

        if (indexingPolicy.IndexingMode != IndexingMode.None)
        {
            // Process Data properties.
            foreach (var property in this._propertyReader.DataProperties)
            {
                if (property.IsFilterable || property.IsFullTextSearchable)
                {
                    indexingPolicy.IncludedPaths.Add(new IncludedPath { Path = $"/{this._storagePropertyNames[property.DataModelPropertyName]}/?" });
                }
            }

            // Adding special mandatory indexing path.
            indexingPolicy.IncludedPaths.Add(new IncludedPath { Path = "/" });

            // Exclude vector paths to ensure optimized performance.
            foreach (var vectorIndexPath in vectorIndexPaths)
            {
                indexingPolicy.ExcludedPaths.Add(new ExcludedPath { Path = $"{vectorIndexPath.Path}/*" });
            }
        }

        return new ContainerProperties(this.CollectionName, partitionKeyPath: $"/{this._partitionKeyStoragePropertyName}")
        {
            VectorEmbeddingPolicy = vectorEmbeddingPolicy,
            IndexingPolicy = indexingPolicy
        };
    }

    /// <summary>
    /// More information about Azure CosmosDB NoSQL index kinds here: <see href="https://learn.microsoft.com/en-us/azure/cosmos-db/nosql/vector-search#vector-indexing-policies" />.
    /// </summary>
    private static VectorIndexType GetIndexKind(string? indexKind, string vectorPropertyName)
    {
        return indexKind switch
        {
            IndexKind.Flat => VectorIndexType.Flat,
            IndexKind.QuantizedFlat => VectorIndexType.QuantizedFlat,
            IndexKind.DiskAnn => VectorIndexType.DiskANN,
            _ => throw new InvalidOperationException($"Index kind '{indexKind}' on {nameof(VectorStoreRecordVectorProperty)} '{vectorPropertyName}' is not supported by the Azure CosmosDB NoSQL VectorStore.")
        };
    }

    /// <summary>
    /// More information about Azure CosmosDB NoSQL distance functions here: <see href="https://learn.microsoft.com/en-us/azure/cosmos-db/nosql/vector-search#container-vector-policies" />.
    /// </summary>
    private static DistanceFunction GetDistanceFunction(string? distanceFunction, string vectorPropertyName)
    {
        return distanceFunction switch
        {
            SKDistanceFunction.CosineSimilarity => DistanceFunction.Cosine,
            SKDistanceFunction.DotProductSimilarity => DistanceFunction.DotProduct,
            SKDistanceFunction.EuclideanDistance => DistanceFunction.Euclidean,
            _ => throw new InvalidOperationException($"Distance function '{distanceFunction}' for {nameof(VectorStoreRecordVectorProperty)} '{vectorPropertyName}' is not supported by the Azure CosmosDB NoSQL VectorStore.")
        };
    }

    /// <summary>
    /// Returns <see cref="VectorDataType"/> based on vector property type.
    /// </summary>
    private static VectorDataType GetDataType(Type vectorDataType, string vectorPropertyName)
    {
        return vectorDataType switch
        {
#if NET5_0_OR_GREATER
            Type type when type == typeof(ReadOnlyMemory<Half>) || type == typeof(ReadOnlyMemory<Half>?) => VectorDataType.Float16,
#endif
            Type type when type == typeof(ReadOnlyMemory<float>) || type == typeof(ReadOnlyMemory<float>?) => VectorDataType.Float32,
            Type type when type == typeof(ReadOnlyMemory<byte>) || type == typeof(ReadOnlyMemory<byte>?) => VectorDataType.Uint8,
            Type type when type == typeof(ReadOnlyMemory<sbyte>) || type == typeof(ReadOnlyMemory<sbyte>?) => VectorDataType.Int8,
            _ => throw new InvalidOperationException($"Data type '{vectorDataType}' for {nameof(VectorStoreRecordVectorProperty)} '{vectorPropertyName}' is not supported by the Azure CosmosDB NoSQL VectorStore.")
        };
    }

    private async IAsyncEnumerable<TRecord> InternalGetAsync(
        IEnumerable<AzureCosmosDBNoSQLCompositeKey> keys,
        GetRecordOptions? options = null,
        [EnumeratorCancellation] CancellationToken cancellationToken = default)
    {
        Verify.NotNull(keys);

        const string OperationName = "GetItemQueryIterator";

        var includeVectors = options?.IncludeVectors ?? false;
        var fields = new List<string>(includeVectors ? this._storagePropertyNames.Values : this._nonVectorStoragePropertyNames);
        var queryDefinition = AzureCosmosDBNoSQLVectorStoreCollectionQueryBuilder.BuildSelectQuery(
            this._keyStoragePropertyName,
            this._partitionKeyStoragePropertyName,
            keys.ToList(),
            fields);
<<<<<<< HEAD

        await foreach (var jsonObject in this.GetItemsAsync<JsonObject>(queryDefinition, cancellationToken).ConfigureAwait(false))
        var queryDefinition = this.GetSelectQuery(keys.ToList(), fields);
=======
>>>>>>> d8eb4b56

        await foreach (var jsonObject in this.GetItemsAsync<JsonObject>(queryDefinition, cancellationToken).ConfigureAwait(false))
        {
            yield return VectorStoreErrorHandler.RunModelConversion(
                DatabaseName,
                this.CollectionName,
                OperationName,
                () => this._mapper.MapFromStorageToDataModel(jsonObject, new() { IncludeVectors = includeVectors }));
        }
    }

    private async Task<AzureCosmosDBNoSQLCompositeKey> InternalUpsertAsync(
        TRecord record,
        CancellationToken cancellationToken)
    {
        Verify.NotNull(record);

        const string OperationName = "UpsertItem";

        var jsonObject = VectorStoreErrorHandler.RunModelConversion(
                DatabaseName,
                this.CollectionName,
                OperationName,
                () => this._mapper.MapFromDataToStorageModel(record));

        var keyValue = jsonObject.TryGetPropertyValue(this._keyStoragePropertyName, out var jsonKey) ? jsonKey?.ToString() : null;
        var partitionKeyValue = jsonObject.TryGetPropertyValue(this._partitionKeyStoragePropertyName, out var jsonPartitionKey) ? jsonPartitionKey?.ToString() : null;

        if (string.IsNullOrWhiteSpace(keyValue))
        {
            throw new VectorStoreOperationException($"Key property {this._propertyReader.KeyPropertyName} is not initialized.");
        }

        if (string.IsNullOrWhiteSpace(partitionKeyValue))
        {
            throw new VectorStoreOperationException($"Partition key property {this._partitionKeyPropertyName} is not initialized.");
        }

        await this.RunOperationAsync(OperationName, () =>
            this._database
                .GetContainer(this.CollectionName)
                .UpsertItemAsync(jsonObject, new PartitionKey(partitionKeyValue), cancellationToken: cancellationToken))
            .ConfigureAwait(false);

        return new AzureCosmosDBNoSQLCompositeKey(keyValue!, partitionKeyValue!);
    }

    private async Task InternalDeleteAsync(IEnumerable<AzureCosmosDBNoSQLCompositeKey> keys, CancellationToken cancellationToken)
    {
        Verify.NotNull(keys);

        var tasks = keys.Select(key =>
        {
            Verify.NotNullOrWhiteSpace(key.RecordKey);
            Verify.NotNullOrWhiteSpace(key.PartitionKey);

            return this.RunOperationAsync("DeleteItem", () =>
                this._database
                    .GetContainer(this.CollectionName)
                    .DeleteItemAsync<JsonObject>(key.RecordKey, new PartitionKey(key.PartitionKey), cancellationToken: cancellationToken));
        });

        await Task.WhenAll(tasks).ConfigureAwait(false);
    }

    private async IAsyncEnumerable<T> GetItemsAsync<T>(QueryDefinition queryDefinition, [EnumeratorCancellation] CancellationToken cancellationToken)
<<<<<<< HEAD
    {
        var iterator = this._database
            .GetContainer(this.CollectionName)
            .GetItemQueryIterator<T>(queryDefinition);
    private QueryDefinition GetSelectQuery(List<AzureCosmosDBNoSQLCompositeKey> keys, List<string> fields)
    {
        Verify.True(keys.Count > 0, "At least one key should be provided.", nameof(keys));

        const string WhereClauseDelimiter = " OR ";
        const string SelectClauseDelimiter = ",";

        const string RecordKeyVariableName = "rk";
        const string PartitionKeyVariableName = "pk";

        const string TableVariableName = "x";

        var selectClauseArguments = string.Join(SelectClauseDelimiter,
            fields.Select(field => $"{TableVariableName}.{field}"));

        var whereClauseArguments = string.Join(WhereClauseDelimiter,
            keys.Select((key, index) =>
                $"({TableVariableName}.{this._keyStoragePropertyName} = @{RecordKeyVariableName}{index} AND " +
                $"{TableVariableName}.{this._partitionKeyStoragePropertyName} = @{PartitionKeyVariableName}{index})"));

        var query = $"SELECT {selectClauseArguments} FROM {TableVariableName} WHERE {whereClauseArguments}";

        var queryDefinition = new QueryDefinition(query);

        for (var i = 0; i < keys.Count; i++)
        {
            var recordKey = keys[i].RecordKey;
            var partitionKey = keys[i].PartitionKey;

            Verify.NotNullOrWhiteSpace(recordKey);
            Verify.NotNullOrWhiteSpace(partitionKey);

            queryDefinition.WithParameter($"@{RecordKeyVariableName}{i}", recordKey);
            queryDefinition.WithParameter($"@{PartitionKeyVariableName}{i}", partitionKey);
        }

        return queryDefinition;
    }

    private async IAsyncEnumerable<JsonObject> GetItemsAsync(QueryDefinition queryDefinition, [EnumeratorCancellation] CancellationToken cancellationToken)
=======
>>>>>>> d8eb4b56
    {
        var iterator = this._database
            .GetContainer(this.CollectionName)
            .GetItemQueryIterator<T>(queryDefinition);

        while (iterator.HasMoreResults)
        {
            var response = await iterator.ReadNextAsync(cancellationToken).ConfigureAwait(false);

            foreach (var record in response.Resource)
            {
                if (record is not null)
                {
                    yield return record;
                }
            }
        }
    }

    /// <summary>
    /// Get vector property to use for a search by using the storage name for the field name from options
    /// if available, and falling back to the first vector property in <typeparamref name="TRecord"/> if not.
    /// </summary>
    /// <param name="vectorFieldName">The vector field name.</param>
    /// <exception cref="InvalidOperationException">Thrown if the provided field name is not a valid field name.</exception>
    private VectorStoreRecordVectorProperty? GetVectorPropertyForSearch(string? vectorFieldName)
    {
        // If vector property name is provided in options, try to find it in schema or throw an exception.
        if (!string.IsNullOrWhiteSpace(vectorFieldName))
        {
            // Check vector properties by data model property name.
<<<<<<< HEAD
            var vectorProperty = this._vectorProperties
=======
            var vectorProperty = this._propertyReader.VectorProperties
>>>>>>> d8eb4b56
                .FirstOrDefault(l => l.DataModelPropertyName.Equals(vectorFieldName, StringComparison.Ordinal));

            if (vectorProperty is not null)
            {
                return vectorProperty;
            }

            throw new InvalidOperationException($"The {typeof(TRecord).FullName} type does not have a vector property named '{vectorFieldName}'.");
        }

        // If vector property is not provided in options, return first vector property from schema.
<<<<<<< HEAD
        return this._firstVectorProperty;
=======
        return this._propertyReader.VectorProperty;
>>>>>>> d8eb4b56
    }

    /// <summary>
    /// Returns custom mapper, generic data model mapper or default record mapper.
    /// </summary>
    private IVectorStoreRecordMapper<TRecord, JsonObject> InitializeMapper(JsonSerializerOptions jsonSerializerOptions)
    {
        if (this._options.JsonObjectCustomMapper is not null)
        {
            return this._options.JsonObjectCustomMapper;
        }

        if (typeof(TRecord) == typeof(VectorStoreGenericDataModel<string>))
        {
            var mapper = new AzureCosmosDBNoSQLGenericDataModelMapper(this._propertyReader.Properties, this._storagePropertyNames, jsonSerializerOptions);
            return (mapper as IVectorStoreRecordMapper<TRecord, JsonObject>)!;
        }

        return new AzureCosmosDBNoSQLVectorStoreRecordMapper<TRecord>(
            this._storagePropertyNames[this._propertyReader.KeyPropertyName],
            this._storagePropertyNames,
            jsonSerializerOptions);
    }

    #endregion
}<|MERGE_RESOLUTION|>--- conflicted
+++ resolved
@@ -95,18 +95,6 @@
     /// <summary>The storage name of the key field for the collections that this class is used with.</summary>
     private readonly string _keyStoragePropertyName;
 
-<<<<<<< HEAD
-    /// <summary>The key property of the current storage model.</summary>
-    private readonly VectorStoreRecordKeyProperty _keyProperty;
-
-    /// <summary>Collection of record vector properties.</summary>
-    private readonly List<VectorStoreRecordVectorProperty> _vectorProperties;
-
-    /// <summary>First vector property for the collections that this class is used with.</summary>
-    private readonly VectorStoreRecordVectorProperty? _firstVectorProperty = null;
-
-=======
->>>>>>> d8eb4b56
     /// <summary>The property name to use as partition key.</summary>
     private readonly string _partitionKeyPropertyName;
 
@@ -178,13 +166,6 @@
             .Concat([this._propertyReader.KeyProperty])
             .Select(x => this._storagePropertyNames[x.DataModelPropertyName])
             .ToList();
-
-        this._vectorProperties = properties.VectorProperties;
-
-        if (this._vectorProperties.Count > 0)
-        {
-            this._firstVectorProperty = this._vectorProperties[0];
-        }
     }
 
     /// <inheritdoc />
@@ -401,13 +382,8 @@
                 $"Supported types are: {string.Join(", ", s_supportedVectorTypes.Select(l => l.FullName))}");
         }
 
-<<<<<<< HEAD
-        var searchOptions = options ?? VectorSearchOptions.Default;
-        var vectorProperty = this.GetVectorPropertyForSearch(searchOptions.VectorFieldName);
-=======
         var searchOptions = options ?? s_defaultVectorSearchOptions;
         var vectorProperty = this.GetVectorPropertyForSearch(searchOptions.VectorPropertyName);
->>>>>>> d8eb4b56
 
         if (vectorProperty is null)
         {
@@ -615,14 +591,11 @@
             this._partitionKeyStoragePropertyName,
             keys.ToList(),
             fields);
-<<<<<<< HEAD
 
         await foreach (var jsonObject in this.GetItemsAsync<JsonObject>(queryDefinition, cancellationToken).ConfigureAwait(false))
         var queryDefinition = this.GetSelectQuery(keys.ToList(), fields);
-=======
->>>>>>> d8eb4b56
-
-        await foreach (var jsonObject in this.GetItemsAsync<JsonObject>(queryDefinition, cancellationToken).ConfigureAwait(false))
+
+        await foreach (var jsonObject in this.GetItemsAsync(queryDefinition, cancellationToken).ConfigureAwait(false))
         {
             yield return VectorStoreErrorHandler.RunModelConversion(
                 DatabaseName,
@@ -687,7 +660,6 @@
     }
 
     private async IAsyncEnumerable<T> GetItemsAsync<T>(QueryDefinition queryDefinition, [EnumeratorCancellation] CancellationToken cancellationToken)
-<<<<<<< HEAD
     {
         var iterator = this._database
             .GetContainer(this.CollectionName)
@@ -732,12 +704,10 @@
     }
 
     private async IAsyncEnumerable<JsonObject> GetItemsAsync(QueryDefinition queryDefinition, [EnumeratorCancellation] CancellationToken cancellationToken)
-=======
->>>>>>> d8eb4b56
     {
         var iterator = this._database
             .GetContainer(this.CollectionName)
-            .GetItemQueryIterator<T>(queryDefinition);
+            .GetItemQueryIterator<JsonObject>(queryDefinition);
 
         while (iterator.HasMoreResults)
         {
@@ -765,11 +735,7 @@
         if (!string.IsNullOrWhiteSpace(vectorFieldName))
         {
             // Check vector properties by data model property name.
-<<<<<<< HEAD
-            var vectorProperty = this._vectorProperties
-=======
             var vectorProperty = this._propertyReader.VectorProperties
->>>>>>> d8eb4b56
                 .FirstOrDefault(l => l.DataModelPropertyName.Equals(vectorFieldName, StringComparison.Ordinal));
 
             if (vectorProperty is not null)
@@ -781,11 +747,8 @@
         }
 
         // If vector property is not provided in options, return first vector property from schema.
-<<<<<<< HEAD
         return this._firstVectorProperty;
-=======
         return this._propertyReader.VectorProperty;
->>>>>>> d8eb4b56
     }
 
     /// <summary>
