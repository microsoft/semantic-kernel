--- conflicted
+++ resolved
@@ -100,12 +100,13 @@
                 throw new ArgumentException("Partition key property must be string.");
             }
 
-<<<<<<< HEAD
-        this._nonVectorStoragePropertyNames = this._propertyReader.DataProperties
-            .Cast<VectorStoreRecordProperty>()
-            .Concat([this._propertyReader.KeyProperty])
-            .Select(x => this._storagePropertyNames[x.DataModelPropertyName])
-            .ToList();
+            this._partitionKeyProperty = property;
+        }
+        else
+        {
+            // If partition key is not provided, use key property as a partition key.
+            this._partitionKeyProperty = this._model.KeyProperty;
+        }
 
         this._collectionMetadata = new()
         {
@@ -113,15 +114,6 @@
             DatabaseName = database.Id,
             CollectionName = collectionName
         };
-=======
-            this._partitionKeyProperty = property;
-        }
-        else
-        {
-            // If partition key is not provided, use key property as a partition key.
-            this._partitionKeyProperty = this._model.KeyProperty;
-        }
->>>>>>> 802a14df
     }
 
     /// <inheritdoc />
