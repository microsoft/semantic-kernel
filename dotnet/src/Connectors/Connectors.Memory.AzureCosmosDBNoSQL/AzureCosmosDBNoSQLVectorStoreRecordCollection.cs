--- conflicted
+++ resolved
@@ -1,4 +1,4 @@
-﻿// Copyright (c) Microsoft. All rights reserved.
+// Copyright (c) Microsoft. All rights reserved.
 
 using System;
 using System.Collections.Generic;
@@ -95,15 +95,12 @@
     /// <summary>The key property of the current storage model.</summary>
     private readonly VectorStoreRecordKeyProperty _keyProperty;
 
-<<<<<<< HEAD
     /// <summary>Collection of record vector properties.</summary>
     private readonly List<VectorStoreRecordVectorProperty> _vectorProperties;
 
     /// <summary>First vector property for the collections that this class is used with.</summary>
     private readonly VectorStoreRecordVectorProperty? _firstVectorProperty = null;
 
-=======
->>>>>>> 6d73513a859ab2d05e01db3bc1d405827799e34b
     /// <summary>The property name to use as partition key.</summary>
     private readonly string _partitionKeyPropertyName;
 
@@ -171,7 +168,6 @@
             .Concat([properties.KeyProperty])
             .Select(x => this._storagePropertyNames[x.DataModelPropertyName])
             .ToList();
-<<<<<<< HEAD
 
         this._vectorProperties = properties.VectorProperties;
 
@@ -179,8 +175,6 @@
         {
             this._firstVectorProperty = this._vectorProperties[0];
         }
-=======
->>>>>>> 6d73513a859ab2d05e01db3bc1d405827799e34b
     }
 
     /// <inheritdoc />
@@ -377,7 +371,6 @@
         }
     }
 
-<<<<<<< HEAD
     /// <inheritdoc />
     public async IAsyncEnumerable<VectorSearchResult<TRecord>> VectorizedSearchAsync<TVector>(
         TVector vector,
@@ -434,8 +427,6 @@
         }
     }
 
-=======
->>>>>>> 6d73513a859ab2d05e01db3bc1d405827799e34b
     #endregion
 
     #region private
@@ -604,7 +595,6 @@
 
         var includeVectors = options?.IncludeVectors ?? false;
         var fields = new List<string>(includeVectors ? this._storagePropertyNames.Values : this._nonVectorStoragePropertyNames);
-<<<<<<< HEAD
         var queryDefinition = AzureCosmosDBNoSQLVectorStoreCollectionQueryBuilder.BuildSelectQuery(
             this._keyStoragePropertyName,
             this._partitionKeyStoragePropertyName,
@@ -612,11 +602,9 @@
             fields);
 
         await foreach (var jsonObject in this.GetItemsAsync<JsonObject>(queryDefinition, cancellationToken).ConfigureAwait(false))
-=======
         var queryDefinition = this.GetSelectQuery(keys.ToList(), fields);
 
         await foreach (var jsonObject in this.GetItemsAsync(queryDefinition, cancellationToken).ConfigureAwait(false))
->>>>>>> 6d73513a859ab2d05e01db3bc1d405827799e34b
         {
             yield return VectorStoreErrorHandler.RunModelConversion(
                 DatabaseName,
@@ -680,13 +668,11 @@
         await Task.WhenAll(tasks).ConfigureAwait(false);
     }
 
-<<<<<<< HEAD
     private async IAsyncEnumerable<T> GetItemsAsync<T>(QueryDefinition queryDefinition, [EnumeratorCancellation] CancellationToken cancellationToken)
     {
         var iterator = this._database
             .GetContainer(this.CollectionName)
             .GetItemQueryIterator<T>(queryDefinition);
-=======
     private QueryDefinition GetSelectQuery(List<AzureCosmosDBNoSQLCompositeKey> keys, List<string> fields)
     {
         Verify.True(keys.Count > 0, "At least one key should be provided.", nameof(keys));
@@ -731,7 +717,6 @@
         var iterator = this._database
             .GetContainer(this.CollectionName)
             .GetItemQueryIterator<JsonObject>(queryDefinition);
->>>>>>> 6d73513a859ab2d05e01db3bc1d405827799e34b
 
         while (iterator.HasMoreResults)
         {
@@ -747,8 +732,6 @@
         }
     }
 
-<<<<<<< HEAD
-<<<<<<< HEAD
     /// <summary>
     /// Get vector property to use for a search by using the storage name for the field name from options
     /// if available, and falling back to the first vector property in <typeparamref name="TRecord"/> if not.
@@ -776,9 +759,6 @@
         return this._firstVectorProperty;
     }
 
-=======
->>>>>>> 6d73513a859ab2d05e01db3bc1d405827799e34b
-=======
     /// <summary>
     /// Returns custom mapper, generic data model mapper or default record mapper.
     /// </summary>
@@ -801,6 +781,5 @@
             jsonSerializerOptions);
     }
 
->>>>>>> fd6d4a17
     #endregion
 }