--- conflicted
+++ resolved
@@ -185,21 +185,8 @@
     {
         if (this.TryBindProperty(memberExpression, out var property))
         {
-<<<<<<< HEAD
-            case var _ when this.TryBindProperty(memberExpression, out var property):
-                this.GenerateColumn(property, isSearchCondition);
-                return;
-
-            case var _ when TryGetCapturedValue(memberExpression, out var name, out var value):
-                this.TranslateCapturedVariable(value);
-                return;
-
-            default:
-                throw new NotSupportedException($"Member access for '{memberExpression.Member.Name}' is unsupported - only member access over the filter parameter are supported");
-=======
-            this.GenerateColumn(property.StorageName, isSearchCondition);
+            this.GenerateColumn(property, isSearchCondition);
             return;
->>>>>>> 2ec7d242
         }
 
         throw new NotSupportedException($"Member access for '{memberExpression.Member.Name}' is unsupported - only member access over the filter parameter are supported");
@@ -209,13 +196,7 @@
         // all SQL-based connectors are required to escape values returned by StorageName property
         => this._sql.Append('"').Append(column.StorageName).Append('"');
 
-<<<<<<< HEAD
-    // Don't use the variable name to avoid issues with escaping and quoting.
-    // The derived types are supposed to create the parameter name from a prefix and _parameterIndex.
-    protected abstract void TranslateCapturedVariable(object? capturedValue);
-=======
     protected abstract void TranslateQueryParameter(string name, object? value);
->>>>>>> 2ec7d242
 
     private void TranslateMethodCall(MethodCallExpression methodCall, bool isSearchCondition = false)
     {
