﻿// Copyright (c) Microsoft. All rights reserved.

using System;
using System.Collections.Concurrent;
using System.Collections.Generic;
using System.Diagnostics;
using System.Linq;
using System.Linq.Expressions;
using System.Runtime.CompilerServices;
using System.Threading;
using System.Threading.Tasks;
using Microsoft.Extensions.AI;
using Microsoft.Extensions.VectorData;
using Microsoft.Extensions.VectorData.ConnectorSupport;
using Microsoft.Extensions.VectorData.Properties;

namespace Microsoft.SemanticKernel.Connectors.InMemory;

/// <summary>
/// Service for storing and retrieving vector records, that uses an in memory dictionary as the underlying storage.
/// </summary>
/// <typeparam name="TKey">The data type of the record key.</typeparam>
/// <typeparam name="TRecord">The data model to use for adding, updating and retrieving data from storage.</typeparam>
#pragma warning disable CA1711 // Identifiers should not have incorrect suffix
public sealed class InMemoryVectorStoreRecordCollection<TKey, TRecord> : IVectorStoreRecordCollection<TKey, TRecord>
#pragma warning restore CA1711 // Identifiers should not have incorrect suffix
    where TKey : notnull
    where TRecord : notnull
{
    /// <summary>Metadata about vector store record collection.</summary>
    private readonly VectorStoreRecordCollectionMetadata _collectionMetadata;

    /// <summary>The default options for vector search.</summary>
    private static readonly VectorSearchOptions<TRecord> s_defaultVectorSearchOptions = new();

    /// <summary>Internal storage for all of the record collections.</summary>
    private readonly ConcurrentDictionary<string, ConcurrentDictionary<object, object>> _internalCollections;

    /// <summary>The data type of each collection, to enforce a single type per collection.</summary>
    private readonly ConcurrentDictionary<string, Type> _internalCollectionTypes;

    /// <summary>Optional configuration options for this class.</summary>
    private readonly InMemoryVectorStoreRecordCollectionOptions<TKey, TRecord> _options;

    /// <summary>The name of the collection that this <see cref="InMemoryVectorStoreRecordCollection{TKey,TRecord}"/> will access.</summary>
    private readonly string _collectionName;

    /// <summary>The model for this collection.</summary>
    private readonly VectorStoreRecordModel _model;

    /// <summary>An function to look up vectors from the records.</summary>
    private readonly InMemoryVectorStoreVectorResolver<TRecord> _vectorResolver;

    /// <summary>An function to look up keys from the records.</summary>
    private readonly InMemoryVectorStoreKeyResolver<TKey, TRecord> _keyResolver;

    /// <summary>
    /// Initializes a new instance of the <see cref="InMemoryVectorStoreRecordCollection{TKey,TRecord}"/> class.
    /// </summary>
    /// <param name="name">The name of the collection that this <see cref="InMemoryVectorStoreRecordCollection{TKey,TRecord}"/> will access.</param>
    /// <param name="options">Optional configuration options for this class.</param>
    public InMemoryVectorStoreRecordCollection(string name, InMemoryVectorStoreRecordCollectionOptions<TKey, TRecord>? options = default)
    {
        // Verify.
        Verify.NotNullOrWhiteSpace(name);

        // Assign.
        this._collectionName = name;
        this._internalCollections = new();
        this._internalCollectionTypes = new();
        this._options = options ?? new InMemoryVectorStoreRecordCollectionOptions<TKey, TRecord>();

        this._model = new InMemoryModelBuilder()
            .Build(typeof(TRecord), this._options.VectorStoreRecordDefinition, this._options.EmbeddingGenerator);

        // Assign resolvers.
        // TODO: Make generic to avoid boxing
#pragma warning disable MEVD9000 // KeyResolver and VectorResolver are experimental
        this._keyResolver = this._options.KeyResolver is null
            ? record => (TKey)this._model.KeyProperty.GetValueAsObject(record)!
            : this._options.KeyResolver;

        this._vectorResolver = this._options.VectorResolver is not null
            ? this._options.VectorResolver
            : (vectorPropertyName, record) =>
            {
                if (!this._model.PropertyMap.TryGetValue(vectorPropertyName, out var property))
                {
                    throw new InvalidOperationException($"The collection does not have a vector field named '{vectorPropertyName}', so vector search is not possible.");
                }

                if (property is not VectorStoreRecordVectorPropertyModel vectorProperty)
                {
                    throw new InvalidOperationException($"The property '{vectorPropertyName}' isn't a vector property.");
                }

                return property.GetValueAsObject(record);
            };
#pragma warning restore MEVD9000 // Type is for evaluation purposes only and is subject to change or removal in future updates. Suppress this diagnostic to proceed.

        this._collectionMetadata = new()
        {
            VectorStoreSystemName = InMemoryConstants.VectorStoreSystemName,
            CollectionName = name
        };
    }

    /// <summary>
    /// Initializes a new instance of the <see cref="InMemoryVectorStoreRecordCollection{TKey,TRecord}"/> class.
    /// </summary>
    /// <param name="internalCollection">Internal storage for the record collection.</param>
    /// <param name="internalCollectionTypes">The data type of each collection, to enforce a single type per collection.</param>
    /// <param name="collectionName">The name of the collection that this <see cref="InMemoryVectorStoreRecordCollection{TKey,TRecord}"/> will access.</param>
    /// <param name="options">Optional configuration options for this class.</param>
    internal InMemoryVectorStoreRecordCollection(
        ConcurrentDictionary<string, ConcurrentDictionary<object, object>> internalCollection,
        ConcurrentDictionary<string, Type> internalCollectionTypes,
        string collectionName,
        InMemoryVectorStoreRecordCollectionOptions<TKey, TRecord>? options = default)
        : this(collectionName, options)
    {
        this._internalCollections = internalCollection;
        this._internalCollectionTypes = internalCollectionTypes;
    }

    /// <inheritdoc />
    public string Name => this._collectionName;

    /// <inheritdoc />
    public Task<bool> CollectionExistsAsync(CancellationToken cancellationToken = default)
    {
        return this._internalCollections.ContainsKey(this._collectionName) ? Task.FromResult(true) : Task.FromResult(false);
    }

    /// <inheritdoc />
    public Task CreateCollectionAsync(CancellationToken cancellationToken = default)
    {
        if (!this._internalCollections.ContainsKey(this._collectionName)
            && this._internalCollections.TryAdd(this._collectionName, new ConcurrentDictionary<object, object>())
            && this._internalCollectionTypes.TryAdd(this._collectionName, typeof(TRecord)))
        {
            return Task.CompletedTask;
        }

        return Task.FromException(new VectorStoreOperationException("Collection already exists.")
        {
            VectorStoreSystemName = InMemoryConstants.VectorStoreSystemName,
            CollectionName = this.Name,
            OperationName = "CreateCollection"
        });
    }

    /// <inheritdoc />
    public async Task CreateCollectionIfNotExistsAsync(CancellationToken cancellationToken = default)
    {
        if (!await this.CollectionExistsAsync(cancellationToken).ConfigureAwait(false))
        {
            await this.CreateCollectionAsync(cancellationToken).ConfigureAwait(false);
        }
    }

    /// <inheritdoc />
    public Task DeleteCollectionAsync(CancellationToken cancellationToken = default)
    {
        this._internalCollections.TryRemove(this._collectionName, out _);
        this._internalCollectionTypes.TryRemove(this._collectionName, out _);
        return Task.CompletedTask;
    }

    /// <inheritdoc />
    public Task<TRecord?> GetAsync(TKey key, GetRecordOptions? options = null, CancellationToken cancellationToken = default)
    {
        if (options?.IncludeVectors == true && this._model.VectorProperties.Any(p => p.EmbeddingGenerator is not null))
        {
            throw new NotSupportedException(VectorDataStrings.IncludeVectorsNotSupportedWithEmbeddingGeneration);
        }

        var collectionDictionary = this.GetCollectionDictionary();

        if (collectionDictionary.TryGetValue(key, out var record))
        {
            return Task.FromResult<TRecord?>(((InMemoryVectorRecordWrapper<TRecord>)record).Record);
        }

        return Task.FromResult<TRecord?>(default);
    }

    /// <inheritdoc />
    public async IAsyncEnumerable<TRecord> GetAsync(IEnumerable<TKey> keys, GetRecordOptions? options = null, [EnumeratorCancellation] CancellationToken cancellationToken = default)
    {
        Verify.NotNull(keys);

        if (options?.IncludeVectors == true && this._model.VectorProperties.Any(p => p.EmbeddingGenerator is not null))
        {
            throw new NotSupportedException(VectorDataStrings.IncludeVectorsNotSupportedWithEmbeddingGeneration);
        }

        foreach (var key in keys)
        {
            var record = await this.GetAsync(key, options, cancellationToken).ConfigureAwait(false);

            if (record is not null)
            {
                yield return record;
            }
        }
    }

    /// <inheritdoc />
    public Task DeleteAsync(TKey key, CancellationToken cancellationToken = default)
    {
        var collectionDictionary = this.GetCollectionDictionary();

        collectionDictionary.TryRemove(key, out _);
        return Task.CompletedTask;
    }

    /// <inheritdoc />
    public Task DeleteAsync(IEnumerable<TKey> keys, CancellationToken cancellationToken = default)
    {
        Verify.NotNull(keys);

        var collectionDictionary = this.GetCollectionDictionary();

        foreach (var key in keys)
        {
            collectionDictionary.TryRemove(key, out _);
        }

        return Task.CompletedTask;
    }

    /// <inheritdoc />
    public async Task<TKey> UpsertAsync(TRecord record, CancellationToken cancellationToken = default)
    {
        var keys = await this.UpsertAsync([record], cancellationToken).ConfigureAwait(false);

        return keys.Single();
    }

    /// <inheritdoc />
    public async Task<IReadOnlyList<TKey>> UpsertAsync(IEnumerable<TRecord> records, CancellationToken cancellationToken = default)
    {
        Verify.NotNull(records);

        IReadOnlyList<TRecord>? recordsList = null;

        // If an embedding generator is defined, invoke it once per property for all records.
        IReadOnlyList<Embedding>?[]? generatedEmbeddings = null;

        var vectorPropertyCount = this._model.VectorProperties.Count;
        for (var i = 0; i < vectorPropertyCount; i++)
        {
            var vectorProperty = this._model.VectorProperties[i];

            if (vectorProperty.EmbeddingGenerator is null)
            {
                continue;
            }

            // We have a property with embedding generation; materialize the records' enumerable if needed, to
            // prevent multiple enumeration.
            if (recordsList is null)
            {
                recordsList = records is IReadOnlyList<TRecord> r ? r : records.ToList();

                if (recordsList.Count == 0)
                {
                    return [];
                }

                records = recordsList;
            }

            // TODO: Ideally we'd group together vector properties using the same generator (and with the same input and output properties),
            // and generate embeddings for them in a single batch. That's some more complexity though.
            if (vectorProperty.TryGenerateEmbeddings<TRecord, Embedding<float>, ReadOnlyMemory<float>>(records, cancellationToken, out var floatTask))
            {
                generatedEmbeddings ??= new IReadOnlyList<Embedding>?[vectorPropertyCount];
                generatedEmbeddings[i] = (IReadOnlyList<Embedding<float>>)await floatTask.ConfigureAwait(false);
            }
            else
            {
                throw new InvalidOperationException(
                    $"The embedding generator configured on property '{vectorProperty.ModelName}' cannot produce an embedding of type '{typeof(Embedding<float>).Name}' for the given input type.");
            }
        }

        var keys = new List<TKey>();
        var collectionDictionary = this.GetCollectionDictionary();

        var recordIndex = 0;
        foreach (var record in records)
        {
            var key = (TKey)this._keyResolver(record)!;
            var wrappedRecord = new InMemoryVectorRecordWrapper<TRecord>(record);

            if (generatedEmbeddings is not null)
            {
                for (var i = 0; i < this._model.VectorProperties.Count; i++)
                {
                    if (generatedEmbeddings![i] is IReadOnlyList<Embedding> propertyEmbeddings)
                    {
                        var property = this._model.VectorProperties[i];

                        wrappedRecord.EmbeddingGeneratedVectors[property.ModelName] = propertyEmbeddings[recordIndex] switch
                        {
                            Embedding<float> e => e.Vector,
                            _ => throw new UnreachableException()
                        };
                    }
                }
            }

            collectionDictionary.AddOrUpdate(key!, wrappedRecord, (key, currentValue) => wrappedRecord);

            keys.Add(key);

            recordIndex++;
        }

        return keys;
    }

    #region Search

    /// <inheritdoc />
    public async IAsyncEnumerable<VectorSearchResult<TRecord>> SearchAsync<TInput>(
        TInput value,
        int top,
        VectorSearchOptions<TRecord>? options = default,
        [EnumeratorCancellation] CancellationToken cancellationToken = default)
        where TInput : notnull
    {
        options ??= s_defaultVectorSearchOptions;
        var vectorProperty = this._model.GetVectorPropertyOrSingle(options);

        switch (vectorProperty.EmbeddingGenerator)
        {
            case IEmbeddingGenerator<TInput, Embedding<float>> generator:
            {
<<<<<<< HEAD
                var embedding = await generator.GenerateAsync(value, new() { Dimensions = vectorProperty.Dimensions }, cancellationToken).ConfigureAwait(false);
=======
                var embedding = await generator.GenerateEmbeddingAsync(value, new() { Dimensions = vectorProperty.Dimensions }, cancellationToken).ConfigureAwait(false);
>>>>>>> 45c023eb

                await foreach (var record in this.SearchCoreAsync(embedding.Vector, top, vectorProperty, operationName: "Search", options, cancellationToken).ConfigureAwait(false))
                {
                    yield return record;
                }

                yield break;
            }

            case null:
                throw new InvalidOperationException(VectorDataStrings.NoEmbeddingGeneratorWasConfiguredForSearch);

            default:
                throw new InvalidOperationException(
                    InMemoryModelBuilder.ValidationOptions.SupportedVectorPropertyTypes.Contains(typeof(TInput))
                        ? string.Format(VectorDataStrings.EmbeddingTypePassedToSearchAsync)
                        : string.Format(VectorDataStrings.IncompatibleEmbeddingGeneratorWasConfiguredForInputType, typeof(TInput).Name, vectorProperty.EmbeddingGenerator.GetType().Name));
        }
    }

    /// <inheritdoc />
    public IAsyncEnumerable<VectorSearchResult<TRecord>> SearchEmbeddingAsync<TVector>(
        TVector vector,
        int top,
        VectorSearchOptions<TRecord>? options = null,
        CancellationToken cancellationToken = default)
        where TVector : notnull
    {
        options ??= s_defaultVectorSearchOptions;
        var vectorProperty = this._model.GetVectorPropertyOrSingle(options);

        return this.SearchCoreAsync(vector, top, vectorProperty, operationName: "SearchEmbedding", options, cancellationToken);
    }

    private IAsyncEnumerable<VectorSearchResult<TRecord>> SearchCoreAsync<TVector>(
        TVector vector,
        int top,
        VectorStoreRecordVectorPropertyModel vectorProperty,
        string operationName,
        VectorSearchOptions<TRecord> options,
        CancellationToken cancellationToken = default)
        where TVector : notnull
    {
        Verify.NotNull(vector);
        Verify.NotLessThan(top, 1);

        if (vector is not ReadOnlyMemory<float> floatVector)
        {
            throw new NotSupportedException($"The provided vector type {vector.GetType().FullName} is not supported by the InMemory Vector Store.");
        }

        if (options.IncludeVectors && this._model.VectorProperties.Any(p => p.EmbeddingGenerator is not null))
        {
            throw new NotSupportedException(VectorDataStrings.IncludeVectorsNotSupportedWithEmbeddingGeneration);
        }

#pragma warning disable CS0618 // VectorSearchFilter is obsolete
        // Filter records using the provided filter before doing the vector comparison.
        var allValues = this.GetCollectionDictionary().Values.Cast<InMemoryVectorRecordWrapper<TRecord>>();
        var filteredRecords = options switch
        {
            { OldFilter: not null, Filter: not null } => throw new ArgumentException("Either Filter or OldFilter can be specified, but not both"),
            { OldFilter: VectorSearchFilter legacyFilter } => InMemoryVectorStoreCollectionSearchMapping.FilterRecords(legacyFilter, allValues),
            { Filter: Expression<Func<TRecord, bool>> newFilter } => allValues.AsQueryable().Where(this.ConvertFilter(newFilter)),
            _ => allValues
        };
#pragma warning restore CS0618 // VectorSearchFilter is obsolete

        // Compare each vector in the filtered results with the provided vector.
        var results = filteredRecords.Select<InMemoryVectorRecordWrapper<TRecord>, (TRecord record, float score)?>(wrapper =>
        {
            ReadOnlyMemory<float> vector;

            if (vectorProperty.EmbeddingGenerator is null)
            {
                var vectorObject = this._vectorResolver(vectorProperty.ModelName!, wrapper.Record);
                if (vectorObject is not ReadOnlyMemory<float> dbVector)
                {
                    return null;
                }
                vector = dbVector;
            }
            else
            {
                vector = wrapper.EmbeddingGeneratedVectors[vectorProperty.ModelName];
            }

            var score = InMemoryVectorStoreCollectionSearchMapping.CompareVectors(floatVector.Span, vector.Span, vectorProperty.DistanceFunction);
            var convertedscore = InMemoryVectorStoreCollectionSearchMapping.ConvertScore(score, vectorProperty.DistanceFunction);
            return (wrapper.Record, convertedscore);
        });

        // Get the non-null results since any record with a null vector results in a null result.
        var nonNullResults = results.Where(x => x.HasValue).Select(x => x!.Value);

        // Sort the results appropriately for the selected distance function and get the right page of results .
        var sortedScoredResults = InMemoryVectorStoreCollectionSearchMapping.ShouldSortDescending(vectorProperty.DistanceFunction) ?
            nonNullResults.OrderByDescending(x => x.score) :
            nonNullResults.OrderBy(x => x.score);
        var resultsPage = sortedScoredResults.Skip(options.Skip).Take(top);

        // Build the response.
        return resultsPage.Select(x => new VectorSearchResult<TRecord>((TRecord)x.record, x.score)).ToAsyncEnumerable();
    }

    /// <inheritdoc />
    [Obsolete("Use either SearchEmbeddingAsync to search directly on embeddings, or SearchAsync to handle embedding generation internally as part of the call.")]
    public IAsyncEnumerable<VectorSearchResult<TRecord>> VectorizedSearchAsync<TVector>(TVector vector, int top, VectorSearchOptions<TRecord>? options = null, CancellationToken cancellationToken = default)
        where TVector : notnull
        => this.SearchEmbeddingAsync(vector, top, options, cancellationToken);

    #endregion Search

    /// <inheritdoc />
    public object? GetService(Type serviceType, object? serviceKey = null)
    {
        Verify.NotNull(serviceType);

        return
            serviceKey is not null ? null :
            serviceType == typeof(VectorStoreRecordCollectionMetadata) ? this._collectionMetadata :
            serviceType == typeof(ConcurrentDictionary<string, ConcurrentDictionary<object, object>>) ? this._internalCollections :
            serviceType.IsInstanceOfType(this) ? this :
            null;
    }

    /// <inheritdoc />
    public IAsyncEnumerable<TRecord> GetAsync(Expression<Func<TRecord, bool>> filter, int top,
        GetFilteredRecordOptions<TRecord>? options = null, CancellationToken cancellationToken = default)
    {
        Verify.NotNull(filter);
        Verify.NotLessThan(top, 1);

        options ??= new();

        if (options.IncludeVectors && this._model.VectorProperties.Any(p => p.EmbeddingGenerator is not null))
        {
            throw new NotSupportedException(VectorDataStrings.IncludeVectorsNotSupportedWithEmbeddingGeneration);
        }

        var records = this.GetCollectionDictionary()
            .Values
            .Cast<InMemoryVectorRecordWrapper<TRecord>>()
            .Select(x => x.Record)
            .AsQueryable()
            .Where(filter);

        if (options.OrderBy.Values.Count > 0)
        {
            var first = options.OrderBy.Values[0];
            var sorted = first.Ascending
                    ? records.OrderBy(first.PropertySelector)
                    : records.OrderByDescending(first.PropertySelector);

            for (int i = 1; i < options.OrderBy.Values.Count; i++)
            {
                var next = options.OrderBy.Values[i];
                sorted = next.Ascending
                    ? sorted.ThenBy(next.PropertySelector)
                    : sorted.ThenByDescending(next.PropertySelector);
            }

            records = sorted;
        }

        return records
            .Skip(options.Skip)
            .Take(top)
            .ToAsyncEnumerable();
    }

    /// <summary>
    /// Get the collection dictionary from the internal storage, throws if it does not exist.
    /// </summary>
    /// <returns>The retrieved collection dictionary.</returns>
    internal ConcurrentDictionary<object, object> GetCollectionDictionary()
    {
        if (!this._internalCollections.TryGetValue(this._collectionName, out var collectionDictionary))
        {
            throw new VectorStoreOperationException($"Call to vector store failed. Collection '{this._collectionName}' does not exist.");
        }

        return collectionDictionary;
    }

    /// <summary>
    /// The user provides a filter expression accepting a Record, but we internally store it wrapped in an InMemoryVectorRecordWrapper.
    /// This method converts a filter expression accepting a Record to one accepting an InMemoryVectorRecordWrapper.
    /// </summary>
    private Expression<Func<InMemoryVectorRecordWrapper<TRecord>, bool>> ConvertFilter(Expression<Func<TRecord, bool>> recordFilter)
    {
        var wrapperParameter = Expression.Parameter(typeof(InMemoryVectorRecordWrapper<TRecord>), "w");
        var replacement = Expression.Property(wrapperParameter, nameof(InMemoryVectorRecordWrapper<TRecord>.Record));

        return Expression.Lambda<Func<InMemoryVectorRecordWrapper<TRecord>, bool>>(
            new ParameterReplacer(recordFilter.Parameters.Single(), replacement).Visit(recordFilter.Body),
            wrapperParameter);
    }

    private sealed class ParameterReplacer(ParameterExpression originalRecordParameter, Expression replacementExpression) : ExpressionVisitor
    {
        protected override Expression VisitParameter(ParameterExpression node)
            => node == originalRecordParameter ? replacementExpression : base.VisitParameter(node);
    }
}<|MERGE_RESOLUTION|>--- conflicted
+++ resolved
@@ -339,11 +339,7 @@
         {
             case IEmbeddingGenerator<TInput, Embedding<float>> generator:
             {
-<<<<<<< HEAD
-                var embedding = await generator.GenerateAsync(value, new() { Dimensions = vectorProperty.Dimensions }, cancellationToken).ConfigureAwait(false);
-=======
                 var embedding = await generator.GenerateEmbeddingAsync(value, new() { Dimensions = vectorProperty.Dimensions }, cancellationToken).ConfigureAwait(false);
->>>>>>> 45c023eb
 
                 await foreach (var record in this.SearchCoreAsync(embedding.Vector, top, vectorProperty, operationName: "Search", options, cancellationToken).ConfigureAwait(false))
                 {
