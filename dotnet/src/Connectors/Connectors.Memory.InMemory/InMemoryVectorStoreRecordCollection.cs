--- conflicted
+++ resolved
@@ -25,19 +25,9 @@
 #pragma warning restore CA1711 // Identifiers should not have incorrect suffix
     where TKey : notnull
 {
-<<<<<<< HEAD
     /// <summary>Metadata about vector store record collection.</summary>
     private readonly VectorStoreRecordCollectionMetadata _collectionMetadata;
 
-    /// <summary>A set of types that vectors on the provided model may have.</summary>
-    private static readonly HashSet<Type> s_supportedVectorTypes =
-    [
-        typeof(ReadOnlyMemory<float>),
-        typeof(ReadOnlyMemory<float>?),
-    ];
-
-=======
->>>>>>> 802a14df
     /// <summary>The default options for vector search.</summary>
     private static readonly VectorSearchOptions<TRecord> s_defaultVectorSearchOptions = new();
 
@@ -95,16 +85,6 @@
             .Build(typeof(TRecord), this._options.VectorStoreRecordDefinition);
 
         // Assign resolvers.
-<<<<<<< HEAD
-        this._vectorResolver = CreateVectorResolver(this._options.VectorResolver, this._vectorProperties);
-        this._keyResolver = CreateKeyResolver(this._options.KeyResolver, this._propertyReader.KeyProperty);
-
-        this._collectionMetadata = new()
-        {
-            VectorStoreSystemName = "inmemory",
-            CollectionName = collectionName
-        };
-=======
         // TODO: Make generic to avoid boxing
 #pragma warning disable MEVD9000 // KeyResolver and VectorResolver are experimental
         this._keyResolver = this._options.KeyResolver is null
@@ -128,7 +108,12 @@
                 return property.GetValueAsObject(record!);
             };
 #pragma warning restore MEVD9000 // Type is for evaluation purposes only and is subject to change or removal in future updates. Suppress this diagnostic to proceed.
->>>>>>> 802a14df
+
+        this._collectionMetadata = new()
+        {
+            VectorStoreSystemName = "inmemory",
+            CollectionName = collectionName
+        };
     }
 
     /// <summary>
