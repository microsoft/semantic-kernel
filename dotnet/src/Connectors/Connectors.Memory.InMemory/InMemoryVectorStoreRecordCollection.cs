﻿// Copyright (c) Microsoft. All rights reserved.

using System;
using System.Collections.Concurrent;
using System.Collections.Generic;
using System.Linq;
using System.Linq.Expressions;
using System.Runtime.CompilerServices;
using System.Threading;
using System.Threading.Tasks;
using Microsoft.Extensions.VectorData;
using Microsoft.Extensions.VectorData.ConnectorSupport;

namespace Microsoft.SemanticKernel.Connectors.InMemory;

/// <summary>
/// Service for storing and retrieving vector records, that uses an in memory dictionary as the underlying storage.
/// </summary>
/// <typeparam name="TKey">The data type of the record key.</typeparam>
/// <typeparam name="TRecord">The data model to use for adding, updating and retrieving data from storage.</typeparam>
#pragma warning disable CA1711 // Identifiers should not have incorrect suffix
public sealed class InMemoryVectorStoreRecordCollection<TKey, TRecord> : IVectorStoreRecordCollection<TKey, TRecord>
#pragma warning restore CA1711 // Identifiers should not have incorrect suffix
    where TKey : notnull
{
    /// <summary>Metadata about vector store record collection.</summary>
    private readonly VectorStoreRecordCollectionMetadata _collectionMetadata;

    /// <summary>The default options for vector search.</summary>
    private static readonly VectorSearchOptions<TRecord> s_defaultVectorSearchOptions = new();

    /// <summary>Internal storage for all of the record collections.</summary>
    private readonly ConcurrentDictionary<string, ConcurrentDictionary<object, object>> _internalCollections;

    /// <summary>The data type of each collection, to enforce a single type per collection.</summary>
    private readonly ConcurrentDictionary<string, Type> _internalCollectionTypes;

    /// <summary>Optional configuration options for this class.</summary>
    private readonly InMemoryVectorStoreRecordCollectionOptions<TKey, TRecord> _options;

    /// <summary>The name of the collection that this <see cref="InMemoryVectorStoreRecordCollection{TKey,TRecord}"/> will access.</summary>
    private readonly string _collectionName;

    /// <summary>The model for this collection.</summary>
    private readonly VectorStoreRecordModel _model;

    /// <summary>An function to look up vectors from the records.</summary>
    private readonly InMemoryVectorStoreVectorResolver<TRecord> _vectorResolver;

    /// <summary>An function to look up keys from the records.</summary>
    private readonly InMemoryVectorStoreKeyResolver<TKey, TRecord> _keyResolver;

    private static readonly VectorStoreRecordModelBuildingOptions s_validationOptions = new()
    {
        RequiresAtLeastOneVector = false,
        SupportsMultipleKeys = false,
        SupportsMultipleVectors = true,

        // Disable property type validation
        SupportedKeyPropertyTypes = null,
        SupportedDataPropertyTypes = null,
        SupportedEnumerableDataPropertyElementTypes = null,
        SupportedVectorPropertyTypes = [typeof(ReadOnlyMemory<float>)]
    };

    /// <summary>
    /// Initializes a new instance of the <see cref="InMemoryVectorStoreRecordCollection{TKey,TRecord}"/> class.
    /// </summary>
    /// <param name="collectionName">The name of the collection that this <see cref="InMemoryVectorStoreRecordCollection{TKey,TRecord}"/> will access.</param>
    /// <param name="options">Optional configuration options for this class.</param>
    public InMemoryVectorStoreRecordCollection(string collectionName, InMemoryVectorStoreRecordCollectionOptions<TKey, TRecord>? options = default)
    {
        // Verify.
        Verify.NotNullOrWhiteSpace(collectionName);

        // Assign.
        this._collectionName = collectionName;
        this._internalCollections = new();
        this._internalCollectionTypes = new();
        this._options = options ?? new InMemoryVectorStoreRecordCollectionOptions<TKey, TRecord>();

        this._model = new VectorStoreRecordModelBuilder(s_validationOptions)
            .Build(typeof(TRecord), this._options.VectorStoreRecordDefinition);

        // Assign resolvers.
        // TODO: Make generic to avoid boxing
#pragma warning disable MEVD9000 // KeyResolver and VectorResolver are experimental
        this._keyResolver = this._options.KeyResolver is null
            ? record => (TKey)this._model.KeyProperty.GetValueAsObject(record!)!
            : this._options.KeyResolver;

        this._vectorResolver = this._options.VectorResolver is not null
            ? this._options.VectorResolver
            : (vectorPropertyName, record) =>
            {
                if (!this._model.PropertyMap.TryGetValue(vectorPropertyName, out var property))
                {
                    throw new InvalidOperationException($"The collection does not have a vector field named '{vectorPropertyName}', so vector search is not possible.");
                }

                if (property is not VectorStoreRecordVectorPropertyModel vectorProperty)
                {
                    throw new InvalidOperationException($"The property '{vectorPropertyName}' isn't a vector property.");
                }

                return property.GetValueAsObject(record!);
            };
#pragma warning restore MEVD9000 // Type is for evaluation purposes only and is subject to change or removal in future updates. Suppress this diagnostic to proceed.

        this._collectionMetadata = new()
        {
            VectorStoreSystemName = InMemoryConstants.VectorStoreSystemName,
            CollectionName = collectionName
        };
    }

    /// <summary>
    /// Initializes a new instance of the <see cref="InMemoryVectorStoreRecordCollection{TKey,TRecord}"/> class.
    /// </summary>
    /// <param name="internalCollection">Internal storage for the record collection.</param>
    /// <param name="internalCollectionTypes">The data type of each collection, to enforce a single type per collection.</param>
    /// <param name="collectionName">The name of the collection that this <see cref="InMemoryVectorStoreRecordCollection{TKey,TRecord}"/> will access.</param>
    /// <param name="options">Optional configuration options for this class.</param>
    internal InMemoryVectorStoreRecordCollection(
        ConcurrentDictionary<string, ConcurrentDictionary<object, object>> internalCollection,
        ConcurrentDictionary<string, Type> internalCollectionTypes,
        string collectionName,
        InMemoryVectorStoreRecordCollectionOptions<TKey, TRecord>? options = default)
        : this(collectionName, options)
    {
        this._internalCollections = internalCollection;
        this._internalCollectionTypes = internalCollectionTypes;
    }

    /// <inheritdoc />
    public string CollectionName => this._collectionName;

    /// <inheritdoc />
    public Task<bool> CollectionExistsAsync(CancellationToken cancellationToken = default)
    {
        return this._internalCollections.ContainsKey(this._collectionName) ? Task.FromResult(true) : Task.FromResult(false);
    }

    /// <inheritdoc />
    public Task CreateCollectionAsync(CancellationToken cancellationToken = default)
    {
        if (!this._internalCollections.ContainsKey(this._collectionName)
            && this._internalCollections.TryAdd(this._collectionName, new ConcurrentDictionary<object, object>())
            && this._internalCollectionTypes.TryAdd(this._collectionName, typeof(TRecord)))
        {
            return Task.CompletedTask;
        }

        return Task.FromException(new VectorStoreOperationException("Collection already exists.")
        {
            VectorStoreType = InMemoryConstants.VectorStoreSystemName,
            CollectionName = this.CollectionName,
            OperationName = "CreateCollection"
        });
    }

    /// <inheritdoc />
    public async Task CreateCollectionIfNotExistsAsync(CancellationToken cancellationToken = default)
    {
        if (!await this.CollectionExistsAsync(cancellationToken).ConfigureAwait(false))
        {
            await this.CreateCollectionAsync(cancellationToken).ConfigureAwait(false);
        }
    }

    /// <inheritdoc />
    public Task DeleteCollectionAsync(CancellationToken cancellationToken = default)
    {
        this._internalCollections.TryRemove(this._collectionName, out _);
        this._internalCollectionTypes.TryRemove(this._collectionName, out _);
        return Task.CompletedTask;
    }

    /// <inheritdoc />
    public Task<TRecord?> GetAsync(TKey key, GetRecordOptions? options = null, CancellationToken cancellationToken = default)
    {
        var collectionDictionary = this.GetCollectionDictionary();

        if (collectionDictionary.TryGetValue(key, out var record))
        {
            return Task.FromResult<TRecord?>((TRecord?)record);
        }

        return Task.FromResult<TRecord?>(default);
    }

    /// <inheritdoc />
    public async IAsyncEnumerable<TRecord> GetAsync(IEnumerable<TKey> keys, GetRecordOptions? options = null, [EnumeratorCancellation] CancellationToken cancellationToken = default)
    {
        foreach (var key in keys)
        {
            var record = await this.GetAsync(key, options, cancellationToken).ConfigureAwait(false);

            if (record is not null)
            {
                yield return record;
            }
        }
    }

    /// <inheritdoc />
    public Task DeleteAsync(TKey key, CancellationToken cancellationToken = default)
    {
        var collectionDictionary = this.GetCollectionDictionary();

        collectionDictionary.TryRemove(key, out _);
        return Task.CompletedTask;
    }

    /// <inheritdoc />
    public Task DeleteAsync(IEnumerable<TKey> keys, CancellationToken cancellationToken = default)
    {
        var collectionDictionary = this.GetCollectionDictionary();

        foreach (var key in keys)
        {
            collectionDictionary.TryRemove(key, out _);
        }

        return Task.CompletedTask;
    }

    /// <inheritdoc />
    public Task<TKey> UpsertAsync(TRecord record, CancellationToken cancellationToken = default)
    {
        Verify.NotNull(record);

        var collectionDictionary = this.GetCollectionDictionary();

        var key = (TKey)this._keyResolver(record)!;
        collectionDictionary.AddOrUpdate(key!, record, (key, currentValue) => record);

        return Task.FromResult(key!);
    }

    /// <inheritdoc />
    public async IAsyncEnumerable<TKey> UpsertAsync(IEnumerable<TRecord> records, [EnumeratorCancellation] CancellationToken cancellationToken = default)
    {
        foreach (var record in records)
        {
            yield return await this.UpsertAsync(record, cancellationToken).ConfigureAwait(false);
        }
    }

    /// <inheritdoc />
#pragma warning disable CS1998 // Async method lacks 'await' operators and will run synchronously - Need to satisfy the interface which returns IAsyncEnumerable
    public async Task<VectorSearchResults<TRecord>> VectorizedSearchAsync<TVector>(TVector vector, int top, VectorSearchOptions<TRecord>? options = null, CancellationToken cancellationToken = default)
#pragma warning restore CS1998
    {
        Verify.NotNull(vector);
        Verify.NotLessThan(top, 1);

        if (vector is not ReadOnlyMemory<float> floatVector)
        {
            throw new NotSupportedException($"The provided vector type {vector.GetType().FullName} is not supported by the InMemory Vector Store.");
        }

        // Resolve options and get requested vector property or first as default.
        var internalOptions = options ?? s_defaultVectorSearchOptions;
        var vectorProperty = this._model.GetVectorPropertyOrSingle(internalOptions);

#pragma warning disable CS0618 // VectorSearchFilter is obsolete
        // Filter records using the provided filter before doing the vector comparison.
        var allValues = this.GetCollectionDictionary().Values.Cast<TRecord>();
        var filteredRecords = internalOptions switch
        {
            { OldFilter: not null, Filter: not null } => throw new ArgumentException("Either Filter or OldFilter can be specified, but not both"),
            { OldFilter: VectorSearchFilter legacyFilter } => InMemoryVectorStoreCollectionSearchMapping.FilterRecords(legacyFilter, allValues),
            { Filter: Expression<Func<TRecord, bool>> newFilter } => allValues.AsQueryable().Where(newFilter),
            _ => allValues
        };
#pragma warning restore CS0618 // VectorSearchFilter is obsolete

        // Compare each vector in the filtered results with the provided vector.
        var results = filteredRecords.Select<TRecord, (TRecord record, float score)?>(record =>
        {
            var vectorObject = this._vectorResolver(vectorProperty.ModelName!, record);
            if (vectorObject is not ReadOnlyMemory<float> dbVector)
            {
                return null;
            }

            var score = InMemoryVectorStoreCollectionSearchMapping.CompareVectors(floatVector.Span, dbVector.Span, vectorProperty.DistanceFunction);
            var convertedscore = InMemoryVectorStoreCollectionSearchMapping.ConvertScore(score, vectorProperty.DistanceFunction);
            return (record, convertedscore);
        });

        // Get the non-null results since any record with a null vector results in a null result.
        var nonNullResults = results.Where(x => x.HasValue).Select(x => x!.Value);

        // Calculate the total results count if requested.
        long? count = null;
        if (internalOptions.IncludeTotalCount)
        {
            count = nonNullResults.Count();
        }

        // Sort the results appropriately for the selected distance function and get the right page of results .
        var sortedScoredResults = InMemoryVectorStoreCollectionSearchMapping.ShouldSortDescending(vectorProperty.DistanceFunction) ?
            nonNullResults.OrderByDescending(x => x.score) :
            nonNullResults.OrderBy(x => x.score);
        var resultsPage = sortedScoredResults.Skip(internalOptions.Skip).Take(top);

        // Build the response.
        var vectorSearchResultList = resultsPage.Select(x => new VectorSearchResult<TRecord>((TRecord)x.record, x.score)).ToAsyncEnumerable();
        return new VectorSearchResults<TRecord>(vectorSearchResultList) { TotalCount = count };
    }

    /// <inheritdoc />
<<<<<<< HEAD
    public IAsyncEnumerable<TRecord> GetAsync(Expression<Func<TRecord, bool>> filter, int top,
        FilterOptions<TRecord>? options = null, CancellationToken cancellationToken = default)
    {
        Verify.NotNull(filter);
        Verify.NotLessThan(top, 1);

        options ??= new();

        var records = this.GetCollectionDictionary().Values.Cast<TRecord>()
            .AsQueryable()
            .Where(filter);

        if (options.Sort.Values.Count > 0)
        {
            var first = options.Sort.Values[0];
            var sorted = first.Ascending
                    ? records.OrderBy(first.PropertySelector)
                    : records.OrderByDescending(first.PropertySelector);

            for (int i = 1; i < options.Sort.Values.Count; i++)
            {
                var next = options.Sort.Values[i];
                sorted = next.Ascending
                    ? sorted.ThenBy(next.PropertySelector)
                    : sorted.ThenByDescending(next.PropertySelector);
            }

            records = sorted;
        }

        return records
            .Skip(options.Skip)
            .Take(top)
            .ToAsyncEnumerable();
=======
    public object? GetService(Type serviceType, object? serviceKey = null)
    {
        Verify.NotNull(serviceType);

        return
            serviceKey is not null ? null :
            serviceType == typeof(VectorStoreRecordCollectionMetadata) ? this._collectionMetadata :
            serviceType == typeof(ConcurrentDictionary<string, ConcurrentDictionary<object, object>>) ? this._internalCollections :
            serviceType.IsInstanceOfType(this) ? this :
            null;
>>>>>>> f77e266c
    }

    /// <summary>
    /// Get the collection dictionary from the internal storage, throws if it does not exist.
    /// </summary>
    /// <returns>The retrieved collection dictionary.</returns>
    internal ConcurrentDictionary<object, object> GetCollectionDictionary()
    {
        if (!this._internalCollections.TryGetValue(this._collectionName, out var collectionDictionary))
        {
            throw new VectorStoreOperationException($"Call to vector store failed. Collection '{this._collectionName}' does not exist.");
        }

        return collectionDictionary;
    }
}<|MERGE_RESOLUTION|>--- conflicted
+++ resolved
@@ -312,7 +312,19 @@
     }
 
     /// <inheritdoc />
-<<<<<<< HEAD
+    public object? GetService(Type serviceType, object? serviceKey = null)
+    {
+        Verify.NotNull(serviceType);
+
+        return
+            serviceKey is not null ? null :
+            serviceType == typeof(VectorStoreRecordCollectionMetadata) ? this._collectionMetadata :
+            serviceType == typeof(ConcurrentDictionary<string, ConcurrentDictionary<object, object>>) ? this._internalCollections :
+            serviceType.IsInstanceOfType(this) ? this :
+            null;
+    }
+
+    /// <inheritdoc />
     public IAsyncEnumerable<TRecord> GetAsync(Expression<Func<TRecord, bool>> filter, int top,
         FilterOptions<TRecord>? options = null, CancellationToken cancellationToken = default)
     {
@@ -347,18 +359,6 @@
             .Skip(options.Skip)
             .Take(top)
             .ToAsyncEnumerable();
-=======
-    public object? GetService(Type serviceType, object? serviceKey = null)
-    {
-        Verify.NotNull(serviceType);
-
-        return
-            serviceKey is not null ? null :
-            serviceType == typeof(VectorStoreRecordCollectionMetadata) ? this._collectionMetadata :
-            serviceType == typeof(ConcurrentDictionary<string, ConcurrentDictionary<object, object>>) ? this._internalCollections :
-            serviceType.IsInstanceOfType(this) ? this :
-            null;
->>>>>>> f77e266c
     }
 
     /// <summary>
