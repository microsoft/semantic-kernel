--- conflicted
+++ resolved
@@ -255,13 +255,7 @@
     }
 
     /// <inheritdoc />
-<<<<<<< HEAD
-#pragma warning disable CS1998 // Async method lacks 'await' operators and will run synchronously - Need to satisfy the interface which returns IAsyncEnumerable
     public IAsyncEnumerable<VectorSearchResult<TRecord>> VectorizedSearchAsync<TVector>(TVector vector, int top, VectorSearchOptions<TRecord>? options = null, CancellationToken cancellationToken = default)
-#pragma warning restore CS1998
-=======
-    public Task<VectorSearchResults<TRecord>> VectorizedSearchAsync<TVector>(TVector vector, int top, VectorSearchOptions<TRecord>? options = null, CancellationToken cancellationToken = default)
->>>>>>> ae0fa626
     {
         Verify.NotNull(vector);
         Verify.NotLessThan(top, 1);
@@ -318,12 +312,7 @@
         var resultsPage = sortedScoredResults.Skip(internalOptions.Skip).Take(top);
 
         // Build the response.
-<<<<<<< HEAD
         return resultsPage.Select(x => new VectorSearchResult<TRecord>((TRecord)x.record, x.score)).ToAsyncEnumerable();
-=======
-        var vectorSearchResultList = resultsPage.Select(x => new VectorSearchResult<TRecord>((TRecord)x.record, x.score)).ToAsyncEnumerable();
-        return Task.FromResult(new VectorSearchResults<TRecord>(vectorSearchResultList) { TotalCount = count });
->>>>>>> ae0fa626
     }
 
     /// <inheritdoc />
