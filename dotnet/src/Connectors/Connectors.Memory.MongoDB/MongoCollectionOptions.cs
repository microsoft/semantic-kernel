﻿// Copyright (c) Microsoft. All rights reserved.

using Microsoft.Extensions.VectorData;

namespace Microsoft.SemanticKernel.Connectors.MongoDB;

/// <summary>
/// Options when creating a <see cref="MongoCollection{TKey, TRecord}"/>.
/// </summary>
public sealed class MongoCollectionOptions : VectorStoreCollectionOptions
{
    internal static readonly MongoCollectionOptions Default = new();

    /// <summary>
<<<<<<< HEAD
=======
    /// Initializes a new instance of the <see cref="MongoCollectionOptions"/> class.
    /// </summary>
    public MongoCollectionOptions()
    {
    }

    internal MongoCollectionOptions(MongoCollectionOptions? source)
    {
        this.VectorStoreRecordDefinition = source?.VectorStoreRecordDefinition;
        this.EmbeddingGenerator = source?.EmbeddingGenerator;
        this.VectorIndexName = source?.VectorIndexName ?? Default.VectorIndexName;
        this.FullTextSearchIndexName = source?.FullTextSearchIndexName ?? Default.FullTextSearchIndexName;
        this.MaxRetries = source?.MaxRetries ?? Default.MaxRetries;
        this.DelayInMilliseconds = source?.DelayInMilliseconds ?? Default.DelayInMilliseconds;
        this.NumCandidates = source?.NumCandidates ?? Default.NumCandidates;
    }

    /// <summary>
    /// Gets or sets an optional record definition that defines the schema of the record type.
    /// </summary>
    /// <remarks>
    /// If not provided, the schema will be inferred from the record model class using reflection.
    /// In this case, the record model properties must be annotated with the appropriate attributes to indicate their usage.
    /// See <see cref="VectorStoreKeyAttribute"/>, <see cref="VectorStoreDataAttribute"/> and <see cref="VectorStoreVectorAttribute"/>.
    /// </remarks>
    public VectorStoreRecordDefinition? VectorStoreRecordDefinition { get; set; }

    /// <summary>
    /// Gets or sets the default embedding generator to use when generating vectors embeddings with this vector store.
    /// </summary>
    public IEmbeddingGenerator? EmbeddingGenerator { get; set; }

    /// <summary>
>>>>>>> 5d40f4c0
    /// Vector index name to use. If null, the default "vector_index" name will be used.
    /// </summary>
    public string VectorIndexName { get; set; } = MongoConstants.DefaultVectorIndexName;

    /// <summary>
    /// Full text search index name to use. If null, the default "full_text_search_index" name will be used.
    /// </summary>
    public string FullTextSearchIndexName { get; set; } = MongoConstants.DefaultFullTextSearchIndexName;

    /// <summary>
    /// Number of max retries for vector collection operation.
    /// </summary>
    public int MaxRetries { get; set; } = 5;

    /// <summary>
    /// Delay in milliseconds between retries for vector collection operation.
    /// </summary>
    public int DelayInMilliseconds { get; set; } = 1_000;

    /// <summary>
    /// Number of nearest neighbors to use during the vector search.
    /// Value must be less than or equal to 10000.
    /// Recommended value should be higher than number of documents to return.
    /// If not provided, "number of documents * 10" value will be used.
    /// </summary>
    public int? NumCandidates { get; set; }
}<|MERGE_RESOLUTION|>--- conflicted
+++ resolved
@@ -12,8 +12,6 @@
     internal static readonly MongoCollectionOptions Default = new();
 
     /// <summary>
-<<<<<<< HEAD
-=======
     /// Initializes a new instance of the <see cref="MongoCollectionOptions"/> class.
     /// </summary>
     public MongoCollectionOptions()
@@ -22,7 +20,7 @@
 
     internal MongoCollectionOptions(MongoCollectionOptions? source)
     {
-        this.VectorStoreRecordDefinition = source?.VectorStoreRecordDefinition;
+        this.Definition = source?.Definition;
         this.EmbeddingGenerator = source?.EmbeddingGenerator;
         this.VectorIndexName = source?.VectorIndexName ?? Default.VectorIndexName;
         this.FullTextSearchIndexName = source?.FullTextSearchIndexName ?? Default.FullTextSearchIndexName;
@@ -32,22 +30,6 @@
     }
 
     /// <summary>
-    /// Gets or sets an optional record definition that defines the schema of the record type.
-    /// </summary>
-    /// <remarks>
-    /// If not provided, the schema will be inferred from the record model class using reflection.
-    /// In this case, the record model properties must be annotated with the appropriate attributes to indicate their usage.
-    /// See <see cref="VectorStoreKeyAttribute"/>, <see cref="VectorStoreDataAttribute"/> and <see cref="VectorStoreVectorAttribute"/>.
-    /// </remarks>
-    public VectorStoreRecordDefinition? VectorStoreRecordDefinition { get; set; }
-
-    /// <summary>
-    /// Gets or sets the default embedding generator to use when generating vectors embeddings with this vector store.
-    /// </summary>
-    public IEmbeddingGenerator? EmbeddingGenerator { get; set; }
-
-    /// <summary>
->>>>>>> 5d40f4c0
     /// Vector index name to use. If null, the default "vector_index" name will be used.
     /// </summary>
     public string VectorIndexName { get; set; } = MongoConstants.DefaultVectorIndexName;
