--- conflicted
+++ resolved
@@ -21,11 +21,7 @@
 /// </summary>
 /// <typeparam name="TRecord">The data model to use for adding, updating and retrieving data from storage.</typeparam>
 #pragma warning disable CA1711 // Identifiers should not have incorrect suffix
-<<<<<<< HEAD
-public sealed class MongoDBVectorStoreRecordCollection<TRecord> : IVectorStoreRecordCollection<string, TRecord>, IKeywordHybridSearch<TRecord>
-=======
-public class MongoDBVectorStoreRecordCollection<TRecord> : IVectorStoreRecordCollection<string, TRecord>
->>>>>>> be79369c
+public class MongoDBVectorStoreRecordCollection<TRecord> : IVectorStoreRecordCollection<string, TRecord>, IKeywordHybridSearch<TRecord>
 #pragma warning restore CA1711 // Identifiers should not have incorrect suffix
 {
     /// <summary>The name of this database for telemetry purposes.</summary>
@@ -461,12 +457,8 @@
 
     private async IAsyncEnumerable<VectorSearchResult<TRecord>> EnumerateAndMapSearchResultsAsync(
         IAsyncCursor<BsonDocument> cursor,
-<<<<<<< HEAD
         int skip,
         bool includeVectors,
-=======
-        MEVD.VectorSearchOptions<TRecord> searchOptions,
->>>>>>> be79369c
         [EnumeratorCancellation] CancellationToken cancellationToken)
     {
         const string OperationName = "Aggregate";
