--- conflicted
+++ resolved
@@ -185,16 +185,7 @@
             return default;
         }
 
-<<<<<<< HEAD
-        return this._mapper.MapFromStorageToDataModel(record, new() { IncludeVectors = includeVectors });
-=======
-        return VectorStoreErrorHandler.RunModelConversion(
-            MongoDBConstants.VectorStoreSystemName,
-            this._collectionMetadata.VectorStoreName,
-            this.Name,
-            OperationName,
-            () => this._mapper.MapFromStorageToDataModel(record, includeVectors));
->>>>>>> 2d423f1e
+        return this._mapper.MapFromStorageToDataModel(record, includeVectors);
     }
 
     /// <inheritdoc />
@@ -467,16 +458,7 @@
         {
             foreach (var response in cursor.Current)
             {
-<<<<<<< HEAD
-                var record = this._mapper.MapFromStorageToDataModel(response, new() { IncludeVectors = options.IncludeVectors });
-=======
-                var record = VectorStoreErrorHandler.RunModelConversion(
-                    MongoDBConstants.VectorStoreSystemName,
-                    this._collectionMetadata.VectorStoreName,
-                    this.Name,
-                    "GetAsync",
-                    () => this._mapper.MapFromStorageToDataModel(response, options.IncludeVectors));
->>>>>>> 2d423f1e
+                var record = this._mapper.MapFromStorageToDataModel(response, options.IncludeVectors);
 
                 yield return record;
             }
@@ -673,16 +655,7 @@
                 if (skipCounter >= skip)
                 {
                     var score = response[ScorePropertyName].AsDouble;
-<<<<<<< HEAD
-                    var record = this._mapper.MapFromStorageToDataModel(response[DocumentPropertyName].AsBsonDocument, new() { IncludeVectors = includeVectors });
-=======
-                    var record = VectorStoreErrorHandler.RunModelConversion(
-                        MongoDBConstants.VectorStoreSystemName,
-                        this._collectionMetadata.VectorStoreName,
-                        this.Name,
-                        OperationName,
-                        () => this._mapper.MapFromStorageToDataModel(response[DocumentPropertyName].AsBsonDocument, includeVectors));
->>>>>>> 2d423f1e
+                    var record = this._mapper.MapFromStorageToDataModel(response[DocumentPropertyName].AsBsonDocument, includeVectors);
 
                     yield return new VectorSearchResult<TRecord>(record, score);
                 }
