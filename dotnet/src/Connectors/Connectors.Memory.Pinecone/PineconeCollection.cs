﻿// Copyright (c) Microsoft. All rights reserved.

using System;
using System.Collections.Generic;
using System.Diagnostics;
using System.Linq;
using System.Linq.Expressions;
using System.Runtime.CompilerServices;
using System.Threading;
using System.Threading.Tasks;
using Microsoft.Extensions.AI;
using Microsoft.Extensions.VectorData;
using Microsoft.Extensions.VectorData.Properties;
using Microsoft.Extensions.VectorData.ProviderServices;
using Pinecone;

namespace Microsoft.SemanticKernel.Connectors.Pinecone;

/// <summary>
/// Service for storing and retrieving vector records, that uses Pinecone as the underlying storage.
/// </summary>
/// <typeparam name="TKey">The data type of the record key. Can be either <see cref="string"/>, or <see cref="object"/> for dynamic mapping.</typeparam>
/// <typeparam name="TRecord">The data model to use for adding, updating and retrieving data from storage.</typeparam>
#pragma warning disable CA1711 // Identifiers should not have incorrect suffix
public sealed class PineconeCollection<TKey, TRecord> : VectorStoreCollection<TKey, TRecord>
    where TKey : notnull
    where TRecord : class
#pragma warning restore CA1711 // Identifiers should not have incorrect suffix
{
    private static readonly RecordSearchOptions<TRecord> s_defaultVectorSearchOptions = new();

    /// <summary>Metadata about vector store record collection.</summary>
    private readonly VectorStoreCollectionMetadata _collectionMetadata;

<<<<<<< HEAD
    private readonly PineconeClient _pineconeClient;
    private readonly PineconeCollectionOptions<TRecord> _options;
    private readonly Extensions.VectorData.ConnectorSupport.CollectionModel _model;
=======
    private readonly Sdk.PineconeClient _pineconeClient;
    private readonly PineconeCollectionOptions _options;
    private readonly Extensions.VectorData.ProviderServices.CollectionModel _model;
>>>>>>> 280d98b0
    private readonly PineconeMapper<TRecord> _mapper;
    private IndexClient? _indexClient;

    /// <inheritdoc />
    public override string Name { get; }

    /// <summary>
    /// Initializes a new instance of the <see cref="PineconeCollection{TKey, TRecord}"/> class.
    /// </summary>
    /// <param name="pineconeClient">Pinecone client that can be used to manage the collections and vectors in a Pinecone store.</param>
    /// <param name="options">Optional configuration options for this class.</param>
    /// <exception cref="ArgumentNullException">Thrown if the <paramref name="pineconeClient"/> is null.</exception>
    /// <param name="name">The name of the collection that this <see cref="PineconeCollection{TKey, TRecord}"/> will access.</param>
    /// <exception cref="ArgumentException">Thrown for any misconfigured options.</exception>
<<<<<<< HEAD
    public PineconeCollection(PineconeClient pineconeClient, string name, PineconeCollectionOptions<TRecord>? options = null)
=======
    public PineconeCollection(Sdk.PineconeClient pineconeClient, string name, PineconeCollectionOptions? options = null)
>>>>>>> 280d98b0
    {
        Verify.NotNull(pineconeClient);
        VerifyCollectionName(name);

        if (typeof(TKey) != typeof(string) && typeof(TKey) != typeof(object))
        {
            throw new NotSupportedException("Only string keys are supported (and object for dynamic mapping)");
        }

        this._pineconeClient = pineconeClient;
        this.Name = name;
        this._options = options ?? new PineconeCollectionOptions();
        this._model = new CollectionModelBuilder(PineconeFieldMapping.ModelBuildingOptions)
            .Build(typeof(TRecord), this._options.VectorStoreRecordDefinition, this._options.EmbeddingGenerator);
        this._mapper = new PineconeMapper<TRecord>(this._model);

        this._collectionMetadata = new()
        {
            VectorStoreSystemName = PineconeConstants.VectorStoreSystemName,
            CollectionName = name
        };
    }

    /// <inheritdoc />
    public override Task<bool> CollectionExistsAsync(CancellationToken cancellationToken = default)
        => this.RunCollectionOperationAsync(
            "CollectionExists",
            async () =>
            {
                var collections = await this._pineconeClient.ListIndexesAsync(cancellationToken: cancellationToken).ConfigureAwait(false);

                return collections.Indexes?.Any(x => x.Name == this.Name) is true;
            });

    /// <inheritdoc />
    public override Task CreateCollectionAsync(CancellationToken cancellationToken = default)
    {
        // we already run through record property validation, so a single VectorStoreRecordVectorProperty is guaranteed.
        var vectorProperty = this._model.VectorProperty!;

        if (!string.IsNullOrEmpty(vectorProperty.IndexKind) && vectorProperty.IndexKind != "PGA")
        {
            throw new InvalidOperationException(
                $"IndexKind of '{vectorProperty.IndexKind}' for property '{vectorProperty.ModelName}' is not supported. Pinecone only supports 'PGA' (Pinecone Graph Algorithm), which is always enabled.");
        }

        CreateIndexRequest request = new()
        {
            Name = this.Name,
            Dimension = vectorProperty.Dimensions,
            Metric = MapDistanceFunction(vectorProperty),
            Spec = new ServerlessIndexSpec
            {
                Serverless = new ServerlessSpec
                {
                    Cloud = MapCloud(this._options.ServerlessIndexCloud),
                    Region = this._options.ServerlessIndexRegion,
                }
            },
        };

        return this.RunCollectionOperationAsync("CreateCollection",
            () => this._pineconeClient.CreateIndexAsync(request, cancellationToken: cancellationToken));
    }

    /// <inheritdoc />
    public override async Task CreateCollectionIfNotExistsAsync(CancellationToken cancellationToken = default)
    {
        if (!await this.CollectionExistsAsync(cancellationToken).ConfigureAwait(false))
        {
            try
            {
                await this.CreateCollectionAsync(cancellationToken).ConfigureAwait(false);
            }
            catch (VectorStoreException ex) when (ex.InnerException is PineconeApiException apiEx && apiEx.InnerException is ConflictError)
            {
                // If the collection got created in the meantime, we should ignore the exception.
            }
        }
    }

    /// <inheritdoc />
    public override async Task DeleteCollectionAsync(CancellationToken cancellationToken = default)
    {
        try
        {
            await this._pineconeClient.DeleteIndexAsync(this.Name, cancellationToken: cancellationToken).ConfigureAwait(false);
        }
        catch (NotFoundError)
        {
            // If the collection does not exist, we should ignore the exception.
        }
        catch (PineconeApiException other)
        {
            throw new VectorStoreException("Call to vector store failed.", other)
            {
                VectorStoreSystemName = PineconeConstants.VectorStoreSystemName,
                VectorStoreName = this._collectionMetadata.VectorStoreName,
                CollectionName = this.Name,
                OperationName = "DeleteCollection"
            };
        }
    }

    /// <inheritdoc />
    public override async Task<TRecord?> GetAsync(TKey key, RecordRetrievalOptions? options = null, CancellationToken cancellationToken = default)
    {
        var includeVectors = options?.IncludeVectors is true;
        if (includeVectors && this._model.VectorProperties.Any(p => p.EmbeddingGenerator is not null))
        {
            throw new NotSupportedException(VectorDataStrings.IncludeVectorsNotSupportedWithEmbeddingGeneration);
        }

        FetchRequest request = new()
        {
            Namespace = this._options.IndexNamespace,
            Ids = [this.GetStringKey(key)]
        };

        var response = await this.RunIndexOperationAsync(
            "Get",
            indexClient => indexClient.FetchAsync(request, cancellationToken: cancellationToken)).ConfigureAwait(false);

        var result = response.Vectors?.Values.FirstOrDefault();
        if (result is null)
        {
            return default;
        }

        return this._mapper.MapFromStorageToDataModel(result, includeVectors);
    }

    /// <inheritdoc />
    public override async IAsyncEnumerable<TRecord> GetAsync(
        IEnumerable<TKey> keys,
        RecordRetrievalOptions? options = default,
        [EnumeratorCancellation] CancellationToken cancellationToken = default)
    {
        Verify.NotNull(keys);

        var includeVectors = options?.IncludeVectors is true;
        if (includeVectors && this._model.VectorProperties.Any(p => p.EmbeddingGenerator is not null))
        {
            throw new NotSupportedException(VectorDataStrings.IncludeVectorsNotSupportedWithEmbeddingGeneration);
        }

#pragma warning disable CA1851 // Bogus: Possible multiple enumerations of 'IEnumerable' collection
        var keysList = keys switch
        {
            IEnumerable<string> k => k.ToList(),
            IEnumerable<object> k => k.Cast<string>().ToList(),
            _ => throw new UnreachableException("string key should have been validated during model building")
        };
#pragma warning restore CA1851

        if (keysList.Count == 0)
        {
            yield break;
        }

        FetchRequest request = new()
        {
            Namespace = this._options.IndexNamespace,
            Ids = keysList
        };

        var response = await this.RunIndexOperationAsync(
            "GetBatch",
            indexClient => indexClient.FetchAsync(request, cancellationToken: cancellationToken)).ConfigureAwait(false);
        if (response.Vectors is null || response.Vectors.Count == 0)
        {
            yield break;
        }

        var records = response.Vectors.Values.Select(x => this._mapper.MapFromStorageToDataModel(x, includeVectors));

        foreach (var record in records)
        {
            yield return record;
        }
    }

    /// <inheritdoc />
    public override Task DeleteAsync(TKey key, CancellationToken cancellationToken = default)
    {
        DeleteRequest request = new()
        {
            Namespace = this._options.IndexNamespace,
            Ids = [this.GetStringKey(key)]
        };

        return this.RunIndexOperationAsync(
            "Delete",
            indexClient => indexClient.DeleteAsync(request, cancellationToken: cancellationToken));
    }

    /// <inheritdoc />
    public override Task DeleteAsync(IEnumerable<TKey> keys, CancellationToken cancellationToken = default)
    {
        Verify.NotNull(keys);

        var keysList = keys switch
        {
            IEnumerable<string> k => k.ToList(),
            IEnumerable<object> k => k.Cast<string>().ToList(),
            _ => throw new UnreachableException("string key should have been validated during model building")
        };

        if (keysList.Count == 0)
        {
            return Task.CompletedTask;
        }

        DeleteRequest request = new()
        {
            Namespace = this._options.IndexNamespace,
            Ids = keysList
        };

        return this.RunIndexOperationAsync(
            "DeleteBatch",
            indexClient => indexClient.DeleteAsync(request, cancellationToken: cancellationToken));
    }

    /// <inheritdoc />
    public override async Task UpsertAsync(TRecord record, CancellationToken cancellationToken = default)
    {
        Verify.NotNull(record);

        // If an embedding generator is defined, invoke it once for all records.
        Embedding<float>? generatedEmbedding = null;

        Debug.Assert(this._model.VectorProperties.Count <= 1);
        if (this._model.VectorProperties is [{ EmbeddingGenerator: not null } vectorProperty])
        {
            if (vectorProperty.TryGenerateEmbedding<TRecord, Embedding<float>, ReadOnlyMemory<float>>(record, cancellationToken, out var task))
            {
                generatedEmbedding = await task.ConfigureAwait(false);
            }
            else
            {
                throw new InvalidOperationException(
                    $"The embedding generator configured on property '{vectorProperty.ModelName}' cannot produce an embedding of type '{typeof(Embedding<float>).Name}' for the given input type.");
            }
        }

        var vector = this._mapper.MapFromDataToStorageModel(record, generatedEmbedding);

        UpsertRequest request = new()
        {
            Namespace = this._options.IndexNamespace,
            Vectors = [vector],
        };

        await this.RunIndexOperationAsync(
            "Upsert",
            indexClient => indexClient.UpsertAsync(request, cancellationToken: cancellationToken)).ConfigureAwait(false);
    }

    /// <inheritdoc />
    public override async Task UpsertAsync(IEnumerable<TRecord> records, CancellationToken cancellationToken = default)
    {
        Verify.NotNull(records);

        // If an embedding generator is defined, invoke it once for all records.
        GeneratedEmbeddings<Embedding<float>>? generatedEmbeddings = null;

        if (this._model.VectorProperties is [{ EmbeddingGenerator: not null } vectorProperty])
        {
            var recordsList = records is IReadOnlyList<TRecord> r ? r : records.ToList();

            if (recordsList.Count == 0)
            {
                return;
            }

            records = recordsList;

            if (vectorProperty.TryGenerateEmbeddings<TRecord, Embedding<float>, ReadOnlyMemory<float>>(records, cancellationToken, out var task))
            {
                generatedEmbeddings = await task.ConfigureAwait(false);

                Debug.Assert(generatedEmbeddings.Count == recordsList.Count);
            }
            else
            {
                throw new InvalidOperationException(
                    $"The embedding generator configured on property '{vectorProperty.ModelName}' cannot produce an embedding of type '{typeof(Embedding<float>).Name}' for the given input type.");
            }
        }

        var vectors = records.Select((r, i) => this._mapper.MapFromDataToStorageModel(r, generatedEmbeddings?[i])).ToList();

        if (vectors.Count == 0)
        {
            return;
        }

        UpsertRequest request = new()
        {
            Namespace = this._options.IndexNamespace,
            Vectors = vectors,
        };

        await this.RunIndexOperationAsync(
            "UpsertBatch",
            indexClient => indexClient.UpsertAsync(request, cancellationToken: cancellationToken)).ConfigureAwait(false);
    }

    #region Search

    /// <inheritdoc />
    public override async IAsyncEnumerable<VectorSearchResult<TRecord>> SearchAsync<TInput>(
        TInput value,
        int top,
        RecordSearchOptions<TRecord>? options = default,
        [EnumeratorCancellation] CancellationToken cancellationToken = default)
    {
        options ??= s_defaultVectorSearchOptions;
        var vectorProperty = this._model.GetVectorPropertyOrSingle(options);

        switch (vectorProperty.EmbeddingGenerator)
        {
            case IEmbeddingGenerator<TInput, Embedding<float>> generator:
                var embedding = await generator.GenerateEmbeddingAsync(value, new() { Dimensions = vectorProperty.Dimensions }, cancellationToken).ConfigureAwait(false);

                await foreach (var record in this.SearchCoreAsync(embedding.Vector, top, vectorProperty, operationName: "Search", options, cancellationToken).ConfigureAwait(false))
                {
                    yield return record;
                }

                yield break;

            case null:
                throw new InvalidOperationException(VectorDataStrings.NoEmbeddingGeneratorWasConfiguredForSearch);

            default:
                throw new InvalidOperationException(
                    PineconeFieldMapping.s_supportedVectorTypes.Contains(typeof(TInput))
                        ? string.Format(VectorDataStrings.EmbeddingTypePassedToSearchAsync)
                        : string.Format(VectorDataStrings.IncompatibleEmbeddingGeneratorWasConfiguredForInputType, typeof(TInput).Name, vectorProperty.EmbeddingGenerator.GetType().Name));
        }
    }

    /// <inheritdoc />
    public override IAsyncEnumerable<VectorSearchResult<TRecord>> SearchEmbeddingAsync<TVector>(
        TVector vector,
        int top,
        RecordSearchOptions<TRecord>? options = null,
        CancellationToken cancellationToken = default)
    {
        options ??= s_defaultVectorSearchOptions;
        var vectorProperty = this._model.GetVectorPropertyOrSingle(options);

        return this.SearchCoreAsync(vector, top, vectorProperty, operationName: "SearchEmbedding", options, cancellationToken);
    }

    private async IAsyncEnumerable<VectorSearchResult<TRecord>> SearchCoreAsync<TVector>(
        TVector vector,
        int top,
        VectorPropertyModel vectorProperty,
        string operationName,
        RecordSearchOptions<TRecord> options,
        [EnumeratorCancellation] CancellationToken cancellationToken = default)
        where TVector : notnull
    {
        Verify.NotNull(vector);
        Verify.NotLessThan(top, 1);

        if (vector is not ReadOnlyMemory<float> floatVector)
        {
            throw new NotSupportedException($"The provided vector type {vector.GetType().FullName} is not supported by the Pinecone connector." +
                $"Supported types are: {typeof(ReadOnlyMemory<float>).FullName}");
        }

        if (options.IncludeVectors && this._model.VectorProperties.Any(p => p.EmbeddingGenerator is not null))
        {
            throw new NotSupportedException(VectorDataStrings.IncludeVectorsNotSupportedWithEmbeddingGeneration);
        }

#pragma warning disable CS0618 // VectorSearchFilter is obsolete
        var filter = options switch
        {
            { OldFilter: not null, Filter: not null } => throw new ArgumentException("Either Filter or OldFilter can be specified, but not both"),
            { OldFilter: VectorSearchFilter legacyFilter } => PineconeCollectionSearchMapping.BuildSearchFilter(options.OldFilter?.FilterClauses, this._model),
            { Filter: Expression<Func<TRecord, bool>> newFilter } => new PineconeFilterTranslator().Translate(newFilter, this._model),
            _ => null
        };
#pragma warning restore CS0618

        QueryRequest request = new()
        {
            TopK = (uint)(top + options.Skip),
            Namespace = this._options.IndexNamespace,
            IncludeValues = options.IncludeVectors,
            IncludeMetadata = true,
            Vector = floatVector,
            Filter = filter,
        };

        QueryResponse response = await this.RunIndexOperationAsync(
            "VectorizedSearch",
            indexClient => indexClient.QueryAsync(request, cancellationToken: cancellationToken)).ConfigureAwait(false);

        if (response.Matches is null)
        {
            yield break;
        }

        // Pinecone does not provide a way to skip results, so we need to do it manually.
        var skippedResults = response.Matches
            .Skip(options.Skip);

        var records = skippedResults.Select(
            x => new VectorSearchResult<TRecord>(
                this._mapper.MapFromStorageToDataModel(
                    new Vector()
                    {
                        Id = x.Id,
                        Values = x.Values ?? Array.Empty<float>(),
                        Metadata = x.Metadata,
                        SparseValues = x.SparseValues
                    },
                    options.IncludeVectors),
                x.Score));

        foreach (var record in records)
        {
            yield return record;
        }
    }

    /// <inheritdoc />
    [Obsolete("Use either SearchEmbeddingAsync to search directly on embeddings, or SearchAsync to handle embedding generation internally as part of the call.")]
    public override IAsyncEnumerable<VectorSearchResult<TRecord>> VectorizedSearchAsync<TVector>(TVector vector, int top, RecordSearchOptions<TRecord>? options = null, CancellationToken cancellationToken = default)
        => this.SearchEmbeddingAsync(vector, top, options, cancellationToken);

    #endregion Search

    /// <inheritdoc/>
    public override async IAsyncEnumerable<TRecord> GetAsync(Expression<Func<TRecord, bool>> filter, int top, FilteredRecordRetrievalOptions<TRecord>? options = null, [EnumeratorCancellation] CancellationToken cancellationToken = default)
    {
        Verify.NotNull(filter);
        Verify.NotLessThan(top, 1);

        if (options?.OrderBy.Values.Count > 0)
        {
            throw new NotSupportedException("Pinecone does not support ordering.");
        }

        options ??= new();

        if (options.IncludeVectors && this._model.VectorProperties.Any(p => p.EmbeddingGenerator is not null))
        {
            throw new NotSupportedException(VectorDataStrings.IncludeVectorsNotSupportedWithEmbeddingGeneration);
        }

        QueryRequest request = new()
        {
            TopK = (uint)(top + options.Skip),
            Namespace = this._options.IndexNamespace,
            IncludeValues = options.IncludeVectors,
            IncludeMetadata = true,
            // "Either 'vector' or 'ID' must be provided"
            // Since we are doing a query, we don't have a vector to provide, so we fake one.
            // When https://github.com/pinecone-io/pinecone-dotnet-client/issues/43 gets implemented, we need to switch.
            Vector = new ReadOnlyMemory<float>(new float[this._model.VectorProperty.Dimensions]),
            Filter = new PineconeFilterTranslator().Translate(filter, this._model),
        };

        QueryResponse response = await this.RunIndexOperationAsync(
            "Get",
            indexClient => indexClient.QueryAsync(request, cancellationToken: cancellationToken)).ConfigureAwait(false);

        if (response.Matches is null)
        {
            yield break;
        }

        var records = response
            .Matches
            .Skip(options.Skip)
            .Select(
                x => this._mapper.MapFromStorageToDataModel(
                    new Vector()
                    {
                        Id = x.Id,
                        Values = x.Values ?? Array.Empty<float>(),
                        Metadata = x.Metadata,
                        SparseValues = x.SparseValues
                    },
                    options.IncludeVectors));

        foreach (var record in records)
        {
            yield return record;
        }
    }

    /// <inheritdoc />
    public override object? GetService(Type serviceType, object? serviceKey = null)
    {
        Verify.NotNull(serviceType);

        return
            serviceKey is not null ? null :
            serviceType == typeof(VectorStoreCollectionMetadata) ? this._collectionMetadata :
            serviceType == typeof(PineconeClient) ? this._pineconeClient :
            serviceType.IsInstanceOfType(this) ? this :
            null;
    }

    private Task<T> RunIndexOperationAsync<T>(string operationName, Func<IndexClient, Task<T>> operation)
        => VectorStoreErrorHandler.RunOperationAsync<T, PineconeApiException>(
            this._collectionMetadata,
            operationName,
            async () =>
            {
                if (this._indexClient is null)
                {
                    // If we don't provide "host" to the Index method, it's going to perform
                    // a blocking call to DescribeIndexAsync!!
                    string hostName = (await this._pineconeClient.DescribeIndexAsync(this.Name).ConfigureAwait(false)).Host;
                    this._indexClient = this._pineconeClient.Index(host: hostName);
                }

                return await operation.Invoke(this._indexClient).ConfigureAwait(false);
            });

    private Task<T> RunCollectionOperationAsync<T>(string operationName, Func<Task<T>> operation)
        => VectorStoreErrorHandler.RunOperationAsync<T, PineconeApiException>(
            this._collectionMetadata,
            operationName,
            operation);

    private static ServerlessSpecCloud MapCloud(string serverlessIndexCloud)
        => serverlessIndexCloud switch
        {
            "aws" => ServerlessSpecCloud.Aws,
            "azure" => ServerlessSpecCloud.Azure,
            "gcp" => ServerlessSpecCloud.Gcp,
            _ => throw new ArgumentException($"Invalid serverless index cloud: {serverlessIndexCloud}.", nameof(serverlessIndexCloud))
        };

    private static CreateIndexRequestMetric MapDistanceFunction(VectorPropertyModel vectorProperty)
        => vectorProperty.DistanceFunction switch
        {
            DistanceFunction.CosineSimilarity or null => CreateIndexRequestMetric.Cosine,
            DistanceFunction.DotProductSimilarity => CreateIndexRequestMetric.Dotproduct,
            DistanceFunction.EuclideanSquaredDistance => CreateIndexRequestMetric.Euclidean,
            _ => throw new NotSupportedException($"Distance function '{vectorProperty.DistanceFunction}' is not supported.")
        };

    private static void VerifyCollectionName(string collectionName)
    {
        Verify.NotNullOrWhiteSpace(collectionName);

        // Based on https://docs.pinecone.io/troubleshooting/restrictions-on-index-names
        foreach (char character in collectionName)
        {
            if (!((character is >= 'a' and <= 'z') || character is '-' || (character is >= '0' and <= '9')))
            {
                throw new ArgumentException("Collection name must contain only ASCII lowercase letters, digits and dashes.", nameof(collectionName));
            }
        }
    }

    private string GetStringKey(TKey key)
    {
        Verify.NotNull(key);

        var stringKey = key as string ?? throw new UnreachableException("string key should have been validated during model building");

        Verify.NotNullOrWhiteSpace(stringKey, nameof(key));

        return stringKey;
    }
}<|MERGE_RESOLUTION|>--- conflicted
+++ resolved
@@ -32,15 +32,9 @@
     /// <summary>Metadata about vector store record collection.</summary>
     private readonly VectorStoreCollectionMetadata _collectionMetadata;
 
-<<<<<<< HEAD
     private readonly PineconeClient _pineconeClient;
-    private readonly PineconeCollectionOptions<TRecord> _options;
-    private readonly Extensions.VectorData.ConnectorSupport.CollectionModel _model;
-=======
-    private readonly Sdk.PineconeClient _pineconeClient;
     private readonly PineconeCollectionOptions _options;
     private readonly Extensions.VectorData.ProviderServices.CollectionModel _model;
->>>>>>> 280d98b0
     private readonly PineconeMapper<TRecord> _mapper;
     private IndexClient? _indexClient;
 
@@ -55,11 +49,7 @@
     /// <exception cref="ArgumentNullException">Thrown if the <paramref name="pineconeClient"/> is null.</exception>
     /// <param name="name">The name of the collection that this <see cref="PineconeCollection{TKey, TRecord}"/> will access.</param>
     /// <exception cref="ArgumentException">Thrown for any misconfigured options.</exception>
-<<<<<<< HEAD
-    public PineconeCollection(PineconeClient pineconeClient, string name, PineconeCollectionOptions<TRecord>? options = null)
-=======
-    public PineconeCollection(Sdk.PineconeClient pineconeClient, string name, PineconeCollectionOptions? options = null)
->>>>>>> 280d98b0
+    public PineconeCollection(PineconeClient pineconeClient, string name, PineconeCollectionOptions? options = null)
     {
         Verify.NotNull(pineconeClient);
         VerifyCollectionName(name);
