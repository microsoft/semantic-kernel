﻿// Copyright (c) Microsoft. All rights reserved.

using System;
using System.Collections;
using System.Collections.Generic;
using System.Diagnostics;
using System.Diagnostics.CodeAnalysis;
using System.Linq;
using System.Linq.Expressions;
<<<<<<< HEAD
using Microsoft.Extensions.VectorData.ConnectorSupport;
using Microsoft.Extensions.VectorData.ConnectorSupport.Filter;
=======
using Microsoft.Extensions.VectorData.ProviderServices;
using Microsoft.Extensions.VectorData.ProviderServices.Filter;
>>>>>>> c084b067
using Pinecone;

namespace Microsoft.SemanticKernel.Connectors.Pinecone;

// This class is a modification of MongoDBFilterTranslator that uses the same query language
// (https://docs.pinecone.io/guides/data/understanding-metadata#metadata-query-language),
// with the difference of representing everything as Metadata rather than BsonDocument.
// For representing collections of any kinds, we use List<MetadataValue>,
// as we sometimes need to extend the collection (with for example another condition).
internal class PineconeFilterTranslator
{
<<<<<<< HEAD
    private VectorStoreRecordModel _model = null!;
    private ParameterExpression _recordParameter = null!;

    internal Metadata Translate(LambdaExpression lambdaExpression, VectorStoreRecordModel model)
=======
    private Extensions.VectorData.ProviderServices.CollectionModel _model = null!;
    private ParameterExpression _recordParameter = null!;

    internal Metadata Translate(LambdaExpression lambdaExpression, Extensions.VectorData.ProviderServices.CollectionModel model)
>>>>>>> c084b067
    {
        this._model = model;

        Debug.Assert(lambdaExpression.Parameters.Count == 1);
        this._recordParameter = lambdaExpression.Parameters[0];

<<<<<<< HEAD
        var preprocessor = new FilterTranslationPreprocessor { InlineCapturedVariables = true };
        var preprocessedExpression = preprocessor.Visit(lambdaExpression.Body);
=======
        var preprocessor = new FilterTranslationPreprocessor { SupportsParameterization = false };
        var preprocessedExpression = preprocessor.Preprocess(lambdaExpression.Body);
>>>>>>> c084b067

        return this.Translate(preprocessedExpression);
    }

    private Metadata Translate(Expression? node)
        => node switch
        {
            BinaryExpression
            {
                NodeType: ExpressionType.Equal or ExpressionType.NotEqual
                or ExpressionType.GreaterThan or ExpressionType.GreaterThanOrEqual
                or ExpressionType.LessThan or ExpressionType.LessThanOrEqual
            } binary
            => this.TranslateEqualityComparison(binary),

            BinaryExpression { NodeType: ExpressionType.AndAlso or ExpressionType.OrElse } andOr
                => this.TranslateAndOr(andOr),
            UnaryExpression { NodeType: ExpressionType.Not } not
                => this.TranslateNot(not),
            // Handle converting non-nullable to nullable; such nodes are found in e.g. r => r.Int == nullableInt
            UnaryExpression { NodeType: ExpressionType.Convert } convert when Nullable.GetUnderlyingType(convert.Type) == convert.Operand.Type
                => this.Translate(convert.Operand),

            // Special handling for bool constant as the filter expression (r => r.Bool)
            Expression when node.Type == typeof(bool) && this.TryBindProperty(node, out var property)
                => this.GenerateEqualityComparison(property, true, ExpressionType.Equal),

            MethodCallExpression methodCall => this.TranslateMethodCall(methodCall),

            _ => throw new NotSupportedException("The following NodeType is unsupported: " + node?.NodeType)
        };

    private Metadata TranslateEqualityComparison(BinaryExpression binary)
        => this.TryBindProperty(binary.Left, out var property) && binary.Right is ConstantExpression { Value: var rightConstant }
            ? this.GenerateEqualityComparison(property, rightConstant, binary.NodeType)
            : this.TryBindProperty(binary.Right, out property) && binary.Left is ConstantExpression { Value: var leftConstant }
                ? this.GenerateEqualityComparison(property, leftConstant, binary.NodeType)
                : throw new NotSupportedException("Invalid equality/comparison");

<<<<<<< HEAD
    private Metadata GenerateEqualityComparison(VectorStoreRecordPropertyModel property, object? value, ExpressionType nodeType)
=======
    private Metadata GenerateEqualityComparison(PropertyModel property, object? value, ExpressionType nodeType)
>>>>>>> c084b067
    {
        if (value is null)
        {
            throw new NotSupportedException("Pincone does not support null checks in vector search pre-filters");
        }

        // Short form of equality (instead of $eq)
        if (nodeType is ExpressionType.Equal)
        {
            return new Metadata { [property.StorageName] = ToMetadata(value) };
        }

        var filterOperator = nodeType switch
        {
            ExpressionType.NotEqual => "$ne",
            ExpressionType.GreaterThan => "$gt",
            ExpressionType.GreaterThanOrEqual => "$gte",
            ExpressionType.LessThan => "$lt",
            ExpressionType.LessThanOrEqual => "$lte",

            _ => throw new UnreachableException()
        };

        return new Metadata { [property.StorageName] = new Metadata { [filterOperator] = ToMetadata(value) } };
    }

    private Metadata TranslateAndOr(BinaryExpression andOr)
    {
        var mongoOperator = andOr.NodeType switch
        {
            ExpressionType.AndAlso => "$and",
            ExpressionType.OrElse => "$or",
            _ => throw new UnreachableException()
        };

        var (left, right) = (this.Translate(andOr.Left), this.Translate(andOr.Right));

        List<MetadataValue?>? nestedLeft = GetListOrNull(left, mongoOperator);
        List<MetadataValue?>? nestedRight = GetListOrNull(right, mongoOperator);

        switch ((nestedLeft, nestedRight))
        {
            case (not null, not null):
                nestedLeft.AddRange(nestedRight);
                return left;
            case (not null, null):
                nestedLeft.Add(right);
                return left;
            case (null, not null):
                nestedRight.Insert(0, left);
                return right;
            case (null, null):
                return new Metadata { [mongoOperator] = new MetadataValue(new List<MetadataValue?> { left, right }) };
        }
    }

    private Metadata TranslateNot(UnaryExpression not)
    {
        switch (not.Operand)
        {
            // Special handling for !(a == b) and !(a != b)
            case BinaryExpression { NodeType: ExpressionType.Equal or ExpressionType.NotEqual } binary:
                return this.TranslateEqualityComparison(
                    Expression.MakeBinary(
                        binary.NodeType is ExpressionType.Equal ? ExpressionType.NotEqual : ExpressionType.Equal,
                        binary.Left,
                        binary.Right));

            // Not over bool field (Filter => r => !r.Bool)
            case Expression when not.Operand.Type == typeof(bool) && this.TryBindProperty(not.Operand, out var property):
                return this.GenerateEqualityComparison(property, false, ExpressionType.Equal);
        }

        var operand = this.Translate(not.Operand);

        // Identify NOT over $in, transform to $nin (https://www.mongodb.com/docs/manual/reference/operator/query/nin/#mongodb-query-op.-nin)
        if (operand.Count == 1 && operand.First() is { Key: var fieldName, Value: MetadataValue nested } && nested.Value is Metadata nestedMetadata
            && GetListOrNull(nestedMetadata, "$in") is List<MetadataValue> values)
        {
            return new Metadata { [fieldName] = new Metadata { ["$nin"] = values } };
        }

        throw new NotSupportedException("Pinecone does not support the NOT operator in vector search pre-filters");
    }

    private Metadata TranslateMethodCall(MethodCallExpression methodCall)
        => methodCall switch
        {
            // Enumerable.Contains()
            { Method.Name: nameof(Enumerable.Contains), Arguments: [var source, var item] } contains
                when contains.Method.DeclaringType == typeof(Enumerable)
                => this.TranslateContains(source, item),

            // List.Contains()
            {
                Method:
                {
                    Name: nameof(Enumerable.Contains),
                    DeclaringType: { IsGenericType: true } declaringType
                },
                Object: Expression source,
                Arguments: [var item]
            } when declaringType.GetGenericTypeDefinition() == typeof(List<>) => this.TranslateContains(source, item),

            _ => throw new NotSupportedException($"Unsupported method call: {methodCall.Method.DeclaringType?.Name}.{methodCall.Method.Name}")
        };

    private Metadata TranslateContains(Expression source, Expression item)
    {
        switch (source)
        {
            // Contains over array column (r => r.Strings.Contains("foo"))
            case var _ when this.TryBindProperty(source, out _):
                throw new NotSupportedException("Pinecone does not support Contains within array fields ($elemMatch) in vector search pre-filters");

            // Contains over inline enumerable
            case NewArrayExpression newArray:
                var elements = new object?[newArray.Expressions.Count];

                for (var i = 0; i < newArray.Expressions.Count; i++)
                {
                    if (newArray.Expressions[i] is not ConstantExpression { Value: var elementValue })
                    {
                        throw new NotSupportedException("Invalid element in array");
                    }

                    elements[i] = elementValue;
                }

                return ProcessInlineEnumerable(elements, item);

            case ConstantExpression { Value: IEnumerable enumerable and not string }:
                return ProcessInlineEnumerable(enumerable, item);

            default:
                throw new NotSupportedException("Unsupported Contains expression");
        }

        Metadata ProcessInlineEnumerable(IEnumerable elements, Expression item)
        {
            if (!this.TryBindProperty(item, out var property))
            {
                throw new NotSupportedException("Unsupported item type in Contains");
            }

            return new Metadata
            {
                [property.StorageName] = new Metadata
                {
                    ["$in"] = new MetadataValue(elements.Cast<object>().Select(ToMetadata).ToList())
                }
            };
        }
    }

<<<<<<< HEAD
    private bool TryBindProperty(Expression expression, [NotNullWhen(true)] out VectorStoreRecordPropertyModel? property)
    {
        Type? convertedClrType = null;

        if (expression is UnaryExpression { NodeType: ExpressionType.Convert } unary)
        {
            expression = unary.Operand;
            convertedClrType = unary.Type;
        }

        var modelName = expression switch
        {
            // Regular member access for strongly-typed POCO binding (e.g. r => r.SomeInt == 8)
            MemberExpression memberExpression when memberExpression.Expression == this._recordParameter
                => memberExpression.Member.Name,

            // Dictionary lookup for weakly-typed dynamic binding (e.g. r => r["SomeInt"] == 8)
            MethodCallExpression
            {
                Method: { Name: "get_Item", DeclaringType: var declaringType },
                Arguments: [ConstantExpression { Value: string keyName }]
            } methodCall when methodCall.Object == this._recordParameter && declaringType == typeof(Dictionary<string, object?>)
                => keyName,

            _ => null
        };

        if (modelName is null)
        {
            property = null;
            return false;
        }

        if (!this._model.PropertyMap.TryGetValue(modelName, out property))
        {
            throw new InvalidOperationException($"Property name '{modelName}' provided as part of the filter clause is not a valid property name.");
        }

        if (convertedClrType is not null && convertedClrType != property.Type)
        {
            throw new InvalidCastException($"Property '{property.ModelName}' is being cast to type '{convertedClrType.Name}', but its configured type is '{property.Type.Name}'.");
=======
    private bool TryBindProperty(Expression expression, [NotNullWhen(true)] out PropertyModel? property)
    {
        var unwrappedExpression = expression;
        while (unwrappedExpression is UnaryExpression { NodeType: ExpressionType.Convert } convert)
        {
            unwrappedExpression = convert.Operand;
        }

        var modelName = unwrappedExpression switch
        {
            // Regular member access for strongly-typed POCO binding (e.g. r => r.SomeInt == 8)
            MemberExpression memberExpression when memberExpression.Expression == this._recordParameter
                => memberExpression.Member.Name,

            // Dictionary lookup for weakly-typed dynamic binding (e.g. r => r["SomeInt"] == 8)
            MethodCallExpression
            {
                Method: { Name: "get_Item", DeclaringType: var declaringType },
                Arguments: [ConstantExpression { Value: string keyName }]
            } methodCall when methodCall.Object == this._recordParameter && declaringType == typeof(Dictionary<string, object?>)
                => keyName,

            _ => null
        };

        if (modelName is null)
        {
            property = null;
            return false;
        }

        if (!this._model.PropertyMap.TryGetValue(modelName, out property))
        {
            throw new InvalidOperationException($"Property name '{modelName}' provided as part of the filter clause is not a valid property name.");
        }

        // Now that we have the property, go over all wrapping Convert nodes again to ensure that they're compatible with the property type
        unwrappedExpression = expression;
        while (unwrappedExpression is UnaryExpression { NodeType: ExpressionType.Convert } convert)
        {
            var convertType = Nullable.GetUnderlyingType(convert.Type) ?? convert.Type;
            if (convertType != property.Type && convertType != typeof(object))
            {
                throw new InvalidCastException($"Property '{property.ModelName}' is being cast to type '{convert.Type.Name}', but its configured type is '{property.Type.Name}'.");
            }

            unwrappedExpression = convert.Operand;
>>>>>>> c084b067
        }

        return true;
    }

    private static MetadataValue? ToMetadata(object? value)
        => value is null ? null : PineconeFieldMapping.ConvertToMetadataValue(value);

    private static List<MetadataValue?>? GetListOrNull(Metadata value, string mongoOperator)
        => value.Count == 1 && value.First() is var element && element.Key == mongoOperator ? element.Value?.Value as List<MetadataValue?> : null;
}<|MERGE_RESOLUTION|>--- conflicted
+++ resolved
@@ -7,13 +7,8 @@
 using System.Diagnostics.CodeAnalysis;
 using System.Linq;
 using System.Linq.Expressions;
-<<<<<<< HEAD
-using Microsoft.Extensions.VectorData.ConnectorSupport;
-using Microsoft.Extensions.VectorData.ConnectorSupport.Filter;
-=======
 using Microsoft.Extensions.VectorData.ProviderServices;
 using Microsoft.Extensions.VectorData.ProviderServices.Filter;
->>>>>>> c084b067
 using Pinecone;
 
 namespace Microsoft.SemanticKernel.Connectors.Pinecone;
@@ -25,30 +20,18 @@
 // as we sometimes need to extend the collection (with for example another condition).
 internal class PineconeFilterTranslator
 {
-<<<<<<< HEAD
-    private VectorStoreRecordModel _model = null!;
-    private ParameterExpression _recordParameter = null!;
-
-    internal Metadata Translate(LambdaExpression lambdaExpression, VectorStoreRecordModel model)
-=======
     private Extensions.VectorData.ProviderServices.CollectionModel _model = null!;
     private ParameterExpression _recordParameter = null!;
 
     internal Metadata Translate(LambdaExpression lambdaExpression, Extensions.VectorData.ProviderServices.CollectionModel model)
->>>>>>> c084b067
     {
         this._model = model;
 
         Debug.Assert(lambdaExpression.Parameters.Count == 1);
         this._recordParameter = lambdaExpression.Parameters[0];
 
-<<<<<<< HEAD
-        var preprocessor = new FilterTranslationPreprocessor { InlineCapturedVariables = true };
-        var preprocessedExpression = preprocessor.Visit(lambdaExpression.Body);
-=======
         var preprocessor = new FilterTranslationPreprocessor { SupportsParameterization = false };
         var preprocessedExpression = preprocessor.Preprocess(lambdaExpression.Body);
->>>>>>> c084b067
 
         return this.Translate(preprocessedExpression);
     }
@@ -88,11 +71,7 @@
                 ? this.GenerateEqualityComparison(property, leftConstant, binary.NodeType)
                 : throw new NotSupportedException("Invalid equality/comparison");
 
-<<<<<<< HEAD
-    private Metadata GenerateEqualityComparison(VectorStoreRecordPropertyModel property, object? value, ExpressionType nodeType)
-=======
     private Metadata GenerateEqualityComparison(PropertyModel property, object? value, ExpressionType nodeType)
->>>>>>> c084b067
     {
         if (value is null)
         {
@@ -248,18 +227,15 @@
         }
     }
 
-<<<<<<< HEAD
-    private bool TryBindProperty(Expression expression, [NotNullWhen(true)] out VectorStoreRecordPropertyModel? property)
-    {
-        Type? convertedClrType = null;
-
-        if (expression is UnaryExpression { NodeType: ExpressionType.Convert } unary)
-        {
-            expression = unary.Operand;
-            convertedClrType = unary.Type;
-        }
-
-        var modelName = expression switch
+    private bool TryBindProperty(Expression expression, [NotNullWhen(true)] out PropertyModel? property)
+    {
+        var unwrappedExpression = expression;
+        while (unwrappedExpression is UnaryExpression { NodeType: ExpressionType.Convert } convert)
+        {
+            unwrappedExpression = convert.Operand;
+        }
+
+        var modelName = unwrappedExpression switch
         {
             // Regular member access for strongly-typed POCO binding (e.g. r => r.SomeInt == 8)
             MemberExpression memberExpression when memberExpression.Expression == this._recordParameter
@@ -287,46 +263,6 @@
             throw new InvalidOperationException($"Property name '{modelName}' provided as part of the filter clause is not a valid property name.");
         }
 
-        if (convertedClrType is not null && convertedClrType != property.Type)
-        {
-            throw new InvalidCastException($"Property '{property.ModelName}' is being cast to type '{convertedClrType.Name}', but its configured type is '{property.Type.Name}'.");
-=======
-    private bool TryBindProperty(Expression expression, [NotNullWhen(true)] out PropertyModel? property)
-    {
-        var unwrappedExpression = expression;
-        while (unwrappedExpression is UnaryExpression { NodeType: ExpressionType.Convert } convert)
-        {
-            unwrappedExpression = convert.Operand;
-        }
-
-        var modelName = unwrappedExpression switch
-        {
-            // Regular member access for strongly-typed POCO binding (e.g. r => r.SomeInt == 8)
-            MemberExpression memberExpression when memberExpression.Expression == this._recordParameter
-                => memberExpression.Member.Name,
-
-            // Dictionary lookup for weakly-typed dynamic binding (e.g. r => r["SomeInt"] == 8)
-            MethodCallExpression
-            {
-                Method: { Name: "get_Item", DeclaringType: var declaringType },
-                Arguments: [ConstantExpression { Value: string keyName }]
-            } methodCall when methodCall.Object == this._recordParameter && declaringType == typeof(Dictionary<string, object?>)
-                => keyName,
-
-            _ => null
-        };
-
-        if (modelName is null)
-        {
-            property = null;
-            return false;
-        }
-
-        if (!this._model.PropertyMap.TryGetValue(modelName, out property))
-        {
-            throw new InvalidOperationException($"Property name '{modelName}' provided as part of the filter clause is not a valid property name.");
-        }
-
         // Now that we have the property, go over all wrapping Convert nodes again to ensure that they're compatible with the property type
         unwrappedExpression = expression;
         while (unwrappedExpression is UnaryExpression { NodeType: ExpressionType.Convert } convert)
@@ -338,7 +274,6 @@
             }
 
             unwrappedExpression = convert.Operand;
->>>>>>> c084b067
         }
 
         return true;
