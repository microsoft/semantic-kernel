﻿// Copyright (c) Microsoft. All rights reserved.

using Microsoft.Extensions.AI;
using Microsoft.Extensions.DependencyInjection;
using Microsoft.Extensions.VectorData;
using Microsoft.SemanticKernel.Connectors.Pinecone;
using Pinecone;

namespace Microsoft.SemanticKernel;

/// <summary>
/// Extension methods to register Pinecone <see cref="VectorStore"/> instances on an <see cref="IServiceCollection"/>.
/// </summary>
public static class PineconeServiceCollectionExtensions
{
    /// <summary>
    /// Register a Pinecone <see cref="VectorStore"/> with the specified service ID and where <see cref="PineconeClient"/> is retrieved from the dependency injection container.
    /// </summary>
    /// <param name="services">The <see cref="IServiceCollection"/> to register the <see cref="VectorStore"/> on.</param>
    /// <param name="options">Optional options to further configure the <see cref="VectorStore"/>.</param>
    /// <param name="serviceId">An optional service id to use as the service key.</param>
    /// <returns>The service collection.</returns>
    public static IServiceCollection AddPineconeVectorStore(this IServiceCollection services, PineconeVectorStoreOptions? options = default, string? serviceId = default)
    {
        // If we are not constructing the PineconeClient, add the IVectorStore as transient, since we
        // cannot make assumptions about how PineconeClient is being managed.
        services.AddKeyedTransient<VectorStore>(
            serviceId,
            (sp, obj) =>
            {
                var pineconeClient = sp.GetRequiredService<PineconeClient>();
                options ??= sp.GetService<PineconeVectorStoreOptions>() ?? new()
                {
                    EmbeddingGenerator = sp.GetService<IEmbeddingGenerator>()
                };

                return new PineconeVectorStore(pineconeClient, options);
            });

        return services;
    }

    /// <summary>
    /// Register a Pinecone <see cref="VectorStore"/> with the specified service ID and where <see cref="PineconeClient"/> is constructed using the provided apikey.
    /// </summary>
    /// <param name="services">The <see cref="IServiceCollection"/> to register the <see cref="VectorStore"/> on.</param>
    /// <param name="apiKey">The api key for Pinecone.</param>
    /// <param name="options">Optional options to further configure the <see cref="VectorStore"/>.</param>
    /// <param name="serviceId">An optional service id to use as the service key.</param>
    /// <returns>The service collection.</returns>
    public static IServiceCollection AddPineconeVectorStore(this IServiceCollection services, string apiKey, PineconeVectorStoreOptions? options = default, string? serviceId = default)
    {
        services.AddKeyedSingleton<VectorStore>(
            serviceId,
            (sp, obj) =>
            {
                var pineconeClient = new PineconeClient(apiKey);
                options ??= sp.GetService<PineconeVectorStoreOptions>() ?? new()
                {
                    EmbeddingGenerator = sp.GetService<IEmbeddingGenerator>()
                };

                return new PineconeVectorStore(pineconeClient, options);
            });

        return services;
    }

    /// <summary>
<<<<<<< HEAD
    /// Register a Pinecone <see cref="VectorStoreCollection{TKey, TRecord}"/> and <see cref="IVectorSearch{TRecord}"/> with the
    /// specified service ID and where <see cref="PineconeClient"/> is retrieved from the dependency injection container.
=======
    /// Register a Pinecone <see cref="VectorStoreCollection{TKey, TRecord}"/> and <see cref="IVectorSearchable{TRecord}"/> with the
    /// specified service ID and where <see cref="Sdk.PineconeClient"/> is retrieved from the dependency injection container.
>>>>>>> 280d98b0
    /// </summary>
    /// <typeparam name="TRecord">The type of the data model that the collection should contain.</typeparam>
    /// <param name="services">The <see cref="IServiceCollection"/> to register the <see cref="VectorStoreCollection{TKey, TRecord}"/> on.</param>
    /// <param name="collectionName">The name of the collection that this <see cref="PineconeCollection{TKey, TRecord}"/> will access.</param>
    /// <param name="options">Optional configuration options to pass to the <see cref="PineconeCollection{TKey, TRecord}"/>.</param>
    /// <param name="serviceId">An optional service id to use as the service key.</param>
    /// <returns>The service collection.</returns>
    public static IServiceCollection AddPineconeVectorStoreRecordCollection<TRecord>(
        this IServiceCollection services,
        string collectionName,
        PineconeCollectionOptions? options = default,
        string? serviceId = default)
        where TRecord : class
    {
        // If we are not constructing the PineconeClient, add the IVectorStore as transient, since we
        // cannot make assumptions about how PineconeClient is being managed.
        services.AddKeyedTransient<VectorStoreCollection<string, TRecord>>(
            serviceId,
            (sp, obj) =>
            {
<<<<<<< HEAD
                var pineconeClient = sp.GetRequiredService<PineconeClient>();
                options ??= sp.GetService<PineconeCollectionOptions<TRecord>>() ?? new()
=======
                var pineconeClient = sp.GetRequiredService<Sdk.PineconeClient>();
                options ??= sp.GetService<PineconeCollectionOptions>() ?? new()
>>>>>>> 280d98b0
                {
                    EmbeddingGenerator = sp.GetService<IEmbeddingGenerator>()
                };

                return new PineconeCollection<string, TRecord>(pineconeClient, collectionName, options);
            });

        AddVectorizedSearch<TRecord>(services, serviceId);

        return services;
    }

    /// <summary>
<<<<<<< HEAD
    /// Register a Pinecone <see cref="VectorStoreCollection{TKey, TRecord}"/> and <see cref="IVectorSearch{TRecord}"/> with the
    /// provided <see cref="PineconeClient"/> and the specified service ID.
=======
    /// Register a Pinecone <see cref="VectorStoreCollection{TKey, TRecord}"/> and <see cref="IVectorSearchable{TRecord}"/> with the
    /// provided <see cref="Sdk.PineconeClient"/> and the specified service ID.
>>>>>>> 280d98b0
    /// </summary>
    /// <typeparam name="TRecord">The type of the data model that the collection should contain.</typeparam>
    /// <param name="services">The <see cref="IServiceCollection"/> to register the <see cref="VectorStoreCollection{TKey, TRecord}"/> on.</param>
    /// <param name="collectionName">The name of the collection that this <see cref="PineconeCollection{TKey, TRecord}"/> will access.</param>
    /// <param name="apiKey">The api key for Pinecone.</param>
    /// <param name="options">Optional configuration options to pass to the <see cref="PineconeCollection{TKey, TRecord}"/>.</param>
    /// <param name="serviceId">An optional service id to use as the service key.</param>
    /// <returns>The service collection.</returns>
    public static IServiceCollection AddPineconeVectorStoreRecordCollection<TRecord>(
        this IServiceCollection services,
        string collectionName,
        string apiKey,
        PineconeCollectionOptions? options = default,
        string? serviceId = default)
        where TRecord : class
    {
        services.AddKeyedSingleton<VectorStoreCollection<string, TRecord>>(
            serviceId,
            (sp, obj) =>
            {
<<<<<<< HEAD
                var pineconeClient = new PineconeClient(apiKey);
                options ??= sp.GetService<PineconeCollectionOptions<TRecord>>() ?? new()
=======
                var pineconeClient = new Sdk.PineconeClient(apiKey);
                options ??= sp.GetService<PineconeCollectionOptions>() ?? new()
>>>>>>> 280d98b0
                {
                    EmbeddingGenerator = sp.GetService<IEmbeddingGenerator>()
                };

                return new PineconeCollection<string, TRecord>(pineconeClient, collectionName, options);
            });

        AddVectorizedSearch<TRecord>(services, serviceId);

        return services;
    }

    /// <summary>
    /// Also register the <see cref="VectorStoreCollection{TKey, TRecord}"/> with the given <paramref name="serviceId"/> as a <see cref="IVectorSearchable{TRecord}"/>.
    /// </summary>
    /// <typeparam name="TRecord">The type of the data model that the collection should contain.</typeparam>
    /// <param name="services">The service collection to register on.</param>
    /// <param name="serviceId">The service id that the registrations should use.</param>
    private static void AddVectorizedSearch<TRecord>(IServiceCollection services, string? serviceId) where TRecord : class
    {
        services.AddKeyedTransient<IVectorSearchable<TRecord>>(
            serviceId,
            (sp, obj) =>
            {
                return sp.GetRequiredKeyedService<VectorStoreCollection<string, TRecord>>(serviceId);
            });
    }
}<|MERGE_RESOLUTION|>--- conflicted
+++ resolved
@@ -67,13 +67,8 @@
     }
 
     /// <summary>
-<<<<<<< HEAD
-    /// Register a Pinecone <see cref="VectorStoreCollection{TKey, TRecord}"/> and <see cref="IVectorSearch{TRecord}"/> with the
+    /// Register a Pinecone <see cref="VectorStoreCollection{TKey, TRecord}"/> and <see cref="IVectorSearchable{TRecord}"/> with the
     /// specified service ID and where <see cref="PineconeClient"/> is retrieved from the dependency injection container.
-=======
-    /// Register a Pinecone <see cref="VectorStoreCollection{TKey, TRecord}"/> and <see cref="IVectorSearchable{TRecord}"/> with the
-    /// specified service ID and where <see cref="Sdk.PineconeClient"/> is retrieved from the dependency injection container.
->>>>>>> 280d98b0
     /// </summary>
     /// <typeparam name="TRecord">The type of the data model that the collection should contain.</typeparam>
     /// <param name="services">The <see cref="IServiceCollection"/> to register the <see cref="VectorStoreCollection{TKey, TRecord}"/> on.</param>
@@ -94,13 +89,8 @@
             serviceId,
             (sp, obj) =>
             {
-<<<<<<< HEAD
                 var pineconeClient = sp.GetRequiredService<PineconeClient>();
-                options ??= sp.GetService<PineconeCollectionOptions<TRecord>>() ?? new()
-=======
-                var pineconeClient = sp.GetRequiredService<Sdk.PineconeClient>();
                 options ??= sp.GetService<PineconeCollectionOptions>() ?? new()
->>>>>>> 280d98b0
                 {
                     EmbeddingGenerator = sp.GetService<IEmbeddingGenerator>()
                 };
@@ -114,13 +104,8 @@
     }
 
     /// <summary>
-<<<<<<< HEAD
-    /// Register a Pinecone <see cref="VectorStoreCollection{TKey, TRecord}"/> and <see cref="IVectorSearch{TRecord}"/> with the
+    /// Register a Pinecone <see cref="VectorStoreCollection{TKey, TRecord}"/> and <see cref="IVectorSearchable{TRecord}"/> with the
     /// provided <see cref="PineconeClient"/> and the specified service ID.
-=======
-    /// Register a Pinecone <see cref="VectorStoreCollection{TKey, TRecord}"/> and <see cref="IVectorSearchable{TRecord}"/> with the
-    /// provided <see cref="Sdk.PineconeClient"/> and the specified service ID.
->>>>>>> 280d98b0
     /// </summary>
     /// <typeparam name="TRecord">The type of the data model that the collection should contain.</typeparam>
     /// <param name="services">The <see cref="IServiceCollection"/> to register the <see cref="VectorStoreCollection{TKey, TRecord}"/> on.</param>
@@ -141,13 +126,8 @@
             serviceId,
             (sp, obj) =>
             {
-<<<<<<< HEAD
                 var pineconeClient = new PineconeClient(apiKey);
-                options ??= sp.GetService<PineconeCollectionOptions<TRecord>>() ?? new()
-=======
-                var pineconeClient = new Sdk.PineconeClient(apiKey);
                 options ??= sp.GetService<PineconeCollectionOptions>() ?? new()
->>>>>>> 280d98b0
                 {
                     EmbeddingGenerator = sp.GetService<IEmbeddingGenerator>()
                 };
