﻿// Copyright (c) Microsoft. All rights reserved.

using System;
using System.Collections.Generic;
using System.Diagnostics.CodeAnalysis;
using System.Runtime.CompilerServices;
using System.Threading;
using System.Threading.Tasks;
<<<<<<< HEAD
=======
using Microsoft.Extensions.AI;
>>>>>>> c084b067
using Microsoft.Extensions.VectorData;
using Microsoft.Extensions.VectorData.ProviderServices;
using Pinecone;

namespace Microsoft.SemanticKernel.Connectors.Pinecone;

/// <summary>
/// Class for accessing the list of collections in a Pinecone vector store.
/// </summary>
/// <remarks>
/// This class can be used with collections of any schema type, but requires you to provide schema information when getting a collection.
/// </remarks>
<<<<<<< HEAD
public sealed class PineconeVectorStore : IVectorStore
{
    private readonly Sdk.PineconeClient _pineconeClient;
    private readonly PineconeVectorStoreOptions _options;
=======
public sealed class PineconeVectorStore : VectorStore
{
    private readonly PineconeClient _pineconeClient;

    /// <summary>Metadata about vector store.</summary>
    private readonly VectorStoreMetadata _metadata;

    /// <summary>A general purpose definition that can be used to construct a collection when needing to proxy schema agnostic operations.</summary>
    private static readonly VectorStoreCollectionDefinition s_generalPurposeDefinition = new() { Properties = [new VectorStoreKeyProperty("Key", typeof(string)), new VectorStoreVectorProperty("Vector", typeof(ReadOnlyMemory<float>), 1)] };

    private readonly IEmbeddingGenerator? _embeddingGenerator;
>>>>>>> c084b067

    /// <summary>Metadata about vector store.</summary>
    private readonly VectorStoreMetadata _metadata;

    /// <summary>A general purpose definition that can be used to construct a collection when needing to proxy schema agnostic operations.</summary>
    private static readonly VectorStoreRecordDefinition s_generalPurposeDefinition = new() { Properties = [new VectorStoreRecordKeyProperty("Key", typeof(string)), new VectorStoreRecordVectorProperty("Vector", typeof(ReadOnlyMemory<float>), 1)] };

    /// <summary>
    /// Initializes a new instance of the <see cref="PineconeVectorStore"/> class.
    /// </summary>
    /// <param name="pineconeClient">Pinecone client that can be used to manage the collections and points in a Pinecone store.</param>
    /// <param name="options">Optional configuration options for this class.</param>
    public PineconeVectorStore(PineconeClient pineconeClient, PineconeVectorStoreOptions? options = default)
    {
        Verify.NotNull(pineconeClient);

        this._pineconeClient = pineconeClient;
<<<<<<< HEAD
        this._options = options ?? new PineconeVectorStoreOptions();

        this._metadata = new()
        {
            VectorStoreSystemName = PineconeConstants.VectorStoreSystemName
        };
    }

    /// <inheritdoc />
    public IVectorStoreRecordCollection<TKey, TRecord> GetCollection<TKey, TRecord>(string name, VectorStoreRecordDefinition? vectorStoreRecordDefinition = null)
        where TKey : notnull
        where TRecord : notnull
    {
#pragma warning disable CS0618 // IPineconeVectorStoreRecordCollectionFactory is obsolete
        if (this._options.VectorStoreCollectionFactory is not null)
=======
        this._embeddingGenerator = options?.EmbeddingGenerator;

        this._metadata = new()
>>>>>>> c084b067
        {
            VectorStoreSystemName = PineconeConstants.VectorStoreSystemName
        };
    }

<<<<<<< HEAD
        return (new PineconeVectorStoreRecordCollection<TKey, TRecord>(
            this._pineconeClient,
            name,
            new PineconeVectorStoreRecordCollectionOptions<TRecord>()
            {
                VectorStoreRecordDefinition = vectorStoreRecordDefinition,
                EmbeddingGenerator = this._options.EmbeddingGenerator
            }) as IVectorStoreRecordCollection<TKey, TRecord>)!;
    }

    /// <inheritdoc />
    public async IAsyncEnumerable<string> ListCollectionNamesAsync([EnumeratorCancellation] CancellationToken cancellationToken = default)
    {
        IndexList indexList;

        try
        {
            indexList = await this._pineconeClient.ListIndexesAsync(cancellationToken: cancellationToken).ConfigureAwait(false);
        }
        catch (PineconeApiException ex)
        {
            throw new VectorStoreOperationException("Call to vector store failed.", ex)
            {
                VectorStoreSystemName = PineconeConstants.VectorStoreSystemName,
                VectorStoreName = this._metadata.VectorStoreName,
                OperationName = "ListCollections"
            };
        }
=======
#pragma warning disable IDE0090 // Use 'new(...)'
    /// <inheritdoc />
    [RequiresDynamicCode("This overload of GetCollection() is incompatible with NativeAOT. For dynamic mapping via Dictionary<string, object?>, call GetDynamicCollection() instead.")]
    [RequiresUnreferencedCode("This overload of GetCollecttion() is incompatible with trimming. For dynamic mapping via Dictionary<string, object?>, call GetDynamicCollection() instead.")]
#if NET8_0_OR_GREATER
    public override PineconeCollection<TKey, TRecord> GetCollection<TKey, TRecord>(string name, VectorStoreCollectionDefinition? definition = null)
#else
    public override VectorStoreCollection<TKey, TRecord> GetCollection<TKey, TRecord>(string name, VectorStoreCollectionDefinition? definition = null)
#endif
        => typeof(TRecord) == typeof(Dictionary<string, object?>)
            ? throw new ArgumentException(VectorDataStrings.GetCollectionWithDictionaryNotSupported)
            : new PineconeCollection<TKey, TRecord>(
                this._pineconeClient,
                name,
                new PineconeCollectionOptions()
                {
                    Definition = definition,
                    EmbeddingGenerator = this._embeddingGenerator
                });

    /// <inheritdoc />
#if NET8_0_OR_GREATER
    public override PineconeDynamicCollection GetDynamicCollection(string name, VectorStoreCollectionDefinition definition)
#else
    public override VectorStoreCollection<object, Dictionary<string, object?>> GetDynamicCollection(string name, VectorStoreCollectionDefinition definition)
#endif
        => new PineconeDynamicCollection(
            this._pineconeClient,
            name,
            new()
            {
                Definition = definition,
                EmbeddingGenerator = this._embeddingGenerator
            }
        );
#pragma warning restore IDE0090

    /// <inheritdoc />
    public override async IAsyncEnumerable<string> ListCollectionNamesAsync([EnumeratorCancellation] CancellationToken cancellationToken = default)
    {
        var indexList = await VectorStoreErrorHandler.RunOperationAsync<IndexList, PineconeApiException>(
            this._metadata,
            "ListCollections",
            () => this._pineconeClient.ListIndexesAsync(cancellationToken: cancellationToken)).ConfigureAwait(false);
>>>>>>> c084b067

        if (indexList.Indexes is not null)
        {
            foreach (var index in indexList.Indexes)
            {
                yield return index.Name;
            }
        }
    }

    /// <inheritdoc />
<<<<<<< HEAD
    public Task<bool> CollectionExistsAsync(string name, CancellationToken cancellationToken = default)
    {
        var collection = this.GetCollection<object, Dictionary<string, object>>(name, s_generalPurposeDefinition);
=======
    public override Task<bool> CollectionExistsAsync(string name, CancellationToken cancellationToken = default)
    {
        var collection = this.GetDynamicCollection(name, s_generalPurposeDefinition);
>>>>>>> c084b067
        return collection.CollectionExistsAsync(cancellationToken);
    }

    /// <inheritdoc />
<<<<<<< HEAD
    public Task DeleteCollectionAsync(string name, CancellationToken cancellationToken = default)
    {
        var collection = this.GetCollection<object, Dictionary<string, object>>(name, s_generalPurposeDefinition);
        return collection.DeleteCollectionAsync(cancellationToken);
    }

    /// <inheritdoc />
    public object? GetService(Type serviceType, object? serviceKey = null)
=======
    public override Task EnsureCollectionDeletedAsync(string name, CancellationToken cancellationToken = default)
    {
        var collection = this.GetDynamicCollection(name, s_generalPurposeDefinition);
        return collection.EnsureCollectionDeletedAsync(cancellationToken);
    }

    /// <inheritdoc />
    public override object? GetService(Type serviceType, object? serviceKey = null)
>>>>>>> c084b067
    {
        Verify.NotNull(serviceType);

        return
            serviceKey is not null ? null :
            serviceType == typeof(VectorStoreMetadata) ? this._metadata :
<<<<<<< HEAD
            serviceType == typeof(Sdk.PineconeClient) ? this._pineconeClient :
=======
            serviceType == typeof(PineconeClient) ? this._pineconeClient :
>>>>>>> c084b067
            serviceType.IsInstanceOfType(this) ? this :
            null;
    }
}<|MERGE_RESOLUTION|>--- conflicted
+++ resolved
@@ -6,10 +6,7 @@
 using System.Runtime.CompilerServices;
 using System.Threading;
 using System.Threading.Tasks;
-<<<<<<< HEAD
-=======
 using Microsoft.Extensions.AI;
->>>>>>> c084b067
 using Microsoft.Extensions.VectorData;
 using Microsoft.Extensions.VectorData.ProviderServices;
 using Pinecone;
@@ -22,12 +19,6 @@
 /// <remarks>
 /// This class can be used with collections of any schema type, but requires you to provide schema information when getting a collection.
 /// </remarks>
-<<<<<<< HEAD
-public sealed class PineconeVectorStore : IVectorStore
-{
-    private readonly Sdk.PineconeClient _pineconeClient;
-    private readonly PineconeVectorStoreOptions _options;
-=======
 public sealed class PineconeVectorStore : VectorStore
 {
     private readonly PineconeClient _pineconeClient;
@@ -39,13 +30,6 @@
     private static readonly VectorStoreCollectionDefinition s_generalPurposeDefinition = new() { Properties = [new VectorStoreKeyProperty("Key", typeof(string)), new VectorStoreVectorProperty("Vector", typeof(ReadOnlyMemory<float>), 1)] };
 
     private readonly IEmbeddingGenerator? _embeddingGenerator;
->>>>>>> c084b067
-
-    /// <summary>Metadata about vector store.</summary>
-    private readonly VectorStoreMetadata _metadata;
-
-    /// <summary>A general purpose definition that can be used to construct a collection when needing to proxy schema agnostic operations.</summary>
-    private static readonly VectorStoreRecordDefinition s_generalPurposeDefinition = new() { Properties = [new VectorStoreRecordKeyProperty("Key", typeof(string)), new VectorStoreRecordVectorProperty("Vector", typeof(ReadOnlyMemory<float>), 1)] };
 
     /// <summary>
     /// Initializes a new instance of the <see cref="PineconeVectorStore"/> class.
@@ -57,8 +41,7 @@
         Verify.NotNull(pineconeClient);
 
         this._pineconeClient = pineconeClient;
-<<<<<<< HEAD
-        this._options = options ?? new PineconeVectorStoreOptions();
+        this._embeddingGenerator = options?.EmbeddingGenerator;
 
         this._metadata = new()
         {
@@ -66,53 +49,6 @@
         };
     }
 
-    /// <inheritdoc />
-    public IVectorStoreRecordCollection<TKey, TRecord> GetCollection<TKey, TRecord>(string name, VectorStoreRecordDefinition? vectorStoreRecordDefinition = null)
-        where TKey : notnull
-        where TRecord : notnull
-    {
-#pragma warning disable CS0618 // IPineconeVectorStoreRecordCollectionFactory is obsolete
-        if (this._options.VectorStoreCollectionFactory is not null)
-=======
-        this._embeddingGenerator = options?.EmbeddingGenerator;
-
-        this._metadata = new()
->>>>>>> c084b067
-        {
-            VectorStoreSystemName = PineconeConstants.VectorStoreSystemName
-        };
-    }
-
-<<<<<<< HEAD
-        return (new PineconeVectorStoreRecordCollection<TKey, TRecord>(
-            this._pineconeClient,
-            name,
-            new PineconeVectorStoreRecordCollectionOptions<TRecord>()
-            {
-                VectorStoreRecordDefinition = vectorStoreRecordDefinition,
-                EmbeddingGenerator = this._options.EmbeddingGenerator
-            }) as IVectorStoreRecordCollection<TKey, TRecord>)!;
-    }
-
-    /// <inheritdoc />
-    public async IAsyncEnumerable<string> ListCollectionNamesAsync([EnumeratorCancellation] CancellationToken cancellationToken = default)
-    {
-        IndexList indexList;
-
-        try
-        {
-            indexList = await this._pineconeClient.ListIndexesAsync(cancellationToken: cancellationToken).ConfigureAwait(false);
-        }
-        catch (PineconeApiException ex)
-        {
-            throw new VectorStoreOperationException("Call to vector store failed.", ex)
-            {
-                VectorStoreSystemName = PineconeConstants.VectorStoreSystemName,
-                VectorStoreName = this._metadata.VectorStoreName,
-                OperationName = "ListCollections"
-            };
-        }
-=======
 #pragma warning disable IDE0090 // Use 'new(...)'
     /// <inheritdoc />
     [RequiresDynamicCode("This overload of GetCollection() is incompatible with NativeAOT. For dynamic mapping via Dictionary<string, object?>, call GetDynamicCollection() instead.")]
@@ -157,7 +93,6 @@
             this._metadata,
             "ListCollections",
             () => this._pineconeClient.ListIndexesAsync(cancellationToken: cancellationToken)).ConfigureAwait(false);
->>>>>>> c084b067
 
         if (indexList.Indexes is not null)
         {
@@ -169,29 +104,13 @@
     }
 
     /// <inheritdoc />
-<<<<<<< HEAD
-    public Task<bool> CollectionExistsAsync(string name, CancellationToken cancellationToken = default)
-    {
-        var collection = this.GetCollection<object, Dictionary<string, object>>(name, s_generalPurposeDefinition);
-=======
     public override Task<bool> CollectionExistsAsync(string name, CancellationToken cancellationToken = default)
     {
         var collection = this.GetDynamicCollection(name, s_generalPurposeDefinition);
->>>>>>> c084b067
         return collection.CollectionExistsAsync(cancellationToken);
     }
 
     /// <inheritdoc />
-<<<<<<< HEAD
-    public Task DeleteCollectionAsync(string name, CancellationToken cancellationToken = default)
-    {
-        var collection = this.GetCollection<object, Dictionary<string, object>>(name, s_generalPurposeDefinition);
-        return collection.DeleteCollectionAsync(cancellationToken);
-    }
-
-    /// <inheritdoc />
-    public object? GetService(Type serviceType, object? serviceKey = null)
-=======
     public override Task EnsureCollectionDeletedAsync(string name, CancellationToken cancellationToken = default)
     {
         var collection = this.GetDynamicCollection(name, s_generalPurposeDefinition);
@@ -200,18 +119,13 @@
 
     /// <inheritdoc />
     public override object? GetService(Type serviceType, object? serviceKey = null)
->>>>>>> c084b067
     {
         Verify.NotNull(serviceType);
 
         return
             serviceKey is not null ? null :
             serviceType == typeof(VectorStoreMetadata) ? this._metadata :
-<<<<<<< HEAD
-            serviceType == typeof(Sdk.PineconeClient) ? this._pineconeClient :
-=======
             serviceType == typeof(PineconeClient) ? this._pineconeClient :
->>>>>>> c084b067
             serviceType.IsInstanceOfType(this) ? this :
             null;
     }
