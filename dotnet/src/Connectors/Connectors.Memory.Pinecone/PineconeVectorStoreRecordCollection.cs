--- conflicted
+++ resolved
@@ -59,33 +59,15 @@
         this._model = new VectorStoreRecordModelBuilder(PineconeVectorStoreRecordFieldMapping.ModelBuildingOptions)
             .Build(typeof(TRecord), this._options.VectorStoreRecordDefinition);
 
-<<<<<<< HEAD
-        if (this._options.VectorCustomMapper is not null)
-        {
-            // Custom Mapper.
-            this._mapper = this._options.VectorCustomMapper;
-        }
-        else if (typeof(TRecord) == typeof(VectorStoreGenericDataModel<string>))
-        {
-            // Generic data model mapper.
-            this._mapper = (new PineconeGenericDataModelMapper(this._propertyReader) as IVectorStoreRecordMapper<TRecord, Sdk.Vector>)!;
-        }
-        else
-        {
-            // Default Mapper.
-            this._mapper = new PineconeVectorStoreRecordMapper<TRecord>(this._propertyReader);
-        }
-
-        this._collectionMetadata = new()
-        {
-            VectorStoreSystemName = "pinecone",
-            CollectionName = collectionName
-        };
-=======
 #pragma warning disable CS0618 // IVectorStoreRecordMapper is obsolete
         this._mapper = this._options.VectorCustomMapper ?? new PineconeVectorStoreRecordMapper<TRecord>(this._model);
 #pragma warning restore CS0618
->>>>>>> 802a14df
+
+        this._collectionMetadata = new()
+        {
+            VectorStoreSystemName = "pinecone",
+            CollectionName = collectionName
+        };
     }
 
     /// <inheritdoc />
