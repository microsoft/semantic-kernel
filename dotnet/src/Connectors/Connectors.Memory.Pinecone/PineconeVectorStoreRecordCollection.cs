--- conflicted
+++ resolved
@@ -23,19 +23,6 @@
 public class PineconeVectorStoreRecordCollection<TRecord> : IVectorStoreRecordCollection<string, TRecord>
 #pragma warning restore CA1711 // Identifiers should not have incorrect suffix
 {
-<<<<<<< HEAD
-    private const string CreateCollectionName = "CreateCollection";
-    private const string CollectionExistsName = "CollectionExists";
-    private const string DeleteCollectionName = "DeleteCollection";
-
-    private const string UpsertOperationName = "Upsert";
-    private const string DeleteOperationName = "Delete";
-    private const string GetOperationName = "Get";
-    private const string QueryOperationName = "Query";
-=======
-    private const string DatabaseName = "Pinecone";
->>>>>>> 49ad47c5
-
     private static readonly VectorSearchOptions<TRecord> s_defaultVectorSearchOptions = new();
 
     /// <summary>Metadata about vector store record collection.</summary>
@@ -180,7 +167,7 @@
         {
             throw new VectorStoreOperationException("Call to vector store failed.", other)
             {
-                VectorStoreType = DatabaseName,
+                VectorStoreType = this._collectionMetadata.VectorStoreSystemName,
                 CollectionName = this.CollectionName,
                 OperationName = "DeleteCollection"
             };
@@ -210,7 +197,7 @@
 
         StorageToDataModelMapperOptions mapperOptions = new() { IncludeVectors = options?.IncludeVectors is true };
         return VectorStoreErrorHandler.RunModelConversion(
-            DatabaseName,
+            this._collectionMetadata.VectorStoreSystemName!,
             this.CollectionName,
             "Get",
             () => this._mapper.MapFromStorageToDataModel(result, mapperOptions));
@@ -414,7 +401,6 @@
         return new(records);
     }
 
-<<<<<<< HEAD
     /// <inheritdoc />
     public object? GetService(Type serviceType, object? serviceKey = null)
     {
@@ -429,10 +415,7 @@
             null;
     }
 
-    private async Task<T> RunOperationAsync<T>(string operationName, Func<Task<T>> operation)
-=======
     private async Task<T> RunIndexOperationAsync<T>(string operationName, Func<IndexClient, Task<T>> operation)
->>>>>>> 49ad47c5
     {
         try
         {
