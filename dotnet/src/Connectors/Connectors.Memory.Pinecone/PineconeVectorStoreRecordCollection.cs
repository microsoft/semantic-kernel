--- conflicted
+++ resolved
@@ -311,11 +311,7 @@
 
 #pragma warning disable CS0618 // FilterClause is obsolete
         var filter = PineconeVectorStoreCollectionSearchMapping.BuildSearchFilter(
-<<<<<<< HEAD
-            options.Filter?.FilterClauses,
-=======
-            internalOptions.OldFilter?.FilterClauses,
->>>>>>> 261fec44
+            options.OldFilter?.FilterClauses,
             this._propertyReader.StoragePropertyNamesMap);
 #pragma warning restore CS0618
 
