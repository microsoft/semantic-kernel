--- conflicted
+++ resolved
@@ -3,11 +3,6 @@
 using System;
 using System.Collections.Generic;
 using System.Linq;
-<<<<<<< HEAD
-using System.Text.Json;
-using System.Text.Json.Nodes;
-=======
->>>>>>> 5e2a1f50
 using Microsoft.SemanticKernel.Data;
 using Pinecone;
 
@@ -64,10 +59,7 @@
         VectorStoreRecordPropertyReader propertyReader)
     {
         // Validate property types.
-<<<<<<< HEAD
-=======
         propertyReader.VerifyHasParameterlessConstructor();
->>>>>>> 5e2a1f50
         propertyReader.VerifyKeyProperties(s_supportedKeyTypes);
         propertyReader.VerifyDataProperties(s_supportedDataTypes, s_supportedEnumerableDataElementTypes);
         propertyReader.VerifyVectorProperties(s_supportedVectorTypes);
@@ -117,56 +109,29 @@
     /// <inheritdoc />
     public TRecord MapFromStorageToDataModel(Vector storageModel, StorageToDataModelMapperOptions options)
     {
-<<<<<<< HEAD
-        var keyJsonName = this._propertyReader.KeyPropertyJsonName;
-        var outputJsonObject = new JsonObject
-        {
-            { keyJsonName, JsonValue.Create(storageModel.Id) },
-        };
-=======
         // Construct the output record.
         var outputRecord = (TRecord)this._propertyReader.ParameterLessConstructorInfo.Invoke(null);
 
         // Set Key.
         this._propertyReader.KeyPropertyInfo.SetValue(outputRecord, storageModel.Id);
->>>>>>> 5e2a1f50
 
         // Set Vector.
         if (options?.IncludeVectors is true)
         {
-<<<<<<< HEAD
-            var propertyName = this._propertyReader.GetStoragePropertyName(this._propertyReader.FirstVectorPropertyName!);
-            var jsonName = this._propertyReader.GetJsonPropertyName(this._propertyReader.FirstVectorPropertyName!);
-            outputJsonObject.Add(jsonName, new JsonArray(storageModel.Values.Select(x => JsonValue.Create(x)).ToArray()));
-=======
             this._propertyReader.FirstVectorPropertyInfo!.SetValue(
                 outputRecord,
                 new ReadOnlyMemory<float>(storageModel.Values));
->>>>>>> 5e2a1f50
         }
 
         // Set Data.
         if (storageModel.Metadata != null)
         {
-<<<<<<< HEAD
-            foreach (var dataProperty in this._propertyReader.DataPropertiesInfo)
-            {
-                var propertyName = this._propertyReader.GetStoragePropertyName(dataProperty.Name);
-                var jsonName = this._propertyReader.GetJsonPropertyName(dataProperty.Name);
-
-                if (storageModel.Metadata.TryGetValue(propertyName, out var value))
-                {
-                    outputJsonObject.Add(jsonName, ConvertFromMetadataValueToJsonNode(value));
-                }
-            }
-=======
             VectorStoreRecordMapping.SetValuesOnProperties(
                 outputRecord,
                 this._propertyReader.DataPropertiesInfo,
                 this._propertyReader.StoragePropertyNamesMap,
                 storageModel.Metadata,
                 ConvertFromMetadataValueToNativeType);
->>>>>>> 5e2a1f50
         }
 
         return outputRecord;
