﻿// Copyright (c) Microsoft. All rights reserved.

using System;
using System.Collections.Generic;
using Microsoft.Extensions.VectorData;
using Microsoft.Extensions.VectorData.ConnectorSupport;

namespace Microsoft.SemanticKernel.Connectors.Postgres;

internal static class PostgresConstants
{
<<<<<<< HEAD
    /// <summary>A <see cref="HashSet{T}"/> of types that a key on the provided model may have.</summary>
    public static readonly HashSet<Type> SupportedKeyTypes =
    [
        typeof(short),
        typeof(int),
        typeof(long),
        typeof(string),
        typeof(Guid),
    ];
=======
    /// <summary>The name of this database for telemetry purposes.</summary>
    public const string DatabaseName = "Postgres";

    /// <summary>Validation options.</summary>
    public static readonly VectorStoreRecordModelBuildingOptions ModelBuildingOptions = new()
    {
        RequiresAtLeastOneVector = false,
        SupportsMultipleKeys = false,
        SupportsMultipleVectors = true,
>>>>>>> 802a14df

        SupportedKeyPropertyTypes =
        [
            typeof(short),
            typeof(int),
            typeof(long),
            typeof(string),
            typeof(Guid)
        ],

        SupportedDataPropertyTypes =
        [
            typeof(bool),
            typeof(short),
            typeof(int),
            typeof(long),
            typeof(float),
            typeof(double),
            typeof(decimal),
            typeof(string),
            typeof(DateTime),
            typeof(DateTimeOffset),
            typeof(Guid),
            typeof(byte[]),
        ],

        SupportedEnumerableDataPropertyElementTypes =
        [
            typeof(bool),
            typeof(short),
            typeof(int),
            typeof(long),
            typeof(float),
            typeof(double),
            typeof(decimal),
            typeof(string),
            typeof(DateTime),
            typeof(DateTimeOffset),
            typeof(Guid),
        ],

        SupportedVectorPropertyTypes = [typeof(ReadOnlyMemory<float>)]
    };

    /// <summary>A <see cref="HashSet{T}"/> of types that vector properties on the provided model may have.</summary>
    public static readonly HashSet<Type> SupportedVectorTypes =
    [
        typeof(ReadOnlyMemory<float>),
        typeof(ReadOnlyMemory<float>?)
    ];

    /// <summary>The default schema name.</summary>
    public const string DefaultSchema = "public";

    /// <summary>The name of the column that returns distance value in the database.</summary>
    /// <remarks>It is used in the similarity search query. Must not conflict with model property.</remarks>
    public const string DistanceColumnName = "sk_pg_distance";

    /// <summary>The default index kind.</summary>
    /// <remarks>Defaults to "Flat", which means no indexing.</remarks>
    public const string DefaultIndexKind = IndexKind.Flat;

    /// <summary>The default distance function.</summary>
    public const string DefaultDistanceFunction = DistanceFunction.CosineDistance;

    public static readonly Dictionary<string, int> IndexMaxDimensions = new()
    {
        { IndexKind.Hnsw, 2000 },
    };
}<|MERGE_RESOLUTION|>--- conflicted
+++ resolved
@@ -9,17 +9,6 @@
 
 internal static class PostgresConstants
 {
-<<<<<<< HEAD
-    /// <summary>A <see cref="HashSet{T}"/> of types that a key on the provided model may have.</summary>
-    public static readonly HashSet<Type> SupportedKeyTypes =
-    [
-        typeof(short),
-        typeof(int),
-        typeof(long),
-        typeof(string),
-        typeof(Guid),
-    ];
-=======
     /// <summary>The name of this database for telemetry purposes.</summary>
     public const string DatabaseName = "Postgres";
 
@@ -29,7 +18,6 @@
         RequiresAtLeastOneVector = false,
         SupportsMultipleKeys = false,
         SupportsMultipleVectors = true,
->>>>>>> 802a14df
 
         SupportedKeyPropertyTypes =
         [
