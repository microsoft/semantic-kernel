--- conflicted
+++ resolved
@@ -149,11 +149,7 @@
 
         return new PostgresSqlCommandInfo(
             commandText: $@"
-<<<<<<< HEAD
                 CREATE INDEX {(ifNotExists ? "IF NOT EXISTS " : "")} ""{indexName}"" ON {schema}.""{tableName}"" USING {indexTypeName} (""{vectorColumnName}"" {indexOps});"
-=======
-                CREATE INDEX ""{indexName}"" ON {schema}.""{tableName}"" USING {indexTypeName} (""{vectorColumnName}"" {indexOps});"
->>>>>>> be79369c
         );
     }
 
