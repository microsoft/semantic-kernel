﻿// Copyright (c) Microsoft. All rights reserved.

using System;
using System.Collections.Generic;
using System.Linq;
using System.Linq.Expressions;
using System.Runtime.CompilerServices;
using System.Threading;
using System.Threading.Tasks;
using Microsoft.Extensions.VectorData;
using Microsoft.Extensions.VectorData.ConnectorSupport;
using Npgsql;
using Pgvector;

namespace Microsoft.SemanticKernel.Connectors.Postgres;

/// <summary>
/// An implementation of a client for Postgres. This class is used to managing postgres database operations.
/// </summary>
/// <remarks>
/// Initializes a new instance of the <see cref="PostgresVectorStoreDbClient"/> class.
/// </remarks>
/// <param name="dataSource">Postgres data source.</param>
/// <param name="schema">Schema of collection tables.</param>
[System.Diagnostics.CodeAnalysis.SuppressMessage("Security", "CA2100:Review SQL queries for security vulnerabilities", Justification = "We need to build the full table name using schema and collection, it does not support parameterized passing.")]
internal class PostgresVectorStoreDbClient(NpgsqlDataSource dataSource, string schema = PostgresConstants.DefaultSchema) : IPostgresVectorStoreDbClient
{
    private readonly string _schema = schema;

    public NpgsqlDataSource DataSource { get; } = dataSource;

    /// <inheritdoc />
    public async Task<bool> DoesTableExistsAsync(string tableName, CancellationToken cancellationToken = default)
    {
        NpgsqlConnection connection = await this.DataSource.OpenConnectionAsync(cancellationToken).ConfigureAwait(false);

        await using (connection)
        {
            var commandInfo = SqlBuilder.BuildDoesTableExistCommand(this._schema, tableName);
            using NpgsqlCommand cmd = commandInfo.ToNpgsqlCommand(connection);
            using NpgsqlDataReader dataReader = await cmd.ExecuteReaderAsync(cancellationToken).ConfigureAwait(false);
            if (await dataReader.ReadAsync(cancellationToken).ConfigureAwait(false))
            {
                return dataReader.GetString(dataReader.GetOrdinal("table_name")) == tableName;
            }

            return false;
        }
    }

    /// <inheritdoc />
    public async IAsyncEnumerable<string> GetTablesAsync([EnumeratorCancellation] CancellationToken cancellationToken = default)
    {
        NpgsqlConnection connection = await this.DataSource.OpenConnectionAsync(cancellationToken).ConfigureAwait(false);

        await using (connection)
        {
            var commandInfo = SqlBuilder.BuildGetTablesCommand(this._schema);
            using NpgsqlCommand cmd = commandInfo.ToNpgsqlCommand(connection);
            using NpgsqlDataReader dataReader = await cmd.ExecuteReaderAsync(cancellationToken).ConfigureAwait(false);
            while (await dataReader.ReadAsync(cancellationToken).ConfigureAwait(false))
            {
                yield return dataReader.GetString(dataReader.GetOrdinal("table_name"));
            }
        }
    }

    /// <inheritdoc />
    public async Task CreateTableAsync(string tableName, VectorStoreRecordModel model, bool ifNotExists = true, CancellationToken cancellationToken = default)
    {
        // Prepare the SQL commands.
<<<<<<< HEAD
        var commandInfo = SqlBuilder.BuildCreateTableCommand(this._schema, tableName, properties, ifNotExists);
=======
        var commandInfo = this._sqlBuilder.BuildCreateTableCommand(this._schema, tableName, model, ifNotExists);
>>>>>>> a312b594
        var createIndexCommands =
            PostgresVectorStoreRecordPropertyMapping.GetIndexInfo(model.Properties)
                .Select(index =>
<<<<<<< HEAD
                    SqlBuilder.BuildCreateVectorIndexCommand(this._schema, tableName, index.column, index.kind, index.function, index.isVector, ifNotExists)
                );
=======
                    this._sqlBuilder.BuildCreateIndexCommand(this._schema, tableName, index.column, index.kind, index.function, index.isVector, ifNotExists));
>>>>>>> a312b594

        // Execute the commands in a transaction.
        NpgsqlConnection connection = await this.DataSource.OpenConnectionAsync(cancellationToken).ConfigureAwait(false);

        await using (connection)
        {
#if NET8_0_OR_GREATER
            var transaction = await connection.BeginTransactionAsync(cancellationToken).ConfigureAwait(false);
            await using (transaction)
#else
            var transaction = connection.BeginTransaction();
            using (transaction)
#endif
            {
                using NpgsqlCommand cmd = commandInfo.ToNpgsqlCommand(connection, transaction);
                await cmd.ExecuteNonQueryAsync(cancellationToken).ConfigureAwait(false);

                foreach (var createIndexCommand in createIndexCommands)
                {
                    using NpgsqlCommand indexCmd = createIndexCommand.ToNpgsqlCommand(connection, transaction);
                    await indexCmd.ExecuteNonQueryAsync(cancellationToken).ConfigureAwait(false);
                }

#if NET8_0_OR_GREATER
                await transaction.CommitAsync(cancellationToken).ConfigureAwait(false);
#else
                transaction.Commit();
#endif
            }
        }
    }

    /// <inheritdoc />
    public async Task DeleteTableAsync(string tableName, CancellationToken cancellationToken = default)
    {
        var commandInfo = SqlBuilder.BuildDropTableCommand(this._schema, tableName);
        await this.ExecuteNonQueryAsync(commandInfo, cancellationToken).ConfigureAwait(false);
    }

    /// <inheritdoc />
    public async Task UpsertAsync(string tableName, Dictionary<string, object?> row, string keyColumn, CancellationToken cancellationToken = default)
    {
        var commandInfo = SqlBuilder.BuildUpsertCommand(this._schema, tableName, keyColumn, row);
        await this.ExecuteNonQueryAsync(commandInfo, cancellationToken).ConfigureAwait(false);
    }

    /// <inheritdoc />
    public async Task UpsertBatchAsync(string tableName, IEnumerable<Dictionary<string, object?>> rows, string keyColumn, CancellationToken cancellationToken = default)
    {
        var commandInfo = SqlBuilder.BuildUpsertBatchCommand(this._schema, tableName, keyColumn, rows.ToList());
        await this.ExecuteNonQueryAsync(commandInfo, cancellationToken).ConfigureAwait(false);
    }

    /// <inheritdoc />
    public async Task<Dictionary<string, object?>?> GetAsync<TKey>(string tableName, TKey key, VectorStoreRecordModel model, bool includeVectors = false, CancellationToken cancellationToken = default) where TKey : notnull
    {
        NpgsqlConnection connection = await this.DataSource.OpenConnectionAsync(cancellationToken).ConfigureAwait(false);

        await using (connection)
        {
<<<<<<< HEAD
            var commandInfo = SqlBuilder.BuildGetCommand(this._schema, tableName, properties, key, includeVectors);
=======
            var commandInfo = this._sqlBuilder.BuildGetCommand(this._schema, tableName, model, key, includeVectors);
>>>>>>> a312b594
            using NpgsqlCommand cmd = commandInfo.ToNpgsqlCommand(connection);
            using NpgsqlDataReader dataReader = await cmd.ExecuteReaderAsync(cancellationToken).ConfigureAwait(false);
            if (await dataReader.ReadAsync(cancellationToken).ConfigureAwait(false))
            {
                return this.GetRecord(dataReader, model, includeVectors);
            }

            return null;
        }
    }

    /// <inheritdoc />
    public async IAsyncEnumerable<Dictionary<string, object?>> GetBatchAsync<TKey>(string tableName, IEnumerable<TKey> keys, VectorStoreRecordModel model, bool includeVectors = false, [EnumeratorCancellation] CancellationToken cancellationToken = default)
        where TKey : notnull
    {
        Verify.NotNull(keys);

        List<TKey> listOfKeys = keys.ToList();
        if (listOfKeys.Count == 0)
        {
            yield break;
        }

        NpgsqlConnection connection = await this.DataSource.OpenConnectionAsync(cancellationToken).ConfigureAwait(false);

        await using (connection)
        {
<<<<<<< HEAD
            var commandInfo = SqlBuilder.BuildGetBatchCommand(this._schema, tableName, properties, listOfKeys, includeVectors);
=======
            var commandInfo = this._sqlBuilder.BuildGetBatchCommand(this._schema, tableName, model, listOfKeys, includeVectors);
>>>>>>> a312b594
            using NpgsqlCommand cmd = commandInfo.ToNpgsqlCommand(connection);
            using NpgsqlDataReader dataReader = await cmd.ExecuteReaderAsync(cancellationToken).ConfigureAwait(false);
            while (await dataReader.ReadAsync(cancellationToken).ConfigureAwait(false))
            {
                yield return this.GetRecord(dataReader, model, includeVectors);
            }
        }
    }

    /// <inheritdoc />
    public async Task DeleteAsync<TKey>(string tableName, string keyColumn, TKey key, CancellationToken cancellationToken = default)
    {
        var commandInfo = SqlBuilder.BuildDeleteCommand(this._schema, tableName, keyColumn, key);
        await this.ExecuteNonQueryAsync(commandInfo, cancellationToken).ConfigureAwait(false);
    }

    /// <inheritdoc />
#pragma warning disable CS0618 // VectorSearchFilter is obsolete
    public async IAsyncEnumerable<(Dictionary<string, object?> Row, double Distance)> GetNearestMatchesAsync<TRecord>(
        string tableName, VectorStoreRecordModel model, VectorStoreRecordVectorPropertyModel vectorProperty, Vector vectorValue, int limit,
        VectorSearchFilter? legacyFilter = default, Expression<Func<TRecord, bool>>? newFilter = default, int? skip = default, bool includeVectors = false, [EnumeratorCancellation] CancellationToken cancellationToken = default)
#pragma warning restore CS0618 // VectorSearchFilter is obsolete
    {
        NpgsqlConnection connection = await this.DataSource.OpenConnectionAsync(cancellationToken).ConfigureAwait(false);

        await using (connection)
        {
<<<<<<< HEAD
            var commandInfo = SqlBuilder.BuildGetNearestMatchCommand(this._schema, tableName, propertyReader, vectorProperty, vectorValue, legacyFilter, newFilter, skip, includeVectors, limit);
=======
            var commandInfo = this._sqlBuilder.BuildGetNearestMatchCommand(this._schema, tableName, model, vectorProperty, vectorValue, legacyFilter, newFilter, skip, includeVectors, limit);
>>>>>>> a312b594
            using NpgsqlCommand cmd = commandInfo.ToNpgsqlCommand(connection);
            using NpgsqlDataReader dataReader = await cmd.ExecuteReaderAsync(cancellationToken).ConfigureAwait(false);
            while (await dataReader.ReadAsync(cancellationToken).ConfigureAwait(false))
            {
                var distance = dataReader.GetDouble(dataReader.GetOrdinal(PostgresConstants.DistanceColumnName));
                yield return (Row: this.GetRecord(dataReader, model, includeVectors), Distance: distance);
            }
        }
    }

    public async IAsyncEnumerable<Dictionary<string, object?>> GetMatchingRecords<TRecord>(string tableName, VectorStoreRecordPropertyReader propertyReader,
        Expression<Func<TRecord, bool>> filter, int top, QueryOptions<TRecord> options, [EnumeratorCancellation] CancellationToken cancellationToken = default)
    {
        NpgsqlConnection connection = await this.DataSource.OpenConnectionAsync(cancellationToken).ConfigureAwait(false);

        await using (connection)
        {
            var commandInfo = SqlBuilder.BuildSelectWhereCommand(this._schema, tableName, propertyReader, filter, top, options);
            using NpgsqlCommand cmd = commandInfo.ToNpgsqlCommand(connection);
            using NpgsqlDataReader dataReader = await cmd.ExecuteReaderAsync(cancellationToken).ConfigureAwait(false);

            while (await dataReader.ReadAsync(cancellationToken).ConfigureAwait(false))
            {
                yield return this.GetRecord(dataReader, propertyReader.RecordDefinition.Properties, options.IncludeVectors);
            }
        }
    }

    /// <inheritdoc />
    public async Task DeleteBatchAsync<TKey>(string tableName, string keyColumn, IEnumerable<TKey> keys, CancellationToken cancellationToken = default)
    {
        var listOfKeys = keys.ToList();
        if (listOfKeys.Count == 0)
        {
            return;
        }

        var commandInfo = SqlBuilder.BuildDeleteBatchCommand(this._schema, tableName, keyColumn, listOfKeys);
        await this.ExecuteNonQueryAsync(commandInfo, cancellationToken).ConfigureAwait(false);
    }

    #region private ================================================================================

    private Dictionary<string, object?> GetRecord(
        NpgsqlDataReader reader,
        VectorStoreRecordModel model,
        bool includeVectors = false
    )
    {
        var storageModel = new Dictionary<string, object?>();

        foreach (var property in model.Properties)
        {
            var isEmbedding = property is VectorStoreRecordVectorPropertyModel;
            var propertyName = property.StorageName;
            var propertyType = property.Type;
            var propertyValue = !isEmbedding || includeVectors ? PostgresVectorStoreRecordPropertyMapping.GetPropertyValue(reader, propertyName, propertyType) : null;

            storageModel.Add(propertyName, propertyValue);
        }

        return storageModel;
    }

    private async Task ExecuteNonQueryAsync(PostgresSqlCommandInfo commandInfo, CancellationToken cancellationToken)
    {
        NpgsqlConnection connection = await this.DataSource.OpenConnectionAsync(cancellationToken).ConfigureAwait(false);

        await using (connection)
        {
            using NpgsqlCommand cmd = commandInfo.ToNpgsqlCommand(connection);
            await cmd.ExecuteNonQueryAsync(cancellationToken).ConfigureAwait(false);
        }
    }

    #endregion
}<|MERGE_RESOLUTION|>--- conflicted
+++ resolved
@@ -69,20 +69,11 @@
     public async Task CreateTableAsync(string tableName, VectorStoreRecordModel model, bool ifNotExists = true, CancellationToken cancellationToken = default)
     {
         // Prepare the SQL commands.
-<<<<<<< HEAD
-        var commandInfo = SqlBuilder.BuildCreateTableCommand(this._schema, tableName, properties, ifNotExists);
-=======
-        var commandInfo = this._sqlBuilder.BuildCreateTableCommand(this._schema, tableName, model, ifNotExists);
->>>>>>> a312b594
+        var commandInfo = SqlBuilder.BuildCreateTableCommand(this._schema, tableName, model, ifNotExists);
         var createIndexCommands =
             PostgresVectorStoreRecordPropertyMapping.GetIndexInfo(model.Properties)
                 .Select(index =>
-<<<<<<< HEAD
-                    SqlBuilder.BuildCreateVectorIndexCommand(this._schema, tableName, index.column, index.kind, index.function, index.isVector, ifNotExists)
-                );
-=======
-                    this._sqlBuilder.BuildCreateIndexCommand(this._schema, tableName, index.column, index.kind, index.function, index.isVector, ifNotExists));
->>>>>>> a312b594
+                    SqlBuilder.BuildCreateIndexCommand(this._schema, tableName, index.column, index.kind, index.function, index.isVector, ifNotExists)
 
         // Execute the commands in a transaction.
         NpgsqlConnection connection = await this.DataSource.OpenConnectionAsync(cancellationToken).ConfigureAwait(false);
@@ -143,11 +134,7 @@
 
         await using (connection)
         {
-<<<<<<< HEAD
-            var commandInfo = SqlBuilder.BuildGetCommand(this._schema, tableName, properties, key, includeVectors);
-=======
-            var commandInfo = this._sqlBuilder.BuildGetCommand(this._schema, tableName, model, key, includeVectors);
->>>>>>> a312b594
+            var commandInfo = SqlBuilder.BuildGetCommand(this._schema, tableName, model, key, includeVectors);
             using NpgsqlCommand cmd = commandInfo.ToNpgsqlCommand(connection);
             using NpgsqlDataReader dataReader = await cmd.ExecuteReaderAsync(cancellationToken).ConfigureAwait(false);
             if (await dataReader.ReadAsync(cancellationToken).ConfigureAwait(false))
@@ -175,11 +162,7 @@
 
         await using (connection)
         {
-<<<<<<< HEAD
-            var commandInfo = SqlBuilder.BuildGetBatchCommand(this._schema, tableName, properties, listOfKeys, includeVectors);
-=======
-            var commandInfo = this._sqlBuilder.BuildGetBatchCommand(this._schema, tableName, model, listOfKeys, includeVectors);
->>>>>>> a312b594
+            var commandInfo = SqlBuilder.BuildGetBatchCommand(this._schema, tableName, model, listOfKeys, includeVectors);
             using NpgsqlCommand cmd = commandInfo.ToNpgsqlCommand(connection);
             using NpgsqlDataReader dataReader = await cmd.ExecuteReaderAsync(cancellationToken).ConfigureAwait(false);
             while (await dataReader.ReadAsync(cancellationToken).ConfigureAwait(false))
@@ -207,11 +190,7 @@
 
         await using (connection)
         {
-<<<<<<< HEAD
-            var commandInfo = SqlBuilder.BuildGetNearestMatchCommand(this._schema, tableName, propertyReader, vectorProperty, vectorValue, legacyFilter, newFilter, skip, includeVectors, limit);
-=======
-            var commandInfo = this._sqlBuilder.BuildGetNearestMatchCommand(this._schema, tableName, model, vectorProperty, vectorValue, legacyFilter, newFilter, skip, includeVectors, limit);
->>>>>>> a312b594
+            var commandInfo = SqlBuilder.BuildGetNearestMatchCommand(this._schema, tableName, model, vectorProperty, vectorValue, legacyFilter, newFilter, skip, includeVectors, limit);
             using NpgsqlCommand cmd = commandInfo.ToNpgsqlCommand(connection);
             using NpgsqlDataReader dataReader = await cmd.ExecuteReaderAsync(cancellationToken).ConfigureAwait(false);
             while (await dataReader.ReadAsync(cancellationToken).ConfigureAwait(false))
