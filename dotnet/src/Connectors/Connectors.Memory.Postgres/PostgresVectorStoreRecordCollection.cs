--- conflicted
+++ resolved
@@ -275,11 +275,7 @@
         }
 
         var searchOptions = options ?? s_defaultVectorSearchOptions;
-<<<<<<< HEAD
-        var vectorProperty = this._propertyReader.GetVectorPropertyForSearch(searchOptions.VectorPropertyName);
-=======
         var vectorProperty = this._propertyReader.GetVectorPropertyOrSingle(searchOptions.VectorPropertyName);
->>>>>>> 0e8adb72
 
         var pgVector = PostgresVectorStoreRecordPropertyMapping.MapVectorForStorageModel(vector);
 
