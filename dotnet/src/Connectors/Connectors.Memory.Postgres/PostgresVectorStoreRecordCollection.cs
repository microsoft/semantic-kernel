﻿// Copyright (c) Microsoft. All rights reserved.

using System;
using System.Collections.Generic;
using System.Linq;
using System.Linq.Expressions;
using System.Runtime.CompilerServices;
using System.Threading;
using System.Threading.Tasks;
using Microsoft.Extensions.VectorData;
using Microsoft.Extensions.VectorData.ConnectorSupport;
using Npgsql;

namespace Microsoft.SemanticKernel.Connectors.Postgres;

/// <summary>
/// Represents a collection of vector store records in a Postgres database.
/// </summary>
/// <typeparam name="TKey">The type of the key.</typeparam>
/// <typeparam name="TRecord">The type of the record.</typeparam>
#pragma warning disable CA1711 // Identifiers should not have incorrect suffix
public class PostgresVectorStoreRecordCollection<TKey, TRecord> : IVectorStoreRecordCollection<TKey, TRecord>
#pragma warning restore CA1711 // Identifiers should not have incorrect suffix
    where TKey : notnull
{
    /// <inheritdoc />
    public string CollectionName { get; }

    /// <summary>Metadata about vector store record collection.</summary>
    private readonly VectorStoreRecordCollectionMetadata _collectionMetadata;

    /// <summary>Postgres client that is used to interact with the database.</summary>
    private readonly IPostgresVectorStoreDbClient _client;

    // <summary>Optional configuration options for this class.</summary>
    private readonly PostgresVectorStoreRecordCollectionOptions<TRecord> _options;

    /// <summary>The model for this collection.</summary>
    private readonly VectorStoreRecordModel _model;

    /// <summary>A mapper to use for converting between the data model and the Azure AI Search record.</summary>
#pragma warning disable CS0618 // IVectorStoreRecordMapper is obsolete
    private readonly IVectorStoreRecordMapper<TRecord, Dictionary<string, object?>> _mapper;
#pragma warning restore CS0618

    /// <summary>The default options for vector search.</summary>
    private static readonly VectorSearchOptions<TRecord> s_defaultVectorSearchOptions = new();

    /// <summary>
    /// Initializes a new instance of the <see cref="PostgresVectorStoreRecordCollection{TKey, TRecord}"/> class.
    /// </summary>
    /// <param name="dataSource">The data source to use for connecting to the database.</param>
    /// <param name="collectionName">The name of the collection.</param>
    /// <param name="options">Optional configuration options for this class.</param>
    public PostgresVectorStoreRecordCollection(NpgsqlDataSource dataSource, string collectionName, PostgresVectorStoreRecordCollectionOptions<TRecord>? options = default)
        : this(new PostgresVectorStoreDbClient(dataSource), collectionName, options)
    {
    }

    /// <summary>
    /// Initializes a new instance of the <see cref="PostgresVectorStoreRecordCollection{TKey, TRecord}"/> class.
    /// </summary>
    /// <param name="client">The client to use for interacting with the database.</param>
    /// <param name="collectionName">The name of the collection.</param>
    /// <param name="options">Optional configuration options for this class.</param>
    /// <remarks>
    /// This constructor is internal. It allows internal code to create an instance of this class with a custom client.
    /// </remarks>
    internal PostgresVectorStoreRecordCollection(IPostgresVectorStoreDbClient client, string collectionName, PostgresVectorStoreRecordCollectionOptions<TRecord>? options = default)
    {
        // Verify.
        Verify.NotNull(client);
        Verify.NotNullOrWhiteSpace(collectionName);

        // Assign.
        this._client = client;
        this.CollectionName = collectionName;
        this._options = options ?? new PostgresVectorStoreRecordCollectionOptions<TRecord>();

        this._model = new VectorStoreRecordModelBuilder(PostgresConstants.ModelBuildingOptions)
            .Build(typeof(TRecord), options?.VectorStoreRecordDefinition);

#pragma warning disable CS0618 // IVectorStoreRecordMapper is obsolete
        this._mapper = this._options.DictionaryCustomMapper ?? new PostgresVectorStoreRecordMapper<TRecord>(this._model);
#pragma warning restore CS0618

        this._collectionMetadata = new()
        {
            VectorStoreSystemName = PostgresConstants.VectorStoreSystemName,
            VectorStoreName = this._client.DatabaseName,
            CollectionName = collectionName
        };
    }

    /// <inheritdoc/>
    public virtual Task<bool> CollectionExistsAsync(CancellationToken cancellationToken = default)
    {
        const string OperationName = "DoesTableExists";
        return this.RunOperationAsync(OperationName, () =>
            this._client.DoesTableExistsAsync(this.CollectionName, cancellationToken)
        );
    }

    /// <inheritdoc/>
    public virtual Task CreateCollectionAsync(CancellationToken cancellationToken = default)
    {
        const string OperationName = "CreateCollection";
        return this.RunOperationAsync(OperationName, () =>
            this.InternalCreateCollectionAsync(false, cancellationToken)
        );
    }

    /// <inheritdoc/>
    public virtual Task CreateCollectionIfNotExistsAsync(CancellationToken cancellationToken = default)
    {
        const string OperationName = "CreateCollectionIfNotExists";
        return this.RunOperationAsync(OperationName, () =>
            this.InternalCreateCollectionAsync(true, cancellationToken)
        );
    }

    /// <inheritdoc/>
    public virtual Task DeleteCollectionAsync(CancellationToken cancellationToken = default)
    {
        const string OperationName = "DeleteCollection";
        return this.RunOperationAsync(OperationName, () =>
            this._client.DeleteTableAsync(this.CollectionName, cancellationToken)
        );
    }

    /// <inheritdoc/>
    public virtual Task<TKey> UpsertAsync(TRecord record, CancellationToken cancellationToken = default)
    {
        const string OperationName = "Upsert";

        var storageModel = VectorStoreErrorHandler.RunModelConversion(
            PostgresConstants.VectorStoreSystemName,
            this.CollectionName,
            OperationName,
            () => this._mapper.MapFromDataToStorageModel(record));

        Verify.NotNull(storageModel);

        var keyObj = storageModel[this._model.KeyProperty.StorageName];
        Verify.NotNull(keyObj);
        TKey key = (TKey)keyObj!;

        return this.RunOperationAsync(OperationName, async () =>
            {
                await this._client.UpsertAsync(this.CollectionName, storageModel, this._model.KeyProperty.StorageName, cancellationToken).ConfigureAwait(false);
                return key;
            }
        );
    }

    /// <inheritdoc/>
    public virtual async IAsyncEnumerable<TKey> UpsertAsync(IEnumerable<TRecord> records, [EnumeratorCancellation] CancellationToken cancellationToken = default)
    {
        Verify.NotNull(records);

        const string OperationName = "UpsertBatch";

        var storageModels = records.Select(record => VectorStoreErrorHandler.RunModelConversion(
            PostgresConstants.VectorStoreSystemName,
            this.CollectionName,
            OperationName,
            () => this._mapper.MapFromDataToStorageModel(record))).ToList();

        if (storageModels.Count == 0)
        {
            yield break;
        }

        var keys = storageModels.Select(model => model[this._model.KeyProperty.StorageName]!).ToList();

        await this.RunOperationAsync(OperationName, () =>
            this._client.UpsertBatchAsync(this.CollectionName, storageModels, this._model.KeyProperty.StorageName, cancellationToken)
        ).ConfigureAwait(false);

        foreach (var key in keys) { yield return (TKey)key!; }
    }

    /// <inheritdoc/>
    public virtual Task<TRecord?> GetAsync(TKey key, GetRecordOptions? options = null, CancellationToken cancellationToken = default)
    {
        const string OperationName = "Get";

        Verify.NotNull(key);

        bool includeVectors = options?.IncludeVectors is true;

        return this.RunOperationAsync<TRecord?>(OperationName, async () =>
        {
            var row = await this._client.GetAsync(this.CollectionName, key, this._model, includeVectors, cancellationToken).ConfigureAwait(false);

            if (row is null) { return default; }
            return VectorStoreErrorHandler.RunModelConversion(
                PostgresConstants.VectorStoreSystemName,
                this.CollectionName,
                OperationName,
                () => this._mapper.MapFromStorageToDataModel(row, new() { IncludeVectors = includeVectors }));
        });
    }

    /// <inheritdoc/>
    public virtual IAsyncEnumerable<TRecord> GetAsync(IEnumerable<TKey> keys, GetRecordOptions? options = null, CancellationToken cancellationToken = default)
    {
        const string OperationName = "GetBatch";

        Verify.NotNull(keys);

        bool includeVectors = options?.IncludeVectors is true;

        return PostgresVectorStoreUtils.WrapAsyncEnumerableAsync(
            this._client.GetBatchAsync(this.CollectionName, keys, this._model, includeVectors, cancellationToken)
                .SelectAsync(row =>
                    VectorStoreErrorHandler.RunModelConversion(
                        PostgresConstants.VectorStoreSystemName,
                        this.CollectionName,
                        OperationName,
                        () => this._mapper.MapFromStorageToDataModel(row, new() { IncludeVectors = includeVectors })),
                    cancellationToken
                ),
            OperationName,
            this.CollectionName
        );
    }

    /// <inheritdoc/>
    public virtual Task DeleteAsync(TKey key, CancellationToken cancellationToken = default)
    {
        const string OperationName = "Delete";
        return this.RunOperationAsync(OperationName, () =>
            this._client.DeleteAsync(this.CollectionName, this._model.KeyProperty.StorageName, key, cancellationToken)
        );
    }

    /// <inheritdoc/>
    public virtual Task DeleteAsync(IEnumerable<TKey> keys, CancellationToken cancellationToken = default)
    {
        Verify.NotNull(keys);

        const string OperationName = "DeleteBatch";
        return this.RunOperationAsync(OperationName, () =>
            this._client.DeleteBatchAsync(this.CollectionName, this._model.KeyProperty.StorageName, keys, cancellationToken)
        );
    }

    /// <inheritdoc />
    public virtual Task<VectorSearchResults<TRecord>> VectorizedSearchAsync<TVector>(TVector vector, int top, VectorSearchOptions<TRecord>? options = null, CancellationToken cancellationToken = default)
    {
        const string OperationName = "VectorizedSearch";

        Verify.NotNull(vector);
        Verify.NotLessThan(top, 1);

        var vectorType = vector.GetType();

        if (!PostgresConstants.SupportedVectorTypes.Contains(vectorType))
        {
            throw new NotSupportedException(
                $"The provided vector type {vectorType.FullName} is not supported by the PostgreSQL connector. " +
                $"Supported types are: {string.Join(", ", PostgresConstants.SupportedVectorTypes.Select(l => l.FullName))}");
        }

        var searchOptions = options ?? s_defaultVectorSearchOptions;
        var vectorProperty = this._model.GetVectorPropertyOrSingle(searchOptions);

        var pgVector = PostgresVectorStoreRecordPropertyMapping.MapVectorForStorageModel(vector);

        Verify.NotNull(pgVector);

        // Simulating skip/offset logic locally, since OFFSET can work only with LIMIT in combination
        // and LIMIT is not supported in vector search extension, instead of LIMIT - "k" parameter is used.
        var limit = top + searchOptions.Skip;

        return this.RunOperationAsync(OperationName, () =>
        {
            var results = this._client.GetNearestMatchesAsync(
                this.CollectionName,
                this._model,
                vectorProperty,
                pgVector,
                top,
#pragma warning disable CS0618 // VectorSearchFilter is obsolete
                searchOptions.OldFilter,
#pragma warning restore CS0618 // VectorSearchFilter is obsolete
                searchOptions.Filter,
                searchOptions.Skip,
                searchOptions.IncludeVectors,
                cancellationToken)
            .SelectAsync(result =>
                {
                    var record = VectorStoreErrorHandler.RunModelConversion(
                        PostgresConstants.VectorStoreSystemName,
                        this.CollectionName,
                        OperationName,
                        () => this._mapper.MapFromStorageToDataModel(
                            result.Row, new StorageToDataModelMapperOptions() { IncludeVectors = searchOptions.IncludeVectors })
                    );

                    return new VectorSearchResult<TRecord>(record, result.Distance);
                }, cancellationToken);

            return Task.FromResult(new VectorSearchResults<TRecord>(results));
        });
    }

    /// <inheritdoc />
<<<<<<< HEAD
    public async IAsyncEnumerable<TRecord> GetAsync(Expression<Func<TRecord, bool>> filter, int top,
        FilterOptions<TRecord>? options = null, [EnumeratorCancellation] CancellationToken cancellationToken = default)
    {
        Verify.NotNull(filter);
        Verify.NotLessThan(top, 1);

        options ??= new();

        StorageToDataModelMapperOptions mapperOptions = new() { IncludeVectors = options.IncludeVectors };

        await foreach (var dictionary in this._client.GetMatchingRecordsAsync(
            this.CollectionName,
            this._model,
            filter,
            top,
            options,
            cancellationToken).ConfigureAwait(false))
        {
            yield return VectorStoreErrorHandler.RunModelConversion(
                PostgresConstants.DatabaseName,
                this.CollectionName,
                "Get",
                () => this._mapper.MapFromStorageToDataModel(dictionary, mapperOptions));
        }
=======
    public object? GetService(Type serviceType, object? serviceKey = null)
    {
        Verify.NotNull(serviceType);

        return
            serviceKey is not null ? null :
            serviceType == typeof(VectorStoreRecordCollectionMetadata) ? this._collectionMetadata :
            serviceType == typeof(NpgsqlDataSource) ? this._client.DataSource :
            serviceType.IsInstanceOfType(this) ? this :
            null;
>>>>>>> f77e266c
    }

    private Task InternalCreateCollectionAsync(bool ifNotExists, CancellationToken cancellationToken = default)
    {
        return this._client.CreateTableAsync(this.CollectionName, this._model, ifNotExists, cancellationToken);
    }

    private async Task RunOperationAsync(string operationName, Func<Task> operation)
    {
        try
        {
            await operation.Invoke().ConfigureAwait(false);
        }
        catch (Exception ex) when (ex is not NotSupportedException)
        {
            throw new VectorStoreOperationException("Call to vector store failed.", ex)
            {
                VectorStoreType = PostgresConstants.VectorStoreSystemName,
                CollectionName = this.CollectionName,
                OperationName = operationName
            };
        }
    }

    private async Task<T> RunOperationAsync<T>(string operationName, Func<Task<T>> operation)
    {
        try
        {
            return await operation.Invoke().ConfigureAwait(false);
        }
        catch (Exception ex) when (ex is not NotSupportedException)
        {
            throw new VectorStoreOperationException("Call to vector store failed.", ex)
            {
                VectorStoreType = PostgresConstants.VectorStoreSystemName,
                CollectionName = this.CollectionName,
                OperationName = operationName
            };
        }
    }
}<|MERGE_RESOLUTION|>--- conflicted
+++ resolved
@@ -307,7 +307,6 @@
     }
 
     /// <inheritdoc />
-<<<<<<< HEAD
     public async IAsyncEnumerable<TRecord> GetAsync(Expression<Func<TRecord, bool>> filter, int top,
         FilterOptions<TRecord>? options = null, [EnumeratorCancellation] CancellationToken cancellationToken = default)
     {
@@ -327,12 +326,14 @@
             cancellationToken).ConfigureAwait(false))
         {
             yield return VectorStoreErrorHandler.RunModelConversion(
-                PostgresConstants.DatabaseName,
+                PostgresConstants.VectorStoreSystemName,
                 this.CollectionName,
                 "Get",
                 () => this._mapper.MapFromStorageToDataModel(dictionary, mapperOptions));
         }
-=======
+    }
+
+    /// <inheritdoc />
     public object? GetService(Type serviceType, object? serviceKey = null)
     {
         Verify.NotNull(serviceType);
@@ -343,7 +344,6 @@
             serviceType == typeof(NpgsqlDataSource) ? this._client.DataSource :
             serviceType.IsInstanceOfType(this) ? this :
             null;
->>>>>>> f77e266c
     }
 
     private Task InternalCreateCollectionAsync(bool ifNotExists, CancellationToken cancellationToken = default)
