﻿// Copyright (c) Microsoft. All rights reserved.

using System;
using System.Collections.Generic;
using System.Linq;
using System.Linq.Expressions;
using System.Runtime.CompilerServices;
using System.Threading;
using System.Threading.Tasks;
using Microsoft.Extensions.AI;
using Microsoft.Extensions.VectorData;
using Microsoft.Extensions.VectorData.ConnectorSupport;
using Microsoft.Extensions.VectorData.Properties;
using Npgsql;

namespace Microsoft.SemanticKernel.Connectors.Postgres;

/// <summary>
/// Represents a collection of vector store records in a Postgres database.
/// </summary>
/// <typeparam name="TKey">The type of the key.</typeparam>
/// <typeparam name="TRecord">The type of the record.</typeparam>
#pragma warning disable CA1711 // Identifiers should not have incorrect suffix
public sealed class PostgresVectorStoreRecordCollection<TKey, TRecord> : IVectorStoreRecordCollection<TKey, TRecord>
#pragma warning restore CA1711 // Identifiers should not have incorrect suffix
    where TKey : notnull
    where TRecord : notnull
{
    /// <inheritdoc />
    public string Name { get; }

    /// <summary>Metadata about vector store record collection.</summary>
    private readonly VectorStoreRecordCollectionMetadata _collectionMetadata;

    /// <summary>Postgres client that is used to interact with the database.</summary>
    private readonly IPostgresVectorStoreDbClient _client;

    // <summary>Optional configuration options for this class.</summary>
    private readonly PostgresVectorStoreRecordCollectionOptions<TRecord> _options;

    /// <summary>The model for this collection.</summary>
    private readonly VectorStoreRecordModel _model;

    /// <summary>A mapper to use for converting between the data model and the Azure AI Search record.</summary>
    private readonly PostgresVectorStoreRecordMapper<TRecord> _mapper;

    /// <summary>The default options for vector search.</summary>
    private static readonly VectorSearchOptions<TRecord> s_defaultVectorSearchOptions = new();

    /// <summary>
    /// Initializes a new instance of the <see cref="PostgresVectorStoreRecordCollection{TKey, TRecord}"/> class.
    /// </summary>
    /// <param name="dataSource">The data source to use for connecting to the database.</param>
    /// <param name="name">The name of the collection.</param>
    /// <param name="options">Optional configuration options for this class.</param>
    public PostgresVectorStoreRecordCollection(NpgsqlDataSource dataSource, string name, PostgresVectorStoreRecordCollectionOptions<TRecord>? options = default)
        : this(new PostgresVectorStoreDbClient(dataSource), name, options)
    {
    }

    /// <summary>
    /// Initializes a new instance of the <see cref="PostgresVectorStoreRecordCollection{TKey, TRecord}"/> class.
    /// </summary>
    /// <param name="client">The client to use for interacting with the database.</param>
    /// <param name="name">The name of the collection.</param>
    /// <param name="options">Optional configuration options for this class.</param>
    /// <remarks>
    /// This constructor is internal. It allows internal code to create an instance of this class with a custom client.
    /// </remarks>
    internal PostgresVectorStoreRecordCollection(IPostgresVectorStoreDbClient client, string name, PostgresVectorStoreRecordCollectionOptions<TRecord>? options = default)
    {
        // Verify.
        Verify.NotNull(client);
        Verify.NotNullOrWhiteSpace(name);

        // Assign.
        this._client = client;
        this.Name = name;
        this._options = options ?? new PostgresVectorStoreRecordCollectionOptions<TRecord>();

        this._model = new VectorStoreRecordModelBuilder(PostgresConstants.ModelBuildingOptions)
            .Build(typeof(TRecord), options?.VectorStoreRecordDefinition, options?.EmbeddingGenerator);

        this._mapper = new PostgresVectorStoreRecordMapper<TRecord>(this._model);

        this._collectionMetadata = new()
        {
            VectorStoreSystemName = PostgresConstants.VectorStoreSystemName,
            VectorStoreName = this._client.DatabaseName,
            CollectionName = name
        };
    }

    /// <inheritdoc/>
    public Task<bool> CollectionExistsAsync(CancellationToken cancellationToken = default)
    {
        const string OperationName = "DoesTableExists";
        return this.RunOperationAsync(OperationName, () =>
            this._client.DoesTableExistsAsync(this.Name, cancellationToken)
        );
    }

    /// <inheritdoc/>
    public Task CreateCollectionAsync(CancellationToken cancellationToken = default)
    {
        const string OperationName = "CreateCollection";
        return this.RunOperationAsync(OperationName, () =>
            this.InternalCreateCollectionAsync(false, cancellationToken)
        );
    }

    /// <inheritdoc/>
    public Task CreateCollectionIfNotExistsAsync(CancellationToken cancellationToken = default)
    {
        const string OperationName = "CreateCollectionIfNotExists";
        return this.RunOperationAsync(OperationName, () =>
            this.InternalCreateCollectionAsync(true, cancellationToken)
        );
    }

    /// <inheritdoc/>
    public Task DeleteCollectionAsync(CancellationToken cancellationToken = default)
    {
        const string OperationName = "DeleteCollection";
        return this.RunOperationAsync(OperationName, () =>
            this._client.DeleteTableAsync(this.Name, cancellationToken)
        );
    }

    /// <inheritdoc/>
    public async Task<TKey> UpsertAsync(TRecord record, CancellationToken cancellationToken = default)
    {
        const string OperationName = "Upsert";

        IReadOnlyList<Embedding>?[]? generatedEmbeddings = null;

        var vectorPropertyCount = this._model.VectorProperties.Count;
        for (var i = 0; i < vectorPropertyCount; i++)
        {
            var vectorProperty = this._model.VectorProperties[i];

            if (vectorProperty.EmbeddingGenerator is null)
            {
                continue;
            }

            // TODO: Ideally we'd group together vector properties using the same generator (and with the same input and output properties),
            // and generate embeddings for them in a single batch. That's some more complexity though.
            if (vectorProperty.TryGenerateEmbedding<TRecord, Embedding<float>, ReadOnlyMemory<float>>(record, cancellationToken, out var floatTask))
            {
                generatedEmbeddings ??= new IReadOnlyList<Embedding>?[vectorPropertyCount];
                generatedEmbeddings[i] = [await floatTask.ConfigureAwait(false)];
            }
            else
            {
                throw new InvalidOperationException(
                    $"The embedding generator configured on property '{vectorProperty.ModelName}' cannot produce an embedding of type '{typeof(Embedding<float>).Name}' for the given input type.");
            }
        }

        var storageModel = VectorStoreErrorHandler.RunModelConversion(
            PostgresConstants.VectorStoreSystemName,
            this._collectionMetadata.VectorStoreName,
            this.Name,
            OperationName,
            () => this._mapper.MapFromDataToStorageModel(record, recordIndex: 0, generatedEmbeddings));

        Verify.NotNull(storageModel);

        var keyObj = storageModel[this._model.KeyProperty.StorageName];
        Verify.NotNull(keyObj);
        TKey key = (TKey)keyObj!;

        return await this.RunOperationAsync(OperationName, async () =>
            {
                await this._client.UpsertAsync(this.Name, storageModel, this._model.KeyProperty.StorageName, cancellationToken).ConfigureAwait(false);
                return key;
            }).ConfigureAwait(false);
    }

    /// <inheritdoc/>
    public async Task<IReadOnlyList<TKey>> UpsertAsync(IEnumerable<TRecord> records, CancellationToken cancellationToken = default)
    {
        Verify.NotNull(records);

        const string OperationName = "UpsertBatch";

        IReadOnlyList<TRecord>? recordsList = null;

        // If an embedding generator is defined, invoke it once per property for all records.
        IReadOnlyList<Embedding>?[]? generatedEmbeddings = null;

        var vectorPropertyCount = this._model.VectorProperties.Count;
        for (var i = 0; i < vectorPropertyCount; i++)
        {
            var vectorProperty = this._model.VectorProperties[i];

            if (vectorProperty.EmbeddingGenerator is null)
            {
                continue;
            }

            // We have a property with embedding generation; materialize the records' enumerable if needed, to
            // prevent multiple enumeration.
            if (recordsList is null)
            {
                recordsList = records is IReadOnlyList<TRecord> r ? r : records.ToList();

                if (recordsList.Count == 0)
                {
                    return [];
                }

                records = recordsList;
            }

            // TODO: Ideally we'd group together vector properties using the same generator (and with the same input and output properties),
            // and generate embeddings for them in a single batch. That's some more complexity though.
            if (vectorProperty.TryGenerateEmbeddings<TRecord, Embedding<float>, ReadOnlyMemory<float>>(records, cancellationToken, out var floatTask))
            {
                generatedEmbeddings ??= new IReadOnlyList<Embedding>?[vectorPropertyCount];
                generatedEmbeddings[i] = (IReadOnlyList<Embedding<float>>)await floatTask.ConfigureAwait(false);
            }
            else
            {
                throw new InvalidOperationException(
                    $"The embedding generator configured on property '{vectorProperty.ModelName}' cannot produce an embedding of type '{typeof(Embedding<float>).Name}' for the given input type.");
            }
        }

        var storageModels = VectorStoreErrorHandler.RunModelConversion(
            PostgresConstants.VectorStoreSystemName,
            this._collectionMetadata.VectorStoreName,
            this.Name,
            OperationName,
            () => records.Select((r, i) => this._mapper.MapFromDataToStorageModel(r, i, generatedEmbeddings)).ToList());

        if (storageModels.Count == 0)
        {
            return [];
        }

        var keys = storageModels.Select(model => model[this._model.KeyProperty.StorageName]!).ToList();

        await this.RunOperationAsync(OperationName, () =>
            this._client.UpsertBatchAsync(this.Name, storageModels, this._model.KeyProperty.StorageName, cancellationToken)
        ).ConfigureAwait(false);

        return keys.Select(key => (TKey)key!).ToList();
    }

    /// <inheritdoc/>
    public Task<TRecord?> GetAsync(TKey key, GetRecordOptions? options = null, CancellationToken cancellationToken = default)
    {
        const string OperationName = "Get";

        Verify.NotNull(key);

        bool includeVectors = options?.IncludeVectors is true;

        if (includeVectors && this._model.VectorProperties.Any(p => p.EmbeddingGenerator is not null))
        {
            throw new NotSupportedException(VectorDataStrings.IncludeVectorsNotSupportedWithEmbeddingGeneration);
        }

        return this.RunOperationAsync<TRecord?>(OperationName, async () =>
        {
            var row = await this._client.GetAsync(this.Name, key, this._model, includeVectors, cancellationToken).ConfigureAwait(false);

            if (row is null) { return default; }
            return VectorStoreErrorHandler.RunModelConversion(
                PostgresConstants.VectorStoreSystemName,
                this._collectionMetadata.VectorStoreName,
                this.Name,
                OperationName,
                () => this._mapper.MapFromStorageToDataModel(row, new() { IncludeVectors = includeVectors }));
        });
    }

    /// <inheritdoc/>
    public IAsyncEnumerable<TRecord> GetAsync(IEnumerable<TKey> keys, GetRecordOptions? options = null, CancellationToken cancellationToken = default)
    {
        const string OperationName = "GetBatch";

        Verify.NotNull(keys);

        bool includeVectors = options?.IncludeVectors is true;

        if (includeVectors && this._model.VectorProperties.Any(p => p.EmbeddingGenerator is not null))
        {
            throw new NotSupportedException(VectorDataStrings.IncludeVectorsNotSupportedWithEmbeddingGeneration);
        }

        return PostgresVectorStoreUtils.WrapAsyncEnumerableAsync(
            this._client.GetBatchAsync(this.Name, keys, this._model, includeVectors, cancellationToken)
                .SelectAsync(row =>
                    VectorStoreErrorHandler.RunModelConversion(
                        PostgresConstants.VectorStoreSystemName,
                        this._collectionMetadata.VectorStoreName,
                        this.Name,
                        OperationName,
                        () => this._mapper.MapFromStorageToDataModel(row, new() { IncludeVectors = includeVectors })),
                    cancellationToken
                ),
            OperationName,
            this._collectionMetadata.VectorStoreName,
            this.Name
        );
    }

    /// <inheritdoc/>
    public Task DeleteAsync(TKey key, CancellationToken cancellationToken = default)
    {
        const string OperationName = "Delete";
        return this.RunOperationAsync(OperationName, () =>
            this._client.DeleteAsync(this.Name, this._model.KeyProperty.StorageName, key, cancellationToken)
        );
    }

    /// <inheritdoc/>
    public Task DeleteAsync(IEnumerable<TKey> keys, CancellationToken cancellationToken = default)
    {
        Verify.NotNull(keys);

        const string OperationName = "DeleteBatch";
        return this.RunOperationAsync(OperationName, () =>
            this._client.DeleteBatchAsync(this.Name, this._model.KeyProperty.StorageName, keys, cancellationToken)
        );
    }

    #region Search

    /// <inheritdoc />
    public async IAsyncEnumerable<VectorSearchResult<TRecord>> SearchAsync<TInput>(
        TInput value,
        int top,
        VectorSearchOptions<TRecord>? options = default,
        [EnumeratorCancellation] CancellationToken cancellationToken = default)
        where TInput : notnull
    {
        options ??= s_defaultVectorSearchOptions;
        var vectorProperty = this._model.GetVectorPropertyOrSingle(options);

        switch (vectorProperty.EmbeddingGenerator)
        {
            case IEmbeddingGenerator<TInput, Embedding<float>> generator:
<<<<<<< HEAD
                var embedding = await generator.GenerateAsync(value, new() { Dimensions = vectorProperty.Dimensions }, cancellationToken).ConfigureAwait(false);
=======
                var embedding = await generator.GenerateEmbeddingAsync(value, new() { Dimensions = vectorProperty.Dimensions }, cancellationToken).ConfigureAwait(false);
>>>>>>> 45c023eb

                await foreach (var record in this.SearchCoreAsync(embedding.Vector, top, vectorProperty, operationName: "Search", options, cancellationToken).ConfigureAwait(false))
                {
                    yield return record;
                }

                yield break;

            // TODO: Implement support for Half, binary, sparse embeddings (#11083)

            case null:
                throw new InvalidOperationException(VectorDataStrings.NoEmbeddingGeneratorWasConfiguredForSearch);

            default:
                throw new InvalidOperationException(
                    PostgresConstants.SupportedVectorTypes.Contains(typeof(TInput))
                        ? string.Format(VectorDataStrings.EmbeddingTypePassedToSearchAsync)
                        : string.Format(VectorDataStrings.IncompatibleEmbeddingGeneratorWasConfiguredForInputType, typeof(TInput).Name, vectorProperty.EmbeddingGenerator.GetType().Name));
        }
    }

    /// <inheritdoc />
    public IAsyncEnumerable<VectorSearchResult<TRecord>> SearchEmbeddingAsync<TVector>(
        TVector vector,
        int top,
        VectorSearchOptions<TRecord>? options = null,
        CancellationToken cancellationToken = default)
        where TVector : notnull
    {
        options ??= s_defaultVectorSearchOptions;
        var vectorProperty = this._model.GetVectorPropertyOrSingle(options);

        return this.SearchCoreAsync(vector, top, vectorProperty, operationName: "SearchEmbedding", options, cancellationToken);
    }

    private IAsyncEnumerable<VectorSearchResult<TRecord>> SearchCoreAsync<TVector>(
        TVector vector,
        int top,
        VectorStoreRecordVectorPropertyModel vectorProperty,
        string operationName,
        VectorSearchOptions<TRecord> options,
        CancellationToken cancellationToken = default)
        where TVector : notnull
    {
        Verify.NotNull(vector);
        Verify.NotLessThan(top, 1);

        var vectorType = vector.GetType();

        if (!PostgresConstants.SupportedVectorTypes.Contains(vectorType))
        {
            throw new NotSupportedException(
                $"The provided vector type {vectorType.FullName} is not supported by the PostgreSQL connector. " +
                $"Supported types are: {string.Join(", ", PostgresConstants.SupportedVectorTypes.Select(l => l.FullName))}");
        }

        if (options.IncludeVectors && this._model.VectorProperties.Any(p => p.EmbeddingGenerator is not null))
        {
            throw new NotSupportedException(VectorDataStrings.IncludeVectorsNotSupportedWithEmbeddingGeneration);
        }

        var pgVector = PostgresVectorStoreRecordPropertyMapping.MapVectorForStorageModel(vector);

        Verify.NotNull(pgVector);

        // Simulating skip/offset logic locally, since OFFSET can work only with LIMIT in combination
        // and LIMIT is not supported in vector search extension, instead of LIMIT - "k" parameter is used.
        var limit = top + options.Skip;

        StorageToDataModelMapperOptions mapperOptions = new() { IncludeVectors = options.IncludeVectors };

        return PostgresVectorStoreUtils.WrapAsyncEnumerableAsync(
            this._client.GetNearestMatchesAsync(this.Name, this._model, vectorProperty, pgVector, top, options, cancellationToken)
                .SelectAsync(result =>
                {
                    var record = VectorStoreErrorHandler.RunModelConversion(
                        PostgresConstants.VectorStoreSystemName,
                        this._collectionMetadata.VectorStoreName,
                        this.Name,
                        operationName,
                        () => this._mapper.MapFromStorageToDataModel(result.Row, mapperOptions));

                    return new VectorSearchResult<TRecord>(record, result.Distance);
                }, cancellationToken),
            operationName,
            this._collectionMetadata.VectorStoreName,
            this.Name
        );
    }

    /// <inheritdoc />
    [Obsolete("Use either SearchEmbeddingAsync to search directly on embeddings, or SearchAsync to handle embedding generation internally as part of the call.")]
    public IAsyncEnumerable<VectorSearchResult<TRecord>> VectorizedSearchAsync<TVector>(TVector vector, int top, VectorSearchOptions<TRecord>? options = null, CancellationToken cancellationToken = default)
        where TVector : notnull
        => this.SearchEmbeddingAsync(vector, top, options, cancellationToken);

    #endregion Search

    /// <inheritdoc />
    public IAsyncEnumerable<TRecord> GetAsync(Expression<Func<TRecord, bool>> filter, int top,
        GetFilteredRecordOptions<TRecord>? options = null, CancellationToken cancellationToken = default)
    {
        Verify.NotNull(filter);
        Verify.NotLessThan(top, 1);

        options ??= new();

        StorageToDataModelMapperOptions mapperOptions = new() { IncludeVectors = options.IncludeVectors };

        return PostgresVectorStoreUtils.WrapAsyncEnumerableAsync(
            this._client.GetMatchingRecordsAsync(this.Name, this._model, filter, top, options, cancellationToken)
                .SelectAsync(dictionary =>
                {
                    return VectorStoreErrorHandler.RunModelConversion(
                        PostgresConstants.VectorStoreSystemName,
                        this._collectionMetadata.VectorStoreName,
                        this.Name,
                        "Get",
                        () => this._mapper.MapFromStorageToDataModel(dictionary, mapperOptions));
                }, cancellationToken),
            "Get",
            this._collectionMetadata.VectorStoreName,
            this.Name);
    }

    /// <inheritdoc />
    public object? GetService(Type serviceType, object? serviceKey = null)
    {
        Verify.NotNull(serviceType);

        return
            serviceKey is not null ? null :
            serviceType == typeof(VectorStoreRecordCollectionMetadata) ? this._collectionMetadata :
            serviceType == typeof(NpgsqlDataSource) ? this._client.DataSource :
            serviceType.IsInstanceOfType(this) ? this :
            null;
    }

    private Task InternalCreateCollectionAsync(bool ifNotExists, CancellationToken cancellationToken = default)
    {
        return this._client.CreateTableAsync(this.Name, this._model, ifNotExists, cancellationToken);
    }

    private async Task RunOperationAsync(string operationName, Func<Task> operation)
    {
        try
        {
            await operation.Invoke().ConfigureAwait(false);
        }
        catch (Exception ex) when (ex is not NotSupportedException)
        {
            throw new VectorStoreOperationException("Call to vector store failed.", ex)
            {
                VectorStoreSystemName = PostgresConstants.VectorStoreSystemName,
                VectorStoreName = this._collectionMetadata.VectorStoreName,
                CollectionName = this.Name,
                OperationName = operationName
            };
        }
    }

    private async Task<T> RunOperationAsync<T>(string operationName, Func<Task<T>> operation)
    {
        try
        {
            return await operation.Invoke().ConfigureAwait(false);
        }
        catch (Exception ex) when (ex is not NotSupportedException)
        {
            throw new VectorStoreOperationException("Call to vector store failed.", ex)
            {
                VectorStoreSystemName = PostgresConstants.VectorStoreSystemName,
                VectorStoreName = this._collectionMetadata.VectorStoreName,
                CollectionName = this.Name,
                OperationName = operationName
            };
        }
    }
}<|MERGE_RESOLUTION|>--- conflicted
+++ resolved
@@ -344,11 +344,7 @@
         switch (vectorProperty.EmbeddingGenerator)
         {
             case IEmbeddingGenerator<TInput, Embedding<float>> generator:
-<<<<<<< HEAD
-                var embedding = await generator.GenerateAsync(value, new() { Dimensions = vectorProperty.Dimensions }, cancellationToken).ConfigureAwait(false);
-=======
                 var embedding = await generator.GenerateEmbeddingAsync(value, new() { Dimensions = vectorProperty.Dimensions }, cancellationToken).ConfigureAwait(false);
->>>>>>> 45c023eb
 
                 await foreach (var record in this.SearchCoreAsync(embedding.Vector, top, vectorProperty, operationName: "Search", options, cancellationToken).ConfigureAwait(false))
                 {
