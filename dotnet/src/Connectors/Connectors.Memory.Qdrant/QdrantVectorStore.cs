--- conflicted
+++ resolved
@@ -20,11 +20,7 @@
 /// <remarks>
 /// This class can be used with collections of any schema type, but requires you to provide schema information when getting a collection.
 /// </remarks>
-<<<<<<< HEAD
-public sealed class QdrantVectorStore : IVectorStore
-=======
 public sealed class QdrantVectorStore : VectorStore
->>>>>>> c084b067
 {
     /// <summary>Metadata about vector store.</summary>
     private readonly VectorStoreMetadata _metadata;
@@ -39,9 +35,6 @@
     private readonly bool _hasNamedVectors;
 
     private readonly IEmbeddingGenerator? _embeddingGenerator;
-
-    /// <summary>A general purpose definition that can be used to construct a collection when needing to proxy schema agnostic operations.</summary>
-    private static readonly VectorStoreRecordDefinition s_generalPurposeDefinition = new() { Properties = [new VectorStoreRecordKeyProperty("Key", typeof(ulong)), new VectorStoreRecordVectorProperty("Vector", typeof(ReadOnlyMemory<float>), 1)] };
 
     /// <summary>
     /// Initializes a new instance of the <see cref="QdrantVectorStore"/> class.
@@ -64,14 +57,10 @@
         Verify.NotNull(qdrantClient);
 
         this._qdrantClient = qdrantClient;
-<<<<<<< HEAD
-        this._options = options ?? new QdrantVectorStoreOptions();
-=======
 
         options ??= QdrantVectorStoreOptions.Default;
         this._hasNamedVectors = options.HasNamedVectors;
         this._embeddingGenerator = options.EmbeddingGenerator;
->>>>>>> c084b067
 
         this._metadata = new()
         {
@@ -79,27 +68,13 @@
         };
     }
 
-<<<<<<< HEAD
-    /// <inheritdoc />
-    public IVectorStoreRecordCollection<TKey, TRecord> GetCollection<TKey, TRecord>(string name, VectorStoreRecordDefinition? vectorStoreRecordDefinition = null)
-        where TKey : notnull
-        where TRecord : notnull
-=======
     /// <inheritdoc/>
     protected override void Dispose(bool disposing)
->>>>>>> c084b067
     {
         this._qdrantClient.Dispose();
         base.Dispose(disposing);
     }
 
-<<<<<<< HEAD
-        var recordCollection = new QdrantVectorStoreRecordCollection<TKey, TRecord>(this._qdrantClient, name, new QdrantVectorStoreRecordCollectionOptions<TRecord>()
-        {
-            HasNamedVectors = this._options.HasNamedVectors,
-            VectorStoreRecordDefinition = vectorStoreRecordDefinition,
-            EmbeddingGenerator = this._options.EmbeddingGenerator
-=======
 #pragma warning disable IDE0090 // Use 'new(...)'
     /// <inheritdoc />
     [RequiresDynamicCode("This overload of GetCollection() is incompatible with NativeAOT. For dynamic mapping via Dictionary<string, object?>, call GetDynamicCollection() instead.")]
@@ -129,37 +104,16 @@
             HasNamedVectors = this._hasNamedVectors,
             Definition = definition,
             EmbeddingGenerator = this._embeddingGenerator
->>>>>>> c084b067
         });
 #pragma warning restore IDE0090
 
     /// <inheritdoc />
-<<<<<<< HEAD
-    public async IAsyncEnumerable<string> ListCollectionNamesAsync([EnumeratorCancellation] CancellationToken cancellationToken = default)
-    {
-        IReadOnlyList<string> collections;
-
-        try
-        {
-            collections = await this._qdrantClient.ListCollectionsAsync(cancellationToken).ConfigureAwait(false);
-        }
-        catch (RpcException ex)
-        {
-            throw new VectorStoreOperationException("Call to vector store failed.", ex)
-            {
-                VectorStoreSystemName = QdrantConstants.VectorStoreSystemName,
-                VectorStoreName = this._metadata.VectorStoreName,
-                OperationName = "ListCollections"
-            };
-        }
-=======
     public override async IAsyncEnumerable<string> ListCollectionNamesAsync([EnumeratorCancellation] CancellationToken cancellationToken = default)
     {
         var collections = await VectorStoreErrorHandler.RunOperationAsync<IReadOnlyList<string>, RpcException>(
             this._metadata,
             "ListCollections",
             () => this._qdrantClient.ListCollectionsAsync(cancellationToken)).ConfigureAwait(false);
->>>>>>> c084b067
 
         foreach (var collection in collections)
         {
@@ -168,29 +122,13 @@
     }
 
     /// <inheritdoc />
-<<<<<<< HEAD
-    public Task<bool> CollectionExistsAsync(string name, CancellationToken cancellationToken = default)
-    {
-        var collection = this.GetCollection<object, Dictionary<string, object>>(name, s_generalPurposeDefinition);
-=======
     public override Task<bool> CollectionExistsAsync(string name, CancellationToken cancellationToken = default)
     {
         var collection = this.GetDynamicCollection(name, s_generalPurposeDefinition);
->>>>>>> c084b067
         return collection.CollectionExistsAsync(cancellationToken);
     }
 
     /// <inheritdoc />
-<<<<<<< HEAD
-    public Task DeleteCollectionAsync(string name, CancellationToken cancellationToken = default)
-    {
-        var collection = this.GetCollection<object, Dictionary<string, object>>(name, s_generalPurposeDefinition);
-        return collection.DeleteCollectionAsync(cancellationToken);
-    }
-
-    /// <inheritdoc />
-    public object? GetService(Type serviceType, object? serviceKey = null)
-=======
     public override Task EnsureCollectionDeletedAsync(string name, CancellationToken cancellationToken = default)
     {
         var collection = this.GetDynamicCollection(name, s_generalPurposeDefinition);
@@ -199,7 +137,6 @@
 
     /// <inheritdoc />
     public override object? GetService(Type serviceType, object? serviceKey = null)
->>>>>>> c084b067
     {
         Verify.NotNull(serviceType);
 
