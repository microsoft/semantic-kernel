--- conflicted
+++ resolved
@@ -105,16 +105,7 @@
     {
         // Do the mapping with error handling.
         return new VectorSearchResult<TRecord>(
-<<<<<<< HEAD
-            mapper.MapFromStorageToDataModel(point.Id, point.Payload, point.Vectors, new() { IncludeVectors = includeVectors }),
-=======
-            VectorStoreErrorHandler.RunModelConversion(
-                vectorStoreSystemName,
-                vectorStoreName,
-                collectionName,
-                operationName,
-                () => mapper.MapFromStorageToDataModel(point.Id, point.Payload, point.Vectors, includeVectors)),
->>>>>>> 2d423f1e
+            mapper.MapFromStorageToDataModel(point.Id, point.Payload, point.Vectors, includeVectors),
             point.Score);
     }
 
@@ -128,15 +119,6 @@
         string operationName)
     {
         // Do the mapping with error handling.
-<<<<<<< HEAD
-        return mapper.MapFromStorageToDataModel(point.Id, point.Payload, point.Vectors, new() { IncludeVectors = includeVectors });
-=======
-        return VectorStoreErrorHandler.RunModelConversion(
-                vectorStoreSystemName,
-                vectorStoreName,
-                collectionName,
-                operationName,
-                () => mapper.MapFromStorageToDataModel(point.Id, point.Payload, point.Vectors, includeVectors));
->>>>>>> 2d423f1e
+        return mapper.MapFromStorageToDataModel(point.Id, point.Payload, point.Vectors, includeVectors);
     }
 }