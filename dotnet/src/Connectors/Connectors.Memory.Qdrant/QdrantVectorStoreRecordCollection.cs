--- conflicted
+++ resolved
@@ -53,15 +53,12 @@
     /// <summary>A mapper to use for converting between qdrant point and consumer models.</summary>
     private readonly IVectorStoreRecordMapper<TRecord, PointStruct> _mapper;
 
-<<<<<<< HEAD
     /// <summary>A dictionary that maps from a property name to the configured name that should be used when storing it.</summary>
     private readonly Dictionary<string, string> _storagePropertyNames = new();
 
     /// <summary>The name of the first vector field for the collections that this class is used with.</summary>
     private readonly string? _firstVectorPropertyName = null;
 
-=======
->>>>>>> 6d5aa6e0
     /// <summary>
     /// Initializes a new instance of the <see cref="QdrantVectorStoreRecordCollection{TRecord}"/> class.
     /// </summary>
@@ -106,7 +103,6 @@
             });
 
         // Validate property types.
-<<<<<<< HEAD
         var properties = VectorStoreRecordPropertyReader.SplitDefinitionAndVerify(typeof(TRecord).Name, this._vectorStoreRecordDefinition, supportsMultipleVectors: this._options.HasNamedVectors, requiresAtLeastOneVector: !this._options.HasNamedVectors);
         VectorStoreRecordPropertyReader.VerifyPropertyTypes([properties.KeyProperty], s_supportedKeyTypes, "Key");
 
@@ -116,9 +112,7 @@
         {
             this._firstVectorPropertyName = this._storagePropertyNames[properties.VectorProperties.First().DataModelPropertyName];
         }
-=======
         this._propertyReader.VerifyKeyProperties(s_supportedKeyTypes);
->>>>>>> 6d5aa6e0
 
         // Assign Mapper.
         if (this._options.PointStructCustomMapper is not null)
