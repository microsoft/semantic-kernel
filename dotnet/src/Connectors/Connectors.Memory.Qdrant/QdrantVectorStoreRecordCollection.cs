﻿// Copyright (c) Microsoft. All rights reserved.

using System;
using System.Collections.Generic;
using System.Linq;
using System.Linq.Expressions;
using System.Runtime.CompilerServices;
using System.Threading;
using System.Threading.Tasks;
using Grpc.Core;
using Microsoft.Extensions.VectorData;
using Microsoft.Extensions.VectorData.ConnectorSupport;
using Qdrant.Client;
using Qdrant.Client.Grpc;

namespace Microsoft.SemanticKernel.Connectors.Qdrant;

#pragma warning disable SKEXP0020 // Metadata classes are experimental

/// <summary>
/// Service for storing and retrieving vector records, that uses Qdrant as the underlying storage.
/// </summary>
/// <typeparam name="TRecord">The data model to use for adding, updating and retrieving data from storage.</typeparam>
#pragma warning disable CA1711 // Identifiers should not have incorrect suffix
public class QdrantVectorStoreRecordCollection<TRecord> :
    IVectorStoreRecordCollection<ulong, TRecord>,
    IVectorStoreRecordCollection<Guid, TRecord>,
    IKeywordHybridSearch<TRecord>
#pragma warning restore CA1711 // Identifiers should not have incorrect suffix
{
<<<<<<< HEAD
    /// <summary>Metadata about vector store record collection.</summary>
    private readonly VectorStoreRecordCollectionMetadata _collectionMetadata;

    /// <summary>A set of types that a key on the provided model may have.</summary>
    private static readonly HashSet<Type> s_supportedKeyTypes =
    [
        typeof(ulong),
        typeof(Guid)
    ];

=======
>>>>>>> 802a14df
    /// <summary>The default options for vector search.</summary>
    private static readonly VectorSearchOptions<TRecord> s_defaultVectorSearchOptions = new();

    /// <summary>The default options for hybrid vector search.</summary>
    private static readonly HybridSearchOptions<TRecord> s_defaultKeywordVectorizedHybridSearchOptions = new();

    /// <summary>The name of the upsert operation for telemetry purposes.</summary>
    private const string UpsertName = "Upsert";

    /// <summary>The name of the Delete operation for telemetry purposes.</summary>
    private const string DeleteName = "Delete";

    /// <summary>Qdrant client that can be used to manage the collections and points in a Qdrant store.</summary>
    private readonly MockableQdrantClient _qdrantClient;

    /// <summary>The name of the collection that this <see cref="QdrantVectorStoreRecordCollection{TRecord}"/> will access.</summary>
    private readonly string _collectionName;

    /// <summary>Optional configuration options for this class.</summary>
    private readonly QdrantVectorStoreRecordCollectionOptions<TRecord> _options;

    /// <summary>The model for this collection.</summary>
    private readonly VectorStoreRecordModel _model;

    /// <summary>A mapper to use for converting between qdrant point and consumer models.</summary>
#pragma warning disable CS0618 // IVectorStoreRecordMapper is obsolete
    private readonly IVectorStoreRecordMapper<TRecord, PointStruct> _mapper;
#pragma warning restore CS0618

    /// <summary>
    /// Initializes a new instance of the <see cref="QdrantVectorStoreRecordCollection{TRecord}"/> class.
    /// </summary>
    /// <param name="qdrantClient">Qdrant client that can be used to manage the collections and points in a Qdrant store.</param>
    /// <param name="collectionName">The name of the collection that this <see cref="QdrantVectorStoreRecordCollection{TRecord}"/> will access.</param>
    /// <param name="options">Optional configuration options for this class.</param>
    /// <exception cref="ArgumentNullException">Thrown if the <paramref name="qdrantClient"/> is null.</exception>
    /// <exception cref="ArgumentException">Thrown for any misconfigured options.</exception>
    public QdrantVectorStoreRecordCollection(QdrantClient qdrantClient, string collectionName, QdrantVectorStoreRecordCollectionOptions<TRecord>? options = null)
        : this(new MockableQdrantClient(qdrantClient), collectionName, options)
    {
    }

    /// <summary>
    /// Initializes a new instance of the <see cref="QdrantVectorStoreRecordCollection{TRecord}"/> class.
    /// </summary>
    /// <param name="qdrantClient">Qdrant client that can be used to manage the collections and points in a Qdrant store.</param>
    /// <param name="collectionName">The name of the collection that this <see cref="QdrantVectorStoreRecordCollection{TRecord}"/> will access.</param>
    /// <param name="options">Optional configuration options for this class.</param>
    /// <exception cref="ArgumentNullException">Thrown if the <paramref name="qdrantClient"/> is null.</exception>
    /// <exception cref="ArgumentException">Thrown for any misconfigured options.</exception>
    internal QdrantVectorStoreRecordCollection(MockableQdrantClient qdrantClient, string collectionName, QdrantVectorStoreRecordCollectionOptions<TRecord>? options = null)
    {
        // Verify.
        Verify.NotNull(qdrantClient);
        Verify.NotNullOrWhiteSpace(collectionName);

        // Assign.
        this._qdrantClient = qdrantClient;
        this._collectionName = collectionName;
        this._options = options ?? new QdrantVectorStoreRecordCollectionOptions<TRecord>();

        this._model = new VectorStoreRecordModelBuilder(QdrantVectorStoreRecordFieldMapping.GetModelBuildOptions(this._options.HasNamedVectors))
            .Build(typeof(TRecord), this._options.VectorStoreRecordDefinition);

<<<<<<< HEAD
        // Assign Mapper.
        if (this._options.PointStructCustomMapper is not null)
        {
            // Custom Mapper.
            this._mapper = this._options.PointStructCustomMapper;
        }
        else if (typeof(TRecord) == typeof(VectorStoreGenericDataModel<ulong>) || typeof(TRecord) == typeof(VectorStoreGenericDataModel<Guid>))
        {
            // Generic data model mapper.
            this._mapper = (IVectorStoreRecordMapper<TRecord, PointStruct>)new QdrantGenericDataModelMapper(
                this._propertyReader,
                this._options.HasNamedVectors);
        }
        else
        {
            // Default Mapper.
            this._mapper = new QdrantVectorStoreRecordMapper<TRecord>(
                this._propertyReader,
                this._options.HasNamedVectors);
        }

        this._collectionMetadata = new()
        {
            VectorStoreSystemName = "qdrant",
            CollectionName = collectionName
        };
=======
#pragma warning disable CS0618 // IVectorStoreRecordMapper is obsolete
        this._mapper = this._options.PointStructCustomMapper ?? new QdrantVectorStoreRecordMapper<TRecord>(this._model, this._options.HasNamedVectors);
#pragma warning restore CS0618
>>>>>>> 802a14df
    }

    /// <inheritdoc />
    public string CollectionName => this._collectionName;

    /// <inheritdoc />
    public virtual Task<bool> CollectionExistsAsync(CancellationToken cancellationToken = default)
    {
        return this.RunOperationAsync(
            "CollectionExists",
            () => this._qdrantClient.CollectionExistsAsync(this._collectionName, cancellationToken));
    }

    /// <inheritdoc />
    public virtual async Task CreateCollectionAsync(CancellationToken cancellationToken = default)
    {
        if (!this._options.HasNamedVectors)
        {
            // If we are not using named vectors, we can only have one vector property. We can assume we have exactly one, since this is already verified in the constructor.
            var singleVectorProperty = this._model.VectorProperty;

            // Map the single vector property to the qdrant config.
            var vectorParams = QdrantVectorStoreCollectionCreateMapping.MapSingleVector(singleVectorProperty!);

            // Create the collection with the single unnamed vector.
            await this.RunOperationAsync(
                "CreateCollection",
                () => this._qdrantClient.CreateCollectionAsync(
                    this._collectionName,
                    vectorParams,
                    cancellationToken: cancellationToken)).ConfigureAwait(false);
        }
        else
        {
            // Since we are using named vectors, iterate over all vector properties.
            var vectorProperties = this._model.VectorProperties;

            // Map the named vectors to the qdrant config.
            var vectorParamsMap = QdrantVectorStoreCollectionCreateMapping.MapNamedVectors(vectorProperties);

            // Create the collection with named vectors.
            await this.RunOperationAsync(
                "CreateCollection",
                () => this._qdrantClient.CreateCollectionAsync(
                    this._collectionName,
                    vectorParamsMap,
                    cancellationToken: cancellationToken)).ConfigureAwait(false);
        }

        // Add indexes for each of the data properties that require filtering.
        var dataProperties = this._model.DataProperties.Where(x => x.IsFilterable);
        foreach (var dataProperty in dataProperties)
        {
            if (QdrantVectorStoreCollectionCreateMapping.s_schemaTypeMap.TryGetValue(dataProperty.Type, out PayloadSchemaType schemaType))
            {
                // Do nothing since schemaType is already set.
            }
            else if (VectorStoreRecordPropertyVerification.IsSupportedEnumerableType(dataProperty.Type) && VectorStoreRecordPropertyVerification.GetCollectionElementType(dataProperty.Type) == typeof(string))
            {
                // For enumerable of strings, use keyword schema type, since this allows tag filtering.
                schemaType = PayloadSchemaType.Keyword;
            }
            else
            {
                // TODO: This should move to model validation
                throw new InvalidOperationException($"Property {nameof(VectorStoreRecordDataProperty.IsFilterable)} on {nameof(VectorStoreRecordDataProperty)} '{dataProperty.ModelName}' is set to true, but the property type is not supported for filtering. The Qdrant VectorStore supports filtering on {string.Join(", ", QdrantVectorStoreCollectionCreateMapping.s_schemaTypeMap.Keys.Select(x => x.Name))} properties only.");
            }

            await this.RunOperationAsync(
                "CreatePayloadIndex",
                () => this._qdrantClient.CreatePayloadIndexAsync(
                    this._collectionName,
                    dataProperty.StorageName,
                    schemaType,
                    cancellationToken: cancellationToken)).ConfigureAwait(false);
        }

        // Add indexes for each of the data properties that require full text search.
        dataProperties = this._model.DataProperties.Where(x => x.IsFullTextSearchable);
        foreach (var dataProperty in dataProperties)
        {
            // TODO: This should move to model validation
            if (dataProperty.Type != typeof(string))
            {
                throw new InvalidOperationException($"Property {nameof(dataProperty.IsFullTextSearchable)} on {nameof(VectorStoreRecordDataProperty)} '{dataProperty.ModelName}' is set to true, but the property type is not a string. The Qdrant VectorStore supports {nameof(dataProperty.IsFullTextSearchable)} on string properties only.");
            }

            await this.RunOperationAsync(
                "CreatePayloadIndex",
                () => this._qdrantClient.CreatePayloadIndexAsync(
                    this._collectionName,
                    dataProperty.StorageName,
                    PayloadSchemaType.Text,
                    cancellationToken: cancellationToken)).ConfigureAwait(false);
        }
    }

    /// <inheritdoc />
    public virtual async Task CreateCollectionIfNotExistsAsync(CancellationToken cancellationToken = default)
    {
        if (!await this.CollectionExistsAsync(cancellationToken).ConfigureAwait(false))
        {
            await this.CreateCollectionAsync(cancellationToken).ConfigureAwait(false);
        }
    }

    /// <inheritdoc />
    public virtual Task DeleteCollectionAsync(CancellationToken cancellationToken = default)
        => this.RunOperationAsync("DeleteCollection",
            async () =>
            {
                try
                {
                    await this._qdrantClient.DeleteCollectionAsync(this._collectionName, null, cancellationToken).ConfigureAwait(false);
                }
                catch (QdrantException)
                {
                    // There is no reliable way to check if the operation failed because the
                    // collection does not exist based on the exception itself.
                    // So we just check here if it exists, and if not, ignore the exception.
                    if (!await this.CollectionExistsAsync(cancellationToken).ConfigureAwait(false))
                    {
                        return;
                    }

                    throw;
                }
            });

    /// <inheritdoc />
    public virtual async Task<TRecord?> GetAsync(ulong key, GetRecordOptions? options = null, CancellationToken cancellationToken = default)
    {
        Verify.NotNull(key);

        var retrievedPoints = await this.GetAsync([key], options, cancellationToken).ToListAsync(cancellationToken).ConfigureAwait(false);
        return retrievedPoints.FirstOrDefault();
    }

    /// <inheritdoc />
    public virtual async Task<TRecord?> GetAsync(Guid key, GetRecordOptions? options = null, CancellationToken cancellationToken = default)
    {
        Verify.NotNull(key);

        var retrievedPoints = await this.GetAsync([key], options, cancellationToken).ToListAsync(cancellationToken).ConfigureAwait(false);
        return retrievedPoints.FirstOrDefault();
    }

    /// <inheritdoc />
    public virtual IAsyncEnumerable<TRecord> GetAsync(IEnumerable<ulong> keys, GetRecordOptions? options = default, CancellationToken cancellationToken = default)
    {
        return this.GetBatchByPointIdAsync(keys, key => new PointId { Num = key }, options, cancellationToken);
    }

    /// <inheritdoc />
    public virtual IAsyncEnumerable<TRecord> GetAsync(IEnumerable<Guid> keys, GetRecordOptions? options = default, CancellationToken cancellationToken = default)
    {
        return this.GetBatchByPointIdAsync(keys, key => new PointId { Uuid = key.ToString("D") }, options, cancellationToken);
    }

    /// <inheritdoc />
    public virtual Task DeleteAsync(ulong key, CancellationToken cancellationToken = default)
    {
        Verify.NotNull(key);

        return this.RunOperationAsync(
            DeleteName,
            () => this._qdrantClient.DeleteAsync(
                this._collectionName,
                key,
                wait: true,
                cancellationToken: cancellationToken));
    }

    /// <inheritdoc />
    public virtual Task DeleteAsync(Guid key, CancellationToken cancellationToken = default)
    {
        Verify.NotNull(key);

        return this.RunOperationAsync(
            DeleteName,
            () => this._qdrantClient.DeleteAsync(
                this._collectionName,
                key,
                wait: true,
                cancellationToken: cancellationToken));
    }

    /// <inheritdoc />
    public virtual Task DeleteAsync(IEnumerable<ulong> keys, CancellationToken cancellationToken = default)
    {
        Verify.NotNull(keys);

        return this.RunOperationAsync(
            DeleteName,
            () => this._qdrantClient.DeleteAsync(
                this._collectionName,
                keys.ToList(),
                wait: true,
                cancellationToken: cancellationToken));
    }

    /// <inheritdoc />
    public virtual Task DeleteAsync(IEnumerable<Guid> keys, CancellationToken cancellationToken = default)
    {
        Verify.NotNull(keys);

        return this.RunOperationAsync(
            DeleteName,
            () => this._qdrantClient.DeleteAsync(
                this._collectionName,
                keys.ToList(),
                wait: true,
                cancellationToken: cancellationToken));
    }

    /// <inheritdoc />
    public virtual async Task<ulong> UpsertAsync(TRecord record, CancellationToken cancellationToken = default)
    {
        Verify.NotNull(record);

        // Create point from record.
        var pointStruct = VectorStoreErrorHandler.RunModelConversion(
            this._collectionMetadata.VectorStoreSystemName!,
            this._collectionName,
            UpsertName,
            () => this._mapper.MapFromDataToStorageModel(record));

        // Upsert.
        await this.RunOperationAsync(
            UpsertName,
            () => this._qdrantClient.UpsertAsync(this._collectionName, [pointStruct], true, cancellationToken: cancellationToken)).ConfigureAwait(false);
        return pointStruct.Id.Num;
    }

    /// <inheritdoc />
    async Task<Guid> IVectorStoreRecordCollection<Guid, TRecord>.UpsertAsync(TRecord record, CancellationToken cancellationToken)
    {
        Verify.NotNull(record);

        // Create point from record.
        var pointStruct = VectorStoreErrorHandler.RunModelConversion(
            this._collectionMetadata.VectorStoreSystemName!,
            this._collectionName,
            UpsertName,
            () => this._mapper.MapFromDataToStorageModel(record));

        // Upsert.
        await this.RunOperationAsync(
            UpsertName,
            () => this._qdrantClient.UpsertAsync(this._collectionName, [pointStruct], true, cancellationToken: cancellationToken)).ConfigureAwait(false);
        return Guid.Parse(pointStruct.Id.Uuid);
    }

    /// <inheritdoc />
    public virtual async IAsyncEnumerable<ulong> UpsertAsync(IEnumerable<TRecord> records, [EnumeratorCancellation] CancellationToken cancellationToken = default)
    {
        Verify.NotNull(records);

        // Create points from records.
        var pointStructs = VectorStoreErrorHandler.RunModelConversion(
            this._collectionMetadata.VectorStoreSystemName!,
            this._collectionName,
            UpsertName,
            () => records.Select(this._mapper.MapFromDataToStorageModel).ToList());

        // Upsert.
        await this.RunOperationAsync(
            UpsertName,
            () => this._qdrantClient.UpsertAsync(this._collectionName, pointStructs, true, cancellationToken: cancellationToken)).ConfigureAwait(false);

        foreach (var pointStruct in pointStructs)
        {
            yield return pointStruct.Id.Num;
        }
    }

    /// <inheritdoc />
    async IAsyncEnumerable<Guid> IVectorStoreRecordCollection<Guid, TRecord>.UpsertAsync(IEnumerable<TRecord> records, [EnumeratorCancellation] CancellationToken cancellationToken)
    {
        Verify.NotNull(records);

        // Create points from records.
        var pointStructs = VectorStoreErrorHandler.RunModelConversion(
            this._collectionMetadata.VectorStoreSystemName!,
            this._collectionName,
            UpsertName,
            () => records.Select(this._mapper.MapFromDataToStorageModel).ToList());

        // Upsert.
        await this.RunOperationAsync(
            UpsertName,
            () => this._qdrantClient.UpsertAsync(this._collectionName, pointStructs, true, cancellationToken: cancellationToken)).ConfigureAwait(false);

        foreach (var pointStruct in pointStructs)
        {
            yield return Guid.Parse(pointStruct.Id.Uuid);
        }
    }

    /// <summary>
    /// Get the requested records from the Qdrant store using the provided keys.
    /// </summary>
    /// <param name="keys">The keys of the points to retrieve.</param>
    /// <param name="keyConverter">Function to convert the provided keys to point ids.</param>
    /// <param name="options">The retrieval options.</param>
    /// <param name="cancellationToken">The <see cref="CancellationToken"/> to monitor for cancellation requests. The default is <see cref="CancellationToken.None"/>.</param>
    /// <returns>The retrieved points.</returns>
    private async IAsyncEnumerable<TRecord> GetBatchByPointIdAsync<TKey>(
        IEnumerable<TKey> keys,
        Func<TKey, PointId> keyConverter,
        GetRecordOptions? options,
        [EnumeratorCancellation] CancellationToken cancellationToken)
    {
        const string OperationName = "Retrieve";
        Verify.NotNull(keys);

        // Create options.
        var pointsIds = keys.Select(key => keyConverter(key)).ToArray();
        var includeVectors = options?.IncludeVectors ?? false;

        // Retrieve data points.
        var retrievedPoints = await this.RunOperationAsync(
            OperationName,
            () => this._qdrantClient.RetrieveAsync(this._collectionName, pointsIds, true, includeVectors, cancellationToken: cancellationToken)).ConfigureAwait(false);

        // Convert the retrieved points to the target data model.
        foreach (var retrievedPoint in retrievedPoints)
        {
            var pointStruct = new PointStruct
            {
                Id = retrievedPoint.Id,
                Vectors = retrievedPoint.Vectors,
                Payload = { }
            };

            foreach (KeyValuePair<string, Value> payloadEntry in retrievedPoint.Payload)
            {
                pointStruct.Payload.Add(payloadEntry.Key, payloadEntry.Value);
            }

            yield return VectorStoreErrorHandler.RunModelConversion(
                this._collectionMetadata.VectorStoreSystemName!,
                this._collectionName,
                OperationName,
                () => this._mapper.MapFromStorageToDataModel(pointStruct, new() { IncludeVectors = includeVectors }));
        }
    }

    /// <inheritdoc />
    public virtual async Task<VectorSearchResults<TRecord>> VectorizedSearchAsync<TVector>(TVector vector, int top, VectorSearchOptions<TRecord>? options = null, CancellationToken cancellationToken = default)
    {
        var floatVector = VerifyVectorParam(vector);
        Verify.NotLessThan(top, 1);

        // Resolve options.
        var internalOptions = options ?? s_defaultVectorSearchOptions;
        var vectorProperty = this._model.GetVectorPropertyOrSingle(internalOptions);

#pragma warning disable CS0618 // Type or member is obsolete
        // Build filter object.
        var filter = internalOptions switch
        {
            { OldFilter: not null, Filter: not null } => throw new ArgumentException("Either Filter or OldFilter can be specified, but not both"),
            { OldFilter: VectorSearchFilter legacyFilter } => QdrantVectorStoreCollectionSearchMapping.BuildFromLegacyFilter(legacyFilter, this._model),
            { Filter: Expression<Func<TRecord, bool>> newFilter } => new QdrantFilterTranslator().Translate(newFilter, this._model),
            _ => new Filter()
        };
#pragma warning restore CS0618 // Type or member is obsolete

        // Specify whether to include vectors in the search results.
        var vectorsSelector = new WithVectorsSelector();
        vectorsSelector.Enable = internalOptions.IncludeVectors;

        var query = new Query
        {
            Nearest = new VectorInput(floatVector.ToArray()),
        };

        // Execute Search.
        var points = await this.RunOperationAsync(
            "Query",
            () => this._qdrantClient.QueryAsync(
                this.CollectionName,
                query: query,
                usingVector: this._options.HasNamedVectors ? vectorProperty.StorageName : null,
                filter: filter,
                limit: (ulong)top,
                offset: (ulong)internalOptions.Skip,
                vectorsSelector: vectorsSelector,
                cancellationToken: cancellationToken)).ConfigureAwait(false);

        // Map to data model.
        var mappedResults = points.Select(point => QdrantVectorStoreCollectionSearchMapping.MapScoredPointToVectorSearchResult(
                point,
                this._mapper,
                internalOptions.IncludeVectors,
                this._collectionMetadata.VectorStoreSystemName!,
                this._collectionName,
                "Query"));

        return new VectorSearchResults<TRecord>(mappedResults.ToAsyncEnumerable());
    }

    /// <inheritdoc />
    public async Task<VectorSearchResults<TRecord>> HybridSearchAsync<TVector>(TVector vector, ICollection<string> keywords, int top, HybridSearchOptions<TRecord>? options = null, CancellationToken cancellationToken = default)
    {
        var floatVector = VerifyVectorParam(vector);
        Verify.NotLessThan(top, 1);

        // Resolve options.
        var internalOptions = options ?? s_defaultKeywordVectorizedHybridSearchOptions;
        var vectorProperty = this._model.GetVectorPropertyOrSingle<TRecord>(new() { VectorProperty = internalOptions.VectorProperty });
        var textDataProperty = this._model.GetFullTextDataPropertyOrSingle(internalOptions.AdditionalProperty);

        // Build filter object.
#pragma warning disable CS0618 // Type or member is obsolete
        // Build filter object.
        var filter = internalOptions switch
        {
            { OldFilter: not null, Filter: not null } => throw new ArgumentException("Either Filter or OldFilter can be specified, but not both"),
            { OldFilter: VectorSearchFilter legacyFilter } => QdrantVectorStoreCollectionSearchMapping.BuildFromLegacyFilter(legacyFilter, this._model),
            { Filter: Expression<Func<TRecord, bool>> newFilter } => new QdrantFilterTranslator().Translate(newFilter, this._model),
            _ => new Filter()
        };
#pragma warning restore CS0618 // Type or member is obsolete

        // Specify whether to include vectors in the search results.
        var vectorsSelector = new WithVectorsSelector();
        vectorsSelector.Enable = internalOptions.IncludeVectors;

        // Build the vector query.
        var vectorQuery = new PrefetchQuery
        {
            Filter = filter,
            Query = new Query
            {
                Nearest = new VectorInput(floatVector.ToArray()),
            },
        };

        if (this._options.HasNamedVectors)
        {
            vectorQuery.Using = this._options.HasNamedVectors ? vectorProperty.StorageName : null;
        }

        // Build the keyword query.
        var keywordFilter = filter.Clone();
        var keywordSubFilter = new Filter();
        foreach (string keyword in keywords)
        {
            keywordSubFilter.Should.Add(new Condition() { Field = new FieldCondition() { Key = textDataProperty.StorageName, Match = new Match { Text = keyword } } });
        }
        keywordFilter.Must.Add(new Condition() { Filter = keywordSubFilter });
        var keywordQuery = new PrefetchQuery
        {
            Filter = keywordFilter,
        };

        // Build the fusion query.
        var fusionQuery = new Query
        {
            Fusion = Fusion.Rrf,
        };

        // Execute Search.
        var points = await this.RunOperationAsync(
            "Query",
            () => this._qdrantClient.QueryAsync(
                this.CollectionName,
                prefetch: new List<PrefetchQuery>() { vectorQuery, keywordQuery },
                query: fusionQuery,
                limit: (ulong)top,
                offset: (ulong)internalOptions.Skip,
                vectorsSelector: vectorsSelector,
                cancellationToken: cancellationToken)).ConfigureAwait(false);

        // Map to data model.
        var mappedResults = points.Select(point => QdrantVectorStoreCollectionSearchMapping.MapScoredPointToVectorSearchResult(
                point,
                this._mapper,
                internalOptions.IncludeVectors,
                this._collectionMetadata.VectorStoreSystemName!,
                this._collectionName,
                "Query"));

        return new VectorSearchResults<TRecord>(mappedResults.ToAsyncEnumerable());
    }

    /// <inheritdoc />
    public object? GetService(Type serviceType, object? serviceKey = null)
    {
        Verify.NotNull(serviceType);

        return
            serviceKey is not null ? null :
            serviceType == typeof(VectorStoreRecordCollectionMetadata) ? this._collectionMetadata :
            serviceType == typeof(QdrantClient) ? this._qdrantClient.QdrantClient :
            serviceType.IsInstanceOfType(this) ? this :
            null;
    }

    /// <summary>
    /// Run the given operation and wrap any <see cref="RpcException"/> with <see cref="VectorStoreOperationException"/>."/>
    /// </summary>
    /// <param name="operationName">The type of database operation being run.</param>
    /// <param name="operation">The operation to run.</param>
    /// <returns>The result of the operation.</returns>
    private async Task RunOperationAsync(string operationName, Func<Task> operation)
    {
        try
        {
            await operation.Invoke().ConfigureAwait(false);
        }
        catch (RpcException ex)
        {
            throw new VectorStoreOperationException("Call to vector store failed.", ex)
            {
                VectorStoreType = this._collectionMetadata.VectorStoreSystemName,
                CollectionName = this._collectionName,
                OperationName = operationName
            };
        }
    }

    /// <summary>
    /// Run the given operation and wrap any <see cref="RpcException"/> with <see cref="VectorStoreOperationException"/>."/>
    /// </summary>
    /// <typeparam name="T">The response type of the operation.</typeparam>
    /// <param name="operationName">The type of database operation being run.</param>
    /// <param name="operation">The operation to run.</param>
    /// <returns>The result of the operation.</returns>
    private async Task<T> RunOperationAsync<T>(string operationName, Func<Task<T>> operation)
    {
        try
        {
            return await operation.Invoke().ConfigureAwait(false);
        }
        catch (RpcException ex)
        {
            throw new VectorStoreOperationException("Call to vector store failed.", ex)
            {
                VectorStoreType = this._collectionMetadata.VectorStoreSystemName,
                CollectionName = this._collectionName,
                OperationName = operationName
            };
        }
    }

    private static ReadOnlyMemory<float> VerifyVectorParam<TVector>(TVector vector)
    {
        Verify.NotNull(vector);

        if (vector is not ReadOnlyMemory<float> floatVector)
        {
            throw new NotSupportedException($"The provided vector type {vector.GetType().FullName} is not supported by the Qdrant connector.");
        }

        return floatVector;
    }
}<|MERGE_RESOLUTION|>--- conflicted
+++ resolved
@@ -28,19 +28,9 @@
     IKeywordHybridSearch<TRecord>
 #pragma warning restore CA1711 // Identifiers should not have incorrect suffix
 {
-<<<<<<< HEAD
     /// <summary>Metadata about vector store record collection.</summary>
     private readonly VectorStoreRecordCollectionMetadata _collectionMetadata;
 
-    /// <summary>A set of types that a key on the provided model may have.</summary>
-    private static readonly HashSet<Type> s_supportedKeyTypes =
-    [
-        typeof(ulong),
-        typeof(Guid)
-    ];
-
-=======
->>>>>>> 802a14df
     /// <summary>The default options for vector search.</summary>
     private static readonly VectorSearchOptions<TRecord> s_defaultVectorSearchOptions = new();
 
@@ -105,38 +95,15 @@
         this._model = new VectorStoreRecordModelBuilder(QdrantVectorStoreRecordFieldMapping.GetModelBuildOptions(this._options.HasNamedVectors))
             .Build(typeof(TRecord), this._options.VectorStoreRecordDefinition);
 
-<<<<<<< HEAD
-        // Assign Mapper.
-        if (this._options.PointStructCustomMapper is not null)
-        {
-            // Custom Mapper.
-            this._mapper = this._options.PointStructCustomMapper;
-        }
-        else if (typeof(TRecord) == typeof(VectorStoreGenericDataModel<ulong>) || typeof(TRecord) == typeof(VectorStoreGenericDataModel<Guid>))
-        {
-            // Generic data model mapper.
-            this._mapper = (IVectorStoreRecordMapper<TRecord, PointStruct>)new QdrantGenericDataModelMapper(
-                this._propertyReader,
-                this._options.HasNamedVectors);
-        }
-        else
-        {
-            // Default Mapper.
-            this._mapper = new QdrantVectorStoreRecordMapper<TRecord>(
-                this._propertyReader,
-                this._options.HasNamedVectors);
-        }
+#pragma warning disable CS0618 // IVectorStoreRecordMapper is obsolete
+        this._mapper = this._options.PointStructCustomMapper ?? new QdrantVectorStoreRecordMapper<TRecord>(this._model, this._options.HasNamedVectors);
+#pragma warning restore CS0618
 
         this._collectionMetadata = new()
         {
             VectorStoreSystemName = "qdrant",
             CollectionName = collectionName
         };
-=======
-#pragma warning disable CS0618 // IVectorStoreRecordMapper is obsolete
-        this._mapper = this._options.PointStructCustomMapper ?? new QdrantVectorStoreRecordMapper<TRecord>(this._model, this._options.HasNamedVectors);
-#pragma warning restore CS0618
->>>>>>> 802a14df
     }
 
     /// <inheritdoc />
