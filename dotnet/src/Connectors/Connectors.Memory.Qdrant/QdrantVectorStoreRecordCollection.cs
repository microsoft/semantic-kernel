﻿// Copyright (c) Microsoft. All rights reserved.

using System;
using System.Collections.Generic;
using System.Linq;
using System.Linq.Expressions;
using System.Runtime.CompilerServices;
using System.Threading;
using System.Threading.Tasks;
using Grpc.Core;
using Microsoft.Extensions.VectorData;
using Microsoft.Extensions.VectorData.ConnectorSupport;
using Qdrant.Client;
using Qdrant.Client.Grpc;

namespace Microsoft.SemanticKernel.Connectors.Qdrant;

/// <summary>
/// Service for storing and retrieving vector records, that uses Qdrant as the underlying storage.
/// </summary>
/// <typeparam name="TRecord">The data model to use for adding, updating and retrieving data from storage.</typeparam>
#pragma warning disable CA1711 // Identifiers should not have incorrect suffix
public class QdrantVectorStoreRecordCollection<TRecord> :
    IVectorStoreRecordCollection<ulong, TRecord>,
    IVectorStoreRecordCollection<Guid, TRecord>,
    IKeywordHybridSearch<TRecord>
#pragma warning restore CA1711 // Identifiers should not have incorrect suffix
{
    /// <summary>The default options for vector search.</summary>
    private static readonly VectorSearchOptions<TRecord> s_defaultVectorSearchOptions = new();

    /// <summary>The default options for hybrid vector search.</summary>
    private static readonly HybridSearchOptions<TRecord> s_defaultKeywordVectorizedHybridSearchOptions = new();

    /// <summary>The name of this database for telemetry purposes.</summary>
    private const string DatabaseName = "Qdrant";

    /// <summary>The name of the upsert operation for telemetry purposes.</summary>
    private const string UpsertName = "Upsert";

    /// <summary>The name of the Delete operation for telemetry purposes.</summary>
    private const string DeleteName = "Delete";

    /// <summary>Qdrant client that can be used to manage the collections and points in a Qdrant store.</summary>
    private readonly MockableQdrantClient _qdrantClient;

    /// <summary>The name of the collection that this <see cref="QdrantVectorStoreRecordCollection{TRecord}"/> will access.</summary>
    private readonly string _collectionName;

    /// <summary>Optional configuration options for this class.</summary>
    private readonly QdrantVectorStoreRecordCollectionOptions<TRecord> _options;

    /// <summary>The model for this collection.</summary>
    private readonly VectorStoreRecordModel _model;

    /// <summary>A mapper to use for converting between qdrant point and consumer models.</summary>
#pragma warning disable CS0618 // IVectorStoreRecordMapper is obsolete
    private readonly IVectorStoreRecordMapper<TRecord, PointStruct> _mapper;
#pragma warning restore CS0618

    /// <summary>
    /// Initializes a new instance of the <see cref="QdrantVectorStoreRecordCollection{TRecord}"/> class.
    /// </summary>
    /// <param name="qdrantClient">Qdrant client that can be used to manage the collections and points in a Qdrant store.</param>
    /// <param name="collectionName">The name of the collection that this <see cref="QdrantVectorStoreRecordCollection{TRecord}"/> will access.</param>
    /// <param name="options">Optional configuration options for this class.</param>
    /// <exception cref="ArgumentNullException">Thrown if the <paramref name="qdrantClient"/> is null.</exception>
    /// <exception cref="ArgumentException">Thrown for any misconfigured options.</exception>
    public QdrantVectorStoreRecordCollection(QdrantClient qdrantClient, string collectionName, QdrantVectorStoreRecordCollectionOptions<TRecord>? options = null)
        : this(new MockableQdrantClient(qdrantClient), collectionName, options)
    {
    }

    /// <summary>
    /// Initializes a new instance of the <see cref="QdrantVectorStoreRecordCollection{TRecord}"/> class.
    /// </summary>
    /// <param name="qdrantClient">Qdrant client that can be used to manage the collections and points in a Qdrant store.</param>
    /// <param name="collectionName">The name of the collection that this <see cref="QdrantVectorStoreRecordCollection{TRecord}"/> will access.</param>
    /// <param name="options">Optional configuration options for this class.</param>
    /// <exception cref="ArgumentNullException">Thrown if the <paramref name="qdrantClient"/> is null.</exception>
    /// <exception cref="ArgumentException">Thrown for any misconfigured options.</exception>
    internal QdrantVectorStoreRecordCollection(MockableQdrantClient qdrantClient, string collectionName, QdrantVectorStoreRecordCollectionOptions<TRecord>? options = null)
    {
        // Verify.
        Verify.NotNull(qdrantClient);
        Verify.NotNullOrWhiteSpace(collectionName);

        // Assign.
        this._qdrantClient = qdrantClient;
        this._collectionName = collectionName;
        this._options = options ?? new QdrantVectorStoreRecordCollectionOptions<TRecord>();

        this._model = new VectorStoreRecordModelBuilder(QdrantVectorStoreRecordFieldMapping.GetModelBuildOptions(this._options.HasNamedVectors))
            .Build(typeof(TRecord), this._options.VectorStoreRecordDefinition);

#pragma warning disable CS0618 // IVectorStoreRecordMapper is obsolete
        this._mapper = this._options.PointStructCustomMapper ?? new QdrantVectorStoreRecordMapper<TRecord>(this._model, this._options.HasNamedVectors);
#pragma warning restore CS0618
    }

    /// <inheritdoc />
    public string CollectionName => this._collectionName;

    /// <inheritdoc />
    public virtual Task<bool> CollectionExistsAsync(CancellationToken cancellationToken = default)
    {
        return this.RunOperationAsync(
            "CollectionExists",
            () => this._qdrantClient.CollectionExistsAsync(this._collectionName, cancellationToken));
    }

    /// <inheritdoc />
    public virtual async Task CreateCollectionAsync(CancellationToken cancellationToken = default)
    {
        if (!this._options.HasNamedVectors)
        {
            // If we are not using named vectors, we can only have one vector property. We can assume we have exactly one, since this is already verified in the constructor.
            var singleVectorProperty = this._model.VectorProperty;

            // Map the single vector property to the qdrant config.
            var vectorParams = QdrantVectorStoreCollectionCreateMapping.MapSingleVector(singleVectorProperty!);

            // Create the collection with the single unnamed vector.
            await this.RunOperationAsync(
                "CreateCollection",
                () => this._qdrantClient.CreateCollectionAsync(
                    this._collectionName,
                    vectorParams,
                    cancellationToken: cancellationToken)).ConfigureAwait(false);
        }
        else
        {
            // Since we are using named vectors, iterate over all vector properties.
            var vectorProperties = this._model.VectorProperties;

            // Map the named vectors to the qdrant config.
            var vectorParamsMap = QdrantVectorStoreCollectionCreateMapping.MapNamedVectors(vectorProperties);

            // Create the collection with named vectors.
            await this.RunOperationAsync(
                "CreateCollection",
                () => this._qdrantClient.CreateCollectionAsync(
                    this._collectionName,
                    vectorParamsMap,
                    cancellationToken: cancellationToken)).ConfigureAwait(false);
        }

        // Add indexes for each of the data properties that require filtering.
        var dataProperties = this._model.DataProperties.Where(x => x.IsFilterable);
        foreach (var dataProperty in dataProperties)
        {
            if (QdrantVectorStoreCollectionCreateMapping.s_schemaTypeMap.TryGetValue(dataProperty.Type, out PayloadSchemaType schemaType))
            {
                // Do nothing since schemaType is already set.
            }
            else if (VectorStoreRecordPropertyVerification.IsSupportedEnumerableType(dataProperty.Type) && VectorStoreRecordPropertyVerification.GetCollectionElementType(dataProperty.Type) == typeof(string))
            {
                // For enumerable of strings, use keyword schema type, since this allows tag filtering.
                schemaType = PayloadSchemaType.Keyword;
            }
            else
            {
                // TODO: This should move to model validation
                throw new InvalidOperationException($"Property {nameof(VectorStoreRecordDataProperty.IsFilterable)} on {nameof(VectorStoreRecordDataProperty)} '{dataProperty.ModelName}' is set to true, but the property type is not supported for filtering. The Qdrant VectorStore supports filtering on {string.Join(", ", QdrantVectorStoreCollectionCreateMapping.s_schemaTypeMap.Keys.Select(x => x.Name))} properties only.");
            }

            await this.RunOperationAsync(
                "CreatePayloadIndex",
                () => this._qdrantClient.CreatePayloadIndexAsync(
                    this._collectionName,
                    dataProperty.StorageName,
                    schemaType,
                    cancellationToken: cancellationToken)).ConfigureAwait(false);
        }

        // Add indexes for each of the data properties that require full text search.
        dataProperties = this._model.DataProperties.Where(x => x.IsFullTextSearchable);
        foreach (var dataProperty in dataProperties)
        {
            // TODO: This should move to model validation
            if (dataProperty.Type != typeof(string))
            {
                throw new InvalidOperationException($"Property {nameof(dataProperty.IsFullTextSearchable)} on {nameof(VectorStoreRecordDataProperty)} '{dataProperty.ModelName}' is set to true, but the property type is not a string. The Qdrant VectorStore supports {nameof(dataProperty.IsFullTextSearchable)} on string properties only.");
            }

            await this.RunOperationAsync(
                "CreatePayloadIndex",
                () => this._qdrantClient.CreatePayloadIndexAsync(
                    this._collectionName,
                    dataProperty.StorageName,
                    PayloadSchemaType.Text,
                    cancellationToken: cancellationToken)).ConfigureAwait(false);
        }
    }

    /// <inheritdoc />
    public virtual async Task CreateCollectionIfNotExistsAsync(CancellationToken cancellationToken = default)
    {
        if (!await this.CollectionExistsAsync(cancellationToken).ConfigureAwait(false))
        {
            await this.CreateCollectionAsync(cancellationToken).ConfigureAwait(false);
        }
    }

    /// <inheritdoc />
    public virtual Task DeleteCollectionAsync(CancellationToken cancellationToken = default)
        => this.RunOperationAsync("DeleteCollection",
            async () =>
            {
                try
                {
                    await this._qdrantClient.DeleteCollectionAsync(this._collectionName, null, cancellationToken).ConfigureAwait(false);
                }
                catch (QdrantException)
                {
                    // There is no reliable way to check if the operation failed because the
                    // collection does not exist based on the exception itself.
                    // So we just check here if it exists, and if not, ignore the exception.
                    if (!await this.CollectionExistsAsync(cancellationToken).ConfigureAwait(false))
                    {
                        return;
                    }

                    throw;
                }
            });

    /// <inheritdoc />
    public virtual async Task<TRecord?> GetAsync(ulong key, GetRecordOptions? options = null, CancellationToken cancellationToken = default)
    {
        Verify.NotNull(key);

        var retrievedPoints = await this.GetAsync([key], options, cancellationToken).ToListAsync(cancellationToken).ConfigureAwait(false);
        return retrievedPoints.FirstOrDefault();
    }

    /// <inheritdoc />
    public virtual async Task<TRecord?> GetAsync(Guid key, GetRecordOptions? options = null, CancellationToken cancellationToken = default)
    {
        Verify.NotNull(key);

        var retrievedPoints = await this.GetAsync([key], options, cancellationToken).ToListAsync(cancellationToken).ConfigureAwait(false);
        return retrievedPoints.FirstOrDefault();
    }

    /// <inheritdoc />
    public virtual IAsyncEnumerable<TRecord> GetAsync(IEnumerable<ulong> keys, GetRecordOptions? options = default, CancellationToken cancellationToken = default)
    {
        return this.GetBatchByPointIdAsync(keys, key => new PointId { Num = key }, options, cancellationToken);
    }

    /// <inheritdoc />
    public virtual IAsyncEnumerable<TRecord> GetAsync(IEnumerable<Guid> keys, GetRecordOptions? options = default, CancellationToken cancellationToken = default)
    {
        return this.GetBatchByPointIdAsync(keys, key => new PointId { Uuid = key.ToString("D") }, options, cancellationToken);
    }

    /// <inheritdoc />
    public virtual Task DeleteAsync(ulong key, CancellationToken cancellationToken = default)
    {
        Verify.NotNull(key);

        return this.RunOperationAsync(
            DeleteName,
            () => this._qdrantClient.DeleteAsync(
                this._collectionName,
                key,
                wait: true,
                cancellationToken: cancellationToken));
    }

    /// <inheritdoc />
    public virtual Task DeleteAsync(Guid key, CancellationToken cancellationToken = default)
    {
        Verify.NotNull(key);

        return this.RunOperationAsync(
            DeleteName,
            () => this._qdrantClient.DeleteAsync(
                this._collectionName,
                key,
                wait: true,
                cancellationToken: cancellationToken));
    }

    /// <inheritdoc />
    public virtual Task DeleteAsync(IEnumerable<ulong> keys, CancellationToken cancellationToken = default)
    {
        Verify.NotNull(keys);

        return this.RunOperationAsync(
            DeleteName,
            () => this._qdrantClient.DeleteAsync(
                this._collectionName,
                keys.ToList(),
                wait: true,
                cancellationToken: cancellationToken));
    }

    /// <inheritdoc />
    public virtual Task DeleteAsync(IEnumerable<Guid> keys, CancellationToken cancellationToken = default)
    {
        Verify.NotNull(keys);

        return this.RunOperationAsync(
            DeleteName,
            () => this._qdrantClient.DeleteAsync(
                this._collectionName,
                keys.ToList(),
                wait: true,
                cancellationToken: cancellationToken));
    }

    /// <inheritdoc />
    public virtual async Task<ulong> UpsertAsync(TRecord record, CancellationToken cancellationToken = default)
    {
        Verify.NotNull(record);

        // Create point from record.
        var pointStruct = VectorStoreErrorHandler.RunModelConversion(
            DatabaseName,
            this._collectionName,
            UpsertName,
            () => this._mapper.MapFromDataToStorageModel(record));

        // Upsert.
        await this.RunOperationAsync(
            UpsertName,
            () => this._qdrantClient.UpsertAsync(this._collectionName, [pointStruct], true, cancellationToken: cancellationToken)).ConfigureAwait(false);
        return pointStruct.Id.Num;
    }

    /// <inheritdoc />
    async Task<Guid> IVectorStoreRecordCollection<Guid, TRecord>.UpsertAsync(TRecord record, CancellationToken cancellationToken)
    {
        Verify.NotNull(record);

        // Create point from record.
        var pointStruct = VectorStoreErrorHandler.RunModelConversion(
            DatabaseName,
            this._collectionName,
            UpsertName,
            () => this._mapper.MapFromDataToStorageModel(record));

        // Upsert.
        await this.RunOperationAsync(
            UpsertName,
            () => this._qdrantClient.UpsertAsync(this._collectionName, [pointStruct], true, cancellationToken: cancellationToken)).ConfigureAwait(false);
        return Guid.Parse(pointStruct.Id.Uuid);
    }

    /// <inheritdoc />
    public virtual async IAsyncEnumerable<ulong> UpsertAsync(IEnumerable<TRecord> records, [EnumeratorCancellation] CancellationToken cancellationToken = default)
    {
        Verify.NotNull(records);

        // Create points from records.
        var pointStructs = VectorStoreErrorHandler.RunModelConversion(
            DatabaseName,
            this._collectionName,
            UpsertName,
            () => records.Select(this._mapper.MapFromDataToStorageModel).ToList());

        // Upsert.
        await this.RunOperationAsync(
            UpsertName,
            () => this._qdrantClient.UpsertAsync(this._collectionName, pointStructs, true, cancellationToken: cancellationToken)).ConfigureAwait(false);

        foreach (var pointStruct in pointStructs)
        {
            yield return pointStruct.Id.Num;
        }
    }

    /// <inheritdoc />
    async IAsyncEnumerable<Guid> IVectorStoreRecordCollection<Guid, TRecord>.UpsertAsync(IEnumerable<TRecord> records, [EnumeratorCancellation] CancellationToken cancellationToken)
    {
        Verify.NotNull(records);

        // Create points from records.
        var pointStructs = VectorStoreErrorHandler.RunModelConversion(
            DatabaseName,
            this._collectionName,
            UpsertName,
            () => records.Select(this._mapper.MapFromDataToStorageModel).ToList());

        // Upsert.
        await this.RunOperationAsync(
            UpsertName,
            () => this._qdrantClient.UpsertAsync(this._collectionName, pointStructs, true, cancellationToken: cancellationToken)).ConfigureAwait(false);

        foreach (var pointStruct in pointStructs)
        {
            yield return Guid.Parse(pointStruct.Id.Uuid);
        }
    }

    /// <summary>
    /// Get the requested records from the Qdrant store using the provided keys.
    /// </summary>
    /// <param name="keys">The keys of the points to retrieve.</param>
    /// <param name="keyConverter">Function to convert the provided keys to point ids.</param>
    /// <param name="options">The retrieval options.</param>
    /// <param name="cancellationToken">The <see cref="CancellationToken"/> to monitor for cancellation requests. The default is <see cref="CancellationToken.None"/>.</param>
    /// <returns>The retrieved points.</returns>
    private async IAsyncEnumerable<TRecord> GetBatchByPointIdAsync<TKey>(
        IEnumerable<TKey> keys,
        Func<TKey, PointId> keyConverter,
        GetRecordOptions? options,
        [EnumeratorCancellation] CancellationToken cancellationToken)
    {
        const string OperationName = "Retrieve";
        Verify.NotNull(keys);

        // Create options.
        var pointsIds = keys.Select(key => keyConverter(key)).ToArray();
        var includeVectors = options?.IncludeVectors ?? false;

        // Retrieve data points.
        var retrievedPoints = await this.RunOperationAsync(
            OperationName,
            () => this._qdrantClient.RetrieveAsync(this._collectionName, pointsIds, true, includeVectors, cancellationToken: cancellationToken)).ConfigureAwait(false);

        // Convert the retrieved points to the target data model.
        foreach (var retrievedPoint in retrievedPoints)
        {
            var pointStruct = new PointStruct
            {
                Id = retrievedPoint.Id,
                Vectors = retrievedPoint.Vectors,
                Payload = { }
            };

            foreach (KeyValuePair<string, Value> payloadEntry in retrievedPoint.Payload)
            {
                pointStruct.Payload.Add(payloadEntry.Key, payloadEntry.Value);
            }

            yield return VectorStoreErrorHandler.RunModelConversion(
                DatabaseName,
                this._collectionName,
                OperationName,
                () => this._mapper.MapFromStorageToDataModel(pointStruct, new() { IncludeVectors = includeVectors }));
        }
    }

    /// <inheritdoc />
    public virtual async Task<VectorSearchResults<TRecord>> VectorizedSearchAsync<TVector>(TVector vector, int top, VectorSearchOptions<TRecord>? options = null, CancellationToken cancellationToken = default)
    {
        var floatVector = VerifyVectorParam(vector);
        Verify.NotLessThan(top, 1);

        // Resolve options.
        var internalOptions = options ?? s_defaultVectorSearchOptions;
        var vectorProperty = this._model.GetVectorPropertyOrSingle(internalOptions);

#pragma warning disable CS0618 // Type or member is obsolete
        // Build filter object.
        var filter = internalOptions switch
        {
            { OldFilter: not null, Filter: not null } => throw new ArgumentException("Either Filter or OldFilter can be specified, but not both"),
            { OldFilter: VectorSearchFilter legacyFilter } => QdrantVectorStoreCollectionSearchMapping.BuildFromLegacyFilter(legacyFilter, this._model),
            { Filter: Expression<Func<TRecord, bool>> newFilter } => new QdrantFilterTranslator().Translate(newFilter, this._model),
            _ => new Filter()
        };
#pragma warning restore CS0618 // Type or member is obsolete

        // Specify whether to include vectors in the search results.
        var vectorsSelector = new WithVectorsSelector();
        vectorsSelector.Enable = internalOptions.IncludeVectors;

        var query = new Query
        {
            Nearest = new VectorInput(floatVector.ToArray()),
        };

        // Execute Search.
        var points = await this.RunOperationAsync(
            "Query",
            () => this._qdrantClient.QueryAsync(
                this.CollectionName,
                query: query,
                usingVector: this._options.HasNamedVectors ? vectorProperty.StorageName : null,
                filter: filter,
                limit: (ulong)top,
                offset: (ulong)internalOptions.Skip,
                vectorsSelector: vectorsSelector,
                cancellationToken: cancellationToken)).ConfigureAwait(false);

        // Map to data model.
        var mappedResults = points.Select(point => QdrantVectorStoreCollectionSearchMapping.MapScoredPointToVectorSearchResult(
                point,
                this._mapper,
                internalOptions.IncludeVectors,
                DatabaseName,
                this._collectionName,
                "Query"));

        return new VectorSearchResults<TRecord>(mappedResults.ToAsyncEnumerable());
    }

    /// <inheritdoc />
<<<<<<< HEAD
    public async IAsyncEnumerable<TRecord> GetAsync(Expression<Func<TRecord, bool>> filter, int top,
        FilterOptions<TRecord>? options = null, [EnumeratorCancellation] CancellationToken cancellationToken = default)
    {
        Verify.NotNull(filter);
        Verify.NotLessThan(top, 1);

        options ??= new();

        var translatedFilter = new QdrantFilterTranslator().Translate(filter, this._model);

        // Specify whether to include vectors in the search results.
        WithVectorsSelector vectorsSelector = new() { Enable = options.IncludeVectors };

        KeyValuePair<Expression<Func<TRecord, object?>>, bool>? sortExpression = options.Sort.Values.Count switch
        {
            0 => null,
            1 => options.Sort.Values[0],
            _ => throw new NotSupportedException("Qdrant does not support ordering by more than one property.")
        };

        OrderBy? orderBy = null;
        if (sortExpression.HasValue)
        {
            var orderByName = this._model.GetDataOrKeyProperty(sortExpression.Value.Key) switch
            {
                VectorStoreRecordKeyPropertyModel => "id",
                VectorStoreRecordDataPropertyModel dataProperty => dataProperty.StorageName,
                _ => throw new InvalidOperationException("The provided sort property must be the Id or a payload property.")
            };

            orderBy = new(orderByName)
            {
                Direction = sortExpression.Value.Value ? global::Qdrant.Client.Grpc.Direction.Asc : global::Qdrant.Client.Grpc.Direction.Desc
            };
        }

        var scrollResponse = await this.RunOperationAsync(
            "Scroll",
            () => this._qdrantClient.ScrollAsync(
                this.CollectionName,
                translatedFilter,
                vectorsSelector,
                limit: (uint)(top + options.Skip),
                orderBy,
                cancellationToken: cancellationToken)).ConfigureAwait(false);

        var mappedResults = scrollResponse.Result.Skip(options.Skip).Select(point => QdrantVectorStoreCollectionSearchMapping.MapRetrievedPointToVectorSearchResult(
                point,
                this._mapper,
                options.IncludeVectors,
                DatabaseName,
                this._collectionName,
                "Scroll"));

        foreach (var mappedResult in mappedResults)
        {
            yield return mappedResult;
        }
    }

    /// <inheritdoc />
    public async Task<VectorSearchResults<TRecord>> HybridSearchAsync<TVector>(TVector vector, ICollection<string> keywords, HybridSearchOptions<TRecord>? options = null, CancellationToken cancellationToken = default)
=======
    public async Task<VectorSearchResults<TRecord>> HybridSearchAsync<TVector>(TVector vector, ICollection<string> keywords, int top, HybridSearchOptions<TRecord>? options = null, CancellationToken cancellationToken = default)
>>>>>>> f703f696
    {
        var floatVector = VerifyVectorParam(vector);
        Verify.NotLessThan(top, 1);

        // Resolve options.
        var internalOptions = options ?? s_defaultKeywordVectorizedHybridSearchOptions;
        var vectorProperty = this._model.GetVectorPropertyOrSingle<TRecord>(new() { VectorProperty = internalOptions.VectorProperty });
        var textDataProperty = this._model.GetFullTextDataPropertyOrSingle(internalOptions.AdditionalProperty);

        // Build filter object.
#pragma warning disable CS0618 // Type or member is obsolete
        // Build filter object.
        var filter = internalOptions switch
        {
            { OldFilter: not null, Filter: not null } => throw new ArgumentException("Either Filter or OldFilter can be specified, but not both"),
            { OldFilter: VectorSearchFilter legacyFilter } => QdrantVectorStoreCollectionSearchMapping.BuildFromLegacyFilter(legacyFilter, this._model),
            { Filter: Expression<Func<TRecord, bool>> newFilter } => new QdrantFilterTranslator().Translate(newFilter, this._model),
            _ => new Filter()
        };
#pragma warning restore CS0618 // Type or member is obsolete

        // Specify whether to include vectors in the search results.
        var vectorsSelector = new WithVectorsSelector();
        vectorsSelector.Enable = internalOptions.IncludeVectors;

        // Build the vector query.
        var vectorQuery = new PrefetchQuery
        {
            Filter = filter,
            Query = new Query
            {
                Nearest = new VectorInput(floatVector.ToArray()),
            },
        };

        if (this._options.HasNamedVectors)
        {
            vectorQuery.Using = this._options.HasNamedVectors ? vectorProperty.StorageName : null;
        }

        // Build the keyword query.
        var keywordFilter = filter.Clone();
        var keywordSubFilter = new Filter();
        foreach (string keyword in keywords)
        {
            keywordSubFilter.Should.Add(new Condition() { Field = new FieldCondition() { Key = textDataProperty.StorageName, Match = new Match { Text = keyword } } });
        }
        keywordFilter.Must.Add(new Condition() { Filter = keywordSubFilter });
        var keywordQuery = new PrefetchQuery
        {
            Filter = keywordFilter,
        };

        // Build the fusion query.
        var fusionQuery = new Query
        {
            Fusion = Fusion.Rrf,
        };

        // Execute Search.
        var points = await this.RunOperationAsync(
            "Query",
            () => this._qdrantClient.QueryAsync(
                this.CollectionName,
                prefetch: new List<PrefetchQuery>() { vectorQuery, keywordQuery },
                query: fusionQuery,
                limit: (ulong)top,
                offset: (ulong)internalOptions.Skip,
                vectorsSelector: vectorsSelector,
                cancellationToken: cancellationToken)).ConfigureAwait(false);

        // Map to data model.
        var mappedResults = points.Select(point => QdrantVectorStoreCollectionSearchMapping.MapScoredPointToVectorSearchResult(
                point,
                this._mapper,
                internalOptions.IncludeVectors,
                DatabaseName,
                this._collectionName,
                "Query"));

        return new VectorSearchResults<TRecord>(mappedResults.ToAsyncEnumerable());
    }

    /// <summary>
    /// Run the given operation and wrap any <see cref="RpcException"/> with <see cref="VectorStoreOperationException"/>."/>
    /// </summary>
    /// <param name="operationName">The type of database operation being run.</param>
    /// <param name="operation">The operation to run.</param>
    /// <returns>The result of the operation.</returns>
    private async Task RunOperationAsync(string operationName, Func<Task> operation)
    {
        try
        {
            await operation.Invoke().ConfigureAwait(false);
        }
        catch (RpcException ex)
        {
            throw new VectorStoreOperationException("Call to vector store failed.", ex)
            {
                VectorStoreType = DatabaseName,
                CollectionName = this._collectionName,
                OperationName = operationName
            };
        }
    }

    /// <summary>
    /// Run the given operation and wrap any <see cref="RpcException"/> with <see cref="VectorStoreOperationException"/>."/>
    /// </summary>
    /// <typeparam name="T">The response type of the operation.</typeparam>
    /// <param name="operationName">The type of database operation being run.</param>
    /// <param name="operation">The operation to run.</param>
    /// <returns>The result of the operation.</returns>
    private async Task<T> RunOperationAsync<T>(string operationName, Func<Task<T>> operation)
    {
        try
        {
            return await operation.Invoke().ConfigureAwait(false);
        }
        catch (RpcException ex)
        {
            throw new VectorStoreOperationException("Call to vector store failed.", ex)
            {
                VectorStoreType = DatabaseName,
                CollectionName = this._collectionName,
                OperationName = operationName
            };
        }
    }

    private static ReadOnlyMemory<float> VerifyVectorParam<TVector>(TVector vector)
    {
        Verify.NotNull(vector);

        if (vector is not ReadOnlyMemory<float> floatVector)
        {
            throw new NotSupportedException($"The provided vector type {vector.GetType().FullName} is not supported by the Qdrant connector.");
        }

        return floatVector;
    }
}<|MERGE_RESOLUTION|>--- conflicted
+++ resolved
@@ -500,7 +500,6 @@
     }
 
     /// <inheritdoc />
-<<<<<<< HEAD
     public async IAsyncEnumerable<TRecord> GetAsync(Expression<Func<TRecord, bool>> filter, int top,
         FilterOptions<TRecord>? options = null, [EnumeratorCancellation] CancellationToken cancellationToken = default)
     {
@@ -562,10 +561,7 @@
     }
 
     /// <inheritdoc />
-    public async Task<VectorSearchResults<TRecord>> HybridSearchAsync<TVector>(TVector vector, ICollection<string> keywords, HybridSearchOptions<TRecord>? options = null, CancellationToken cancellationToken = default)
-=======
     public async Task<VectorSearchResults<TRecord>> HybridSearchAsync<TVector>(TVector vector, ICollection<string> keywords, int top, HybridSearchOptions<TRecord>? options = null, CancellationToken cancellationToken = default)
->>>>>>> f703f696
     {
         var floatVector = VerifyVectorParam(vector);
         Verify.NotLessThan(top, 1);
