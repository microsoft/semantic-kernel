--- conflicted
+++ resolved
@@ -79,12 +79,9 @@
     /// <summary>An array of the names of all the data properties that are part of the Redis payload as RedisValue objects, i.e. all properties except the key and vector properties.</summary>
     private readonly RedisValue[] _dataStoragePropertyNameRedisValues;
 
-<<<<<<< HEAD
     /// <summary>An array of the names of all the data properties that are part of the Redis payload, i.e. all properties except the key and vector properties.</summary>
     private readonly string[] _dataStoragePropertyNames;
 
-=======
->>>>>>> 5e2a1f50
     /// <summary>The mapper to use when mapping between the consumer data model and the Redis record.</summary>
     private readonly IVectorStoreRecordMapper<TRecord, (string Key, HashEntry[] HashEntries)> _mapper;
 
@@ -125,11 +122,9 @@
         // Lookup storage property names.
         this._dataStoragePropertyNames = this._propertyReader
             .DataPropertyStoragePropertyNames
-<<<<<<< HEAD
             .ToArray();
+
         this._dataStoragePropertyNameRedisValues = this._dataStoragePropertyNames
-=======
->>>>>>> 5e2a1f50
             .Select(RedisValue.Unbox)
             .ToArray();
 
