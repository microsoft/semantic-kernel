﻿// Copyright (c) Microsoft. All rights reserved.

using System;
using System.Collections.Generic;
using System.Linq;
using System.Linq.Expressions;
using System.Runtime.CompilerServices;
using System.Threading;
using System.Threading.Tasks;
using Microsoft.Extensions.VectorData;
using Microsoft.Extensions.VectorData.ConnectorSupport;
using NRedisStack.RedisStackCommands;
using NRedisStack.Search;
using NRedisStack.Search.Literals.Enums;
using StackExchange.Redis;

namespace Microsoft.SemanticKernel.Connectors.Redis;

/// <summary>
/// Service for storing and retrieving vector records, that uses Redis HashSets as the underlying storage.
/// </summary>
/// <typeparam name="TRecord">The data model to use for adding, updating and retrieving data from storage.</typeparam>
#pragma warning disable CA1711 // Identifiers should not have incorrect suffix
public class RedisHashSetVectorStoreRecordCollection<TRecord> : IVectorStoreRecordCollection<string, TRecord>
#pragma warning restore CA1711 // Identifiers should not have incorrect suffix
{
    /// <summary>Metadata about vector store record collection.</summary>
    private readonly VectorStoreRecordCollectionMetadata _collectionMetadata;

    internal static readonly VectorStoreRecordModelBuildingOptions ModelBuildingOptions = new()
    {
        RequiresAtLeastOneVector = false,
        SupportsMultipleKeys = false,
        SupportsMultipleVectors = true,

        SupportedKeyPropertyTypes = [typeof(string)],

        SupportedDataPropertyTypes =
        [
            typeof(string),
            typeof(int),
            typeof(uint),
            typeof(long),
            typeof(ulong),
            typeof(double),
            typeof(float),
            typeof(bool)
        ],

        SupportedEnumerableDataPropertyElementTypes = [],

        SupportedVectorPropertyTypes = s_supportedVectorTypes
    };

    /// <summary>A set of types that vectors on the provided model may have.</summary>
    private static readonly HashSet<Type> s_supportedVectorTypes =
    [
        typeof(ReadOnlyMemory<float>),
        typeof(ReadOnlyMemory<double>),
        typeof(ReadOnlyMemory<float>?),
        typeof(ReadOnlyMemory<double>?)
    ];

    /// <summary>The default options for vector search.</summary>
    private static readonly VectorSearchOptions<TRecord> s_defaultVectorSearchOptions = new();

    /// <summary>The Redis database to read/write records from.</summary>
    private readonly IDatabase _database;

    /// <summary>The name of the collection that this <see cref="RedisHashSetVectorStoreRecordCollection{TRecord}"/> will access.</summary>
    private readonly string _collectionName;

    /// <summary>Optional configuration options for this class.</summary>
    private readonly RedisHashSetVectorStoreRecordCollectionOptions<TRecord> _options;

    /// <summary>The model.</summary>
    private readonly VectorStoreRecordModel _model;

    /// <summary>An array of the names of all the data properties that are part of the Redis payload as RedisValue objects, i.e. all properties except the key and vector properties.</summary>
    private readonly RedisValue[] _dataStoragePropertyNameRedisValues;

    /// <summary>An array of the names of all the data properties that are part of the Redis payload, i.e. all properties except the key and vector properties, plus the generated score property.</summary>
    private readonly string[] _dataStoragePropertyNamesWithScore;

    /// <summary>The mapper to use when mapping between the consumer data model and the Redis record.</summary>
#pragma warning disable CS0618 // IVectorStoreRecordMapper is obsolete
    private readonly IVectorStoreRecordMapper<TRecord, (string Key, HashEntry[] HashEntries)> _mapper;
#pragma warning restore CS0618

    /// <summary>
    /// Initializes a new instance of the <see cref="RedisHashSetVectorStoreRecordCollection{TRecord}"/> class.
    /// </summary>
    /// <param name="database">The Redis database to read/write records from.</param>
    /// <param name="collectionName">The name of the collection that this <see cref="RedisHashSetVectorStoreRecordCollectionOptions{TRecord}"/> will access.</param>
    /// <param name="options">Optional configuration options for this class.</param>
    /// <exception cref="ArgumentNullException">Throw when parameters are invalid.</exception>
    public RedisHashSetVectorStoreRecordCollection(IDatabase database, string collectionName, RedisHashSetVectorStoreRecordCollectionOptions<TRecord>? options = null)
    {
        // Verify.
        Verify.NotNull(database);
        Verify.NotNullOrWhiteSpace(collectionName);

        // Assign.
        this._database = database;
        this._collectionName = collectionName;
        this._options = options ?? new RedisHashSetVectorStoreRecordCollectionOptions<TRecord>();
        this._model = new VectorStoreRecordModelBuilder(ModelBuildingOptions).Build(typeof(TRecord), this._options.VectorStoreRecordDefinition);

        // Lookup storage property names.
        this._dataStoragePropertyNameRedisValues = this._model.DataProperties.Select(p => RedisValue.Unbox(p.StorageName)).ToArray();
        this._dataStoragePropertyNamesWithScore = [.. this._model.DataProperties.Select(p => p.StorageName), "vector_score"];

        // Assign Mapper.
#pragma warning disable CS0618 // IVectorStoreRecordMapper is obsolete
        this._mapper = this._options.HashEntriesCustomMapper ?? new RedisHashSetVectorStoreRecordMapper<TRecord>(this._model);
#pragma warning restore CS0618

        this._collectionMetadata = new()
        {
            VectorStoreSystemName = RedisConstants.VectorStoreSystemName,
            VectorStoreName = database.Database.ToString(),
            CollectionName = collectionName
        };
    }

    /// <inheritdoc />
    public string CollectionName => this._collectionName;

    /// <inheritdoc />
    public virtual async Task<bool> CollectionExistsAsync(CancellationToken cancellationToken = default)
    {
        try
        {
            await this._database.FT().InfoAsync(this._collectionName).ConfigureAwait(false);
            return true;
        }
        catch (RedisServerException ex) when (ex.Message.Contains("Unknown index name"))
        {
            return false;
        }
        catch (RedisConnectionException ex)
        {
            throw new VectorStoreOperationException("Call to vector store failed.", ex)
            {
                VectorStoreType = RedisConstants.VectorStoreSystemName,
                CollectionName = this._collectionName,
                OperationName = "FT.INFO"
            };
        }
    }

    /// <inheritdoc />
    public virtual Task CreateCollectionAsync(CancellationToken cancellationToken = default)
    {
        // Map the record definition to a schema.
        var schema = RedisVectorStoreCollectionCreateMapping.MapToSchema(this._model.Properties, useDollarPrefix: false);

        // Create the index creation params.
        // Add the collection name and colon as the index prefix, which means that any record where the key is prefixed with this text will be indexed by this index
        var createParams = new FTCreateParams()
            .AddPrefix($"{this._collectionName}:")
            .On(IndexDataType.HASH);

        // Create the index.
        return this.RunOperationAsync("FT.CREATE", () => this._database.FT().CreateAsync(this._collectionName, createParams, schema));
    }

    /// <inheritdoc />
    public virtual async Task CreateCollectionIfNotExistsAsync(CancellationToken cancellationToken = default)
    {
        if (!await this.CollectionExistsAsync(cancellationToken).ConfigureAwait(false))
        {
            await this.CreateCollectionAsync(cancellationToken).ConfigureAwait(false);
        }
    }

    /// <inheritdoc />
    public virtual async Task DeleteCollectionAsync(CancellationToken cancellationToken = default)
    {
        try
        {
            await this.RunOperationAsync("FT.DROPINDEX",
                () => this._database.FT().DropIndexAsync(this._collectionName)).ConfigureAwait(false);
        }
        catch (VectorStoreOperationException ex) when (ex.InnerException is RedisServerException)
        {
            // The RedisServerException does not expose any reliable way of checking if the index does not exist.
            // It just sets the message to "Unknown index name".
            // We catch the exception and ignore it, but only after checking that the index does not exist.
            if (!await this.CollectionExistsAsync(cancellationToken).ConfigureAwait(false))
            {
                return;
            }

            throw;
        }
    }

    /// <inheritdoc />
    public virtual async Task<TRecord?> GetAsync(string key, GetRecordOptions? options = null, CancellationToken cancellationToken = default)
    {
        Verify.NotNullOrWhiteSpace(key);

        // Create Options
        var maybePrefixedKey = this.PrefixKeyIfNeeded(key);
        var includeVectors = options?.IncludeVectors ?? false;
        var operationName = includeVectors ? "HGETALL" : "HMGET";

        // Get the Redis value.
        HashEntry[] retrievedHashEntries;
        if (includeVectors)
        {
            retrievedHashEntries = await this.RunOperationAsync(
                operationName,
                () => this._database.HashGetAllAsync(maybePrefixedKey)).ConfigureAwait(false);
        }
        else
        {
            var fieldKeys = this._dataStoragePropertyNameRedisValues;
            var retrievedValues = await this.RunOperationAsync(
                operationName,
                () => this._database.HashGetAsync(maybePrefixedKey, fieldKeys)).ConfigureAwait(false);
            retrievedHashEntries = fieldKeys.Zip(retrievedValues, (field, value) => new HashEntry(field, value)).Where(x => x.Value.HasValue).ToArray();
        }

        // Return null if we found nothing.
        if (retrievedHashEntries == null || retrievedHashEntries.Length == 0)
        {
            return default;
        }

        // Convert to the caller's data model.
        return VectorStoreErrorHandler.RunModelConversion(
            RedisConstants.VectorStoreSystemName,
            this._collectionName,
            operationName,
            () =>
            {
                return this._mapper.MapFromStorageToDataModel((key, retrievedHashEntries), new() { IncludeVectors = includeVectors });
            });
    }

    /// <inheritdoc />
    public virtual async IAsyncEnumerable<TRecord> GetAsync(IEnumerable<string> keys, GetRecordOptions? options = default, [EnumeratorCancellation] CancellationToken cancellationToken = default)
    {
        Verify.NotNull(keys);

        // Get records in parallel.
        var tasks = keys.Select(x => this.GetAsync(x, options, cancellationToken));
        var results = await Task.WhenAll(tasks).ConfigureAwait(false);
        foreach (var result in results)
        {
            if (result is not null)
            {
                yield return result;
            }
        }
    }

    /// <inheritdoc />
    public virtual Task DeleteAsync(string key, CancellationToken cancellationToken = default)
    {
        Verify.NotNullOrWhiteSpace(key);

        // Create Options
        var maybePrefixedKey = this.PrefixKeyIfNeeded(key);

        // Remove.
        return this.RunOperationAsync(
            "DEL",
            () => this._database
                .KeyDeleteAsync(maybePrefixedKey));
    }

    /// <inheritdoc />
    public virtual Task DeleteAsync(IEnumerable<string> keys, CancellationToken cancellationToken = default)
    {
        Verify.NotNull(keys);

        // Remove records in parallel.
        var tasks = keys.Select(key => this.DeleteAsync(key, cancellationToken));
        return Task.WhenAll(tasks);
    }

    /// <inheritdoc />
    public virtual async Task<string> UpsertAsync(TRecord record, CancellationToken cancellationToken = default)
    {
        Verify.NotNull(record);

        // Map.
        var redisHashSetRecord = VectorStoreErrorHandler.RunModelConversion(
            RedisConstants.VectorStoreSystemName,
            this._collectionName,
            "HSET",
            () => this._mapper.MapFromDataToStorageModel(record));

        // Upsert.
        var maybePrefixedKey = this.PrefixKeyIfNeeded(redisHashSetRecord.Key);

        await this.RunOperationAsync(
            "HSET",
            () => this._database
                .HashSetAsync(
                    maybePrefixedKey,
                    redisHashSetRecord.HashEntries)).ConfigureAwait(false);

        return redisHashSetRecord.Key;
    }

    /// <inheritdoc />
    public virtual async IAsyncEnumerable<string> UpsertAsync(IEnumerable<TRecord> records, [EnumeratorCancellation] CancellationToken cancellationToken = default)
    {
        Verify.NotNull(records);

        // Upsert records in parallel.
        var tasks = records.Select(x => this.UpsertAsync(x, cancellationToken));
        var results = await Task.WhenAll(tasks).ConfigureAwait(false);
        foreach (var result in results)
        {
            if (result is not null)
            {
                yield return result;
            }
        }
    }

    /// <inheritdoc />
    public virtual async Task<VectorSearchResults<TRecord>> VectorizedSearchAsync<TVector>(TVector vector, int top, VectorSearchOptions<TRecord>? options = null, CancellationToken cancellationToken = default)
    {
        Verify.NotNull(vector);
        Verify.NotLessThan(top, 1);

        var internalOptions = options ?? s_defaultVectorSearchOptions;
        var vectorProperty = this._model.GetVectorPropertyOrSingle(internalOptions);

        // Build query & search.
        var selectFields = internalOptions.IncludeVectors ? null : this._dataStoragePropertyNamesWithScore;
        byte[] vectorBytes = RedisVectorStoreCollectionSearchMapping.ValidateVectorAndConvertToBytes(vector, "HashSet");
        var query = RedisVectorStoreCollectionSearchMapping.BuildQuery(
            vectorBytes,
            top,
            internalOptions,
            this._model,
            vectorProperty,
            selectFields);
        var results = await this.RunOperationAsync(
            "FT.SEARCH",
            () => this._database
                .FT()
                .SearchAsync(this._collectionName, query)).ConfigureAwait(false);

        // Loop through result and convert to the caller's data model.
        var mappedResults = results.Documents.Select(result =>
        {
            var retrievedHashEntries = this._model.DataProperties.Select(p => p.StorageName)
                .Concat(this._model.VectorProperties.Select(p => p.StorageName))
                .Select(propertyName => new HashEntry(propertyName, result[propertyName]))
                .ToArray();

            // Convert to the caller's data model.
            var dataModel = VectorStoreErrorHandler.RunModelConversion(
                RedisConstants.VectorStoreSystemName,
                this._collectionName,
                "FT.SEARCH",
                () =>
                {
                    return this._mapper.MapFromStorageToDataModel((this.RemoveKeyPrefixIfNeeded(result.Id), retrievedHashEntries), new() { IncludeVectors = internalOptions.IncludeVectors });
                });

            // Process the score of the result item.
            var vectorProperty = this._model.GetVectorPropertyOrSingle(internalOptions);
            var distanceFunction = RedisVectorStoreCollectionSearchMapping.ResolveDistanceFunction(vectorProperty);
            var score = RedisVectorStoreCollectionSearchMapping.GetOutputScoreFromRedisScore(result["vector_score"].HasValue ? (float)result["vector_score"] : null, distanceFunction);

            return new VectorSearchResult<TRecord>(dataModel, score);
        });

        return new VectorSearchResults<TRecord>(mappedResults.ToAsyncEnumerable());
    }

    /// <inheritdoc />
<<<<<<< HEAD
    public async IAsyncEnumerable<TRecord> GetAsync(Expression<Func<TRecord, bool>> filter, int top,
        FilterOptions<TRecord>? options = null, [EnumeratorCancellation] CancellationToken cancellationToken = default)
    {
        Verify.NotNull(filter);
        Verify.NotLessThan(top, 1);

        Query query = RedisVectorStoreCollectionSearchMapping.BuildQuery(filter, top, options ??= new(), this._model);

        var results = await this.RunOperationAsync(
            "FT.SEARCH",
            () => this._database
                .FT()
                .SearchAsync(this._collectionName, query)).ConfigureAwait(false);

        foreach (var document in results.Documents)
        {
            var retrievedHashEntries = this._model.DataProperties.Select(p => p.StorageName)
                .Concat(this._model.VectorProperties.Select(p => p.StorageName))
                .Select(propertyName => new HashEntry(propertyName, document[propertyName]))
                .ToArray();

            // Convert to the caller's data model.
            yield return VectorStoreErrorHandler.RunModelConversion(
                DatabaseName,
                this._collectionName,
                "FT.SEARCH",
                () =>
                {
                    return this._mapper.MapFromStorageToDataModel((this.RemoveKeyPrefixIfNeeded(document.Id), retrievedHashEntries), new() { IncludeVectors = options.IncludeVectors });
                });
        }
=======
    public object? GetService(Type serviceType, object? serviceKey = null)
    {
        Verify.NotNull(serviceType);

        return
            serviceKey is not null ? null :
            serviceType == typeof(VectorStoreRecordCollectionMetadata) ? this._collectionMetadata :
            serviceType == typeof(IDatabase) ? this._database :
            serviceType.IsInstanceOfType(this) ? this :
            null;
>>>>>>> f77e266c
    }

    /// <summary>
    /// Prefix the key with the collection name if the option is set.
    /// </summary>
    /// <param name="key">The key to prefix.</param>
    /// <returns>The updated key if updating is required, otherwise the input key.</returns>
    private string PrefixKeyIfNeeded(string key)
    {
        if (this._options.PrefixCollectionNameToKeyNames)
        {
            return $"{this._collectionName}:{key}";
        }

        return key;
    }

    /// <summary>
    /// Remove the prefix of the given key if the option is set.
    /// </summary>
    /// <param name="key">The key to remove a prefix from.</param>
    /// <returns>The updated key if updating is required, otherwise the input key.</returns>
    private string RemoveKeyPrefixIfNeeded(string key)
    {
        var prefixLength = this._collectionName.Length + 1;

        if (this._options.PrefixCollectionNameToKeyNames && key.Length > prefixLength)
        {
            return key.Substring(prefixLength);
        }

        return key;
    }

    /// <summary>
    /// Run the given operation and wrap any Redis exceptions with <see cref="VectorStoreOperationException"/>."/>
    /// </summary>
    /// <typeparam name="T">The response type of the operation.</typeparam>
    /// <param name="operationName">The type of database operation being run.</param>
    /// <param name="operation">The operation to run.</param>
    /// <returns>The result of the operation.</returns>
    private async Task<T> RunOperationAsync<T>(string operationName, Func<Task<T>> operation)
    {
        try
        {
            return await operation.Invoke().ConfigureAwait(false);
        }
        catch (RedisException ex)
        {
            throw new VectorStoreOperationException("Call to vector store failed.", ex)
            {
                VectorStoreType = RedisConstants.VectorStoreSystemName,
                CollectionName = this._collectionName,
                OperationName = operationName
            };
        }
    }

    /// <summary>
    /// Run the given operation and wrap any Redis exceptions with <see cref="VectorStoreOperationException"/>."/>
    /// </summary>
    /// <param name="operationName">The type of database operation being run.</param>
    /// <param name="operation">The operation to run.</param>
    /// <returns>The result of the operation.</returns>
    private async Task RunOperationAsync(string operationName, Func<Task> operation)
    {
        try
        {
            await operation.Invoke().ConfigureAwait(false);
        }
        catch (RedisConnectionException ex)
        {
            throw new VectorStoreOperationException("Call to vector store failed.", ex)
            {
                VectorStoreType = RedisConstants.VectorStoreSystemName,
                CollectionName = this._collectionName,
                OperationName = operationName
            };
        }
    }
}<|MERGE_RESOLUTION|>--- conflicted
+++ resolved
@@ -379,7 +379,6 @@
     }
 
     /// <inheritdoc />
-<<<<<<< HEAD
     public async IAsyncEnumerable<TRecord> GetAsync(Expression<Func<TRecord, bool>> filter, int top,
         FilterOptions<TRecord>? options = null, [EnumeratorCancellation] CancellationToken cancellationToken = default)
     {
@@ -403,7 +402,7 @@
 
             // Convert to the caller's data model.
             yield return VectorStoreErrorHandler.RunModelConversion(
-                DatabaseName,
+                RedisConstants.VectorStoreSystemName,
                 this._collectionName,
                 "FT.SEARCH",
                 () =>
@@ -411,7 +410,9 @@
                     return this._mapper.MapFromStorageToDataModel((this.RemoveKeyPrefixIfNeeded(document.Id), retrievedHashEntries), new() { IncludeVectors = options.IncludeVectors });
                 });
         }
-=======
+    }
+
+    /// <inheritdoc />
     public object? GetService(Type serviceType, object? serviceKey = null)
     {
         Verify.NotNull(serviceType);
@@ -422,7 +423,6 @@
             serviceType == typeof(IDatabase) ? this._database :
             serviceType.IsInstanceOfType(this) ? this :
             null;
->>>>>>> f77e266c
     }
 
     /// <summary>
