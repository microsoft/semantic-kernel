﻿// Copyright (c) Microsoft. All rights reserved.

using System;
using System.Collections.Generic;
using System.Diagnostics;
using System.Linq;
using System.Linq.Expressions;
using System.Runtime.CompilerServices;
using System.Text.Json;
using System.Text.Json.Nodes;
using System.Threading;
using System.Threading.Tasks;
using Microsoft.Extensions.AI;
using Microsoft.Extensions.VectorData;
using Microsoft.Extensions.VectorData.ConnectorSupport;
using Microsoft.Extensions.VectorData.Properties;
using NRedisStack.Json.DataTypes;
using NRedisStack.RedisStackCommands;
using NRedisStack.Search;
using NRedisStack.Search.Literals.Enums;
using StackExchange.Redis;

namespace Microsoft.SemanticKernel.Connectors.Redis;

/// <summary>
/// Service for storing and retrieving vector records, that uses Redis JSON as the underlying storage.
/// </summary>
/// <typeparam name="TKey">The data type of the record key. Can be either <see cref="string"/>, or <see cref="object"/> for dynamic mapping.</typeparam>
/// <typeparam name="TRecord">The data model to use for adding, updating and retrieving data from storage.</typeparam>
#pragma warning disable CA1711 // Identifiers should not have incorrect suffix
public sealed class RedisJsonVectorStoreRecordCollection<TKey, TRecord> : IVectorStoreRecordCollection<TKey, TRecord>
    where TKey : notnull
    where TRecord : notnull
#pragma warning restore CA1711 // Identifiers should not have incorrect suffix
{
    /// <summary>Metadata about vector store record collection.</summary>
    private readonly VectorStoreRecordCollectionMetadata _collectionMetadata;

    internal static readonly HashSet<Type> s_supportedVectorTypes =
    [
        typeof(ReadOnlyMemory<float>),
        typeof(ReadOnlyMemory<double>),
        typeof(ReadOnlyMemory<float>?),
        typeof(ReadOnlyMemory<double>?)
    ];

    internal static readonly VectorStoreRecordModelBuildingOptions ModelBuildingOptions = new()
    {
        RequiresAtLeastOneVector = false,
        SupportsMultipleKeys = false,
        SupportsMultipleVectors = true,

        SupportedKeyPropertyTypes = [typeof(string)],
        SupportedDataPropertyTypes = null, // TODO: Validate data property types
        SupportedEnumerableDataPropertyElementTypes = null,
        SupportedVectorPropertyTypes = s_supportedVectorTypes,

        UsesExternalSerializer = true
    };

    /// <summary>The default options for vector search.</summary>
    private static readonly VectorSearchOptions<TRecord> s_defaultVectorSearchOptions = new();

    /// <summary>The Redis database to read/write records from.</summary>
    private readonly IDatabase _database;

    /// <summary>The name of the collection that this <see cref="RedisJsonVectorStoreRecordCollection{TKey, TRecord}"/> will access.</summary>
    private readonly string _collectionName;

    /// <summary>Optional configuration options for this class.</summary>
    private readonly RedisJsonVectorStoreRecordCollectionOptions<TRecord> _options;

    /// <summary>The model.</summary>
    private readonly VectorStoreRecordModel _model;

    /// <summary>An array of the storage names of all the data properties that are part of the Redis payload, i.e. all properties except the key and vector properties.</summary>
    private readonly string[] _dataStoragePropertyNames;

    /// <summary>The mapper to use when mapping between the consumer data model and the Redis record.</summary>
    private readonly IRedisJsonMapper<TRecord> _mapper;

    /// <summary>The JSON serializer options to use when converting between the data model and the Redis record.</summary>
    private readonly JsonSerializerOptions _jsonSerializerOptions;

    /// <summary>
    /// Initializes a new instance of the <see cref="RedisJsonVectorStoreRecordCollection{TKey, TRecord}"/> class.
    /// </summary>
    /// <param name="database">The Redis database to read/write records from.</param>
    /// <param name="name">The name of the collection that this <see cref="RedisJsonVectorStoreRecordCollection{TKey, TRecord}"/> will access.</param>
    /// <param name="options">Optional configuration options for this class.</param>
    /// <exception cref="ArgumentNullException">Throw when parameters are invalid.</exception>
    public RedisJsonVectorStoreRecordCollection(IDatabase database, string name, RedisJsonVectorStoreRecordCollectionOptions<TRecord>? options = null)
    {
        // Verify.
        Verify.NotNull(database);
        Verify.NotNullOrWhiteSpace(name);

        if (typeof(TKey) != typeof(string) && typeof(TKey) != typeof(object))
        {
            throw new NotSupportedException("Only string keys are supported (and object for dynamic mapping).");
        }

        var isDynamic = typeof(TRecord) == typeof(Dictionary<string, object?>);

        // Assign.
        this._database = database;
        this._collectionName = name;
        this._options = options ?? new RedisJsonVectorStoreRecordCollectionOptions<TRecord>();
        this._jsonSerializerOptions = this._options.JsonSerializerOptions ?? JsonSerializerOptions.Default;
        this._model = isDynamic ?
            new VectorStoreRecordModelBuilder(ModelBuildingOptions).Build(typeof(TRecord), this._options.VectorStoreRecordDefinition, this._options.EmbeddingGenerator) :
            new VectorStoreRecordJsonModelBuilder(ModelBuildingOptions).Build(typeof(TRecord), this._options.VectorStoreRecordDefinition, this._options.EmbeddingGenerator, this._jsonSerializerOptions);

        // Lookup storage property names.
        this._dataStoragePropertyNames = this._model.DataProperties.Select(p => p.StorageName).ToArray();

        // Assign Mapper.
        this._mapper = isDynamic
            ? (IRedisJsonMapper<TRecord>)new RedisJsonDynamicDataModelMapper(this._model, this._jsonSerializerOptions)
            : new RedisJsonVectorStoreRecordMapper<TRecord>(this._model, this._jsonSerializerOptions);

        this._collectionMetadata = new()
        {
            VectorStoreSystemName = RedisConstants.VectorStoreSystemName,
            VectorStoreName = database.Database.ToString(),
            CollectionName = name
        };
    }

    /// <inheritdoc />
    public string Name => this._collectionName;

    /// <inheritdoc />
    public async Task<bool> CollectionExistsAsync(CancellationToken cancellationToken = default)
    {
        try
        {
            await this._database.FT().InfoAsync(this._collectionName).ConfigureAwait(false);
            return true;
        }
        catch (RedisServerException ex) when (ex.Message.Contains("Unknown index name"))
        {
            return false;
        }
        catch (RedisConnectionException ex)
        {
            throw new VectorStoreOperationException("Call to vector store failed.", ex)
            {
                VectorStoreSystemName = RedisConstants.VectorStoreSystemName,
                VectorStoreName = this._collectionMetadata.VectorStoreName,
                CollectionName = this._collectionName,
                OperationName = "FT.INFO"
            };
        }
    }

    /// <inheritdoc />
    public Task CreateCollectionAsync(CancellationToken cancellationToken = default)
    {
        // Map the record definition to a schema.
        var schema = RedisVectorStoreCollectionCreateMapping.MapToSchema(this._model.Properties, useDollarPrefix: true);

        // Create the index creation params.
        // Add the collection name and colon as the index prefix, which means that any record where the key is prefixed with this text will be indexed by this index
        var createParams = new FTCreateParams()
            .AddPrefix($"{this._collectionName}:")
            .On(IndexDataType.JSON);

        // Create the index.
        return this.RunOperationAsync("FT.CREATE", () => this._database.FT().CreateAsync(this._collectionName, createParams, schema));
    }

    /// <inheritdoc />
    public async Task CreateCollectionIfNotExistsAsync(CancellationToken cancellationToken = default)
    {
        if (!await this.CollectionExistsAsync(cancellationToken).ConfigureAwait(false))
        {
            await this.CreateCollectionAsync(cancellationToken).ConfigureAwait(false);
        }
    }

    /// <inheritdoc />
    public async Task DeleteCollectionAsync(CancellationToken cancellationToken = default)
    {
        try
        {
            await this.RunOperationAsync("FT.DROPINDEX",
                () => this._database.FT().DropIndexAsync(this._collectionName)).ConfigureAwait(false);
        }
        catch (VectorStoreOperationException ex) when (ex.InnerException is RedisServerException)
        {
            // The RedisServerException does not expose any reliable way of checking if the index does not exist.
            // It just sets the message to "Unknown index name".
            // We catch the exception and ignore it, but only after checking that the index does not exist.
            if (!await this.CollectionExistsAsync(cancellationToken).ConfigureAwait(false))
            {
                return;
            }

            throw;
        }
    }

    /// <inheritdoc />
    public async Task<TRecord?> GetAsync(TKey key, GetRecordOptions? options = null, CancellationToken cancellationToken = default)
    {
        var stringKey = this.GetStringKey(key);

        // Create Options
        var maybePrefixedKey = this.PrefixKeyIfNeeded(stringKey);
        var includeVectors = options?.IncludeVectors ?? false;

        if (includeVectors && this._model.VectorProperties.Any(p => p.EmbeddingGenerator is not null))
        {
            throw new NotSupportedException(VectorDataStrings.IncludeVectorsNotSupportedWithEmbeddingGeneration);
        }

        // Get the Redis value.
        var redisResult = await this.RunOperationAsync(
            "GET",
            () => options?.IncludeVectors is true ?
                this._database
                    .JSON()
                    .GetAsync(maybePrefixedKey) :
                this._database
                    .JSON()
                    .GetAsync(maybePrefixedKey, this._dataStoragePropertyNames)).ConfigureAwait(false);

        // Check if the key was found before trying to parse the result.
        if (redisResult.IsNull || redisResult is null)
        {
            return default;
        }

        // Check if the value contained any JSON text before trying to parse the result.
        var redisResultString = redisResult.ToString();
        if (redisResultString is null)
        {
            throw new VectorStoreRecordMappingException($"Document with key '{key}' does not contain any json.");
        }

        // Convert to the caller's data model.
<<<<<<< HEAD
        var node = JsonSerializer.Deserialize<JsonNode>(redisResultString, this._jsonSerializerOptions)!;
        return this._mapper.MapFromStorageToDataModel((stringKey, node), new() { IncludeVectors = includeVectors });
=======
        return VectorStoreErrorHandler.RunModelConversion(
            RedisConstants.VectorStoreSystemName,
            this._collectionMetadata.VectorStoreName,
            this._collectionName,
            "GET",
            () =>
            {
                var node = JsonSerializer.Deserialize<JsonNode>(redisResultString, this._jsonSerializerOptions)!;
                return this._mapper.MapFromStorageToDataModel((stringKey, node), includeVectors);
            });
>>>>>>> 2d423f1e
    }

    /// <inheritdoc />
    public async IAsyncEnumerable<TRecord> GetAsync(IEnumerable<TKey> keys, GetRecordOptions? options = default, [EnumeratorCancellation] CancellationToken cancellationToken = default)
    {
        Verify.NotNull(keys);

#pragma warning disable CA1851 // Possible multiple enumerations of 'IEnumerable' collection
        var keysList = keys switch
        {
            IEnumerable<string> k => k.ToList(),
            IEnumerable<object> k => k.Cast<string>().ToList(),
            _ => throw new UnreachableException()
        };
#pragma warning restore CA1851 // Possible multiple enumerations of 'IEnumerable' collection

        // Create Options
        var maybePrefixedKeys = keysList.Select(key => this.PrefixKeyIfNeeded(key));
        var redisKeys = maybePrefixedKeys.Select(x => new RedisKey(x)).ToArray();
        var includeVectors = options?.IncludeVectors ?? false;
        if (includeVectors && this._model.VectorProperties.Any(p => p.EmbeddingGenerator is not null))
        {
            throw new NotSupportedException(VectorDataStrings.IncludeVectorsNotSupportedWithEmbeddingGeneration);
        }

        // Get the list of Redis results.
        var redisResults = await this.RunOperationAsync(
            "MGET",
            () => this._database
                .JSON()
                .MGetAsync(redisKeys, "$")).ConfigureAwait(false);

        // Loop through each key and result and convert to the caller's data model.
        for (int i = 0; i < keysList.Count; i++)
        {
            var key = keysList[i];
            var redisResult = redisResults[i];

            // Check if the key was found before trying to parse the result.
            if (redisResult.IsNull || redisResult is null)
            {
                continue;
            }

            // Check if the value contained any JSON text before trying to parse the result.
            var redisResultString = redisResult.ToString();
            if (redisResultString is null)
            {
                throw new VectorStoreRecordMappingException($"Document with key '{key}' does not contain any json.");
            }

            // Convert to the caller's data model.
<<<<<<< HEAD
            var node = JsonSerializer.Deserialize<JsonNode>(redisResultString, this._jsonSerializerOptions)!;
            yield return this._mapper.MapFromStorageToDataModel((key, node), new() { IncludeVectors = includeVectors });
=======
            yield return VectorStoreErrorHandler.RunModelConversion(
                RedisConstants.VectorStoreSystemName,
                this._collectionMetadata.VectorStoreName,
                this._collectionName,
                "MGET",
                () =>
                {
                    var node = JsonSerializer.Deserialize<JsonNode>(redisResultString, this._jsonSerializerOptions)!;
                    return this._mapper.MapFromStorageToDataModel((key, node), includeVectors);
                });
>>>>>>> 2d423f1e
        }
    }

    /// <inheritdoc />
    public Task DeleteAsync(TKey key, CancellationToken cancellationToken = default)
    {
        var stringKey = this.GetStringKey(key);

        // Create Options
        var maybePrefixedKey = this.PrefixKeyIfNeeded(stringKey);

        // Remove.
        return this.RunOperationAsync(
            "DEL",
            () => this._database
                .JSON()
                .DelAsync(maybePrefixedKey));
    }

    /// <inheritdoc />
    public Task DeleteAsync(IEnumerable<TKey> keys, CancellationToken cancellationToken = default)
    {
        Verify.NotNull(keys);

        // Remove records in parallel.
        var tasks = keys.Select(key => this.DeleteAsync(key, cancellationToken));
        return Task.WhenAll(tasks);
    }

    /// <inheritdoc />
    public async Task<TKey> UpsertAsync(TRecord record, CancellationToken cancellationToken = default)
    {
        Verify.NotNull(record);

        // Map.
        (_, var generatedEmbeddings) = await RedisVectorStoreRecordFieldMapping.ProcessEmbeddingsAsync<TRecord>(this._model, [record], cancellationToken).ConfigureAwait(false);

        var mapResult = this._mapper.MapFromDataToStorageModel(record, recordIndex: 0, generatedEmbeddings);
        var serializedRecord = JsonSerializer.Serialize(mapResult.Node, this._jsonSerializerOptions);
        var redisJsonRecord = new { Key = mapResult.Key, SerializedRecord = serializedRecord };

        // Upsert.
        var maybePrefixedKey = this.PrefixKeyIfNeeded(redisJsonRecord.Key);
        await this.RunOperationAsync(
            "SET",
            () => this._database
                .JSON()
                .SetAsync(
                    maybePrefixedKey,
                    "$",
                    redisJsonRecord.SerializedRecord)).ConfigureAwait(false);

        return (TKey)(object)redisJsonRecord.Key;
    }

    /// <inheritdoc />
    public async Task<IReadOnlyList<TKey>> UpsertAsync(IEnumerable<TRecord> records, CancellationToken cancellationToken = default)
    {
        Verify.NotNull(records);

        // Map.
        (records, var generatedEmbeddings) = await RedisVectorStoreRecordFieldMapping.ProcessEmbeddingsAsync<TRecord>(this._model, records, cancellationToken).ConfigureAwait(false);

        var redisRecords = new List<(string maybePrefixedKey, string originalKey, string serializedRecord)>();

        var recordIndex = 0;

        foreach (var record in records)
        {
            var mapResult = this._mapper.MapFromDataToStorageModel(record, recordIndex++, generatedEmbeddings);
            var serializedRecord = JsonSerializer.Serialize(mapResult.Node, this._jsonSerializerOptions);
            var redisJsonRecord = new { Key = mapResult.Key, SerializedRecord = serializedRecord };

            var maybePrefixedKey = this.PrefixKeyIfNeeded(redisJsonRecord.Key);
            redisRecords.Add((maybePrefixedKey, redisJsonRecord.Key, redisJsonRecord.SerializedRecord));
        }

        // Upsert.
        var keyPathValues = redisRecords.Select(x => new KeyPathValue(x.maybePrefixedKey, "$", x.serializedRecord)).ToArray();
        await this.RunOperationAsync(
            "MSET",
            () => this._database
                .JSON()
                .MSetAsync(keyPathValues)).ConfigureAwait(false);

        return redisRecords.Select(x => (TKey)(object)x.originalKey).ToList();
    }

    #region Search

    /// <inheritdoc />
    public async IAsyncEnumerable<VectorSearchResult<TRecord>> SearchAsync<TInput>(
        TInput value,
        int top,
        VectorSearchOptions<TRecord>? options = default,
        [EnumeratorCancellation] CancellationToken cancellationToken = default)
        where TInput : notnull
    {
        options ??= s_defaultVectorSearchOptions;
        var vectorProperty = this._model.GetVectorPropertyOrSingle(options);

        switch (vectorProperty.EmbeddingGenerator)
        {
            case IEmbeddingGenerator<TInput, Embedding<float>> generator:
            {
                var embedding = await generator.GenerateEmbeddingAsync(value, new() { Dimensions = vectorProperty.Dimensions }, cancellationToken).ConfigureAwait(false);

                await foreach (var record in this.SearchCoreAsync(embedding.Vector, top, vectorProperty, operationName: "Search", options, cancellationToken).ConfigureAwait(false))
                {
                    yield return record;
                }

                yield break;
            }

            case IEmbeddingGenerator<TInput, Embedding<double>> generator:
            {
                var embedding = await generator.GenerateEmbeddingAsync(value, new() { Dimensions = vectorProperty.Dimensions }, cancellationToken).ConfigureAwait(false);

                await foreach (var record in this.SearchCoreAsync(embedding.Vector, top, vectorProperty, operationName: "Search", options, cancellationToken).ConfigureAwait(false))
                {
                    yield return record;
                }

                yield break;
            }

            case null:
                throw new InvalidOperationException(VectorDataStrings.NoEmbeddingGeneratorWasConfiguredForSearch);

            default:
                throw new InvalidOperationException(
                    s_supportedVectorTypes.Contains(typeof(TInput))
                        ? string.Format(VectorDataStrings.EmbeddingTypePassedToSearchAsync)
                        : string.Format(VectorDataStrings.IncompatibleEmbeddingGeneratorWasConfiguredForInputType, typeof(TInput).Name, vectorProperty.EmbeddingGenerator.GetType().Name));
        }
    }

    /// <inheritdoc />
    public IAsyncEnumerable<VectorSearchResult<TRecord>> SearchEmbeddingAsync<TVector>(
        TVector vector,
        int top,
        VectorSearchOptions<TRecord>? options = null,
        CancellationToken cancellationToken = default)
        where TVector : notnull
    {
        options ??= s_defaultVectorSearchOptions;
        var vectorProperty = this._model.GetVectorPropertyOrSingle(options);

        return this.SearchCoreAsync(vector, top, vectorProperty, operationName: "SearchEmbedding", options, cancellationToken);
    }

    private async IAsyncEnumerable<VectorSearchResult<TRecord>> SearchCoreAsync<TVector>(
        TVector vector,
        int top,
        VectorStoreRecordVectorPropertyModel vectorProperty,
        string operationName,
        VectorSearchOptions<TRecord> options,
        [EnumeratorCancellation] CancellationToken cancellationToken = default)
        where TVector : notnull
    {
        Verify.NotNull(vector);
        Verify.NotLessThan(top, 1);

        if (options.IncludeVectors && this._model.VectorProperties.Any(p => p.EmbeddingGenerator is not null))
        {
            throw new NotSupportedException(VectorDataStrings.IncludeVectorsNotSupportedWithEmbeddingGeneration);
        }

        // Build query & search.
        byte[] vectorBytes = RedisVectorStoreCollectionSearchMapping.ValidateVectorAndConvertToBytes(vector, "JSON");
        var query = RedisVectorStoreCollectionSearchMapping.BuildQuery(
            vectorBytes,
            top,
            options,
            this._model,
            vectorProperty,
            null);
        var results = await this.RunOperationAsync(
            "FT.SEARCH",
            () => this._database
                .FT()
                .SearchAsync(this._collectionName, query)).ConfigureAwait(false);

        // Loop through result and convert to the caller's data model.
        var mappedResults = results.Documents.Select(result =>
        {
            var redisResultString = result["json"].ToString();
<<<<<<< HEAD
            var node = JsonSerializer.Deserialize<JsonNode>(redisResultString, this._jsonSerializerOptions)!;
            var mappedRecord = this._mapper.MapFromStorageToDataModel(
                (this.RemoveKeyPrefixIfNeeded(result.Id), node),
                new() { IncludeVectors = options.IncludeVectors });
=======
            var mappedRecord = VectorStoreErrorHandler.RunModelConversion(
                RedisConstants.VectorStoreSystemName,
                this._collectionMetadata.VectorStoreName,
                this._collectionName,
                "FT.SEARCH",
                () =>
                {
                    var node = JsonSerializer.Deserialize<JsonNode>(redisResultString, this._jsonSerializerOptions)!;
                    return this._mapper.MapFromStorageToDataModel(
                        (this.RemoveKeyPrefixIfNeeded(result.Id), node),
                        options.IncludeVectors);
                });
>>>>>>> 2d423f1e

            // Process the score of the result item.
            var vectorProperty = this._model.GetVectorPropertyOrSingle(options);
            var distanceFunction = RedisVectorStoreCollectionSearchMapping.ResolveDistanceFunction(vectorProperty);
            var score = RedisVectorStoreCollectionSearchMapping.GetOutputScoreFromRedisScore(result["vector_score"].HasValue ? (float)result["vector_score"] : null, distanceFunction);

            return new VectorSearchResult<TRecord>(mappedRecord, score);
        });

        foreach (var result in mappedResults)
        {
            yield return result;
        }
    }

    /// <inheritdoc />
    [Obsolete("Use either SearchEmbeddingAsync to search directly on embeddings, or SearchAsync to handle embedding generation internally as part of the call.")]
    public IAsyncEnumerable<VectorSearchResult<TRecord>> VectorizedSearchAsync<TVector>(TVector vector, int top, VectorSearchOptions<TRecord>? options = null, CancellationToken cancellationToken = default)
        where TVector : notnull
        => this.SearchEmbeddingAsync(vector, top, options, cancellationToken);

    #endregion Search

    /// <inheritdoc />
    public async IAsyncEnumerable<TRecord> GetAsync(Expression<Func<TRecord, bool>> filter, int top,
        GetFilteredRecordOptions<TRecord>? options = null, [EnumeratorCancellation] CancellationToken cancellationToken = default)
    {
        Verify.NotNull(filter);
        Verify.NotLessThan(top, 1);

        if (options?.IncludeVectors == true && this._model.VectorProperties.Any(p => p.EmbeddingGenerator is not null))
        {
            throw new NotSupportedException(VectorDataStrings.IncludeVectorsNotSupportedWithEmbeddingGeneration);
        }

        Query query = RedisVectorStoreCollectionSearchMapping.BuildQuery(filter, top, options ??= new(), this._model);

        var results = await this.RunOperationAsync(
            "FT.SEARCH",
            () => this._database
                .FT()
                .SearchAsync(this._collectionName, query)).ConfigureAwait(false);

        foreach (var document in results.Documents)
        {
            var redisResultString = document["json"].ToString();
<<<<<<< HEAD
            var node = JsonSerializer.Deserialize<JsonNode>(redisResultString, this._jsonSerializerOptions)!;
            yield return this._mapper.MapFromStorageToDataModel(
                (this.RemoveKeyPrefixIfNeeded(document.Id), node),
                new() { IncludeVectors = options.IncludeVectors });
=======
            yield return VectorStoreErrorHandler.RunModelConversion(
                RedisConstants.VectorStoreSystemName,
                this._collectionMetadata.VectorStoreName,
                this._collectionName,
                "FT.SEARCH",
                () =>
                {
                    var node = JsonSerializer.Deserialize<JsonNode>(redisResultString, this._jsonSerializerOptions)!;
                    return this._mapper.MapFromStorageToDataModel(
                        (this.RemoveKeyPrefixIfNeeded(document.Id), node),
                        options.IncludeVectors);
                });
>>>>>>> 2d423f1e
        }
    }

    /// <inheritdoc />
    public object? GetService(Type serviceType, object? serviceKey = null)
    {
        Verify.NotNull(serviceType);

        return
            serviceKey is not null ? null :
            serviceType == typeof(VectorStoreRecordCollectionMetadata) ? this._collectionMetadata :
            serviceType == typeof(IDatabase) ? this._database :
            serviceType.IsInstanceOfType(this) ? this :
            null;
    }

    /// <summary>
    /// Prefix the key with the collection name if the option is set.
    /// </summary>
    /// <param name="key">The key to prefix.</param>
    /// <returns>The updated key if updating is required, otherwise the input key.</returns>
    private string PrefixKeyIfNeeded(string key)
    {
        if (this._options.PrefixCollectionNameToKeyNames)
        {
            return $"{this._collectionName}:{key}";
        }

        return key;
    }

    /// <summary>
    /// Remove the prefix of the given key if the option is set.
    /// </summary>
    /// <param name="key">The key to remove a prefix from.</param>
    /// <returns>The updated key if updating is required, otherwise the input key.</returns>
    private string RemoveKeyPrefixIfNeeded(string key)
    {
        var prefixLength = this._collectionName.Length + 1;

        if (this._options.PrefixCollectionNameToKeyNames && key.Length > prefixLength)
        {
            return key.Substring(prefixLength);
        }

        return key;
    }

    /// <summary>
    /// Run the given operation and wrap any Redis exceptions with <see cref="VectorStoreOperationException"/>."/>
    /// </summary>
    /// <typeparam name="T">The response type of the operation.</typeparam>
    /// <param name="operationName">The type of database operation being run.</param>
    /// <param name="operation">The operation to run.</param>
    /// <returns>The result of the operation.</returns>
    private Task<T> RunOperationAsync<T>(string operationName, Func<Task<T>> operation)
        => VectorStoreErrorHandler.RunOperationAsync<T, RedisException>(
            this._collectionMetadata,
            operationName,
            operation);

    /// <summary>
    /// Run the given operation and wrap any Redis exceptions with <see cref="VectorStoreOperationException"/>."/>
    /// </summary>
    /// <param name="operationName">The type of database operation being run.</param>
    /// <param name="operation">The operation to run.</param>
    /// <returns>The result of the operation.</returns>
    private Task RunOperationAsync(string operationName, Func<Task> operation)
        => VectorStoreErrorHandler.RunOperationAsync<RedisException>(
            this._collectionMetadata,
            operationName,
            operation);

    private string GetStringKey(TKey key)
    {
        Verify.NotNull(key);

        var stringKey = key as string ?? throw new UnreachableException("string key should have been validated during model building");

        Verify.NotNullOrWhiteSpace(stringKey, nameof(key));

        return stringKey;
    }
}<|MERGE_RESOLUTION|>--- conflicted
+++ resolved
@@ -240,21 +240,8 @@
         }
 
         // Convert to the caller's data model.
-<<<<<<< HEAD
         var node = JsonSerializer.Deserialize<JsonNode>(redisResultString, this._jsonSerializerOptions)!;
-        return this._mapper.MapFromStorageToDataModel((stringKey, node), new() { IncludeVectors = includeVectors });
-=======
-        return VectorStoreErrorHandler.RunModelConversion(
-            RedisConstants.VectorStoreSystemName,
-            this._collectionMetadata.VectorStoreName,
-            this._collectionName,
-            "GET",
-            () =>
-            {
-                var node = JsonSerializer.Deserialize<JsonNode>(redisResultString, this._jsonSerializerOptions)!;
-                return this._mapper.MapFromStorageToDataModel((stringKey, node), includeVectors);
-            });
->>>>>>> 2d423f1e
+        return this._mapper.MapFromStorageToDataModel((stringKey, node), includeVectors);
     }
 
     /// <inheritdoc />
@@ -307,21 +294,8 @@
             }
 
             // Convert to the caller's data model.
-<<<<<<< HEAD
             var node = JsonSerializer.Deserialize<JsonNode>(redisResultString, this._jsonSerializerOptions)!;
-            yield return this._mapper.MapFromStorageToDataModel((key, node), new() { IncludeVectors = includeVectors });
-=======
-            yield return VectorStoreErrorHandler.RunModelConversion(
-                RedisConstants.VectorStoreSystemName,
-                this._collectionMetadata.VectorStoreName,
-                this._collectionName,
-                "MGET",
-                () =>
-                {
-                    var node = JsonSerializer.Deserialize<JsonNode>(redisResultString, this._jsonSerializerOptions)!;
-                    return this._mapper.MapFromStorageToDataModel((key, node), includeVectors);
-                });
->>>>>>> 2d423f1e
+            yield return this._mapper.MapFromStorageToDataModel((key, node), includeVectors);
         }
     }
 
@@ -510,25 +484,10 @@
         var mappedResults = results.Documents.Select(result =>
         {
             var redisResultString = result["json"].ToString();
-<<<<<<< HEAD
             var node = JsonSerializer.Deserialize<JsonNode>(redisResultString, this._jsonSerializerOptions)!;
             var mappedRecord = this._mapper.MapFromStorageToDataModel(
                 (this.RemoveKeyPrefixIfNeeded(result.Id), node),
-                new() { IncludeVectors = options.IncludeVectors });
-=======
-            var mappedRecord = VectorStoreErrorHandler.RunModelConversion(
-                RedisConstants.VectorStoreSystemName,
-                this._collectionMetadata.VectorStoreName,
-                this._collectionName,
-                "FT.SEARCH",
-                () =>
-                {
-                    var node = JsonSerializer.Deserialize<JsonNode>(redisResultString, this._jsonSerializerOptions)!;
-                    return this._mapper.MapFromStorageToDataModel(
-                        (this.RemoveKeyPrefixIfNeeded(result.Id), node),
-                        options.IncludeVectors);
-                });
->>>>>>> 2d423f1e
+                options.IncludeVectors);
 
             // Process the score of the result item.
             var vectorProperty = this._model.GetVectorPropertyOrSingle(options);
@@ -575,25 +534,10 @@
         foreach (var document in results.Documents)
         {
             var redisResultString = document["json"].ToString();
-<<<<<<< HEAD
             var node = JsonSerializer.Deserialize<JsonNode>(redisResultString, this._jsonSerializerOptions)!;
             yield return this._mapper.MapFromStorageToDataModel(
                 (this.RemoveKeyPrefixIfNeeded(document.Id), node),
-                new() { IncludeVectors = options.IncludeVectors });
-=======
-            yield return VectorStoreErrorHandler.RunModelConversion(
-                RedisConstants.VectorStoreSystemName,
-                this._collectionMetadata.VectorStoreName,
-                this._collectionName,
-                "FT.SEARCH",
-                () =>
-                {
-                    var node = JsonSerializer.Deserialize<JsonNode>(redisResultString, this._jsonSerializerOptions)!;
-                    return this._mapper.MapFromStorageToDataModel(
-                        (this.RemoveKeyPrefixIfNeeded(document.Id), node),
-                        options.IncludeVectors);
-                });
->>>>>>> 2d423f1e
+                options.IncludeVectors);
         }
     }
 
