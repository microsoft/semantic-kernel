﻿// Copyright (c) Microsoft. All rights reserved.

using System;
using System.Collections.Generic;
using System.Linq;
using System.Linq.Expressions;
using System.Runtime.CompilerServices;
using System.Text.Json;
using System.Text.Json.Nodes;
using System.Threading;
using System.Threading.Tasks;
using Microsoft.Extensions.VectorData;
using Microsoft.Extensions.VectorData.ConnectorSupport;
using NRedisStack.Json.DataTypes;
using NRedisStack.RedisStackCommands;
using NRedisStack.Search;
using NRedisStack.Search.Literals.Enums;
using StackExchange.Redis;

namespace Microsoft.SemanticKernel.Connectors.Redis;

/// <summary>
/// Service for storing and retrieving vector records, that uses Redis JSON as the underlying storage.
/// </summary>
/// <typeparam name="TRecord">The data model to use for adding, updating and retrieving data from storage.</typeparam>
#pragma warning disable CA1711 // Identifiers should not have incorrect suffix
public class RedisJsonVectorStoreRecordCollection<TRecord> : IVectorStoreRecordCollection<string, TRecord>
#pragma warning restore CA1711 // Identifiers should not have incorrect suffix
{
    /// <summary>Metadata about vector store record collection.</summary>
    private readonly VectorStoreRecordCollectionMetadata _collectionMetadata;

    internal static readonly VectorStoreRecordModelBuildingOptions ModelBuildingOptions = new()
    {
        RequiresAtLeastOneVector = false,
        SupportsMultipleKeys = false,
        SupportsMultipleVectors = true,

        SupportedKeyPropertyTypes = [typeof(string)],
        SupportedDataPropertyTypes = null, // TODO: Validate data property types
        SupportedEnumerableDataPropertyElementTypes = null,
        SupportedVectorPropertyTypes = s_supportedVectorTypes,

        UsesExternalSerializer = true
    };

    internal static readonly HashSet<Type> s_supportedVectorTypes =
    [
        typeof(ReadOnlyMemory<float>),
        typeof(ReadOnlyMemory<double>),
        typeof(ReadOnlyMemory<float>?),
        typeof(ReadOnlyMemory<double>?)
    ];

    /// <summary>The default options for vector search.</summary>
    private static readonly VectorSearchOptions<TRecord> s_defaultVectorSearchOptions = new();

    /// <summary>The Redis database to read/write records from.</summary>
    private readonly IDatabase _database;

    /// <summary>The name of the collection that this <see cref="RedisJsonVectorStoreRecordCollection{TRecord}"/> will access.</summary>
    private readonly string _collectionName;

    /// <summary>Optional configuration options for this class.</summary>
    private readonly RedisJsonVectorStoreRecordCollectionOptions<TRecord> _options;

    /// <summary>The model.</summary>
    private readonly VectorStoreRecordModel _model;

    /// <summary>An array of the storage names of all the data properties that are part of the Redis payload, i.e. all properties except the key and vector properties.</summary>
    private readonly string[] _dataStoragePropertyNames;

    /// <summary>The mapper to use when mapping between the consumer data model and the Redis record.</summary>
#pragma warning disable CS0618 // IVectorStoreRecordMapper is obsolete
    private readonly IVectorStoreRecordMapper<TRecord, (string Key, JsonNode Node)> _mapper;
#pragma warning restore CS0618

    /// <summary>The JSON serializer options to use when converting between the data model and the Redis record.</summary>
    private readonly JsonSerializerOptions _jsonSerializerOptions;

    /// <summary>
    /// Initializes a new instance of the <see cref="RedisJsonVectorStoreRecordCollection{TRecord}"/> class.
    /// </summary>
    /// <param name="database">The Redis database to read/write records from.</param>
    /// <param name="collectionName">The name of the collection that this <see cref="RedisJsonVectorStoreRecordCollection{TRecord}"/> will access.</param>
    /// <param name="options">Optional configuration options for this class.</param>
    /// <exception cref="ArgumentNullException">Throw when parameters are invalid.</exception>
    public RedisJsonVectorStoreRecordCollection(IDatabase database, string collectionName, RedisJsonVectorStoreRecordCollectionOptions<TRecord>? options = null)
    {
        // Verify.
        Verify.NotNull(database);
        Verify.NotNullOrWhiteSpace(collectionName);

        // Assign.
        this._database = database;
        this._collectionName = collectionName;
        this._options = options ?? new RedisJsonVectorStoreRecordCollectionOptions<TRecord>();
        this._jsonSerializerOptions = this._options.JsonSerializerOptions ?? JsonSerializerOptions.Default;
        this._model = new VectorStoreRecordJsonModelBuilder(ModelBuildingOptions)
            .Build(typeof(TRecord), this._options.VectorStoreRecordDefinition, this._jsonSerializerOptions);

        // Lookup storage property names.
        this._dataStoragePropertyNames = this._model.DataProperties.Select(p => p.StorageName).ToArray();

#pragma warning disable CS0618 // IVectorStoreRecordMapper is obsolete
        // Assign Mapper.
        if (this._options.JsonNodeCustomMapper is not null)
        {
            // Custom Mapper.
            this._mapper = this._options.JsonNodeCustomMapper;
        }
        else if (typeof(TRecord) == typeof(VectorStoreGenericDataModel<string>))
        {
            // Generic data model mapper.
            this._mapper = (new RedisJsonGenericDataModelMapper(
                this._model.Properties,
                this._jsonSerializerOptions) as IVectorStoreRecordMapper<TRecord, (string Key, JsonNode Node)>)!;
        }
        else
        {
            // Default Mapper.
            this._mapper = new RedisJsonVectorStoreRecordMapper<TRecord>(this._model.KeyProperty, this._jsonSerializerOptions);
        }
#pragma warning restore CS0618

        this._collectionMetadata = new()
        {
            VectorStoreSystemName = RedisConstants.VectorStoreSystemName,
            VectorStoreName = database.Database.ToString(),
            CollectionName = collectionName
        };
    }

    /// <inheritdoc />
    public string CollectionName => this._collectionName;

    /// <inheritdoc />
    public virtual async Task<bool> CollectionExistsAsync(CancellationToken cancellationToken = default)
    {
        try
        {
            await this._database.FT().InfoAsync(this._collectionName).ConfigureAwait(false);
            return true;
        }
        catch (RedisServerException ex) when (ex.Message.Contains("Unknown index name"))
        {
            return false;
        }
        catch (RedisConnectionException ex)
        {
            throw new VectorStoreOperationException("Call to vector store failed.", ex)
            {
                VectorStoreType = RedisConstants.VectorStoreSystemName,
                CollectionName = this._collectionName,
                OperationName = "FT.INFO"
            };
        }
    }

    /// <inheritdoc />
    public virtual Task CreateCollectionAsync(CancellationToken cancellationToken = default)
    {
        // Map the record definition to a schema.
        var schema = RedisVectorStoreCollectionCreateMapping.MapToSchema(this._model.Properties, useDollarPrefix: true);

        // Create the index creation params.
        // Add the collection name and colon as the index prefix, which means that any record where the key is prefixed with this text will be indexed by this index
        var createParams = new FTCreateParams()
            .AddPrefix($"{this._collectionName}:")
            .On(IndexDataType.JSON);

        // Create the index.
        return this.RunOperationAsync("FT.CREATE", () => this._database.FT().CreateAsync(this._collectionName, createParams, schema));
    }

    /// <inheritdoc />
    public virtual async Task CreateCollectionIfNotExistsAsync(CancellationToken cancellationToken = default)
    {
        if (!await this.CollectionExistsAsync(cancellationToken).ConfigureAwait(false))
        {
            await this.CreateCollectionAsync(cancellationToken).ConfigureAwait(false);
        }
    }

    /// <inheritdoc />
    public virtual async Task DeleteCollectionAsync(CancellationToken cancellationToken = default)
    {
        try
        {
            await this.RunOperationAsync("FT.DROPINDEX",
                () => this._database.FT().DropIndexAsync(this._collectionName)).ConfigureAwait(false);
        }
        catch (VectorStoreOperationException ex) when (ex.InnerException is RedisServerException)
        {
            // The RedisServerException does not expose any reliable way of checking if the index does not exist.
            // It just sets the message to "Unknown index name".
            // We catch the exception and ignore it, but only after checking that the index does not exist.
            if (!await this.CollectionExistsAsync(cancellationToken).ConfigureAwait(false))
            {
                return;
            }

            throw;
        }
    }

    /// <inheritdoc />
    public virtual async Task<TRecord?> GetAsync(string key, GetRecordOptions? options = null, CancellationToken cancellationToken = default)
    {
        Verify.NotNullOrWhiteSpace(key);

        // Create Options
        var maybePrefixedKey = this.PrefixKeyIfNeeded(key);
        var includeVectors = options?.IncludeVectors ?? false;

        // Get the Redis value.
        var redisResult = await this.RunOperationAsync(
            "GET",
            () => options?.IncludeVectors is true ?
                this._database
                    .JSON()
                    .GetAsync(maybePrefixedKey) :
                this._database
                    .JSON()
                    .GetAsync(maybePrefixedKey, this._dataStoragePropertyNames)).ConfigureAwait(false);

        // Check if the key was found before trying to parse the result.
        if (redisResult.IsNull || redisResult is null)
        {
            return default;
        }

        // Check if the value contained any JSON text before trying to parse the result.
        var redisResultString = redisResult.ToString();
        if (redisResultString is null)
        {
            throw new VectorStoreRecordMappingException($"Document with key '{key}' does not contain any json.");
        }

        // Convert to the caller's data model.
        return VectorStoreErrorHandler.RunModelConversion(
            RedisConstants.VectorStoreSystemName,
            this._collectionName,
            "GET",
            () =>
            {
                var node = JsonSerializer.Deserialize<JsonNode>(redisResultString, this._jsonSerializerOptions)!;
                return this._mapper.MapFromStorageToDataModel((key, node), new() { IncludeVectors = includeVectors });
            });
    }

    /// <inheritdoc />
    public virtual async IAsyncEnumerable<TRecord> GetAsync(IEnumerable<string> keys, GetRecordOptions? options = default, [EnumeratorCancellation] CancellationToken cancellationToken = default)
    {
        Verify.NotNull(keys);
        var keysList = keys.ToList();

        // Create Options
        var maybePrefixedKeys = keysList.Select(key => this.PrefixKeyIfNeeded(key));
        var redisKeys = maybePrefixedKeys.Select(x => new RedisKey(x)).ToArray();
        var includeVectors = options?.IncludeVectors ?? false;

        // Get the list of Redis results.
        var redisResults = await this.RunOperationAsync(
            "MGET",
            () => this._database
                .JSON()
                .MGetAsync(redisKeys, "$")).ConfigureAwait(false);

        // Loop through each key and result and convert to the caller's data model.
        for (int i = 0; i < keysList.Count; i++)
        {
            var key = keysList[i];
            var redisResult = redisResults[i];

            // Check if the key was found before trying to parse the result.
            if (redisResult.IsNull || redisResult is null)
            {
                continue;
            }

            // Check if the value contained any JSON text before trying to parse the result.
            var redisResultString = redisResult.ToString();
            if (redisResultString is null)
            {
                throw new VectorStoreRecordMappingException($"Document with key '{key}' does not contain any json.");
            }

            // Convert to the caller's data model.
            yield return VectorStoreErrorHandler.RunModelConversion(
                RedisConstants.VectorStoreSystemName,
                this._collectionName,
                "MGET",
                () =>
                {
                    var node = JsonSerializer.Deserialize<JsonNode>(redisResultString, this._jsonSerializerOptions)!;
                    return this._mapper.MapFromStorageToDataModel((key, node), new() { IncludeVectors = includeVectors });
                });
        }
    }

    /// <inheritdoc />
    public virtual Task DeleteAsync(string key, CancellationToken cancellationToken = default)
    {
        Verify.NotNullOrWhiteSpace(key);

        // Create Options
        var maybePrefixedKey = this.PrefixKeyIfNeeded(key);

        // Remove.
        return this.RunOperationAsync(
            "DEL",
            () => this._database
                .JSON()
                .DelAsync(maybePrefixedKey));
    }

    /// <inheritdoc />
    public virtual Task DeleteAsync(IEnumerable<string> keys, CancellationToken cancellationToken = default)
    {
        Verify.NotNull(keys);

        // Remove records in parallel.
        var tasks = keys.Select(key => this.DeleteAsync(key, cancellationToken));
        return Task.WhenAll(tasks);
    }

    /// <inheritdoc />
    public virtual async Task<string> UpsertAsync(TRecord record, CancellationToken cancellationToken = default)
    {
        Verify.NotNull(record);

        // Map.
        var redisJsonRecord = VectorStoreErrorHandler.RunModelConversion(
            RedisConstants.VectorStoreSystemName,
            this._collectionName,
            "SET",
                () =>
                {
                    var mapResult = this._mapper.MapFromDataToStorageModel(record);
                    var serializedRecord = JsonSerializer.Serialize(mapResult.Node, this._jsonSerializerOptions);
                    return new { Key = mapResult.Key, SerializedRecord = serializedRecord };
                });

        // Upsert.
        var maybePrefixedKey = this.PrefixKeyIfNeeded(redisJsonRecord.Key);
        await this.RunOperationAsync(
            "SET",
            () => this._database
                .JSON()
                .SetAsync(
                    maybePrefixedKey,
                    "$",
                    redisJsonRecord.SerializedRecord)).ConfigureAwait(false);

        return redisJsonRecord.Key;
    }

    /// <inheritdoc />
    public virtual async IAsyncEnumerable<string> UpsertAsync(IEnumerable<TRecord> records, [EnumeratorCancellation] CancellationToken cancellationToken = default)
    {
        Verify.NotNull(records);

        // Map.
        var redisRecords = new List<(string maybePrefixedKey, string originalKey, string serializedRecord)>();
        foreach (var record in records)
        {
            var redisJsonRecord = VectorStoreErrorHandler.RunModelConversion(
                RedisConstants.VectorStoreSystemName,
                this._collectionName,
                "MSET",
                () =>
                {
                    var mapResult = this._mapper.MapFromDataToStorageModel(record);
                    var serializedRecord = JsonSerializer.Serialize(mapResult.Node, this._jsonSerializerOptions);
                    return new { Key = mapResult.Key, SerializedRecord = serializedRecord };
                });

            var maybePrefixedKey = this.PrefixKeyIfNeeded(redisJsonRecord.Key);
            redisRecords.Add((maybePrefixedKey, redisJsonRecord.Key, redisJsonRecord.SerializedRecord));
        }

        // Upsert.
        var keyPathValues = redisRecords.Select(x => new KeyPathValue(x.maybePrefixedKey, "$", x.serializedRecord)).ToArray();
        await this.RunOperationAsync(
            "MSET",
            () => this._database
                .JSON()
                .MSetAsync(keyPathValues)).ConfigureAwait(false);

        // Return keys of upserted records.
        foreach (var record in redisRecords)
        {
            yield return record.originalKey;
        }
    }

    /// <inheritdoc />
    public virtual async Task<VectorSearchResults<TRecord>> VectorizedSearchAsync<TVector>(TVector vector, int top, VectorSearchOptions<TRecord>? options = null, CancellationToken cancellationToken = default)
    {
        Verify.NotNull(vector);
        Verify.NotLessThan(top, 1);

        var internalOptions = options ?? s_defaultVectorSearchOptions;
        var vectorProperty = this._model.GetVectorPropertyOrSingle(internalOptions);

        // Build query & search.
        byte[] vectorBytes = RedisVectorStoreCollectionSearchMapping.ValidateVectorAndConvertToBytes(vector, "JSON");
        var query = RedisVectorStoreCollectionSearchMapping.BuildQuery(
            vectorBytes,
            top,
            internalOptions,
            this._model,
            vectorProperty,
            null);
        var results = await this.RunOperationAsync(
            "FT.SEARCH",
            () => this._database
                .FT()
                .SearchAsync(this._collectionName, query)).ConfigureAwait(false);

        // Loop through result and convert to the caller's data model.
        var mappedResults = results.Documents.Select(result =>
        {
            var redisResultString = result["json"].ToString();
            var mappedRecord = VectorStoreErrorHandler.RunModelConversion(
                RedisConstants.VectorStoreSystemName,
                this._collectionName,
                "FT.SEARCH",
                () =>
                {
                    var node = JsonSerializer.Deserialize<JsonNode>(redisResultString, this._jsonSerializerOptions)!;
                    return this._mapper.MapFromStorageToDataModel(
                        (this.RemoveKeyPrefixIfNeeded(result.Id), node),
                        new() { IncludeVectors = internalOptions.IncludeVectors });
                });

            // Process the score of the result item.
            var vectorProperty = this._model.GetVectorPropertyOrSingle(internalOptions);
            var distanceFunction = RedisVectorStoreCollectionSearchMapping.ResolveDistanceFunction(vectorProperty);
            var score = RedisVectorStoreCollectionSearchMapping.GetOutputScoreFromRedisScore(result["vector_score"].HasValue ? (float)result["vector_score"] : null, distanceFunction);

            return new VectorSearchResult<TRecord>(mappedRecord, score);
        });

        return new VectorSearchResults<TRecord>(mappedResults.ToAsyncEnumerable());
    }

    /// <inheritdoc />
<<<<<<< HEAD
    public async IAsyncEnumerable<TRecord> GetAsync(Expression<Func<TRecord, bool>> filter, int top,
        FilterOptions<TRecord>? options = null, [EnumeratorCancellation] CancellationToken cancellationToken = default)
    {
        Verify.NotNull(filter);
        Verify.NotLessThan(top, 1);

        Query query = RedisVectorStoreCollectionSearchMapping.BuildQuery(filter, top, options ??= new(), this._model);

        var results = await this.RunOperationAsync(
            "FT.SEARCH",
            () => this._database
                .FT()
                .SearchAsync(this._collectionName, query)).ConfigureAwait(false);

        foreach (var document in results.Documents)
        {
            var redisResultString = document["json"].ToString();
            yield return VectorStoreErrorHandler.RunModelConversion(
                DatabaseName,
                this._collectionName,
                "FT.SEARCH",
                () =>
                {
                    var node = JsonSerializer.Deserialize<JsonNode>(redisResultString, this._jsonSerializerOptions)!;
                    return this._mapper.MapFromStorageToDataModel(
                        (this.RemoveKeyPrefixIfNeeded(document.Id), node),
                        new() { IncludeVectors = options.IncludeVectors });
                });
        }
=======
    public object? GetService(Type serviceType, object? serviceKey = null)
    {
        Verify.NotNull(serviceType);

        return
            serviceKey is not null ? null :
            serviceType == typeof(VectorStoreRecordCollectionMetadata) ? this._collectionMetadata :
            serviceType == typeof(IDatabase) ? this._database :
            serviceType.IsInstanceOfType(this) ? this :
            null;
>>>>>>> f77e266c
    }

    /// <summary>
    /// Prefix the key with the collection name if the option is set.
    /// </summary>
    /// <param name="key">The key to prefix.</param>
    /// <returns>The updated key if updating is required, otherwise the input key.</returns>
    private string PrefixKeyIfNeeded(string key)
    {
        if (this._options.PrefixCollectionNameToKeyNames)
        {
            return $"{this._collectionName}:{key}";
        }

        return key;
    }

    /// <summary>
    /// Remove the prefix of the given key if the option is set.
    /// </summary>
    /// <param name="key">The key to remove a prefix from.</param>
    /// <returns>The updated key if updating is required, otherwise the input key.</returns>
    private string RemoveKeyPrefixIfNeeded(string key)
    {
        var prefixLength = this._collectionName.Length + 1;

        if (this._options.PrefixCollectionNameToKeyNames && key.Length > prefixLength)
        {
            return key.Substring(prefixLength);
        }

        return key;
    }

    /// <summary>
    /// Run the given operation and wrap any Redis exceptions with <see cref="VectorStoreOperationException"/>."/>
    /// </summary>
    /// <param name="operationName">The type of database operation being run.</param>
    /// <param name="operation">The operation to run.</param>
    /// <returns>The result of the operation.</returns>
    private async Task RunOperationAsync(string operationName, Func<Task> operation)
    {
        try
        {
            await operation.Invoke().ConfigureAwait(false);
        }
        catch (RedisException ex)
        {
            throw new VectorStoreOperationException("Call to vector store failed.", ex)
            {
                VectorStoreType = RedisConstants.VectorStoreSystemName,
                CollectionName = this._collectionName,
                OperationName = operationName
            };
        }
    }

    /// <summary>
    /// Run the given operation and wrap any Redis exceptions with <see cref="VectorStoreOperationException"/>."/>
    /// </summary>
    /// <typeparam name="T">The response type of the operation.</typeparam>
    /// <param name="operationName">The type of database operation being run.</param>
    /// <param name="operation">The operation to run.</param>
    /// <returns>The result of the operation.</returns>
    private async Task<T> RunOperationAsync<T>(string operationName, Func<Task<T>> operation)
    {
        try
        {
            return await operation.Invoke().ConfigureAwait(false);
        }
        catch (RedisException ex)
        {
            throw new VectorStoreOperationException("Call to vector store failed.", ex)
            {
                VectorStoreType = RedisConstants.VectorStoreSystemName,
                CollectionName = this._collectionName,
                OperationName = operationName
            };
        }
    }
}<|MERGE_RESOLUTION|>--- conflicted
+++ resolved
@@ -447,7 +447,6 @@
     }
 
     /// <inheritdoc />
-<<<<<<< HEAD
     public async IAsyncEnumerable<TRecord> GetAsync(Expression<Func<TRecord, bool>> filter, int top,
         FilterOptions<TRecord>? options = null, [EnumeratorCancellation] CancellationToken cancellationToken = default)
     {
@@ -466,7 +465,7 @@
         {
             var redisResultString = document["json"].ToString();
             yield return VectorStoreErrorHandler.RunModelConversion(
-                DatabaseName,
+                RedisConstants.VectorStoreSystemName,
                 this._collectionName,
                 "FT.SEARCH",
                 () =>
@@ -477,7 +476,9 @@
                         new() { IncludeVectors = options.IncludeVectors });
                 });
         }
-=======
+    }
+
+    /// <inheritdoc />
     public object? GetService(Type serviceType, object? serviceKey = null)
     {
         Verify.NotNull(serviceType);
@@ -488,7 +489,6 @@
             serviceType == typeof(IDatabase) ? this._database :
             serviceType.IsInstanceOfType(this) ? this :
             null;
->>>>>>> f77e266c
     }
 
     /// <summary>
