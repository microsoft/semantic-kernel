﻿// Copyright (c) Microsoft. All rights reserved.

using System;
using System.Collections;
using System.Collections.Generic;
using System.Globalization;
using System.Linq;
using Microsoft.SemanticKernel.Data;
using NRedisStack.Search;

namespace Microsoft.SemanticKernel.Connectors.Redis;

/// <summary>
/// Contains mapping helpers to use when creating a redis vector collection.
/// </summary>
internal static class RedisVectorStoreCollectionCreateMapping
{
    /// <summary>A set of number types that are supported for filtering.</summary>
    public static readonly HashSet<Type> s_supportedFilterableNumericDataTypes =
    [
        typeof(short),
        typeof(sbyte),
        typeof(byte),
        typeof(ushort),
        typeof(int),
        typeof(uint),
        typeof(long),
        typeof(ulong),
        typeof(float),
        typeof(double),
        typeof(decimal),

        typeof(short?),
        typeof(sbyte?),
        typeof(byte?),
        typeof(ushort?),
        typeof(int?),
        typeof(uint?),
        typeof(long?),
        typeof(ulong?),
        typeof(float?),
        typeof(double?),
        typeof(decimal?),
    ];

    /// <summary>
    /// Map from the given list of <see cref="VectorStoreRecordProperty"/> items to the Redis <see cref="Schema"/>.
    /// </summary>
    /// <param name="properties">The property definitions to map from.</param>
    /// <param name="storagePropertyNames">A dictionary that maps from a property name to the storage name that should be used when serializing it to json for data and vector properties.</param>
<<<<<<< main
<<<<<<< HEAD
    /// <param name="useDollarPrefix">A value indicating whether to include $. prefix for field names as required in JSON mode.</param>
    /// <returns>The mapped Redis <see cref="Schema"/>.</returns>
    /// <exception cref="InvalidOperationException">Thrown if there are missing required or unsupported configuration options set.</exception>
    public static Schema MapToSchema(IEnumerable<VectorStoreRecordProperty> properties, IReadOnlyDictionary<string, string> storagePropertyNames, bool useDollarPrefix)
<<<<<<< HEAD
    {
        var schema = new Schema();
        var fieldNamePrefix = useDollarPrefix ? "$." : string.Empty;
=======
=======
    /// <param name="useDollarPrefix">A value indicating whether to include $. prefix for field names as required in JSON mode.</param>
>>>>>>> ms/features/bugbash-prep
    /// <returns>The mapped Redis <see cref="Schema"/>.</returns>
    /// <exception cref="InvalidOperationException">Thrown if there are missing required or unsupported configuration options set.</exception>
    public static Schema MapToSchema(IEnumerable<VectorStoreRecordProperty> properties, Dictionary<string, string> storagePropertyNames, bool useDollarPrefix)
=======
>>>>>>> d8eb4b56
    {
        var schema = new Schema();
<<<<<<< main
>>>>>>> 46c3c89f5c5dbc355794ac231b509e142f4fb770
=======
        var fieldNamePrefix = useDollarPrefix ? "$." : string.Empty;
>>>>>>> ms/features/bugbash-prep

        // Loop through all properties and create the index fields.
        foreach (var property in properties)
        {
            // Key property.
            if (property is VectorStoreRecordKeyProperty keyProperty)
            {
                // Do nothing, since key is not stored as part of the payload and therefore doesn't have to be added to the index.
                continue;
            }

            // Data property.
            if (property is VectorStoreRecordDataProperty dataProperty && (dataProperty.IsFilterable || dataProperty.IsFullTextSearchable))
            {
                var storageName = storagePropertyNames[dataProperty.DataModelPropertyName];

                if (dataProperty.IsFilterable && dataProperty.IsFullTextSearchable)
                {
                    throw new InvalidOperationException($"Property '{dataProperty.DataModelPropertyName}' has both {nameof(VectorStoreRecordDataProperty.IsFilterable)} and {nameof(VectorStoreRecordDataProperty.IsFullTextSearchable)} set to true, and this is not supported by the Redis VectorStore.");
                }

                // Add full text search field index.
                if (dataProperty.IsFullTextSearchable)
                {
                    if (dataProperty.PropertyType == typeof(string) || (typeof(IEnumerable).IsAssignableFrom(dataProperty.PropertyType) && GetEnumerableType(dataProperty.PropertyType) == typeof(string)))
                    {
<<<<<<< main
<<<<<<< HEAD
                        schema.AddTextField(new FieldName($"{fieldNamePrefix}{storageName}", storageName));
=======
                        schema.AddTextField(new FieldName($"$.{storageName}", storageName));
>>>>>>> 46c3c89f5c5dbc355794ac231b509e142f4fb770
=======
                        schema.AddTextField(new FieldName($"{fieldNamePrefix}{storageName}", storageName));
>>>>>>> ms/features/bugbash-prep
                    }
                    else
                    {
                        throw new InvalidOperationException($"Property {nameof(dataProperty.IsFullTextSearchable)} on {nameof(VectorStoreRecordDataProperty)} '{dataProperty.DataModelPropertyName}' is set to true, but the property type is not a string or IEnumerable<string>. The Redis VectorStore supports {nameof(dataProperty.IsFullTextSearchable)} on string or IEnumerable<string> properties only.");
                    }
                }

                // Add filter field index.
                if (dataProperty.IsFilterable)
                {
                    if (dataProperty.PropertyType == typeof(string))
                    {
<<<<<<< main
<<<<<<< HEAD
                        schema.AddTagField(new FieldName($"{fieldNamePrefix}{storageName}", storageName));
                    }
                    else if (typeof(IEnumerable).IsAssignableFrom(dataProperty.PropertyType) && GetEnumerableType(dataProperty.PropertyType) == typeof(string))
                    {
                        schema.AddTagField(new FieldName($"{fieldNamePrefix}{storageName}.*", storageName));
                    }
                    else if (RedisVectorStoreCollectionCreateMapping.s_supportedFilterableNumericDataTypes.Contains(dataProperty.PropertyType))
                    {
                        schema.AddNumericField(new FieldName($"{fieldNamePrefix}{storageName}", storageName));
=======
                        schema.AddTagField(new FieldName($"$.{storageName}", storageName));
=======
                        schema.AddTagField(new FieldName($"{fieldNamePrefix}{storageName}", storageName));
>>>>>>> ms/features/bugbash-prep
                    }
                    else if (typeof(IEnumerable).IsAssignableFrom(dataProperty.PropertyType) && GetEnumerableType(dataProperty.PropertyType) == typeof(string))
                    {
                        schema.AddTagField(new FieldName($"{fieldNamePrefix}{storageName}.*", storageName));
                    }
                    else if (RedisVectorStoreCollectionCreateMapping.s_supportedFilterableNumericDataTypes.Contains(dataProperty.PropertyType))
                    {
<<<<<<< main
                        schema.AddNumericField(new FieldName($"$.{storageName}", storageName));
>>>>>>> 46c3c89f5c5dbc355794ac231b509e142f4fb770
=======
                        schema.AddNumericField(new FieldName($"{fieldNamePrefix}{storageName}", storageName));
>>>>>>> ms/features/bugbash-prep
                    }
                    else
                    {
                        throw new InvalidOperationException($"Property '{dataProperty.DataModelPropertyName}' is marked as {nameof(VectorStoreRecordDataProperty.IsFilterable)}, but the property type '{dataProperty.PropertyType}' is not supported. Only string, IEnumerable<string> and numeric properties are supported for filtering by the Redis VectorStore.");
                    }
                }

                continue;
            }

            // Vector property.
            if (property is VectorStoreRecordVectorProperty vectorProperty)
            {
                if (vectorProperty.Dimensions is not > 0)
                {
                    throw new InvalidOperationException($"Property {nameof(vectorProperty.Dimensions)} on {nameof(VectorStoreRecordVectorProperty)} '{vectorProperty.DataModelPropertyName}' must be set to a positive integer to create a collection.");
                }

                var storageName = storagePropertyNames[vectorProperty.DataModelPropertyName];
                var indexKind = GetSDKIndexKind(vectorProperty);
<<<<<<< HEAD
<<<<<<< HEAD
                var vectorType = GetSDKVectorType(vectorProperty);
                var dimensions = vectorProperty.Dimensions.Value.ToString(CultureInfo.InvariantCulture);
                var distanceAlgorithm = GetSDKDistanceAlgorithm(vectorProperty);
                schema.AddVectorField(new FieldName($"{fieldNamePrefix}{storageName}", storageName), indexKind, new Dictionary<string, object>()
                {
                    ["TYPE"] = vectorType,
=======
                var distanceAlgorithm = GetSDKDistanceAlgorithm(vectorProperty);
=======
                var vectorType = GetSDKVectorType(vectorProperty);
>>>>>>> d8eb4b56
                var dimensions = vectorProperty.Dimensions.Value.ToString(CultureInfo.InvariantCulture);
                var distanceAlgorithm = GetSDKDistanceAlgorithm(vectorProperty);
                schema.AddVectorField(new FieldName($"{fieldNamePrefix}{storageName}", storageName), indexKind, new Dictionary<string, object>()
                {
<<<<<<< HEAD
                    ["TYPE"] = "FLOAT32",
>>>>>>> 46c3c89f5c5dbc355794ac231b509e142f4fb770
=======
                    ["TYPE"] = vectorType,
>>>>>>> d8eb4b56
                    ["DIM"] = dimensions,
                    ["DISTANCE_METRIC"] = distanceAlgorithm
                });
            }
        }

        return schema;
    }

    /// <summary>
    /// Get the configured <see cref="Schema.VectorField.VectorAlgo"/> from the given <paramref name="vectorProperty"/>.
    /// If none is configured the default is <see cref="Schema.VectorField.VectorAlgo.HNSW"/>.
    /// </summary>
    /// <param name="vectorProperty">The vector property definition.</param>
    /// <returns>The chosen <see cref="Schema.VectorField.VectorAlgo"/>.</returns>
    /// <exception cref="InvalidOperationException">Thrown if a index type was chosen that isn't supported by Redis.</exception>
    public static Schema.VectorField.VectorAlgo GetSDKIndexKind(VectorStoreRecordVectorProperty vectorProperty)
    {
        if (vectorProperty.IndexKind is null)
        {
            return Schema.VectorField.VectorAlgo.HNSW;
        }

        return vectorProperty.IndexKind switch
        {
            IndexKind.Hnsw => Schema.VectorField.VectorAlgo.HNSW,
            IndexKind.Flat => Schema.VectorField.VectorAlgo.FLAT,
            _ => throw new InvalidOperationException($"Index kind '{vectorProperty.IndexKind}' for {nameof(VectorStoreRecordVectorProperty)} '{vectorProperty.DataModelPropertyName}' is not supported by the Redis VectorStore.")
        };
    }

    /// <summary>
    /// Get the configured distance metric from the given <paramref name="vectorProperty"/>.
    /// If none is configured, the default is cosine.
    /// </summary>
    /// <param name="vectorProperty">The vector property definition.</param>
    /// <returns>The chosen distance metric.</returns>
    /// <exception cref="InvalidOperationException">Thrown if a distance function is chosen that isn't supported by Redis.</exception>
    public static string GetSDKDistanceAlgorithm(VectorStoreRecordVectorProperty vectorProperty)
    {
        if (vectorProperty.DistanceFunction is null)
        {
            return "COSINE";
        }

        return vectorProperty.DistanceFunction switch
        {
            DistanceFunction.CosineSimilarity => "COSINE",
            DistanceFunction.DotProductSimilarity => "IP",
            DistanceFunction.EuclideanDistance => "L2",
            _ => throw new InvalidOperationException($"Distance function '{vectorProperty.DistanceFunction}' for {nameof(VectorStoreRecordVectorProperty)} '{vectorProperty.DataModelPropertyName}' is not supported by the Redis VectorStore.")
        };
    }

    /// <summary>
<<<<<<< HEAD
<<<<<<< HEAD
=======
>>>>>>> d8eb4b56
    /// Get the vector type to pass to the SDK based on the data type of the vector property.
    /// </summary>
    /// <param name="vectorProperty">The vector property definition.</param>
    /// <returns>The SDK required vector type.</returns>
    /// <exception cref="InvalidOperationException">Thrown if the property data type is not supported by the connector.</exception>
    public static string GetSDKVectorType(VectorStoreRecordVectorProperty vectorProperty)
    {
        return vectorProperty.PropertyType switch
        {
            Type t when t == typeof(ReadOnlyMemory<float>) => "FLOAT32",
            Type t when t == typeof(ReadOnlyMemory<float>?) => "FLOAT32",
            Type t when t == typeof(ReadOnlyMemory<double>) => "FLOAT64",
            Type t when t == typeof(ReadOnlyMemory<double>?) => "FLOAT64",
            _ => throw new InvalidOperationException($"Vector data type '{vectorProperty.PropertyType.FullName}' for {nameof(VectorStoreRecordVectorProperty)} '{vectorProperty.DataModelPropertyName}' is not supported by the Redis VectorStore.")
        };
    }

    /// <summary>
<<<<<<< HEAD
=======
>>>>>>> 46c3c89f5c5dbc355794ac231b509e142f4fb770
=======
>>>>>>> d8eb4b56
    /// Gets the type of object stored in the given enumerable type.
    /// </summary>
    /// <param name="type">The enumerable to get the stored type for.</param>
    /// <returns>The type of object stored in the given enumerable type.</returns>
    /// <exception cref="InvalidOperationException">Thrown when the given type is not enumerable.</exception>
    private static Type GetEnumerableType(Type type)
    {
        if (type is IEnumerable)
        {
            return typeof(object);
        }
        else if (type.IsArray)
        {
            return type.GetElementType()!;
        }

        if (type.IsGenericType && type.GetGenericTypeDefinition() == typeof(IEnumerable<>))
        {
            return type.GetGenericArguments()[0];
        }

        if (type.GetInterfaces().FirstOrDefault(i => i.IsGenericType && i.GetGenericTypeDefinition() == typeof(IEnumerable<>)) is Type enumerableInterface)
        {
            return enumerableInterface.GetGenericArguments()[0];
        }

        throw new InvalidOperationException($"Data type '{type}' for {nameof(VectorStoreRecordDataProperty)} is not supported by the Redis VectorStore.");
    }
}<|MERGE_RESOLUTION|>--- conflicted
+++ resolved
@@ -1,4 +1,4 @@
-﻿// Copyright (c) Microsoft. All rights reserved.
+// Copyright (c) Microsoft. All rights reserved.
 
 using System;
 using System.Collections;
@@ -48,32 +48,20 @@
     /// </summary>
     /// <param name="properties">The property definitions to map from.</param>
     /// <param name="storagePropertyNames">A dictionary that maps from a property name to the storage name that should be used when serializing it to json for data and vector properties.</param>
-<<<<<<< main
-<<<<<<< HEAD
     /// <param name="useDollarPrefix">A value indicating whether to include $. prefix for field names as required in JSON mode.</param>
     /// <returns>The mapped Redis <see cref="Schema"/>.</returns>
     /// <exception cref="InvalidOperationException">Thrown if there are missing required or unsupported configuration options set.</exception>
     public static Schema MapToSchema(IEnumerable<VectorStoreRecordProperty> properties, IReadOnlyDictionary<string, string> storagePropertyNames, bool useDollarPrefix)
-<<<<<<< HEAD
     {
         var schema = new Schema();
         var fieldNamePrefix = useDollarPrefix ? "$." : string.Empty;
-=======
-=======
     /// <param name="useDollarPrefix">A value indicating whether to include $. prefix for field names as required in JSON mode.</param>
->>>>>>> ms/features/bugbash-prep
     /// <returns>The mapped Redis <see cref="Schema"/>.</returns>
     /// <exception cref="InvalidOperationException">Thrown if there are missing required or unsupported configuration options set.</exception>
     public static Schema MapToSchema(IEnumerable<VectorStoreRecordProperty> properties, Dictionary<string, string> storagePropertyNames, bool useDollarPrefix)
-=======
->>>>>>> d8eb4b56
     {
         var schema = new Schema();
-<<<<<<< main
->>>>>>> 46c3c89f5c5dbc355794ac231b509e142f4fb770
-=======
         var fieldNamePrefix = useDollarPrefix ? "$." : string.Empty;
->>>>>>> ms/features/bugbash-prep
 
         // Loop through all properties and create the index fields.
         foreach (var property in properties)
@@ -100,15 +88,9 @@
                 {
                     if (dataProperty.PropertyType == typeof(string) || (typeof(IEnumerable).IsAssignableFrom(dataProperty.PropertyType) && GetEnumerableType(dataProperty.PropertyType) == typeof(string)))
                     {
-<<<<<<< main
-<<<<<<< HEAD
                         schema.AddTextField(new FieldName($"{fieldNamePrefix}{storageName}", storageName));
-=======
                         schema.AddTextField(new FieldName($"$.{storageName}", storageName));
->>>>>>> 46c3c89f5c5dbc355794ac231b509e142f4fb770
-=======
                         schema.AddTextField(new FieldName($"{fieldNamePrefix}{storageName}", storageName));
->>>>>>> ms/features/bugbash-prep
                     }
                     else
                     {
@@ -121,8 +103,6 @@
                 {
                     if (dataProperty.PropertyType == typeof(string))
                     {
-<<<<<<< main
-<<<<<<< HEAD
                         schema.AddTagField(new FieldName($"{fieldNamePrefix}{storageName}", storageName));
                     }
                     else if (typeof(IEnumerable).IsAssignableFrom(dataProperty.PropertyType) && GetEnumerableType(dataProperty.PropertyType) == typeof(string))
@@ -132,11 +112,8 @@
                     else if (RedisVectorStoreCollectionCreateMapping.s_supportedFilterableNumericDataTypes.Contains(dataProperty.PropertyType))
                     {
                         schema.AddNumericField(new FieldName($"{fieldNamePrefix}{storageName}", storageName));
-=======
                         schema.AddTagField(new FieldName($"$.{storageName}", storageName));
-=======
                         schema.AddTagField(new FieldName($"{fieldNamePrefix}{storageName}", storageName));
->>>>>>> ms/features/bugbash-prep
                     }
                     else if (typeof(IEnumerable).IsAssignableFrom(dataProperty.PropertyType) && GetEnumerableType(dataProperty.PropertyType) == typeof(string))
                     {
@@ -144,12 +121,8 @@
                     }
                     else if (RedisVectorStoreCollectionCreateMapping.s_supportedFilterableNumericDataTypes.Contains(dataProperty.PropertyType))
                     {
-<<<<<<< main
                         schema.AddNumericField(new FieldName($"$.{storageName}", storageName));
->>>>>>> 46c3c89f5c5dbc355794ac231b509e142f4fb770
-=======
                         schema.AddNumericField(new FieldName($"{fieldNamePrefix}{storageName}", storageName));
->>>>>>> ms/features/bugbash-prep
                     }
                     else
                     {
@@ -170,29 +143,17 @@
 
                 var storageName = storagePropertyNames[vectorProperty.DataModelPropertyName];
                 var indexKind = GetSDKIndexKind(vectorProperty);
-<<<<<<< HEAD
-<<<<<<< HEAD
                 var vectorType = GetSDKVectorType(vectorProperty);
                 var dimensions = vectorProperty.Dimensions.Value.ToString(CultureInfo.InvariantCulture);
                 var distanceAlgorithm = GetSDKDistanceAlgorithm(vectorProperty);
                 schema.AddVectorField(new FieldName($"{fieldNamePrefix}{storageName}", storageName), indexKind, new Dictionary<string, object>()
                 {
                     ["TYPE"] = vectorType,
-=======
                 var distanceAlgorithm = GetSDKDistanceAlgorithm(vectorProperty);
-=======
-                var vectorType = GetSDKVectorType(vectorProperty);
->>>>>>> d8eb4b56
                 var dimensions = vectorProperty.Dimensions.Value.ToString(CultureInfo.InvariantCulture);
-                var distanceAlgorithm = GetSDKDistanceAlgorithm(vectorProperty);
                 schema.AddVectorField(new FieldName($"{fieldNamePrefix}{storageName}", storageName), indexKind, new Dictionary<string, object>()
                 {
-<<<<<<< HEAD
                     ["TYPE"] = "FLOAT32",
->>>>>>> 46c3c89f5c5dbc355794ac231b509e142f4fb770
-=======
-                    ["TYPE"] = vectorType,
->>>>>>> d8eb4b56
                     ["DIM"] = dimensions,
                     ["DISTANCE_METRIC"] = distanceAlgorithm
                 });
@@ -248,10 +209,6 @@
     }
 
     /// <summary>
-<<<<<<< HEAD
-<<<<<<< HEAD
-=======
->>>>>>> d8eb4b56
     /// Get the vector type to pass to the SDK based on the data type of the vector property.
     /// </summary>
     /// <param name="vectorProperty">The vector property definition.</param>
@@ -270,11 +227,6 @@
     }
 
     /// <summary>
-<<<<<<< HEAD
-=======
->>>>>>> 46c3c89f5c5dbc355794ac231b509e142f4fb770
-=======
->>>>>>> d8eb4b56
     /// Gets the type of object stored in the given enumerable type.
     /// </summary>
     /// <param name="type">The enumerable to get the stored type for.</param>
