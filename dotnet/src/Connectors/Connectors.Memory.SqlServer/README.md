# Connectors.Memory.SqlServer

This connector uses the SQL Server database engine to implement [Vector Store](https://learn.microsoft.com/semantic-kernel/concepts/vector-store-connectors/?pivots=programming-language-csharp) capability in Semantic Kernel. 

> [!IMPORTANT]  
> The features needed to use this connector are available in preview in Azure SQL only at the moment. Please take a look at the [Public Preview of Native Vector Support in Azure SQL Database](https://devblogs.microsoft.com/azure-sql/exciting-announcement-public-preview-of-native-vector-support-in-azure-sql-database/) for more information.

Here's an example of how to use the SQL Server Vector Store connector in your Semantic Kernel application:

```csharp
<<<<<<< HEAD
using System.Text;
using Microsoft.SemanticKernel;
using Microsoft.SemanticKernel.ChatCompletion;
using Microsoft.SemanticKernel.Connectors.OpenAI;
using Microsoft.SemanticKernel.Connectors.SqlServer;
using Microsoft.SemanticKernel.Memory;

#pragma warning disable SKEXP0001, SKEXP0010

// Replace with your Azure OpenAI endpoint
const string AzureOpenAIEndpoint = "https://.openai.azure.com/";

// Replace with your Azure OpenAI API key
const string AzureOpenAIApiKey = "";

// Replace with your Azure OpenAI embedding deployment name
const string EmbeddingModelDeploymentName = "text-embedding-3-small";
=======
/*
    Vector store schema    
*/
public sealed class BlogPost
{
    [VectorStoreRecordKey]
    public int Id { get; set; }
>>>>>>> c084b067

    [VectorStoreRecordData]
    public string? Title { get; set; }

    [VectorStoreRecordData]
    public string? Url { get; set; }

    [VectorStoreRecordData]
    public string? Content { get; set; }

    [VectorStoreRecordVector(Dimensions: 1536)]
    public ReadOnlyMemory<float> ContentEmbedding { get; set; }
}

/*
 * Build the kernel and configure the embedding provider
 */
var builder = Kernel.CreateBuilder();
builder.AddAzureOpenAITextEmbeddingGeneration(AZURE_OPENAI_EMBEDDING_MODEL, AZURE_OPENAI_ENDPOINT, AZURE_OPENAI_API_KEY);
var kernel = builder.Build();

/*
 * Define vector store
 */
var vectorStore = new SqlServerVectorStore(AZURE_SQL_CONNECTION_STRING);

/*
 * Get a collection instance using vector store
 */
var collection = vectorStore.GetCollection<int, BlogPost>("SemanticKernel_VectorStore_BlogPosts");
await collection.CreateCollectionIfNotExistsAsync();

/*
 * Get blog posts to vectorize
 */
var blogPosts = await GetBlogPosts('https://devblogs.microsoft.com/azure-sql/');

/*
 * Generate embeddings for each glossary item
 */
var tasks = blogPosts.Select(b => Task.Run(async () =>
{    
    b.ContentEmbedding = await textEmbeddingGenerationService.GenerateEmbeddingAsync(b.Content);
}));
await Task.WhenAll(tasks);

/*
 * Upsert the data into the vector store
 */
await collection.UpsertBatchAsync(blogPosts);

/*
 * Query the vector store
 */
var searchVector = await textEmbeddingGenerationService.GenerateEmbeddingAsync("How to use vector search in Azure SQL");
var searchResult = await collection.VectorizedSearchAsync(searchVector);
```

You can get a fully working sample using this connector in the following repository:

- [Vector Store sample](https://github.com/Azure-Samples/azure-sql-db-vector-search/tree/main/SemanticKernel/dotnet)

<|MERGE_RESOLUTION|>--- conflicted
+++ resolved
@@ -8,25 +8,6 @@
 Here's an example of how to use the SQL Server Vector Store connector in your Semantic Kernel application:
 
 ```csharp
-<<<<<<< HEAD
-using System.Text;
-using Microsoft.SemanticKernel;
-using Microsoft.SemanticKernel.ChatCompletion;
-using Microsoft.SemanticKernel.Connectors.OpenAI;
-using Microsoft.SemanticKernel.Connectors.SqlServer;
-using Microsoft.SemanticKernel.Memory;
-
-#pragma warning disable SKEXP0001, SKEXP0010
-
-// Replace with your Azure OpenAI endpoint
-const string AzureOpenAIEndpoint = "https://.openai.azure.com/";
-
-// Replace with your Azure OpenAI API key
-const string AzureOpenAIApiKey = "";
-
-// Replace with your Azure OpenAI embedding deployment name
-const string EmbeddingModelDeploymentName = "text-embedding-3-small";
-=======
 /*
     Vector store schema    
 */
@@ -34,7 +15,6 @@
 {
     [VectorStoreRecordKey]
     public int Id { get; set; }
->>>>>>> c084b067
 
     [VectorStoreRecordData]
     public string? Title { get; set; }
