--- conflicted
+++ resolved
@@ -5,11 +5,7 @@
 using System.Collections.Generic;
 using System.Text.Json;
 using Microsoft.Data.SqlClient;
-<<<<<<< HEAD
-using Microsoft.Extensions.VectorData.ConnectorSupport;
-=======
 using Microsoft.Extensions.VectorData.ProviderServices;
->>>>>>> c084b067
 
 namespace Microsoft.SemanticKernel.Connectors.SqlServer;
 
@@ -17,11 +13,7 @@
 /// This class is used to provide a dictionary-like interface to a <see cref="SqlDataReader"/>.
 /// The goal is to avoid the need of allocating a new dictionary for each row read from the database.
 /// </summary>
-<<<<<<< HEAD
-internal sealed class SqlDataReaderDictionary(SqlDataReader sqlDataReader, IReadOnlyList<VectorStoreRecordVectorPropertyModel> vectorProperties)
-=======
 internal sealed class SqlDataReaderDictionary(SqlDataReader sqlDataReader, IReadOnlyList<VectorPropertyModel> vectorProperties)
->>>>>>> c084b067
     : IDictionary<string, object?>
 {
     // This field will get instantiated lazily, only if needed by a custom mapper.
