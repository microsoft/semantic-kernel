// Copyright (c) Microsoft. All rights reserved.

using System;
using System.Collections.Generic;
using System.Data;
using System.Diagnostics.CodeAnalysis;
using System.Linq;
using System.Runtime.CompilerServices;
using System.Text.Json;
using System.Threading;
using System.Threading.Tasks;
using Microsoft.Data.SqlClient;

namespace Microsoft.SemanticKernel.Connectors.SqlServer;

/// <summary>
/// Implementation of database client managing SQL Server or Azure SQL database operations.
/// </summary>
[SuppressMessage("Security", "CA2100:Review SQL queries for security vulnerabilities", Justification = "We need to build the full table name using schema and collection, it does not support parameterized passing.")]
internal sealed class SqlServerClient : ISqlServerClient
{
    private readonly SqlConnection _connection;
    private readonly string _schema;
    private readonly int _embeddingsDimensionsCount;

    /// <summary>
    /// Initializes a new instance of the <see cref="SqlServerClient"/> class.
    /// </summary>
    /// <param name="connection">Connection to use when working with database.</param>
    /// <param name="schema">Schema of collection tables.</param>
    /// <param name="embeddingsDimensionsCount">Number of dimensions that stored embeedings will use</param>
    public SqlServerClient(SqlConnection connection, string schema, int embeddingsDimensionsCount)
    {
        this._connection = connection;
        this._schema = schema;
        this._embeddingsDimensionsCount = embeddingsDimensionsCount;
    }

    private async Task CheckForRequiredNativeTypesAsync(CancellationToken cancellationToken = default)
    {
        using (await this.OpenConnectionAsync(cancellationToken).ConfigureAwait(false))
        {
            using var cmd = this._connection.CreateCommand();
            cmd.CommandText = "select count(*) from sys.types where (system_type_id = 244 and user_type_id = 244) or (system_type_id = 165 and schema_id = 4 and [name] = 'vector')";
            var typesCount = await cmd.ExecuteScalarAsync(cancellationToken).ConfigureAwait(false);
            if (typesCount == null || typesCount.Equals(DBNull.Value) || Convert.ToInt32(typesCount) != 2)
            {
                throw new InvalidOperationException("The database does not have the required native types.");
            }
        }
    }

    /// <inheritdoc/>
    public async Task CreateTableAsync(string tableName, CancellationToken cancellationToken = default)
    {
        await this.CheckForRequiredNativeTypesAsync(cancellationToken).ConfigureAwait(false);

        var fullTableName = this.GetSanitizedFullTableName(tableName);

        using (await this.OpenConnectionAsync(cancellationToken).ConfigureAwait(false))
        {
            using var cmd = this._connection.CreateCommand();
            cmd.CommandText = $"""
                IF OBJECT_ID(N'{fullTableName}', N'U') IS NULL
                CREATE TABLE {fullTableName} (
<<<<<<< HEAD
                    [key] nvarchar(255) collate Latin1_General_100_BIN2 not null,
                    [key] nvarchar(255) collate latin1_general_bin2 not null,
                    [metadata] {metadataType} not null,
                    [embedding] varbinary(8000),
                    [timestamp] datetimeoffset,
=======
                    [key] NVARCHAR(255) COLLATE Latin1_General_100_BIN2 NOT NULL,
                    [metadata] JSON NOT NULL,
                    [embedding] VECTOR({this._embeddingsDimensionsCount}),
                    [timestamp] DATETIMEOFFSET,
>>>>>>> fdad59f6
                    PRIMARY KEY NONCLUSTERED ([key]),
                    INDEX IXC CLUSTERED ([timestamp] DESC)
                )
                """;
            await cmd.ExecuteNonQueryAsync(cancellationToken).ConfigureAwait(false);
        }
    }

    /// <inheritdoc/>
    public async IAsyncEnumerable<string> GetTablesAsync([EnumeratorCancellation] CancellationToken cancellationToken = default)
    {
        using (await this.OpenConnectionAsync(cancellationToken).ConfigureAwait(false))
        {
            using var cmd = this._connection.CreateCommand();
            cmd.CommandText = """
                SELECT TABLE_NAME
                FROM INFORMATION_SCHEMA.TABLES
                WHERE TABLE_TYPE = 'BASE TABLE'
                    AND TABLE_SCHEMA = @schema
                """;
            cmd.Parameters.AddWithValue("@schema", this._schema);
            using var reader = await cmd.ExecuteReaderAsync(cancellationToken).ConfigureAwait(false);
            while (await reader.ReadAsync(cancellationToken).ConfigureAwait(false))
            {
                yield return reader.GetString(reader.GetOrdinal("table_name"));
            }
        }
    }

    /// <inheritdoc/>
    public async Task<bool> DoesTableExistsAsync(string tableName, CancellationToken cancellationToken = default)
    {
        using (await this.OpenConnectionAsync(cancellationToken).ConfigureAwait(false))
        {
            using var cmd = this._connection.CreateCommand();
            cmd.CommandText = """
                SELECT TABLE_NAME
                FROM INFORMATION_SCHEMA.TABLES
                WHERE TABLE_TYPE = 'BASE TABLE'
                    AND TABLE_SCHEMA = @schema
                    AND TABLE_NAME = @tableName
                """;
            cmd.Parameters.AddWithValue("@schema", this._schema);
            cmd.Parameters.AddWithValue("@tableName", tableName);
            using var reader = await cmd.ExecuteReaderAsync(cancellationToken).ConfigureAwait(false);
            return await reader.ReadAsync(cancellationToken).ConfigureAwait(false);
        }
    }

    /// <inheritdoc/>
    public async Task DeleteTableAsync(string tableName, CancellationToken cancellationToken = default)
    {
        using (await this.OpenConnectionAsync(cancellationToken).ConfigureAwait(false))
        {
            using var cmd = this._connection.CreateCommand();
            var fullTableName = this.GetSanitizedFullTableName(tableName);
            cmd.CommandText = $"""
                DROP TABLE IF EXISTS {fullTableName}
                """;
            await cmd.ExecuteNonQueryAsync(cancellationToken).ConfigureAwait(false);
        }
    }

    /// <inheritdoc/>
    public async Task UpsertAsync(string tableName, string key, string metadata, ReadOnlyMemory<float> embedding, DateTimeOffset? timestamp, CancellationToken cancellationToken = default)
    {
        using (await this.OpenConnectionAsync(cancellationToken).ConfigureAwait(false))
        {
            using var cmd = this._connection.CreateCommand();
            var fullTableName = this.GetSanitizedFullTableName(tableName);
            cmd.CommandText = $"""
                MERGE INTO {fullTableName} AS t
                USING (VALUES (@key, @metadata, @embedding, @timestamp)) AS s ([key], [metadata], [embedding], [timestamp])
                ON (t.[key] = s.[key])
                WHEN MATCHED THEN
                    UPDATE SET t.[metadata] = s.[metadata], t.[embedding] = s.[embedding], t.[timestamp] = s.[timestamp]
                WHEN NOT MATCHED THEN
                    INSERT ([key], [metadata], [embedding], [timestamp])
                    VALUES (s.[key], s.[metadata], s.[embedding], s.[timestamp]);
                """;
            cmd.Parameters.AddWithValue("@key", key);
            cmd.Parameters.AddWithValue("@metadata", metadata);
            cmd.Parameters.AddWithValue("@embedding", this.SerializeEmbedding((ReadOnlyMemory<float>)embedding));
            cmd.Parameters.AddWithValue("@timestamp", timestamp ?? (object)DBNull.Value);
            await cmd.ExecuteNonQueryAsync(cancellationToken).ConfigureAwait(false);
        }
    }

    /// <inheritdoc/>
    public async IAsyncEnumerable<SqlServerMemoryEntry> ReadBatchAsync(string tableName, IEnumerable<string> keys, bool withEmbeddings = false, [EnumeratorCancellation] CancellationToken cancellationToken = default)
    {
        var queryColumns = "[key], [metadata], [timestamp]" + (withEmbeddings ? ", [embedding]" : string.Empty);

        var fullTableName = this.GetSanitizedFullTableName(tableName);
        var keysList = keys.ToList();
        var keysParams = string.Join(", ", keysList.Select((_, i) => $"@k{i}"));
        using (await this.OpenConnectionAsync(cancellationToken).ConfigureAwait(false))
        {
            using var cmd = this._connection.CreateCommand();
            cmd.CommandText = $"""
                SELECT {queryColumns}
                FROM {fullTableName}
                WHERE [key] IN ({keysParams})
                """;
            for (var i = 0; i < keysList.Count; i++)
            {
                cmd.Parameters.AddWithValue($"k{i}", keysList[i]);
            }
            using var reader = await cmd.ExecuteReaderAsync(cancellationToken).ConfigureAwait(false);
            while (await reader.ReadAsync(cancellationToken).ConfigureAwait(false))
            {
                yield return this.ReadEntry(reader, withEmbeddings);
            }
        }
    }

    /// <inheritdoc/>
    public async Task DeleteBatchAsync(string tableName, IEnumerable<string> keys, CancellationToken cancellationToken = default)
    {
        var fullTableName = this.GetSanitizedFullTableName(tableName);
        var keysList = keys.ToList();
        var keysParams = string.Join(", ", keysList.Select((_, i) => $"@k{i}"));
        using (await this.OpenConnectionAsync(cancellationToken).ConfigureAwait(false))
        {
            using var cmd = this._connection.CreateCommand();
            cmd.CommandText = $"""
                DELETE
                FROM {fullTableName}
                WHERE [key] IN ({keysParams})
                """;
            for (var i = 0; i < keysList.Count; i++)
            {
                cmd.Parameters.AddWithValue($"k{i}", keysList[i]);
            }
            await cmd.ExecuteNonQueryAsync(cancellationToken).ConfigureAwait(false);
        }
    }

    /// <inheritdoc/>
    public async IAsyncEnumerable<(SqlServerMemoryEntry, double)> GetNearestMatchesAsync(string tableName, ReadOnlyMemory<float> embedding, int limit, double minRelevanceScore = 0, bool withEmbeddings = false, [EnumeratorCancellation] CancellationToken cancellationToken = default)
    {
        var queryColumns = $"[key], [metadata], [timestamp], 1 - VECTOR_DISTANCE('cosine', [embedding], CAST(@e AS VECTOR({embedding.Length}))) AS [cosine_similarity]" + (withEmbeddings ? ", [embedding]" : string.Empty);
        var fullTableName = this.GetSanitizedFullTableName(tableName);
        using (await this.OpenConnectionAsync(cancellationToken).ConfigureAwait(false))
        {
            using var cmd = this._connection.CreateCommand();
            cmd.CommandText = $"""
                WITH data as (
                    SELECT {queryColumns}
                    FROM {fullTableName}
                )
                SELECT TOP (@limit) *
                FROM data
                WHERE [cosine_similarity] >= @score
                ORDER BY [cosine_similarity] DESC
                """;
            cmd.Parameters.AddWithValue("@e", this.SerializeEmbedding(embedding));
            cmd.Parameters.AddWithValue("@limit", limit);
            cmd.Parameters.AddWithValue("@score", minRelevanceScore);
            using var reader = await cmd.ExecuteReaderAsync(cancellationToken).ConfigureAwait(false);
            while (await reader.ReadAsync(cancellationToken).ConfigureAwait(false))
            {
                var cosineSimilarity = reader.GetDouble(reader.GetOrdinal("cosine_similarity"));
                yield return (this.ReadEntry(reader, withEmbeddings), cosineSimilarity);
            }
        }
    }

    private string GetSanitizedFullTableName(string tableName) => $"{DelimitIdentifier(this._schema)}.{DelimitIdentifier(tableName)}";

    private string SerializeEmbedding(ReadOnlyMemory<float> embedding) => JsonSerializer.Serialize(embedding);

    private ReadOnlyMemory<float> DeserializeEmbedding(string embedding) => JsonSerializer.Deserialize<ReadOnlyMemory<float>>(embedding);

    private SqlServerMemoryEntry ReadEntry(SqlDataReader reader, bool hasEmbedding)
    {
        var key = reader.GetString(reader.GetOrdinal("key"));
        var metadata = reader.GetString(reader.GetOrdinal("metadata"));
        var timestamp = !reader.IsDBNull(reader.GetOrdinal("timestamp"))
            ? reader.GetDateTimeOffset(reader.GetOrdinal("timestamp"))
            : (DateTimeOffset?)null;
        var embedding = hasEmbedding && !reader.IsDBNull(reader.GetOrdinal("embedding"))
            ? this.DeserializeEmbedding(reader.GetString(reader.GetOrdinal("embedding")))
            : null;
        return new SqlServerMemoryEntry() { Key = key, MetadataString = metadata, Embedding = embedding, Timestamp = timestamp };
    }

    private async Task<IDisposable> OpenConnectionAsync(CancellationToken cancellationToken = default)
    {
        if (this._connection.State == ConnectionState.Open)
        {
            return new Closer(this, false);
        }
        await this._connection.OpenAsync(cancellationToken).ConfigureAwait(false);
        return new Closer(this, true);
    }

    private static string DelimitIdentifier(string identifier) => $"[{EscapeIdentifier(identifier)}]";

    private static string EscapeIdentifier(string identifier) => identifier.Replace("]", "]]");

    private readonly struct Closer(SqlServerClient client, bool shouldClose) : IDisposable
    {
        public void Dispose()
        {
            if (shouldClose)
            {
                client._connection.Close();
            }
        }
    }
}<|MERGE_RESOLUTION|>--- conflicted
+++ resolved
@@ -63,18 +63,15 @@
             cmd.CommandText = $"""
                 IF OBJECT_ID(N'{fullTableName}', N'U') IS NULL
                 CREATE TABLE {fullTableName} (
-<<<<<<< HEAD
                     [key] nvarchar(255) collate Latin1_General_100_BIN2 not null,
                     [key] nvarchar(255) collate latin1_general_bin2 not null,
                     [metadata] {metadataType} not null,
                     [embedding] varbinary(8000),
                     [timestamp] datetimeoffset,
-=======
                     [key] NVARCHAR(255) COLLATE Latin1_General_100_BIN2 NOT NULL,
                     [metadata] JSON NOT NULL,
                     [embedding] VECTOR({this._embeddingsDimensionsCount}),
                     [timestamp] DATETIMEOFFSET,
->>>>>>> fdad59f6
                     PRIMARY KEY NONCLUSTERED ([key]),
                     INDEX IXC CLUSTERED ([timestamp] DESC)
                 )
