--- conflicted
+++ resolved
@@ -374,7 +374,6 @@
         return command;
     }
 
-<<<<<<< HEAD
     internal static SqlCommand SelectWhere<TRecord>(
         Expression<Func<TRecord, bool>> filter,
         int top,
@@ -431,13 +430,6 @@
         return command;
     }
 
-    internal static string GetColumnName(VectorStoreRecordProperty property)
-        => property.StoragePropertyName ?? property.DataModelPropertyName;
-
-    internal static StringBuilder AppendParameterName(this StringBuilder sb, VectorStoreRecordProperty property, ref int paramIndex, out string parameterName)
-=======
-    internal static StringBuilder AppendParameterName(this StringBuilder sb, VectorStoreRecordPropertyModel property, ref int paramIndex, out string parameterName)
->>>>>>> a312b594
     {
         // In SQL Server, parameter names cannot be just a number like "@1".
         // Parameter names must start with an alphabetic character or an underscore
@@ -579,19 +571,11 @@
         return command;
     }
 
-<<<<<<< HEAD
-    private static void AddParameter(this SqlCommand command, VectorStoreRecordProperty? property, string name, object? value)
+    private static void AddParameter(this SqlCommand command, VectorStoreRecordPropertyModel? property, string name, object? value)
     {
         switch (value)
         {
-            case null when property is not null && property.PropertyType == typeof(byte[]):
-=======
-    private static void AddParameter(this SqlCommand command, VectorStoreRecordPropertyModel property, string name, object? value)
-    {
-        switch (value)
-        {
-            case null when property.Type == typeof(byte[]):
->>>>>>> a312b594
+            case null when property is not null && property.Type == typeof(byte[]):
                 command.Parameters.Add(name, System.Data.SqlDbType.VarBinary).Value = DBNull.Value;
                 break;
             case null:
