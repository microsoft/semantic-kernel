--- conflicted
+++ resolved
@@ -5,11 +5,7 @@
 using System.Collections.Generic;
 using System.Linq.Expressions;
 using System.Text;
-<<<<<<< HEAD
-using Microsoft.Extensions.VectorData.ConnectorSupport;
-=======
 using Microsoft.Extensions.VectorData.ProviderServices;
->>>>>>> c084b067
 
 namespace Microsoft.SemanticKernel.Connectors.SqlServer;
 
@@ -19,11 +15,7 @@
     private int _parameterIndex;
 
     internal SqlServerFilterTranslator(
-<<<<<<< HEAD
-        VectorStoreRecordModel model,
-=======
         CollectionModel model,
->>>>>>> c084b067
         LambdaExpression lambdaExpression,
         StringBuilder sql,
         int startParamIndex)
@@ -53,16 +45,10 @@
         }
     }
 
-<<<<<<< HEAD
-    protected override void GenerateColumn(string column, bool isSearchCondition = false)
-    {
-        this._sql.Append('[').Append(column).Append(']');
-=======
     protected override void GenerateColumn(PropertyModel property, bool isSearchCondition = false)
     {
         // StorageName is considered to be a safe input, we quote and escape it mostly to produce valid SQL.
         this._sql.Append('[').Append(property.StorageName.Replace("]", "]]")).Append(']');
->>>>>>> c084b067
 
         // "SELECT * FROM MyTable WHERE BooleanColumn;" is not supported.
         // "SELECT * FROM MyTable WHERE BooleanColumn = 1;" is supported.
@@ -103,11 +89,7 @@
         this._sql.Append(')');
     }
 
-<<<<<<< HEAD
-    protected override void TranslateQueryParameter(string name, object? value)
-=======
     protected override void TranslateQueryParameter(object? value)
->>>>>>> c084b067
     {
         // For null values, simply inline rather than parameterize; parameterized NULLs require setting NpgsqlDbType which is a bit more complicated,
         // plus in any case equality with NULL requires different SQL (x IS NULL rather than x = y)
@@ -118,10 +100,7 @@
         else
         {
             this._parameterValues.Add(value);
-<<<<<<< HEAD
-=======
             // The param name is just the index, so there is no need for escaping or quoting.
->>>>>>> c084b067
             // SQL Server parameters can't start with a digit (but underscore is OK).
             this._sql.Append("@_").Append(this._parameterIndex++);
         }
