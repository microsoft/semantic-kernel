--- conflicted
+++ resolved
@@ -31,12 +31,6 @@
 
     private readonly IEmbeddingGenerator? _embeddingGenerator;
 
-    /// <summary>Metadata about vector store.</summary>
-    private readonly VectorStoreMetadata _metadata;
-
-    /// <summary>A general purpose definition that can be used to construct a collection when needing to proxy schema agnostic operations.</summary>
-    private static readonly VectorStoreRecordDefinition s_generalPurposeDefinition = new() { Properties = [new VectorStoreRecordKeyProperty("Key", typeof(string))] };
-
     /// <summary>
     /// Initializes a new instance of the <see cref="SqlServerVectorStore"/> class.
     /// </summary>
@@ -49,18 +43,10 @@
         Verify.NotNullOrWhiteSpace(connectionString);
 
         this._connectionString = connectionString;
-<<<<<<< HEAD
-        // We need to create a copy, so any changes made to the option bag after
-        // the ctor call do not affect this instance.
-        this._options = options is not null
-            ? new() { Schema = options.Schema, EmbeddingGenerator = options.EmbeddingGenerator }
-            : SqlServerVectorStoreOptions.Defaults;
-=======
 
         options ??= SqlServerVectorStoreOptions.Defaults;
         this._schema = options.Schema;
         this._embeddingGenerator = options.EmbeddingGenerator;
->>>>>>> c084b067
 
         var connectionStringBuilder = new SqlConnectionStringBuilder(connectionString);
 
@@ -73,13 +59,6 @@
 
 #pragma warning disable IDE0090 // Use 'new(...)'
     /// <inheritdoc/>
-<<<<<<< HEAD
-    public IVectorStoreRecordCollection<TKey, TRecord> GetCollection<TKey, TRecord>(string name, VectorStoreRecordDefinition? vectorStoreRecordDefinition = null)
-        where TKey : notnull
-        where TRecord : notnull
-    {
-        Verify.NotNull(name);
-=======
     [RequiresUnreferencedCode("The SQL Server provider is currently incompatible with trimming.")]
     [RequiresDynamicCode("The SQL Server provider is currently incompatible with NativeAOT.")]
 #if NET8_0_OR_GREATER
@@ -98,7 +77,6 @@
                     Definition = definition,
                     EmbeddingGenerator = this._embeddingGenerator
                 });
->>>>>>> c084b067
 
     /// <inheritdoc />
     // TODO: The provider uses unsafe JSON serialization in many places, #11963
@@ -114,20 +92,12 @@
             name,
             new()
             {
-<<<<<<< HEAD
-                Schema = this._options.Schema,
-                RecordDefinition = vectorStoreRecordDefinition,
-                EmbeddingGenerator = this._options.EmbeddingGenerator
-            });
-    }
-=======
                 Schema = this._schema,
                 Definition = definition,
                 EmbeddingGenerator = this._embeddingGenerator,
             }
         );
 #pragma warning restore IDE0090
->>>>>>> c084b067
 
     /// <inheritdoc/>
     public override async IAsyncEnumerable<string> ListCollectionNamesAsync([EnumeratorCancellation] CancellationToken cancellationToken = default)
@@ -135,21 +105,6 @@
         using SqlConnection connection = new(this._connectionString);
         using SqlCommand command = SqlServerCommandBuilder.SelectTableNames(connection, this._schema);
 
-<<<<<<< HEAD
-        using SqlDataReader reader = await ExceptionWrapper.WrapAsync(
-            connection,
-            command,
-            static (cmd, ct) => cmd.ExecuteReaderAsync(ct),
-            operationName: "ListCollectionNames",
-            vectorStoreName: this._metadata.VectorStoreName,
-            cancellationToken: cancellationToken).ConfigureAwait(false);
-
-        while (await ExceptionWrapper.WrapReadAsync(
-            reader,
-            operationName: "ListCollectionNames",
-            vectorStoreName: this._metadata.VectorStoreName,
-            cancellationToken: cancellationToken).ConfigureAwait(false))
-=======
         using SqlDataReader reader = await connection.ExecuteWithErrorHandlingAsync(
             this._metadata,
             operationName: "ListCollectionNames",
@@ -160,36 +115,19 @@
             this._metadata,
             operationName: "ListCollectionNames",
             cancellationToken).ConfigureAwait(false))
->>>>>>> c084b067
         {
             yield return reader.GetString(reader.GetOrdinal("table_name"));
         }
     }
 
     /// <inheritdoc />
-<<<<<<< HEAD
-    public Task<bool> CollectionExistsAsync(string name, CancellationToken cancellationToken = default)
-    {
-        var collection = this.GetCollection<object, Dictionary<string, object>>(name, s_generalPurposeDefinition);
-=======
     public override Task<bool> CollectionExistsAsync(string name, CancellationToken cancellationToken = default)
     {
         var collection = this.GetDynamicCollection(name, s_generalPurposeDefinition);
->>>>>>> c084b067
         return collection.CollectionExistsAsync(cancellationToken);
     }
 
     /// <inheritdoc />
-<<<<<<< HEAD
-    public Task DeleteCollectionAsync(string name, CancellationToken cancellationToken = default)
-    {
-        var collection = this.GetCollection<object, Dictionary<string, object>>(name, s_generalPurposeDefinition);
-        return collection.DeleteCollectionAsync(cancellationToken);
-    }
-
-    /// <inheritdoc />
-    public object? GetService(Type serviceType, object? serviceKey = null)
-=======
     public override Task EnsureCollectionDeletedAsync(string name, CancellationToken cancellationToken = default)
     {
         var collection = this.GetDynamicCollection(name, s_generalPurposeDefinition);
@@ -198,7 +136,6 @@
 
     /// <inheritdoc />
     public override object? GetService(Type serviceType, object? serviceKey = null)
->>>>>>> c084b067
     {
         Verify.NotNull(serviceType);
 
