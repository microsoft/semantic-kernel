--- conflicted
+++ resolved
@@ -20,16 +20,11 @@
 /// </remarks>
 public class SqliteVectorStore : IVectorStore
 {
-<<<<<<< HEAD
     /// <summary>Metadata about vector store.</summary>
     private readonly VectorStoreMetadata _metadata;
 
-    /// <summary><see cref="DbConnection"/> that will be used to manage the data in SQLite.</summary>
-    private readonly DbConnection _connection;
-=======
     /// <summary>The connection string for the SQLite database represented by this <see cref="SqliteVectorStore"/>.</summary>
     private readonly string _connectionString;
->>>>>>> 49ad47c5
 
     /// <summary>Optional configuration options for this class.</summary>
     private readonly SqliteVectorStoreOptions _options;
@@ -46,10 +41,12 @@
         this._connectionString = connectionString;
         this._options = options ?? new();
 
+        var connectionStringBuilder = new SqliteConnectionStringBuilder(connectionString);
+
         this._metadata = new()
         {
             VectorStoreSystemName = "sqlite",
-            DatabaseName = connection.Database
+            DatabaseName = connectionStringBuilder.DataSource
         };
     }
 
@@ -125,7 +122,6 @@
         return
             serviceKey is not null ? null :
             serviceType == typeof(VectorStoreMetadata) ? this._metadata :
-            serviceType == typeof(DbConnection) ? this._connection :
             serviceType.IsInstanceOfType(this) ? this :
             null;
     }
