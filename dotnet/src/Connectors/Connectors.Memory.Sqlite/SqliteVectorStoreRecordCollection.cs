--- conflicted
+++ resolved
@@ -210,14 +210,10 @@
         }
         else if (searchOptions.Filter is not null)
         {
-<<<<<<< HEAD
-            SqliteFilterTranslator translator = new(this._propertyReader.StoragePropertyNamesMap, searchOptions.NewFilter);
+            SqliteFilterTranslator translator = new(this._propertyReader.StoragePropertyNamesMap, searchOptions.Filter);
             translator.Translate(appendWhere: false);
             extraWhereFilter = translator.Clause.ToString();
             extraParameters = translator.Parameters;
-=======
-            (extraWhereFilter, extraParameters) = new SqliteFilterTranslator().Translate(this._propertyReader.StoragePropertyNamesMap, searchOptions.Filter);
->>>>>>> be79369c
         }
 #pragma warning restore CS0618 // VectorSearchFilter is obsolete
 
