﻿// Copyright (c) Microsoft. All rights reserved.

using System;
using System.Collections.Generic;
using System.Data.Common;
using System.Diagnostics;
using System.Linq;
using System.Runtime.CompilerServices;
using System.Threading;
using System.Threading.Tasks;
using Microsoft.Data.Sqlite;
using Microsoft.Extensions.VectorData;
using Microsoft.Extensions.VectorData.ConnectorSupport;

namespace Microsoft.SemanticKernel.Connectors.Sqlite;

#pragma warning disable SKEXP0020 // Metadata classes are experimental

/// <summary>
/// Service for storing and retrieving vector records, that uses SQLite as the underlying storage.
/// </summary>
/// <typeparam name="TRecord">The data model to use for adding, updating and retrieving data from storage.</typeparam>
#pragma warning disable CA1711 // Identifiers should not have incorrect suffix
public class SqliteVectorStoreRecordCollection<TRecord> :
    IVectorStoreRecordCollection<ulong, TRecord>,
    IVectorStoreRecordCollection<string, TRecord>
#pragma warning restore CA1711 // Identifiers should not have incorrect
{
    /// <summary>Metadata about vector store record collection.</summary>
    private readonly VectorStoreRecordCollectionMetadata _collectionMetadata;

    /// <summary>The connection string for the SQLite database represented by this <see cref="SqliteVectorStore"/>.</summary>
    private readonly string _connectionString;

    /// <summary>Optional configuration options for this class.</summary>
    private readonly SqliteVectorStoreRecordCollectionOptions<TRecord> _options;

    /// <summary>The mapper to use when mapping between the consumer data model and the SQLite record.</summary>
#pragma warning disable CS0618 // IVectorStoreRecordMapper is obsolete
    private readonly IVectorStoreRecordMapper<TRecord, Dictionary<string, object?>> _mapper;
#pragma warning restore CS0618

    /// <summary>The default options for vector search.</summary>
    private static readonly VectorSearchOptions<TRecord> s_defaultVectorSearchOptions = new();

    /// <summary>The model for this collection.</summary>
    private readonly VectorStoreRecordModel _model;

    /// <summary>Flag which indicates whether vector properties exist in the consumer data model.</summary>
    private readonly bool _vectorPropertiesExist;

    /// <summary>The storage name of the key property.</summary>
    private readonly string _keyStorageName;

    /// <summary>Collection of properties to operate in SQLite data table.</summary>
    private readonly List<VectorStoreRecordPropertyModel> _dataTableProperties = [];

    /// <summary>Collection of properties to operate in SQLite vector table.</summary>
    private readonly List<VectorStoreRecordPropertyModel> _vectorTableProperties = [];

    /// <summary>Collection of property names to operate in SQLite data table.</summary>
    private readonly List<string> _dataTableStoragePropertyNames = [];

    /// <summary>Collection of property names to operate in SQLite vector table.</summary>
    private readonly List<string> _vectorTableStoragePropertyNames = [];

    /// <summary>Table name in SQLite for data properties.</summary>
    private readonly string _dataTableName;

    /// <summary>Table name in SQLite for vector properties.</summary>
    private readonly string _vectorTableName;

    /// <summary>The sqlite_vec extension name to use.</summary>
    private readonly string _vectorSearchExtensionName;

    /// <inheritdoc />
    public string CollectionName { get; }

    /// <summary>
    /// Initializes a new instance of the <see cref="SqliteVectorStoreRecordCollection{TRecord}"/> class.
    /// </summary>
    /// <param name="connectionString">The connection string for the SQLite database represented by this <see cref="SqliteVectorStore"/>.</param>
    /// <param name="collectionName">The name of the collection/table that this <see cref="SqliteVectorStoreRecordCollection{TRecord}"/> will access.</param>
    /// <param name="options">Optional configuration options for this class.</param>
    public SqliteVectorStoreRecordCollection(
        string connectionString,
        string collectionName,
        SqliteVectorStoreRecordCollectionOptions<TRecord>? options = default)
    {
        // Verify.
        Verify.NotNull(connectionString);
        Verify.NotNullOrWhiteSpace(collectionName);

        // Assign.
        this._connectionString = connectionString;
        this.CollectionName = collectionName;
        this._options = options ?? new();
        this._vectorSearchExtensionName = this._options.VectorSearchExtensionName ?? SqliteConstants.VectorSearchExtensionName;

        this._dataTableName = this.CollectionName;
        this._vectorTableName = GetVectorTableName(this._dataTableName, this._options);

        this._model = new VectorStoreRecordModelBuilder(SqliteConstants.ModelBuildingOptions)
            .Build(typeof(TRecord), this._options.VectorStoreRecordDefinition);

        this._vectorPropertiesExist = this._model.VectorProperties.Count > 0;

        // Populate some collections of properties
        this._keyStorageName = this._model.KeyProperty.StorageName;

        foreach (var property in this._model.Properties)
        {
            switch (property)
            {
                case VectorStoreRecordKeyPropertyModel keyProperty:
                    this._dataTableProperties.Add(keyProperty);
                    this._vectorTableProperties.Add(keyProperty);
                    this._dataTableStoragePropertyNames.Add(keyProperty.StorageName);
                    this._vectorTableStoragePropertyNames.Add(keyProperty.StorageName);
                    break;

                case VectorStoreRecordDataPropertyModel dataProperty:
                    this._dataTableProperties.Add(dataProperty);
                    this._dataTableStoragePropertyNames.Add(dataProperty.StorageName);
                    break;

                case VectorStoreRecordVectorPropertyModel vectorProperty:
                    this._vectorTableProperties.Add(vectorProperty);
                    this._vectorTableStoragePropertyNames.Add(vectorProperty.StorageName);
                    break;

                default:
                    throw new UnreachableException();
            }
        }

<<<<<<< HEAD
        this._mapper = this.InitializeMapper();

        var connectionStringBuilder = new SqliteConnectionStringBuilder(connectionString);

        this._collectionMetadata = new()
        {
            VectorStoreSystemName = "sqlite",
            DatabaseName = connectionStringBuilder.DataSource,
            CollectionName = collectionName
        };
=======
#pragma warning disable CS0618 // IVectorStoreRecordMapper is obsolete
        this._mapper = this._options.DictionaryCustomMapper ?? new SqliteVectorStoreRecordMapper<TRecord>(this._model);
#pragma warning restore CS0618
>>>>>>> 802a14df
    }

    /// <inheritdoc />
    public virtual async Task<bool> CollectionExistsAsync(CancellationToken cancellationToken = default)
    {
        const string OperationName = "TableCount";

        using var connection = await this.GetConnectionAsync(cancellationToken).ConfigureAwait(false);
        using var command = SqliteVectorStoreCollectionCommandBuilder.BuildTableCountCommand(connection, this._dataTableName);

        var result = await this
            .RunOperationAsync(OperationName, () => command.ExecuteScalarAsync(cancellationToken))
            .ConfigureAwait(false);

        long count = result is not null ? (long)result : 0;

        return count > 0;
    }

    /// <inheritdoc />
    public async Task CreateCollectionAsync(CancellationToken cancellationToken = default)
    {
        using var connection = await this.GetConnectionAsync(cancellationToken).ConfigureAwait(false);
        await this.InternalCreateCollectionAsync(connection, ifNotExists: false, cancellationToken)
            .ConfigureAwait(false);
    }

    /// <inheritdoc />
    public async Task CreateCollectionIfNotExistsAsync(CancellationToken cancellationToken = default)
    {
        using var connection = await this.GetConnectionAsync(cancellationToken).ConfigureAwait(false);
        await this.InternalCreateCollectionAsync(connection, ifNotExists: true, cancellationToken)
            .ConfigureAwait(false);
    }

    /// <inheritdoc />
    public virtual async Task DeleteCollectionAsync(CancellationToken cancellationToken = default)
    {
        using var connection = await this.GetConnectionAsync(cancellationToken).ConfigureAwait(false);

        await this.DropTableAsync(connection, this._dataTableName, cancellationToken).ConfigureAwait(false);

        if (this._vectorPropertiesExist)
        {
            await this.DropTableAsync(connection, this._vectorTableName, cancellationToken).ConfigureAwait(false);
        }
    }

    /// <inheritdoc />
    public virtual Task<VectorSearchResults<TRecord>> VectorizedSearchAsync<TVector>(TVector vector, int top, VectorSearchOptions<TRecord>? options = null, CancellationToken cancellationToken = default)
    {
        const string LimitPropertyName = "k";

        Verify.NotNull(vector);
        Verify.NotLessThan(top, 1);

        var vectorType = vector.GetType();
        if (!SqliteConstants.SupportedVectorTypes.Contains(vectorType))
        {
            throw new NotSupportedException(
                $"The provided vector type {vectorType.FullName} is not supported by the SQLite connector. " +
                $"Supported types are: {string.Join(", ", SqliteConstants.SupportedVectorTypes.Select(l => l.FullName))}");
        }

        var searchOptions = options ?? s_defaultVectorSearchOptions;
        var vectorProperty = this._model.GetVectorPropertyOrSingle(searchOptions);

        var mappedArray = SqliteVectorStoreRecordPropertyMapping.MapVectorForStorageModel(vector);

        // Simulating skip/offset logic locally, since OFFSET can work only with LIMIT in combination
        // and LIMIT is not supported in vector search extension, instead of LIMIT - "k" parameter is used.
        var limit = top + searchOptions.Skip;

        var conditions = new List<SqliteWhereCondition>()
        {
            new SqliteWhereMatchCondition(vectorProperty.StorageName, mappedArray),
            new SqliteWhereEqualsCondition(LimitPropertyName, limit)
        };

#pragma warning disable CS0618 // VectorSearchFilter is obsolete
        string? extraWhereFilter = null;
        Dictionary<string, object>? extraParameters = null;

        if (searchOptions.OldFilter is not null)
        {
            if (searchOptions.Filter is not null)
            {
                throw new ArgumentException("Either Filter or OldFilter can be specified, but not both");
            }

            // Old filter, we translate it to a list of SqliteWhereCondition, and merge these into the conditions we already have
            var filterConditions = this.GetFilterConditions(searchOptions.OldFilter, this._dataTableName);

            if (filterConditions is { Count: > 0 })
            {
                conditions.AddRange(filterConditions);
            }
        }
        else if (searchOptions.Filter is not null)
        {
            SqliteFilterTranslator translator = new(this._model, searchOptions.Filter);
            translator.Translate(appendWhere: false);
            extraWhereFilter = translator.Clause.ToString();
            extraParameters = translator.Parameters;
        }
#pragma warning restore CS0618 // VectorSearchFilter is obsolete

        var vectorSearchResults = new VectorSearchResults<TRecord>(this.EnumerateAndMapSearchResultsAsync(
            conditions,
            extraWhereFilter,
            extraParameters,
            searchOptions,
            cancellationToken));

        return Task.FromResult(vectorSearchResults);
    }

    #region Implementation of IVectorStoreRecordCollection<ulong, TRecord>

    /// <inheritdoc />
    public async Task<TRecord?> GetAsync(ulong key, GetRecordOptions? options = null, CancellationToken cancellationToken = default)
    {
        using var connection = await this.GetConnectionAsync(cancellationToken).ConfigureAwait(false);
        return await this.InternalGetAsync(connection, key, options, cancellationToken).ConfigureAwait(false);
    }

    /// <inheritdoc />
    public async IAsyncEnumerable<TRecord> GetAsync(IEnumerable<ulong> keys, GetRecordOptions? options = null, [EnumeratorCancellation] CancellationToken cancellationToken = default)
    {
        using var connection = await this.GetConnectionAsync(cancellationToken).ConfigureAwait(false);
        await foreach (var record in this.InternalGetBatchAsync(connection, keys, options, cancellationToken).ConfigureAwait(false))
        {
            yield return record;
        }
    }

    /// <inheritdoc />
    public async Task<ulong> UpsertAsync(TRecord record, CancellationToken cancellationToken = default)
    {
        using var connection = await this.GetConnectionAsync(cancellationToken).ConfigureAwait(false);
        return await this.InternalUpsertAsync<ulong>(connection, record, cancellationToken).ConfigureAwait(false);
    }

    /// <inheritdoc />
    public async IAsyncEnumerable<ulong> UpsertAsync(IEnumerable<TRecord> records, [EnumeratorCancellation] CancellationToken cancellationToken = default)
    {
        using var connection = await this.GetConnectionAsync(cancellationToken).ConfigureAwait(false);
        await foreach (var record in this.InternalUpsertBatchAsync<ulong>(connection, records, cancellationToken)
                           .ConfigureAwait(false))
        {
            yield return record;
        }
    }

    /// <inheritdoc />
    public async Task DeleteAsync(ulong key, CancellationToken cancellationToken = default)
    {
        using var connection = await this.GetConnectionAsync(cancellationToken).ConfigureAwait(false);
        await this.InternalDeleteAsync(connection, key, cancellationToken).ConfigureAwait(false);
    }

    /// <inheritdoc />
    public async Task DeleteAsync(IEnumerable<ulong> keys, CancellationToken cancellationToken = default)
    {
        using var connection = await this.GetConnectionAsync(cancellationToken).ConfigureAwait(false);
        await this.InternalDeleteBatchAsync(connection, keys, cancellationToken).ConfigureAwait(false);
    }

    #endregion

    #region Implementation of IVectorStoreRecordCollection<string, TRecord>

    /// <inheritdoc />
    public async Task<TRecord?> GetAsync(string key, GetRecordOptions? options = null, CancellationToken cancellationToken = default)
    {
        using var connection = await this.GetConnectionAsync(cancellationToken).ConfigureAwait(false);
        return await this.InternalGetAsync(connection, key, options, cancellationToken).ConfigureAwait(false);
    }

    /// <inheritdoc />
    public async IAsyncEnumerable<TRecord> GetAsync(IEnumerable<string> keys, GetRecordOptions? options = null, [EnumeratorCancellation] CancellationToken cancellationToken = default)
    {
        using var connection = await this.GetConnectionAsync(cancellationToken).ConfigureAwait(false);
        await foreach (var record in this.InternalGetBatchAsync(connection, keys, options, cancellationToken).ConfigureAwait(false))
        {
            yield return record;
        }
    }

    /// <inheritdoc />
    async Task<string> IVectorStoreRecordCollection<string, TRecord>.UpsertAsync(TRecord record, CancellationToken cancellationToken)
    {
        using var connection = await this.GetConnectionAsync(cancellationToken).ConfigureAwait(false);
        return await this.InternalUpsertAsync<string>(connection, record, cancellationToken)
            .ConfigureAwait(false);
    }

    /// <inheritdoc />
    async IAsyncEnumerable<string> IVectorStoreRecordCollection<string, TRecord>.UpsertAsync(
        IEnumerable<TRecord> records,
        [EnumeratorCancellation] CancellationToken cancellationToken)
    {
        using var connection = await this.GetConnectionAsync(cancellationToken).ConfigureAwait(false);
        await foreach (var record in this.InternalUpsertBatchAsync<string>(connection, records, cancellationToken)
                           .ConfigureAwait(false))
        {
            yield return record;
        }
    }

    /// <inheritdoc />
    public async Task DeleteAsync(string key, CancellationToken cancellationToken = default)
    {
        using var connection = await this.GetConnectionAsync(cancellationToken).ConfigureAwait(false);
        await this.InternalDeleteAsync(connection, key, cancellationToken)
            .ConfigureAwait(false);
    }

    /// <inheritdoc />
    public async Task DeleteAsync(IEnumerable<string> keys, CancellationToken cancellationToken = default)
    {
        using var connection = await this.GetConnectionAsync(cancellationToken).ConfigureAwait(false);
        await this.InternalDeleteBatchAsync(connection, keys, cancellationToken).ConfigureAwait(false);
    }

    #endregion

    /// <inheritdoc />
    public object? GetService(Type serviceType, object? serviceKey = null)
    {
        Verify.NotNull(serviceType);

        return
            serviceKey is not null ? null :
            serviceType == typeof(VectorStoreRecordCollectionMetadata) ? this._collectionMetadata :
            serviceType.IsInstanceOfType(this) ? this :
            null;
    }

    #region private

    private async ValueTask<SqliteConnection> GetConnectionAsync(CancellationToken cancellationToken = default)
    {
        var connection = new SqliteConnection(this._connectionString);
        await connection.OpenAsync(cancellationToken).ConfigureAwait(false);
        connection.LoadExtension(this._vectorSearchExtensionName);
        return connection;
    }

    private async IAsyncEnumerable<VectorSearchResult<TRecord>> EnumerateAndMapSearchResultsAsync(
        List<SqliteWhereCondition> conditions,
        string? extraWhereFilter,
        Dictionary<string, object>? extraParameters,
        VectorSearchOptions<TRecord> searchOptions,
        [EnumeratorCancellation] CancellationToken cancellationToken)
    {
        const string OperationName = "VectorizedSearch";
        const string DistancePropertyName = "distance";

        var leftTableProperties = new List<string> { DistancePropertyName };

        List<VectorStoreRecordPropertyModel> properties = [this._model.KeyProperty, .. this._model.DataProperties];

        if (searchOptions.IncludeVectors)
        {
            foreach (var property in this._model.VectorProperties)
            {
                leftTableProperties.Add(property.StorageName);
            }
            properties.AddRange(this._model.VectorProperties);
        }

        using var connection = await this.GetConnectionAsync(cancellationToken).ConfigureAwait(false);
        using var command = SqliteVectorStoreCollectionCommandBuilder.BuildSelectLeftJoinCommand(
            connection,
            this._vectorTableName,
            this._dataTableName,
            this._keyStorageName,
            leftTableProperties,
            this._dataTableStoragePropertyNames,
            conditions,
            extraWhereFilter,
            extraParameters,
            DistancePropertyName);

        using var reader = await command.ExecuteReaderAsync(cancellationToken).ConfigureAwait(false);

        for (var recordCounter = 0; await reader.ReadAsync(cancellationToken).ConfigureAwait(false); recordCounter++)
        {
            if (recordCounter >= searchOptions.Skip)
            {
                var score = SqliteVectorStoreRecordPropertyMapping.GetPropertyValue<double>(reader, DistancePropertyName);

                var record = this.GetAndMapRecord(
                    OperationName,
                    reader,
                    properties,
                    searchOptions.IncludeVectors);

                yield return new VectorSearchResult<TRecord>(record, score);
            }
        }
    }

    private async Task InternalCreateCollectionAsync(SqliteConnection connection, bool ifNotExists, CancellationToken cancellationToken)
    {
        List<SqliteColumn> dataTableColumns = SqliteVectorStoreRecordPropertyMapping.GetColumns(this._dataTableProperties);

        await this.CreateTableAsync(connection, this._dataTableName, dataTableColumns, ifNotExists, cancellationToken)
            .ConfigureAwait(false);

        if (this._vectorPropertiesExist)
        {
            var extensionName = !string.IsNullOrWhiteSpace(this._options.VectorSearchExtensionName) ?
                this._options.VectorSearchExtensionName :
                SqliteConstants.VectorSearchExtensionName;

            List<SqliteColumn> vectorTableColumns = SqliteVectorStoreRecordPropertyMapping.GetColumns(this._vectorTableProperties);

            await this.CreateVirtualTableAsync(connection, this._vectorTableName, vectorTableColumns, ifNotExists, extensionName!, cancellationToken)
                .ConfigureAwait(false);
        }
    }

    private Task<int> CreateTableAsync(SqliteConnection connection, string tableName, List<SqliteColumn> columns, bool ifNotExists, CancellationToken cancellationToken)
    {
        const string OperationName = "CreateTable";

        using var command = SqliteVectorStoreCollectionCommandBuilder.BuildCreateTableCommand(connection, tableName, columns, ifNotExists);

        return this.RunOperationAsync(OperationName, () => command.ExecuteNonQueryAsync(cancellationToken));
    }

    private Task<int> CreateVirtualTableAsync(SqliteConnection connection, string tableName, List<SqliteColumn> columns, bool ifNotExists, string extensionName, CancellationToken cancellationToken)
    {
        const string OperationName = "CreateVirtualTable";

        using var command = SqliteVectorStoreCollectionCommandBuilder.BuildCreateVirtualTableCommand(connection, tableName, columns, ifNotExists, extensionName);

        return this.RunOperationAsync(OperationName, () => command.ExecuteNonQueryAsync(cancellationToken));
    }

    private Task<int> DropTableAsync(SqliteConnection connection, string tableName, CancellationToken cancellationToken)
    {
        const string OperationName = "DropTable";

        using var command = SqliteVectorStoreCollectionCommandBuilder.BuildDropTableCommand(connection, tableName);

        return this.RunOperationAsync(OperationName, () => command.ExecuteNonQueryAsync(cancellationToken));
    }

    private async Task<TRecord?> InternalGetAsync<TKey>(
        SqliteConnection connection,
        TKey key,
        GetRecordOptions? options,
        CancellationToken cancellationToken)
    {
        Verify.NotNull(key);

        var condition = new SqliteWhereEqualsCondition(this._keyStorageName, key)
        {
            TableName = this._dataTableName
        };

        return await this.InternalGetBatchAsync(connection, condition, options, cancellationToken)
            .FirstOrDefaultAsync(cancellationToken)
            .ConfigureAwait(false);
    }

    private IAsyncEnumerable<TRecord> InternalGetBatchAsync<TKey>(
        SqliteConnection connection,
        IEnumerable<TKey> keys,
        GetRecordOptions? options,
        CancellationToken cancellationToken)
    {
        Verify.NotNull(keys);

        var keysList = keys.Cast<object>().ToList();

        Verify.True(keysList.Count > 0, "Number of provided keys should be greater than zero.");

        var condition = new SqliteWhereInCondition(this._keyStorageName, keysList)
        {
            TableName = this._dataTableName
        };

        return this.InternalGetBatchAsync(connection, condition, options, cancellationToken);
    }

    private async IAsyncEnumerable<TRecord> InternalGetBatchAsync(
        SqliteConnection connection,
        SqliteWhereCondition condition,
        GetRecordOptions? options,
        [EnumeratorCancellation] CancellationToken cancellationToken)
    {
        const string OperationName = "Select";

        bool includeVectors = options?.IncludeVectors is true && this._vectorPropertiesExist;

        DbCommand command;
        List<VectorStoreRecordPropertyModel> properties = [this._model.KeyProperty, .. this._model.DataProperties];

        if (includeVectors)
        {
            command = SqliteVectorStoreCollectionCommandBuilder.BuildSelectLeftJoinCommand(
                connection,
                this._dataTableName,
                this._vectorTableName,
                this._keyStorageName,
                this._dataTableStoragePropertyNames,
                this._model.VectorProperties.Select(p => p.StorageName).ToList(),
                [condition]);

            properties.AddRange(this._model.VectorProperties);
        }
        else
        {
            command = SqliteVectorStoreCollectionCommandBuilder.BuildSelectCommand(
                connection,
                this._dataTableName,
                this._dataTableStoragePropertyNames,
                [condition]);
        }

        using (command)
        {
            using var reader = await command.ExecuteReaderAsync(cancellationToken).ConfigureAwait(false);

            while (await reader.ReadAsync(cancellationToken).ConfigureAwait(false))
            {
                yield return this.GetAndMapRecord(
                    OperationName,
                    reader,
                    properties,
                    includeVectors);
            }
        }
    }

    private async Task<TKey> InternalUpsertAsync<TKey>(SqliteConnection connection, TRecord record, CancellationToken cancellationToken)
    {
        const string OperationName = "Upsert";

        var storageModel = VectorStoreErrorHandler.RunModelConversion(
            this._collectionMetadata.VectorStoreSystemName!,
            this.CollectionName,
            OperationName,
            () => this._mapper.MapFromDataToStorageModel(record));

        var key = storageModel[this._keyStorageName];

        Verify.NotNull(key);

        var condition = new SqliteWhereEqualsCondition(this._keyStorageName, key);

        var upsertedRecordKey = await this.InternalUpsertBatchAsync<TKey>(connection, [storageModel], condition, cancellationToken)
            .FirstOrDefaultAsync(cancellationToken)
            .ConfigureAwait(false);

        return upsertedRecordKey ?? throw new VectorStoreOperationException("Error occurred during upsert operation.");
    }

    private IAsyncEnumerable<TKey> InternalUpsertBatchAsync<TKey>(SqliteConnection connection, IEnumerable<TRecord> records, CancellationToken cancellationToken)
    {
        const string OperationName = "UpsertBatch";

        var storageModels = records.Select(record => VectorStoreErrorHandler.RunModelConversion(
            this._collectionMetadata.VectorStoreSystemName!,
            this.CollectionName,
            OperationName,
            () => this._mapper.MapFromDataToStorageModel(record))).ToList();

        var keys = storageModels.Select(model => model[this._keyStorageName]!).ToList();

        var condition = new SqliteWhereInCondition(this._keyStorageName, keys);

        return this.InternalUpsertBatchAsync<TKey>(connection, storageModels, condition, cancellationToken);
    }

    private async IAsyncEnumerable<TKey> InternalUpsertBatchAsync<TKey>(
        SqliteConnection connection,
        List<Dictionary<string, object?>> storageModels,
        SqliteWhereCondition condition,
        [EnumeratorCancellation] CancellationToken cancellationToken)
    {
        Verify.NotNull(storageModels);
        Verify.True(storageModels.Count > 0, "Number of provided records should be greater than zero.");

        if (this._vectorPropertiesExist)
        {
            // Deleting vector records first since current version of vector search extension
            // doesn't support Upsert operation, only Delete/Insert.
            using var vectorDeleteCommand = SqliteVectorStoreCollectionCommandBuilder.BuildDeleteCommand(
                connection,
                this._vectorTableName,
                [condition]);

            await vectorDeleteCommand.ExecuteNonQueryAsync(cancellationToken).ConfigureAwait(false);

            using var vectorInsertCommand = SqliteVectorStoreCollectionCommandBuilder.BuildInsertCommand(
                connection,
                this._vectorTableName,
                this._keyStorageName,
                this._vectorTableStoragePropertyNames,
                storageModels);

            await vectorInsertCommand.ExecuteNonQueryAsync(cancellationToken).ConfigureAwait(false);
        }

        using var dataCommand = SqliteVectorStoreCollectionCommandBuilder.BuildInsertCommand(
            connection,
            this._dataTableName,
            this._keyStorageName,
            this._dataTableStoragePropertyNames,
            storageModels,
            replaceIfExists: true);

        using var reader = await dataCommand.ExecuteReaderAsync(cancellationToken).ConfigureAwait(false);

        while (await reader.ReadAsync(cancellationToken).ConfigureAwait(false))
        {
            var key = reader.GetFieldValue<TKey?>(0);

            if (key is not null)
            {
                yield return key;
            }

            await reader.NextResultAsync(cancellationToken).ConfigureAwait(false);
        }
    }

    private Task InternalDeleteAsync<TKey>(SqliteConnection connection, TKey key, CancellationToken cancellationToken)
    {
        Verify.NotNull(key);

        var condition = new SqliteWhereEqualsCondition(this._keyStorageName, key);

        return this.InternalDeleteBatchAsync(connection, condition, cancellationToken);
    }

    private Task InternalDeleteBatchAsync<TKey>(SqliteConnection connection, IEnumerable<TKey> keys, CancellationToken cancellationToken)
    {
        Verify.NotNull(keys);

        var keysList = keys.Cast<object>().ToList();

        Verify.True(keysList.Count > 0, "Number of provided keys should be greater than zero.");

        var condition = new SqliteWhereInCondition(
            this._keyStorageName,
            keysList);

        return this.InternalDeleteBatchAsync(connection, condition, cancellationToken);
    }

    private Task InternalDeleteBatchAsync(SqliteConnection connection, SqliteWhereCondition condition, CancellationToken cancellationToken)
    {
        const string OperationName = "Delete";

        var tasks = new List<Task>();

        if (this._vectorPropertiesExist)
        {
            using var vectorCommand = SqliteVectorStoreCollectionCommandBuilder.BuildDeleteCommand(
                connection,
                this._vectorTableName,
                [condition]);

            tasks.Add(this.RunOperationAsync(OperationName, () => vectorCommand.ExecuteNonQueryAsync(cancellationToken)));
        }

        using var dataCommand = SqliteVectorStoreCollectionCommandBuilder.BuildDeleteCommand(
            connection,
            this._dataTableName,
            [condition]);

        tasks.Add(this.RunOperationAsync(OperationName, () => dataCommand.ExecuteNonQueryAsync(cancellationToken)));

        return Task.WhenAll(tasks);
    }

    private TRecord GetAndMapRecord(
        string operationName,
        DbDataReader reader,
        List<VectorStoreRecordPropertyModel> properties,
        bool includeVectors)
    {
        var storageModel = new Dictionary<string, object?>();

        foreach (var property in properties)
        {
            var propertyValue = SqliteVectorStoreRecordPropertyMapping.GetPropertyValue(reader, property.StorageName, property.Type);
            storageModel.Add(property.StorageName, propertyValue);
        }

        return VectorStoreErrorHandler.RunModelConversion(
            this._collectionMetadata.VectorStoreSystemName!,
            this.CollectionName,
            operationName,
            () => this._mapper.MapFromStorageToDataModel(storageModel, new() { IncludeVectors = includeVectors }));
    }

    private async Task<T> RunOperationAsync<T>(string operationName, Func<Task<T>> operation)
    {
        try
        {
            return await operation.Invoke().ConfigureAwait(false);
        }
        catch (Exception ex)
        {
            throw new VectorStoreOperationException("Call to vector store failed.", ex)
            {
                VectorStoreType = this._collectionMetadata.VectorStoreSystemName,
                CollectionName = this.CollectionName,
                OperationName = operationName
            };
        }
    }

#pragma warning disable CS0618 // VectorSearchFilter is obsolete
    private List<SqliteWhereCondition>? GetFilterConditions(VectorSearchFilter? filter, string? tableName = null)
    {
        var filterClauses = filter?.FilterClauses.ToList();

        if (filterClauses is not { Count: > 0 })
        {
            return null;
        }

        var conditions = new List<SqliteWhereCondition>();

        foreach (var filterClause in filterClauses)
        {
            if (filterClause is EqualToFilterClause equalToFilterClause)
            {
                if (!this._model.PropertyMap.TryGetValue(equalToFilterClause.FieldName, out var property))
                {
                    throw new InvalidOperationException($"Property name '{equalToFilterClause.FieldName}' provided as part of the filter clause is not a valid property name.");
                }

                conditions.Add(new SqliteWhereEqualsCondition(property.StorageName, equalToFilterClause.Value)
                {
                    TableName = tableName
                });
            }
            else
            {
                throw new NotSupportedException(
                    $"Unsupported filter clause type '{filterClause.GetType().Name}'. " +
                    $"Supported filter clause types are: {string.Join(", ", [
                        nameof(EqualToFilterClause)])}");
            }
        }

        return conditions;
    }
#pragma warning restore CS0618 // VectorSearchFilter is obsolete

    /// <summary>
    /// Gets vector table name.
    /// </summary>
    /// <remarks>
    /// If custom vector table name is not provided, default one will be generated with a prefix to avoid name collisions.
    /// </remarks>
    private static string GetVectorTableName(
        string dataTableName,
        SqliteVectorStoreRecordCollectionOptions<TRecord> options)
    {
        const string DefaultVirtualTableNamePrefix = "vec_";

        if (!string.IsNullOrWhiteSpace(options.VectorVirtualTableName))
        {
            return options.VectorVirtualTableName!;
        }

        return $"{DefaultVirtualTableNamePrefix}{dataTableName}";
    }

    #endregion
}<|MERGE_RESOLUTION|>--- conflicted
+++ resolved
@@ -133,9 +133,9 @@
                     throw new UnreachableException();
             }
         }
-
-<<<<<<< HEAD
-        this._mapper = this.InitializeMapper();
+#pragma warning disable CS0618 // IVectorStoreRecordMapper is obsolete
+        this._mapper = this._options.DictionaryCustomMapper ?? new SqliteVectorStoreRecordMapper<TRecord>(this._model);
+#pragma warning restore CS0618
 
         var connectionStringBuilder = new SqliteConnectionStringBuilder(connectionString);
 
@@ -145,11 +145,6 @@
             DatabaseName = connectionStringBuilder.DataSource,
             CollectionName = collectionName
         };
-=======
-#pragma warning disable CS0618 // IVectorStoreRecordMapper is obsolete
-        this._mapper = this._options.DictionaryCustomMapper ?? new SqliteVectorStoreRecordMapper<TRecord>(this._model);
-#pragma warning restore CS0618
->>>>>>> 802a14df
     }
 
     /// <inheritdoc />
