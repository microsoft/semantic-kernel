﻿// Copyright (c) Microsoft. All rights reserved.

using System;
using System.Collections.Generic;
using System.Data.Common;
using System.Linq;
using System.Linq.Expressions;
using System.Runtime.CompilerServices;
using System.Threading;
using System.Threading.Tasks;
using Microsoft.Data.Sqlite;
using Microsoft.Extensions.VectorData;
using Microsoft.Extensions.VectorData.ConnectorSupport;

namespace Microsoft.SemanticKernel.Connectors.Sqlite;

/// <summary>
/// Service for storing and retrieving vector records, that uses SQLite as the underlying storage.
/// </summary>
/// <typeparam name="TKey">The data type of the record key. Can be <see cref="string"/> or <see cref="ulong"/>, or <see cref="object"/> for dynamic mapping.</typeparam>
/// <typeparam name="TRecord">The data model to use for adding, updating and retrieving data from storage.</typeparam>
#pragma warning disable CA1711 // Identifiers should not have incorrect suffix
public sealed class SqliteVectorStoreRecordCollection<TKey, TRecord> : IVectorStoreRecordCollection<TKey, TRecord>
    where TKey : notnull
    where TRecord : notnull
#pragma warning restore CA1711 // Identifiers should not have incorrect
{
    /// <summary>Metadata about vector store record collection.</summary>
    private readonly VectorStoreRecordCollectionMetadata _collectionMetadata;

    /// <summary>The connection string for the SQLite database represented by this <see cref="SqliteVectorStore"/>.</summary>
    private readonly string _connectionString;

    /// <summary>Optional configuration options for this class.</summary>
    private readonly SqliteVectorStoreRecordCollectionOptions<TRecord> _options;

    /// <summary>The mapper to use when mapping between the consumer data model and the SQLite record.</summary>
    private readonly SqliteVectorStoreRecordMapper<TRecord> _mapper;

    /// <summary>The default options for vector search.</summary>
    private static readonly VectorSearchOptions<TRecord> s_defaultVectorSearchOptions = new();

    /// <summary>The model for this collection.</summary>
    private readonly VectorStoreRecordModel _model;

    /// <summary>Flag which indicates whether vector properties exist in the consumer data model.</summary>
    private readonly bool _vectorPropertiesExist;

    /// <summary>The storage name of the key property.</summary>
    private readonly string _keyStorageName;

    /// <summary>Table name in SQLite for data properties.</summary>
    private readonly string _dataTableName;

    /// <summary>Table name in SQLite for vector properties.</summary>
    private readonly string _vectorTableName;

    /// <summary>The sqlite_vec extension name to use.</summary>
    private readonly string _vectorSearchExtensionName;

    /// <inheritdoc />
    public string Name { get; }

    /// <summary>
    /// Initializes a new instance of the <see cref="SqliteVectorStoreRecordCollection{TKey, TRecord}"/> class.
    /// </summary>
    /// <param name="connectionString">The connection string for the SQLite database represented by this <see cref="SqliteVectorStore"/>.</param>
    /// <param name="name">The name of the collection/table that this <see cref="SqliteVectorStoreRecordCollection{TKey, TRecord}"/> will access.</param>
    /// <param name="options">Optional configuration options for this class.</param>
    public SqliteVectorStoreRecordCollection(
        string connectionString,
        string name,
        SqliteVectorStoreRecordCollectionOptions<TRecord>? options = default)
    {
        // Verify.
        Verify.NotNull(connectionString);
        Verify.NotNullOrWhiteSpace(name);

        if (typeof(TKey) != typeof(string) && typeof(TKey) != typeof(ulong) && typeof(TKey) != typeof(object))
        {
            throw new NotSupportedException($"Only {nameof(String)} and {nameof(UInt64)} keys are supported (and object for dynamic mapping).");
        }

        // Assign.
        this._connectionString = connectionString;
        this.Name = name;
        this._options = options ?? new();
        this._vectorSearchExtensionName = this._options.VectorSearchExtensionName ?? SqliteConstants.VectorSearchExtensionName;

<<<<<<< HEAD
        // Escape both table names before exposing them to anything that may build SQL commands.
        this._dataTableName = collectionName.EscapeIdentifier();
        this._vectorTableName = GetVectorTableName(this._dataTableName, this._options).EscapeIdentifier();
=======
        this._dataTableName = this.Name;
        this._vectorTableName = GetVectorTableName(this._dataTableName, this._options);
>>>>>>> 4d75e8a0

        this._model = new VectorStoreRecordModelBuilder(SqliteConstants.ModelBuildingOptions)
            .Build(typeof(TRecord), this._options.VectorStoreRecordDefinition);

        this._vectorPropertiesExist = this._model.VectorProperties.Count > 0;

        // Populate some collections of properties
        this._keyStorageName = this._model.KeyProperty.StorageName;
<<<<<<< HEAD
#pragma warning disable CS0618 // IVectorStoreRecordMapper is obsolete
        this._mapper = this._options.DictionaryCustomMapper ?? new SqliteVectorStoreRecordMapper<TRecord>(this._model);
#pragma warning restore CS0618
=======

        foreach (var property in this._model.Properties)
        {
            switch (property)
            {
                case VectorStoreRecordKeyPropertyModel keyProperty:
                    this._dataTableProperties.Add(keyProperty);
                    this._vectorTableProperties.Add(keyProperty);
                    this._dataTableStoragePropertyNames.Add(keyProperty.StorageName);
                    this._vectorTableStoragePropertyNames.Add(keyProperty.StorageName);
                    break;

                case VectorStoreRecordDataPropertyModel dataProperty:
                    this._dataTableProperties.Add(dataProperty);
                    this._dataTableStoragePropertyNames.Add(dataProperty.StorageName);
                    break;

                case VectorStoreRecordVectorPropertyModel vectorProperty:
                    this._vectorTableProperties.Add(vectorProperty);
                    this._vectorTableStoragePropertyNames.Add(vectorProperty.StorageName);
                    break;

                default:
                    throw new UnreachableException();
            }
        }
        this._mapper = new SqliteVectorStoreRecordMapper<TRecord>(this._model);
>>>>>>> 4d75e8a0

        var connectionStringBuilder = new SqliteConnectionStringBuilder(connectionString);

        this._collectionMetadata = new()
        {
            VectorStoreSystemName = SqliteConstants.VectorStoreSystemName,
            VectorStoreName = connectionStringBuilder.DataSource,
            CollectionName = name
        };
    }

    /// <inheritdoc />
    public async Task<bool> CollectionExistsAsync(CancellationToken cancellationToken = default)
    {
        const string OperationName = "TableCount";

        using var connection = await this.GetConnectionAsync(cancellationToken).ConfigureAwait(false);
        using var command = SqliteVectorStoreCollectionCommandBuilder.BuildTableCountCommand(connection, this._dataTableName);

        var result = await this
            .RunOperationAsync(OperationName, () => command.ExecuteScalarAsync(cancellationToken))
            .ConfigureAwait(false);

        long count = result is not null ? (long)result : 0;

        return count > 0;
    }

    /// <inheritdoc />
    public async Task CreateCollectionAsync(CancellationToken cancellationToken = default)
    {
        using var connection = await this.GetConnectionAsync(cancellationToken).ConfigureAwait(false);
        await this.InternalCreateCollectionAsync(connection, ifNotExists: false, cancellationToken)
            .ConfigureAwait(false);
    }

    /// <inheritdoc />
    public async Task CreateCollectionIfNotExistsAsync(CancellationToken cancellationToken = default)
    {
        using var connection = await this.GetConnectionAsync(cancellationToken).ConfigureAwait(false);
        await this.InternalCreateCollectionAsync(connection, ifNotExists: true, cancellationToken)
            .ConfigureAwait(false);
    }

    /// <inheritdoc />
    public async Task DeleteCollectionAsync(CancellationToken cancellationToken = default)
    {
        using var connection = await this.GetConnectionAsync(cancellationToken).ConfigureAwait(false);

        await this.DropTableAsync(connection, this._dataTableName, cancellationToken).ConfigureAwait(false);

        if (this._vectorPropertiesExist)
        {
            await this.DropTableAsync(connection, this._vectorTableName, cancellationToken).ConfigureAwait(false);
        }
    }

    /// <inheritdoc />
    public IAsyncEnumerable<VectorSearchResult<TRecord>> VectorizedSearchAsync<TVector>(TVector vector, int top, VectorSearchOptions<TRecord>? options = null, CancellationToken cancellationToken = default)
    {
        const string LimitPropertyName = "k";

        Verify.NotNull(vector);
        Verify.NotLessThan(top, 1);

        var vectorType = vector.GetType();
        if (!SqliteConstants.SupportedVectorTypes.Contains(vectorType))
        {
            throw new NotSupportedException(
                $"The provided vector type {vectorType.FullName} is not supported by the SQLite connector. " +
                $"Supported types are: {string.Join(", ", SqliteConstants.SupportedVectorTypes.Select(l => l.FullName))}");
        }

        var searchOptions = options ?? s_defaultVectorSearchOptions;
        var vectorProperty = this._model.GetVectorPropertyOrSingle(searchOptions);

        var mappedArray = SqliteVectorStoreRecordPropertyMapping.MapVectorForStorageModel(vector);

        // Simulating skip/offset logic locally, since OFFSET can work only with LIMIT in combination
        // and LIMIT is not supported in vector search extension, instead of LIMIT - "k" parameter is used.
        var limit = top + searchOptions.Skip;

        var conditions = new List<SqliteWhereCondition>()
        {
            new SqliteWhereMatchCondition(vectorProperty.StorageName, mappedArray),
            new SqliteWhereEqualsCondition(LimitPropertyName, limit)
        };

#pragma warning disable CS0618 // VectorSearchFilter is obsolete
        string? extraWhereFilter = null;
        Dictionary<string, object>? extraParameters = null;

        if (searchOptions.OldFilter is not null)
        {
            if (searchOptions.Filter is not null)
            {
                throw new ArgumentException("Either Filter or OldFilter can be specified, but not both");
            }

            // Old filter, we translate it to a list of SqliteWhereCondition, and merge these into the conditions we already have
            var filterConditions = this.GetFilterConditions(searchOptions.OldFilter, this._dataTableName);

            if (filterConditions is { Count: > 0 })
            {
                conditions.AddRange(filterConditions);
            }
        }
        else if (searchOptions.Filter is not null)
        {
            SqliteFilterTranslator translator = new(this._model, searchOptions.Filter);
            translator.Translate(appendWhere: false);
            extraWhereFilter = translator.Clause.ToString();
            extraParameters = translator.Parameters;
        }
#pragma warning restore CS0618 // VectorSearchFilter is obsolete

        return this.EnumerateAndMapSearchResultsAsync(
            conditions,
            extraWhereFilter,
            extraParameters,
            searchOptions,
            cancellationToken);
    }

    /// <inheritdoc />
    public async IAsyncEnumerable<TRecord> GetAsync(Expression<Func<TRecord, bool>> filter, int top, GetFilteredRecordOptions<TRecord>? options = null, [EnumeratorCancellation] CancellationToken cancellationToken = default)
    {
        Verify.NotNull(filter);
        Verify.NotLessThan(top, 1);

        options ??= new();

        SqliteFilterTranslator translator = new(this._model, filter);
        translator.Translate(appendWhere: false);

        using var connection = await this.GetConnectionAsync(cancellationToken).ConfigureAwait(false);
        DbCommand? command = null;

        if (options.IncludeVectors)
        {
            command = SqliteVectorStoreCollectionCommandBuilder.BuildSelectLeftJoinCommand(
                connection,
                this._vectorTableName,
                this._dataTableName,
                this._keyStorageName,
                this._model,
                conditions: [],
                includeDistance: false,
                filterOptions: options,
                translator.Clause.ToString(),
                translator.Parameters,
                top: top,
                skip: options.Skip);
        }
        else
        {
            command = SqliteVectorStoreCollectionCommandBuilder.BuildSelectDataCommand(
                connection,
                this._dataTableName,
                this._model,
                conditions: [],
                filterOptions: options,
                translator.Clause.ToString(),
                translator.Parameters,
                top: top,
                skip: options.Skip);
        }

        using (command)
        {
            StorageToDataModelMapperOptions mapperOptions = new() { IncludeVectors = options.IncludeVectors };
            using var reader = await command.ExecuteReaderAsync(cancellationToken).ConfigureAwait(false);
            while (await reader.ReadAsync(cancellationToken).ConfigureAwait(false))
            {
                yield return this.GetAndMapRecord(
                    "Get",
                    reader,
                    this._model.Properties,
                    mapperOptions);
            }
        }
    }

    /// <inheritdoc />
    public async Task<TRecord?> GetAsync(TKey key, GetRecordOptions? options = null, CancellationToken cancellationToken = default)
    {
        Verify.NotNull(key);

        using var connection = await this.GetConnectionAsync(cancellationToken).ConfigureAwait(false);

        var condition = new SqliteWhereEqualsCondition(this._keyStorageName, key)
        {
            TableName = this._dataTableName
        };

        return await this.InternalGetBatchAsync(connection, condition, options, cancellationToken)
            .FirstOrDefaultAsync(cancellationToken)
            .ConfigureAwait(false);
    }

    /// <inheritdoc />
    public async IAsyncEnumerable<TRecord> GetAsync(IEnumerable<TKey> keys, GetRecordOptions? options = null, [EnumeratorCancellation] CancellationToken cancellationToken = default)
    {
        Verify.NotNull(keys);
        var keysList = keys.Cast<object>().ToList();
        if (keysList.Count == 0)
        {
            yield break;
        }

        using var connection = await this.GetConnectionAsync(cancellationToken).ConfigureAwait(false);

        var condition = new SqliteWhereInCondition(this._keyStorageName, keysList)
        {
            TableName = this._dataTableName
        };

        await foreach (var record in this.InternalGetBatchAsync(connection, condition, options, cancellationToken).ConfigureAwait(false))
        {
            yield return record;
        }
    }

    /// <inheritdoc />
    public async Task<TKey> UpsertAsync(TRecord record, CancellationToken cancellationToken = default)
    {
        Verify.NotNull(record);

        const string OperationName = "Upsert";

        using var connection = await this.GetConnectionAsync(cancellationToken).ConfigureAwait(false);

        var storageModel = VectorStoreErrorHandler.RunModelConversion(
            SqliteConstants.VectorStoreSystemName,
            this._collectionMetadata.VectorStoreName,
            this.Name,
            OperationName,
            () => this._mapper.MapFromDataToStorageModel(record));

        var key = storageModel[this._keyStorageName];

        Verify.NotNull(key);

        var condition = new SqliteWhereEqualsCondition(this._keyStorageName, key);

        var upsertedRecordKeys = await this.InternalUpsertBatchAsync(connection, [storageModel], condition, cancellationToken)
            .ConfigureAwait(false);

        return upsertedRecordKeys.Single() ?? throw new VectorStoreOperationException("Error occurred during upsert operation.");
    }

    /// <inheritdoc />
    public async Task<IReadOnlyList<TKey>> UpsertAsync(IEnumerable<TRecord> records, CancellationToken cancellationToken = default)
    {
        Verify.NotNull(records);

        const string OperationName = "UpsertBatch";

        var storageModels = records.Select(record => VectorStoreErrorHandler.RunModelConversion(
            SqliteConstants.VectorStoreSystemName,
            this._collectionMetadata.VectorStoreName,
            this.Name,
            OperationName,
            () => this._mapper.MapFromDataToStorageModel(record))).ToList();

        if (storageModels.Count == 0)
        {
            return [];
        }

        var keys = storageModels.Select(model => model[this._keyStorageName]!).ToList();

        using var connection = await this.GetConnectionAsync(cancellationToken).ConfigureAwait(false);
        var condition = new SqliteWhereInCondition(this._keyStorageName, keys);

        return await this.InternalUpsertBatchAsync(connection, storageModels, condition, cancellationToken).ConfigureAwait(false);
    }

    /// <inheritdoc />
    public async Task DeleteAsync(TKey key, CancellationToken cancellationToken = default)
    {
        Verify.NotNull(key);

        using var connection = await this.GetConnectionAsync(cancellationToken).ConfigureAwait(false);

        var condition = new SqliteWhereEqualsCondition(this._keyStorageName, key);

        await this.InternalDeleteBatchAsync(connection, condition, cancellationToken).ConfigureAwait(false);
    }

    /// <inheritdoc />
    public async Task DeleteAsync(IEnumerable<TKey> keys, CancellationToken cancellationToken = default)
    {
        Verify.NotNull(keys);
        var keysList = keys.Cast<object>().ToList();
        if (keysList.Count == 0)
        {
            return;
        }

        using var connection = await this.GetConnectionAsync(cancellationToken).ConfigureAwait(false);

        var condition = new SqliteWhereInCondition(
            this._keyStorageName,
            keysList);

        await this.InternalDeleteBatchAsync(connection, condition, cancellationToken).ConfigureAwait(false);
    }

    /// <inheritdoc />
    public object? GetService(Type serviceType, object? serviceKey = null)
    {
        Verify.NotNull(serviceType);

        return
            serviceKey is not null ? null :
            serviceType == typeof(VectorStoreRecordCollectionMetadata) ? this._collectionMetadata :
            serviceType.IsInstanceOfType(this) ? this :
            null;
    }

    #region private

    private async ValueTask<SqliteConnection> GetConnectionAsync(CancellationToken cancellationToken = default)
    {
        var connection = new SqliteConnection(this._connectionString);
        await connection.OpenAsync(cancellationToken).ConfigureAwait(false);
        connection.LoadExtension(this._vectorSearchExtensionName);
        return connection;
    }

    private async IAsyncEnumerable<VectorSearchResult<TRecord>> EnumerateAndMapSearchResultsAsync(
        List<SqliteWhereCondition> conditions,
        string? extraWhereFilter,
        Dictionary<string, object>? extraParameters,
        VectorSearchOptions<TRecord> searchOptions,
        [EnumeratorCancellation] CancellationToken cancellationToken)
    {
        const string OperationName = "VectorizedSearch";

        using var connection = await this.GetConnectionAsync(cancellationToken).ConfigureAwait(false);
        using var command = SqliteVectorStoreCollectionCommandBuilder.BuildSelectLeftJoinCommand<TRecord>(
            connection,
            this._vectorTableName,
            this._dataTableName,
            this._keyStorageName,
            this._model,
            conditions,
            includeDistance: true,
            extraWhereFilter: extraWhereFilter,
            extraParameters: extraParameters);

        using var reader = await command.ExecuteReaderAsync(cancellationToken).ConfigureAwait(false);

        StorageToDataModelMapperOptions mapperOptions = new() { IncludeVectors = searchOptions.IncludeVectors };
        for (var recordCounter = 0; await reader.ReadAsync(cancellationToken).ConfigureAwait(false); recordCounter++)
        {
            if (recordCounter >= searchOptions.Skip)
            {
                var score = SqliteVectorStoreRecordPropertyMapping.GetPropertyValue<double>(reader, SqliteVectorStoreCollectionCommandBuilder.DistancePropertyName);

                var record = this.GetAndMapRecord(
                    OperationName,
                    reader,
                    this._model.Properties,
                    mapperOptions);

                yield return new VectorSearchResult<TRecord>(record, score);
            }
        }
    }

    private async Task InternalCreateCollectionAsync(SqliteConnection connection, bool ifNotExists, CancellationToken cancellationToken)
    {
        List<SqliteColumn> dataTableColumns = SqliteVectorStoreRecordPropertyMapping.GetColumns(this._model.Properties, data: true);

        await this.CreateTableAsync(connection, this._dataTableName, dataTableColumns, ifNotExists, cancellationToken)
            .ConfigureAwait(false);

        if (this._vectorPropertiesExist)
        {
            var extensionName = !string.IsNullOrWhiteSpace(this._options.VectorSearchExtensionName) ?
                this._options.VectorSearchExtensionName :
                SqliteConstants.VectorSearchExtensionName;

            List<SqliteColumn> vectorTableColumns = SqliteVectorStoreRecordPropertyMapping.GetColumns(this._model.Properties, data: false);

            await this.CreateVirtualTableAsync(connection, this._vectorTableName, vectorTableColumns, ifNotExists, extensionName!, cancellationToken)
                .ConfigureAwait(false);
        }
    }

    private Task<int> CreateTableAsync(SqliteConnection connection, string tableName, List<SqliteColumn> columns, bool ifNotExists, CancellationToken cancellationToken)
    {
        const string OperationName = "CreateTable";

        using var command = SqliteVectorStoreCollectionCommandBuilder.BuildCreateTableCommand(connection, tableName, columns, ifNotExists);

        return this.RunOperationAsync(OperationName, () => command.ExecuteNonQueryAsync(cancellationToken));
    }

    private Task<int> CreateVirtualTableAsync(SqliteConnection connection, string tableName, List<SqliteColumn> columns, bool ifNotExists, string extensionName, CancellationToken cancellationToken)
    {
        const string OperationName = "CreateVirtualTable";

        using var command = SqliteVectorStoreCollectionCommandBuilder.BuildCreateVirtualTableCommand(connection, tableName, columns, ifNotExists, extensionName);

        return this.RunOperationAsync(OperationName, () => command.ExecuteNonQueryAsync(cancellationToken));
    }

    private Task<int> DropTableAsync(SqliteConnection connection, string tableName, CancellationToken cancellationToken)
    {
        const string OperationName = "DropTable";

        using var command = SqliteVectorStoreCollectionCommandBuilder.BuildDropTableCommand(connection, tableName);

        return this.RunOperationAsync(OperationName, () => command.ExecuteNonQueryAsync(cancellationToken));
    }

    private async IAsyncEnumerable<TRecord> InternalGetBatchAsync(
        SqliteConnection connection,
        SqliteWhereCondition condition,
        GetRecordOptions? options,
        [EnumeratorCancellation] CancellationToken cancellationToken)
    {
        const string OperationName = "Select";

        bool includeVectors = options?.IncludeVectors is true && this._vectorPropertiesExist;

        DbCommand command;

        if (includeVectors)
        {
            command = SqliteVectorStoreCollectionCommandBuilder.BuildSelectLeftJoinCommand<TRecord>(
                connection,
                this._vectorTableName,
                this._dataTableName,
                this._keyStorageName,
                this._model,
                [condition],
                includeDistance: false);
        }
        else
        {
            command = SqliteVectorStoreCollectionCommandBuilder.BuildSelectDataCommand<TRecord>(
                connection,
                this._dataTableName,
                this._model,
                [condition]);
        }

        using (command)
        {
            StorageToDataModelMapperOptions mapperOptions = new() { IncludeVectors = includeVectors };

            using var reader = await command.ExecuteReaderAsync(cancellationToken).ConfigureAwait(false);

            while (await reader.ReadAsync(cancellationToken).ConfigureAwait(false))
            {
                yield return this.GetAndMapRecord(
                    OperationName,
                    reader,
                    this._model.Properties,
                    mapperOptions);
            }
        }
    }

    private async Task<IReadOnlyList<TKey>> InternalUpsertBatchAsync(
        SqliteConnection connection,
        List<Dictionary<string, object?>> storageModels,
        SqliteWhereCondition condition,
        CancellationToken cancellationToken)
    {
        Verify.NotNull(storageModels);
        Verify.True(storageModels.Count > 0, "Number of provided records should be greater than zero.");

        if (this._vectorPropertiesExist)
        {
            // Deleting vector records first since current version of vector search extension
            // doesn't support Upsert operation, only Delete/Insert.
            using var vectorDeleteCommand = SqliteVectorStoreCollectionCommandBuilder.BuildDeleteCommand(
                connection,
                this._vectorTableName,
                [condition]);

            await vectorDeleteCommand.ExecuteNonQueryAsync(cancellationToken).ConfigureAwait(false);

            using var vectorInsertCommand = SqliteVectorStoreCollectionCommandBuilder.BuildInsertCommand(
                connection,
                this._vectorTableName,
                this._keyStorageName,
                this._model.Properties,
                storageModels,
                data: false);

            await vectorInsertCommand.ExecuteNonQueryAsync(cancellationToken).ConfigureAwait(false);
        }

        using var dataCommand = SqliteVectorStoreCollectionCommandBuilder.BuildInsertCommand(
            connection,
            this._dataTableName,
            this._keyStorageName,
            this._model.Properties,
            storageModels,
            data: true,
            replaceIfExists: true);

        using var reader = await dataCommand.ExecuteReaderAsync(cancellationToken).ConfigureAwait(false);
        var keys = new List<TKey>();

        while (await reader.ReadAsync(cancellationToken).ConfigureAwait(false))
        {
            var key = reader.GetFieldValue<TKey?>(0);

            if (key is not null)
            {
                keys.Add(key);
            }

            await reader.NextResultAsync(cancellationToken).ConfigureAwait(false);
        }

        return keys;
    }

    private Task InternalDeleteBatchAsync(SqliteConnection connection, SqliteWhereCondition condition, CancellationToken cancellationToken)
    {
        const string OperationName = "Delete";

        var tasks = new List<Task>();

        if (this._vectorPropertiesExist)
        {
            using var vectorCommand = SqliteVectorStoreCollectionCommandBuilder.BuildDeleteCommand(
                connection,
                this._vectorTableName,
                [condition]);

            tasks.Add(this.RunOperationAsync(OperationName, () => vectorCommand.ExecuteNonQueryAsync(cancellationToken)));
        }

        using var dataCommand = SqliteVectorStoreCollectionCommandBuilder.BuildDeleteCommand(
            connection,
            this._dataTableName,
            [condition]);

        tasks.Add(this.RunOperationAsync(OperationName, () => dataCommand.ExecuteNonQueryAsync(cancellationToken)));

        return Task.WhenAll(tasks);
    }

    private TRecord GetAndMapRecord(
        string operationName,
        DbDataReader reader,
        IReadOnlyList<VectorStoreRecordPropertyModel> properties,
        StorageToDataModelMapperOptions options)
    {
        var storageModel = new Dictionary<string, object?>();

        foreach (var property in properties)
        {
            if (options.IncludeVectors || property is not VectorStoreRecordVectorPropertyModel)
            {
                var propertyValue = SqliteVectorStoreRecordPropertyMapping.GetPropertyValue(reader, property.StorageName, property.Type);
                storageModel.Add(property.StorageName, propertyValue);
            }
        }

        return VectorStoreErrorHandler.RunModelConversion(
            SqliteConstants.VectorStoreSystemName,
            this._collectionMetadata.VectorStoreName,
            this.Name,
            operationName,
            () => this._mapper.MapFromStorageToDataModel(storageModel, options));
    }

    private async Task<T> RunOperationAsync<T>(string operationName, Func<Task<T>> operation)
    {
        try
        {
            return await operation.Invoke().ConfigureAwait(false);
        }
        catch (Exception ex)
        {
            throw new VectorStoreOperationException("Call to vector store failed.", ex)
            {
                VectorStoreSystemName = SqliteConstants.VectorStoreSystemName,
                VectorStoreName = this._collectionMetadata.VectorStoreName,
                CollectionName = this.Name,
                OperationName = operationName
            };
        }
    }

#pragma warning disable CS0618 // VectorSearchFilter is obsolete
    private List<SqliteWhereCondition>? GetFilterConditions(VectorSearchFilter? filter, string? tableName = null)
    {
        var filterClauses = filter?.FilterClauses.ToList();

        if (filterClauses is not { Count: > 0 })
        {
            return null;
        }

        var conditions = new List<SqliteWhereCondition>();

        foreach (var filterClause in filterClauses)
        {
            if (filterClause is EqualToFilterClause equalToFilterClause)
            {
                if (!this._model.PropertyMap.TryGetValue(equalToFilterClause.FieldName, out var property))
                {
                    throw new InvalidOperationException($"Property name '{equalToFilterClause.FieldName}' provided as part of the filter clause is not a valid property name.");
                }

                conditions.Add(new SqliteWhereEqualsCondition(property.StorageName, equalToFilterClause.Value)
                {
                    TableName = tableName
                });
            }
            else
            {
                throw new NotSupportedException(
                    $"Unsupported filter clause type '{filterClause.GetType().Name}'. " +
                    $"Supported filter clause types are: {string.Join(", ", [
                        nameof(EqualToFilterClause)])}");
            }
        }

        return conditions;
    }
#pragma warning restore CS0618 // VectorSearchFilter is obsolete

    /// <summary>
    /// Gets vector table name.
    /// </summary>
    /// <remarks>
    /// If custom vector table name is not provided, default one will be generated with a prefix to avoid name collisions.
    /// </remarks>
    private static string GetVectorTableName(
        string dataTableName,
        SqliteVectorStoreRecordCollectionOptions<TRecord> options)
    {
        const string DefaultVirtualTableNamePrefix = "vec_";

        if (!string.IsNullOrWhiteSpace(options.VectorVirtualTableName))
        {
            return options.VectorVirtualTableName!;
        }

        return $"{DefaultVirtualTableNamePrefix}{dataTableName}";
    }

    #endregion
}<|MERGE_RESOLUTION|>--- conflicted
+++ resolved
@@ -87,14 +87,9 @@
         this._options = options ?? new();
         this._vectorSearchExtensionName = this._options.VectorSearchExtensionName ?? SqliteConstants.VectorSearchExtensionName;
 
-<<<<<<< HEAD
         // Escape both table names before exposing them to anything that may build SQL commands.
-        this._dataTableName = collectionName.EscapeIdentifier();
+        this._dataTableName = name.EscapeIdentifier();
         this._vectorTableName = GetVectorTableName(this._dataTableName, this._options).EscapeIdentifier();
-=======
-        this._dataTableName = this.Name;
-        this._vectorTableName = GetVectorTableName(this._dataTableName, this._options);
->>>>>>> 4d75e8a0
 
         this._model = new VectorStoreRecordModelBuilder(SqliteConstants.ModelBuildingOptions)
             .Build(typeof(TRecord), this._options.VectorStoreRecordDefinition);
@@ -103,39 +98,7 @@
 
         // Populate some collections of properties
         this._keyStorageName = this._model.KeyProperty.StorageName;
-<<<<<<< HEAD
-#pragma warning disable CS0618 // IVectorStoreRecordMapper is obsolete
-        this._mapper = this._options.DictionaryCustomMapper ?? new SqliteVectorStoreRecordMapper<TRecord>(this._model);
-#pragma warning restore CS0618
-=======
-
-        foreach (var property in this._model.Properties)
-        {
-            switch (property)
-            {
-                case VectorStoreRecordKeyPropertyModel keyProperty:
-                    this._dataTableProperties.Add(keyProperty);
-                    this._vectorTableProperties.Add(keyProperty);
-                    this._dataTableStoragePropertyNames.Add(keyProperty.StorageName);
-                    this._vectorTableStoragePropertyNames.Add(keyProperty.StorageName);
-                    break;
-
-                case VectorStoreRecordDataPropertyModel dataProperty:
-                    this._dataTableProperties.Add(dataProperty);
-                    this._dataTableStoragePropertyNames.Add(dataProperty.StorageName);
-                    break;
-
-                case VectorStoreRecordVectorPropertyModel vectorProperty:
-                    this._vectorTableProperties.Add(vectorProperty);
-                    this._vectorTableStoragePropertyNames.Add(vectorProperty.StorageName);
-                    break;
-
-                default:
-                    throw new UnreachableException();
-            }
-        }
         this._mapper = new SqliteVectorStoreRecordMapper<TRecord>(this._model);
->>>>>>> 4d75e8a0
 
         var connectionStringBuilder = new SqliteConnectionStringBuilder(connectionString);
 
