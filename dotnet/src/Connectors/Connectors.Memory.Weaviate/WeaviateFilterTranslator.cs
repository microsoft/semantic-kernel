﻿// Copyright (c) Microsoft. All rights reserved.

using System;
using System.Collections.Generic;
using System.Diagnostics;
using System.Diagnostics.CodeAnalysis;
using System.Linq;
using System.Linq.Expressions;
using System.Text;
using System.Text.Json;
<<<<<<< HEAD
using Microsoft.Extensions.VectorData.ConnectorSupport;
using Microsoft.Extensions.VectorData.ConnectorSupport.Filter;
=======
using Microsoft.Extensions.VectorData.ProviderServices;
using Microsoft.Extensions.VectorData.ProviderServices.Filter;
>>>>>>> c084b067

namespace Microsoft.SemanticKernel.Connectors.Weaviate;

// https://weaviate.io/developers/weaviate/api/graphql/filters#filter-structure
internal class WeaviateFilterTranslator
{
<<<<<<< HEAD
    private VectorStoreRecordModel _model = null!;
    private ParameterExpression _recordParameter = null!;
    private readonly StringBuilder _filter = new();

    internal string Translate(LambdaExpression lambdaExpression, VectorStoreRecordModel model)
=======
    private CollectionModel _model = null!;
    private ParameterExpression _recordParameter = null!;
    private readonly StringBuilder _filter = new();

    internal string Translate(LambdaExpression lambdaExpression, CollectionModel model)
>>>>>>> c084b067
    {
        Debug.Assert(this._filter.Length == 0);

        this._model = model;

        Debug.Assert(lambdaExpression.Parameters.Count == 1);
        this._recordParameter = lambdaExpression.Parameters[0];

<<<<<<< HEAD
        var preprocessor = new FilterTranslationPreprocessor { InlineCapturedVariables = true };
        var preprocessedExpression = preprocessor.Visit(lambdaExpression.Body);
=======
        var preprocessor = new FilterTranslationPreprocessor { SupportsParameterization = false };
        var preprocessedExpression = preprocessor.Preprocess(lambdaExpression.Body);
>>>>>>> c084b067

        this.Translate(preprocessedExpression);
        return this._filter.ToString();
    }

    private void Translate(Expression? node)
    {
        switch (node)
        {
            case BinaryExpression
            {
                NodeType: ExpressionType.Equal or ExpressionType.NotEqual
                or ExpressionType.GreaterThan or ExpressionType.GreaterThanOrEqual
                or ExpressionType.LessThan or ExpressionType.LessThanOrEqual
            } binary:
                this.TranslateEqualityComparison(binary);
                return;

            case BinaryExpression { NodeType: ExpressionType.AndAlso } andAlso:
                this._filter.Append("{ operator: And, operands: [");
                this.Translate(andAlso.Left);
                this._filter.Append(", ");
                this.Translate(andAlso.Right);
                this._filter.Append("] }");
                return;

            case BinaryExpression { NodeType: ExpressionType.OrElse } orElse:
                this._filter.Append("{ operator: Or, operands: [");
                this.Translate(orElse.Left);
                this._filter.Append(", ");
                this.Translate(orElse.Right);
                this._filter.Append("] }");
                return;

            case UnaryExpression { NodeType: ExpressionType.Not } not:
            {
                switch (not.Operand)
                {
                    // Special handling for !(a == b) and !(a != b), transforming to a != b and a == b respectively.
                    case BinaryExpression { NodeType: ExpressionType.Equal or ExpressionType.NotEqual } binary:
                        this.TranslateEqualityComparison(
                            Expression.MakeBinary(
                                binary.NodeType is ExpressionType.Equal ? ExpressionType.NotEqual : ExpressionType.Equal,
                                binary.Left,
                                binary.Right));
                        return;

                    // Not over bool field (r => !r.Bool)
                    case var negated when negated.Type == typeof(bool) && this.TryBindProperty(negated, out var property):
                        this.GenerateEqualityComparison(property.StorageName, false, ExpressionType.Equal);
                        return;

                    default:
                        throw new NotSupportedException("Weaviate does not support the NOT operator (see https://github.com/weaviate/weaviate/issues/3683)");
                }
            }

<<<<<<< HEAD
=======
            // Handle converting non-nullable to nullable; such nodes are found in e.g. r => r.Int == nullableInt
            case UnaryExpression { NodeType: ExpressionType.Convert } convert when Nullable.GetUnderlyingType(convert.Type) == convert.Operand.Type:
                this.Translate(convert.Operand);
                return;

>>>>>>> c084b067
            // Special handling for bool constant as the filter expression (r => r.Bool)
            case Expression when node.Type == typeof(bool) && this.TryBindProperty(node, out var property):
                this.GenerateEqualityComparison(property.StorageName, true, ExpressionType.Equal);
                return;

            case MethodCallExpression methodCall:
                this.TranslateMethodCall(methodCall);
                return;

            default:
                throw new NotSupportedException("The following NodeType is unsupported: " + node?.NodeType);
        }
    }

    private void TranslateEqualityComparison(BinaryExpression binary)
    {
        if (this.TryBindProperty(binary.Left, out var property) && binary.Right is ConstantExpression { Value: var rightConstant })
        {
            this.GenerateEqualityComparison(property.StorageName, rightConstant, binary.NodeType);
            return;
        }

        if (this.TryBindProperty(binary.Right, out property) && binary.Left is ConstantExpression { Value: var leftConstant })
        {
            this.GenerateEqualityComparison(property.StorageName, leftConstant, binary.NodeType);
            return;
        }

        throw new NotSupportedException("Invalid equality/comparison");
    }

    private void GenerateEqualityComparison(string propertyStorageName, object? value, ExpressionType nodeType)
    {
        // { path: ["intPropName"], operator: Equal, ValueInt: 8 }
        this._filter
            .Append("{ path: [\"")
            .Append(JsonEncodedText.Encode(propertyStorageName))
            .Append("\"], operator: ");

        // Special handling for null comparisons
        if (value is null)
        {
            if (nodeType is ExpressionType.Equal or ExpressionType.NotEqual)
            {
                this._filter
                    .Append("IsNull, valueBoolean: ")
                    .Append(nodeType is ExpressionType.Equal ? "true" : "false")
                    .Append(" }");
                return;
            }

            throw new NotSupportedException("null value supported only with equality/inequality checks");
        }

        // Operator
        this._filter.Append(nodeType switch
        {
            ExpressionType.Equal => "Equal",
            ExpressionType.NotEqual => "NotEqual",

            ExpressionType.GreaterThan => "GreaterThan",
            ExpressionType.GreaterThanOrEqual => "GreaterThanEqual",
            ExpressionType.LessThan => "LessThan",
            ExpressionType.LessThanOrEqual => "LessThanEqual",

            _ => throw new UnreachableException()
        });

        this._filter.Append(", ");

        // FieldType
        var type = value.GetType();
        if (Nullable.GetUnderlyingType(type) is Type underlying)
        {
            type = underlying;
        }

        this._filter.Append(value.GetType() switch
        {
            Type t when t == typeof(int) || t == typeof(long) || t == typeof(short) || t == typeof(byte) => "valueInt",
            Type t when t == typeof(bool) => "valueBoolean",
            Type t when t == typeof(string) || t == typeof(Guid) => "valueText",
            Type t when t == typeof(float) || t == typeof(double) || t == typeof(decimal) => "valueNumber",
            Type t when t == typeof(DateTimeOffset) => "valueDate",

            _ => throw new NotSupportedException($"Unsupported value type {type.FullName} in filter.")
        });

        this._filter.Append(": ");

        // Value
        this._filter.Append(JsonSerializer.Serialize(value));

        this._filter.Append('}');
    }

    private void TranslateMethodCall(MethodCallExpression methodCall)
    {
        switch (methodCall)
        {
            // Enumerable.Contains()
            case { Method.Name: nameof(Enumerable.Contains), Arguments: [var source, var item] } contains
                when contains.Method.DeclaringType == typeof(Enumerable):
                this.TranslateContains(source, item);
                return;

            // List.Contains()
            case
            {
                Method:
                {
                    Name: nameof(Enumerable.Contains),
                    DeclaringType: { IsGenericType: true } declaringType
                },
                Object: Expression source,
                Arguments: [var item]
            } when declaringType.GetGenericTypeDefinition() == typeof(List<>):
                this.TranslateContains(source, item);
                return;

            default:
                throw new NotSupportedException($"Unsupported method call: {methodCall.Method.DeclaringType?.Name}.{methodCall.Method.Name}");
        }
    }

    private void TranslateContains(Expression source, Expression item)
    {
        // Contains over array
        // { path: ["stringArrayPropName"], operator: ContainsAny, valueText: ["foo"] }
        if (this.TryBindProperty(source, out var property) && item is ConstantExpression { Value: string stringConstant })
        {
            this._filter
                .Append("{ path: [\"")
                .Append(JsonEncodedText.Encode(property.StorageName))
                .Append("\"], operator: ContainsAny, valueText: [")
                .Append(JsonEncodedText.Encode(stringConstant))
                .Append("]}");
            return;
        }

        throw new NotSupportedException("Contains supported only over tag field");
    }

<<<<<<< HEAD
    private bool TryBindProperty(Expression expression, [NotNullWhen(true)] out VectorStoreRecordPropertyModel? property)
    {
        Type? convertedClrType = null;

        if (expression is UnaryExpression { NodeType: ExpressionType.Convert } unary)
        {
            expression = unary.Operand;
            convertedClrType = unary.Type;
        }

        var modelName = expression switch
        {
            // Regular member access for strongly-typed POCO binding (e.g. r => r.SomeInt == 8)
            MemberExpression memberExpression when memberExpression.Expression == this._recordParameter
                => memberExpression.Member.Name,

            // Dictionary lookup for weakly-typed dynamic binding (e.g. r => r["SomeInt"] == 8)
            MethodCallExpression
            {
                Method: { Name: "get_Item", DeclaringType: var declaringType },
                Arguments: [ConstantExpression { Value: string keyName }]
            } methodCall when methodCall.Object == this._recordParameter && declaringType == typeof(Dictionary<string, object?>)
                => keyName,

            _ => null
        };

        if (modelName is null)
        {
            property = null;
            return false;
        }

        if (!this._model.PropertyMap.TryGetValue(modelName, out property))
        {
            throw new InvalidOperationException($"Property name '{modelName}' provided as part of the filter clause is not a valid property name.");
        }

        if (convertedClrType is not null && convertedClrType != property.Type)
        {
            throw new InvalidCastException($"Property '{property.ModelName}' is being cast to type '{convertedClrType.Name}', but its configured type is '{property.Type.Name}'.");
=======
    private bool TryBindProperty(Expression expression, [NotNullWhen(true)] out PropertyModel? property)
    {
        var unwrappedExpression = expression;
        while (unwrappedExpression is UnaryExpression { NodeType: ExpressionType.Convert } convert)
        {
            unwrappedExpression = convert.Operand;
        }

        var modelName = unwrappedExpression switch
        {
            // Regular member access for strongly-typed POCO binding (e.g. r => r.SomeInt == 8)
            MemberExpression memberExpression when memberExpression.Expression == this._recordParameter
                => memberExpression.Member.Name,

            // Dictionary lookup for weakly-typed dynamic binding (e.g. r => r["SomeInt"] == 8)
            MethodCallExpression
            {
                Method: { Name: "get_Item", DeclaringType: var declaringType },
                Arguments: [ConstantExpression { Value: string keyName }]
            } methodCall when methodCall.Object == this._recordParameter && declaringType == typeof(Dictionary<string, object?>)
                => keyName,

            _ => null
        };

        if (modelName is null)
        {
            property = null;
            return false;
        }

        if (!this._model.PropertyMap.TryGetValue(modelName, out property))
        {
            throw new InvalidOperationException($"Property name '{modelName}' provided as part of the filter clause is not a valid property name.");
        }

        // Now that we have the property, go over all wrapping Convert nodes again to ensure that they're compatible with the property type
        unwrappedExpression = expression;
        while (unwrappedExpression is UnaryExpression { NodeType: ExpressionType.Convert } convert)
        {
            var convertType = Nullable.GetUnderlyingType(convert.Type) ?? convert.Type;
            if (convertType != property.Type && convertType != typeof(object))
            {
                throw new InvalidCastException($"Property '{property.ModelName}' is being cast to type '{convert.Type.Name}', but its configured type is '{property.Type.Name}'.");
            }

            unwrappedExpression = convert.Operand;
>>>>>>> c084b067
        }

        return true;
    }
}<|MERGE_RESOLUTION|>--- conflicted
+++ resolved
@@ -8,32 +8,19 @@
 using System.Linq.Expressions;
 using System.Text;
 using System.Text.Json;
-<<<<<<< HEAD
-using Microsoft.Extensions.VectorData.ConnectorSupport;
-using Microsoft.Extensions.VectorData.ConnectorSupport.Filter;
-=======
 using Microsoft.Extensions.VectorData.ProviderServices;
 using Microsoft.Extensions.VectorData.ProviderServices.Filter;
->>>>>>> c084b067
 
 namespace Microsoft.SemanticKernel.Connectors.Weaviate;
 
 // https://weaviate.io/developers/weaviate/api/graphql/filters#filter-structure
 internal class WeaviateFilterTranslator
 {
-<<<<<<< HEAD
-    private VectorStoreRecordModel _model = null!;
-    private ParameterExpression _recordParameter = null!;
-    private readonly StringBuilder _filter = new();
-
-    internal string Translate(LambdaExpression lambdaExpression, VectorStoreRecordModel model)
-=======
     private CollectionModel _model = null!;
     private ParameterExpression _recordParameter = null!;
     private readonly StringBuilder _filter = new();
 
     internal string Translate(LambdaExpression lambdaExpression, CollectionModel model)
->>>>>>> c084b067
     {
         Debug.Assert(this._filter.Length == 0);
 
@@ -42,13 +29,8 @@
         Debug.Assert(lambdaExpression.Parameters.Count == 1);
         this._recordParameter = lambdaExpression.Parameters[0];
 
-<<<<<<< HEAD
-        var preprocessor = new FilterTranslationPreprocessor { InlineCapturedVariables = true };
-        var preprocessedExpression = preprocessor.Visit(lambdaExpression.Body);
-=======
         var preprocessor = new FilterTranslationPreprocessor { SupportsParameterization = false };
         var preprocessedExpression = preprocessor.Preprocess(lambdaExpression.Body);
->>>>>>> c084b067
 
         this.Translate(preprocessedExpression);
         return this._filter.ToString();
@@ -106,14 +88,11 @@
                 }
             }
 
-<<<<<<< HEAD
-=======
             // Handle converting non-nullable to nullable; such nodes are found in e.g. r => r.Int == nullableInt
             case UnaryExpression { NodeType: ExpressionType.Convert } convert when Nullable.GetUnderlyingType(convert.Type) == convert.Operand.Type:
                 this.Translate(convert.Operand);
                 return;
 
->>>>>>> c084b067
             // Special handling for bool constant as the filter expression (r => r.Bool)
             case Expression when node.Type == typeof(bool) && this.TryBindProperty(node, out var property):
                 this.GenerateEqualityComparison(property.StorageName, true, ExpressionType.Equal);
@@ -257,18 +236,15 @@
         throw new NotSupportedException("Contains supported only over tag field");
     }
 
-<<<<<<< HEAD
-    private bool TryBindProperty(Expression expression, [NotNullWhen(true)] out VectorStoreRecordPropertyModel? property)
-    {
-        Type? convertedClrType = null;
-
-        if (expression is UnaryExpression { NodeType: ExpressionType.Convert } unary)
-        {
-            expression = unary.Operand;
-            convertedClrType = unary.Type;
-        }
-
-        var modelName = expression switch
+    private bool TryBindProperty(Expression expression, [NotNullWhen(true)] out PropertyModel? property)
+    {
+        var unwrappedExpression = expression;
+        while (unwrappedExpression is UnaryExpression { NodeType: ExpressionType.Convert } convert)
+        {
+            unwrappedExpression = convert.Operand;
+        }
+
+        var modelName = unwrappedExpression switch
         {
             // Regular member access for strongly-typed POCO binding (e.g. r => r.SomeInt == 8)
             MemberExpression memberExpression when memberExpression.Expression == this._recordParameter
@@ -296,46 +272,6 @@
             throw new InvalidOperationException($"Property name '{modelName}' provided as part of the filter clause is not a valid property name.");
         }
 
-        if (convertedClrType is not null && convertedClrType != property.Type)
-        {
-            throw new InvalidCastException($"Property '{property.ModelName}' is being cast to type '{convertedClrType.Name}', but its configured type is '{property.Type.Name}'.");
-=======
-    private bool TryBindProperty(Expression expression, [NotNullWhen(true)] out PropertyModel? property)
-    {
-        var unwrappedExpression = expression;
-        while (unwrappedExpression is UnaryExpression { NodeType: ExpressionType.Convert } convert)
-        {
-            unwrappedExpression = convert.Operand;
-        }
-
-        var modelName = unwrappedExpression switch
-        {
-            // Regular member access for strongly-typed POCO binding (e.g. r => r.SomeInt == 8)
-            MemberExpression memberExpression when memberExpression.Expression == this._recordParameter
-                => memberExpression.Member.Name,
-
-            // Dictionary lookup for weakly-typed dynamic binding (e.g. r => r["SomeInt"] == 8)
-            MethodCallExpression
-            {
-                Method: { Name: "get_Item", DeclaringType: var declaringType },
-                Arguments: [ConstantExpression { Value: string keyName }]
-            } methodCall when methodCall.Object == this._recordParameter && declaringType == typeof(Dictionary<string, object?>)
-                => keyName,
-
-            _ => null
-        };
-
-        if (modelName is null)
-        {
-            property = null;
-            return false;
-        }
-
-        if (!this._model.PropertyMap.TryGetValue(modelName, out property))
-        {
-            throw new InvalidOperationException($"Property name '{modelName}' provided as part of the filter clause is not a valid property name.");
-        }
-
         // Now that we have the property, go over all wrapping Convert nodes again to ensure that they're compatible with the property type
         unwrappedExpression = expression;
         while (unwrappedExpression is UnaryExpression { NodeType: ExpressionType.Convert } convert)
@@ -347,7 +283,6 @@
             }
 
             unwrappedExpression = convert.Operand;
->>>>>>> c084b067
         }
 
         return true;
