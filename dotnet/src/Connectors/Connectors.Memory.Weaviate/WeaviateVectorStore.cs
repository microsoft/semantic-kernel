﻿// Copyright (c) Microsoft. All rights reserved.

using System;
using System.Collections.Generic;
using System.Diagnostics.CodeAnalysis;
using System.Net.Http;
using System.Runtime.CompilerServices;
using System.Text.Json;
using System.Threading;
using System.Threading.Tasks;
<<<<<<< HEAD
using Microsoft.Extensions.VectorData;
=======
using Microsoft.Extensions.AI;
using Microsoft.Extensions.VectorData;
using Microsoft.Extensions.VectorData.ProviderServices;
>>>>>>> c084b067

namespace Microsoft.SemanticKernel.Connectors.Weaviate;

/// <summary>
/// Class for accessing the list of collections in a Weaviate vector store.
/// </summary>
/// <remarks>
/// This class can be used with collections of any schema type, but requires you to provide schema information when getting a collection.
/// </remarks>
<<<<<<< HEAD
public sealed class WeaviateVectorStore : IVectorStore
=======
public sealed class WeaviateVectorStore : VectorStore
>>>>>>> c084b067
{
    /// <summary>Metadata about vector store.</summary>
    private readonly VectorStoreMetadata _metadata;

    /// <summary><see cref="HttpClient"/> that is used to interact with Weaviate API.</summary>
    private readonly HttpClient _httpClient;

    /// <summary>A general purpose definition that can be used to construct a collection when needing to proxy schema agnostic operations.</summary>
    private static readonly VectorStoreCollectionDefinition s_generalPurposeDefinition = new() { Properties = [new VectorStoreKeyProperty("Key", typeof(Guid)), new VectorStoreVectorProperty("Vector", typeof(ReadOnlyMemory<float>), 1)] };

    /// <summary>Weaviate endpoint for remote or local cluster.</summary>
    private readonly Uri? _endpoint;

    /// <summary>
    /// Weaviate API key.
    /// </summary>
    private readonly string? _apiKey;

    /// <summary>Whether the vectors in the store are named and multiple vectors are supported, or whether there is just a single unnamed vector in Weaviate collection.</summary>
    private readonly bool _hasNamedVectors;

    private readonly IEmbeddingGenerator? _embeddingGenerator;

    /// <summary>A general purpose definition that can be used to construct a collection when needing to proxy schema agnostic operations.</summary>
    private static readonly VectorStoreRecordDefinition s_generalPurposeDefinition = new() { Properties = [new VectorStoreRecordKeyProperty("Key", typeof(Guid)), new VectorStoreRecordVectorProperty("Vector", typeof(ReadOnlyMemory<float>), 1)] };

    /// <summary>
    /// Initializes a new instance of the <see cref="WeaviateVectorStore"/> class.
    /// </summary>
    /// <param name="httpClient">
    /// <see cref="HttpClient"/> that is used to interact with Weaviate API.
    /// <see cref="HttpClient.BaseAddress"/> should point to remote or local cluster and API key can be configured via <see cref="HttpClient.DefaultRequestHeaders"/>.
    /// It's also possible to provide these parameters via <see cref="WeaviateVectorStoreOptions"/>.
    /// </param>
    /// <param name="options">Optional configuration options for this class.</param>
    [RequiresUnreferencedCode("The Weaviate provider is currently incompatible with trimming.")]
    [RequiresDynamicCode("The Weaviate provider is currently incompatible with NativeAOT.")]
    public WeaviateVectorStore(HttpClient httpClient, WeaviateVectorStoreOptions? options = null)
    {
        Verify.NotNull(httpClient);

        this._httpClient = httpClient;
<<<<<<< HEAD
        this._options = options ?? new();
=======

        options ??= WeaviateVectorStoreOptions.Default;
        this._endpoint = options.Endpoint;
        this._apiKey = options.ApiKey;
        this._hasNamedVectors = options.HasNamedVectors;
        this._embeddingGenerator = options.EmbeddingGenerator;
>>>>>>> c084b067

        this._metadata = new()
        {
            VectorStoreSystemName = WeaviateConstants.VectorStoreSystemName
        };
    }

#pragma warning disable IDE0090 // Use 'new(...)'
    /// <inheritdoc />
    /// <remarks>The collection name must start with a capital letter and contain only ASCII letters and digits.</remarks>
<<<<<<< HEAD
    public IVectorStoreRecordCollection<TKey, TRecord> GetCollection<TKey, TRecord>(string name, VectorStoreRecordDefinition? vectorStoreRecordDefinition = null)
        where TKey : notnull
        where TRecord : notnull
    {
#pragma warning disable CS0618 // IWeaviateVectorStoreRecordCollectionFactory is obsolete
        if (this._options.VectorStoreCollectionFactory is not null)
        {
            return this._options.VectorStoreCollectionFactory.CreateVectorStoreRecordCollection<TKey, TRecord>(
=======
    [RequiresUnreferencedCode("The Weaviate provider is currently incompatible with trimming.")]
    [RequiresDynamicCode("The Weaviate provider is currently incompatible with NativeAOT.")]
#if NET8_0_OR_GREATER
    public override WeaviateCollection<TKey, TRecord> GetCollection<TKey, TRecord>(string name, VectorStoreCollectionDefinition? definition = null)
#else
    public override VectorStoreCollection<TKey, TRecord> GetCollection<TKey, TRecord>(string name, VectorStoreCollectionDefinition? definition = null)
#endif
        => typeof(TRecord) == typeof(Dictionary<string, object?>)
            ? throw new ArgumentException(VectorDataStrings.GetCollectionWithDictionaryNotSupported)
            : new WeaviateCollection<TKey, TRecord>(
>>>>>>> c084b067
                this._httpClient,
                name,
                new()
                {
                    Definition = definition,
                    Endpoint = this._endpoint,
                    ApiKey = this._apiKey,
                    HasNamedVectors = this._hasNamedVectors,
                    EmbeddingGenerator = this._embeddingGenerator
                });

<<<<<<< HEAD
        var recordCollection = new WeaviateVectorStoreRecordCollection<TKey, TRecord>(
=======
    /// <inheritdoc />
    // TODO: The provider uses unsafe JSON serialization in many places, #11963
    [RequiresUnreferencedCode("The Weaviate provider is currently incompatible with trimming.")]
    [RequiresDynamicCode("The Weaviate provider is currently incompatible with NativeAOT.")]
#if NET8_0_OR_GREATER
    public override WeaviateDynamicCollection GetDynamicCollection(string name, VectorStoreCollectionDefinition definition)
#else
    public override VectorStoreCollection<object, Dictionary<string, object?>> GetDynamicCollection(string name, VectorStoreCollectionDefinition definition)
#endif
        => new WeaviateDynamicCollection(
>>>>>>> c084b067
            this._httpClient,
            name,
            new()
            {
<<<<<<< HEAD
                VectorStoreRecordDefinition = vectorStoreRecordDefinition,
                Endpoint = this._options.Endpoint,
                ApiKey = this._options.ApiKey,
                HasNamedVectors = this._options.HasNamedVectors,
                EmbeddingGenerator = this._options.EmbeddingGenerator
            }) as IVectorStoreRecordCollection<TKey, TRecord>;

        return recordCollection;
    }

    /// <inheritdoc />
    public async IAsyncEnumerable<string> ListCollectionNamesAsync([EnumeratorCancellation] CancellationToken cancellationToken = default)
=======
                Definition = definition,
                Endpoint = this._endpoint,
                ApiKey = this._apiKey,
                HasNamedVectors = this._hasNamedVectors,
                EmbeddingGenerator = this._embeddingGenerator
            });
#pragma warning restore IDE0090

    /// <inheritdoc />
    public override async IAsyncEnumerable<string> ListCollectionNamesAsync([EnumeratorCancellation] CancellationToken cancellationToken = default)
>>>>>>> c084b067
    {
        const string OperationName = "ListCollectionNames";

        using var request = new WeaviateGetCollectionsRequest().Build();
        WeaviateGetCollectionsResponse collectionsResponse;

<<<<<<< HEAD
        try
        {
            var httpResponse = await this._httpClient.SendAsync(request, HttpCompletionOption.ResponseContentRead, cancellationToken).ConfigureAwait(false);

            httpResponse.EnsureSuccessStatusCode();

            var httpResponseContent = await httpResponse.Content.ReadAsStringAsync(cancellationToken).ConfigureAwait(false);

            collectionsResponse = JsonSerializer.Deserialize<WeaviateGetCollectionsResponse>(httpResponseContent)!;
        }
        catch (Exception e)
        {
            throw new VectorStoreOperationException("Call to vector store failed.", e)
            {
                VectorStoreSystemName = WeaviateConstants.VectorStoreSystemName,
                VectorStoreName = this._metadata.VectorStoreName,
                OperationName = "ListCollectionNames"
            };
        }
=======
        var httpResponseContent = await VectorStoreErrorHandler.RunOperationAsync<string, HttpRequestException>(
            this._metadata,
            OperationName,
            async () =>
            {
                var httpResponse = await this._httpClient.SendAsync(request, HttpCompletionOption.ResponseContentRead, cancellationToken).ConfigureAwait(false);

                httpResponse.EnsureSuccessStatusCode();

                return await httpResponse.Content.ReadAsStringAsync(cancellationToken).ConfigureAwait(false);
            }).ConfigureAwait(false);

        var collectionsResponse = VectorStoreErrorHandler.RunOperation<WeaviateGetCollectionsResponse?, JsonException>(
            this._metadata,
            OperationName,
            () => JsonSerializer.Deserialize<WeaviateGetCollectionsResponse>(httpResponseContent));
>>>>>>> c084b067

        if (collectionsResponse?.Collections is not null)
        {
            foreach (var collection in collectionsResponse.Collections)
            {
                yield return collection.CollectionName;
            }
        }
    }

    /// <inheritdoc />
<<<<<<< HEAD
    public Task<bool> CollectionExistsAsync(string name, CancellationToken cancellationToken = default)
    {
        var collection = this.GetCollection<object, Dictionary<string, object>>(name, s_generalPurposeDefinition);
=======
    public override Task<bool> CollectionExistsAsync(string name, CancellationToken cancellationToken = default)
    {
        var collection = this.GetDynamicCollection(name, s_generalPurposeDefinition);
>>>>>>> c084b067
        return collection.CollectionExistsAsync(cancellationToken);
    }

    /// <inheritdoc />
<<<<<<< HEAD
    public Task DeleteCollectionAsync(string name, CancellationToken cancellationToken = default)
    {
        var collection = this.GetCollection<object, Dictionary<string, object>>(name, s_generalPurposeDefinition);
        return collection.DeleteCollectionAsync(cancellationToken);
    }

    /// <inheritdoc />
    public object? GetService(Type serviceType, object? serviceKey = null)
=======
    public override Task EnsureCollectionDeletedAsync(string name, CancellationToken cancellationToken = default)
    {
        var collection = this.GetDynamicCollection(name, s_generalPurposeDefinition);
        return collection.EnsureCollectionDeletedAsync(cancellationToken);
    }

    /// <inheritdoc />
    public override object? GetService(Type serviceType, object? serviceKey = null)
>>>>>>> c084b067
    {
        Verify.NotNull(serviceType);

        return
            serviceKey is not null ? null :
            serviceType == typeof(VectorStoreMetadata) ? this._metadata :
            serviceType == typeof(HttpClient) ? this._httpClient :
            serviceType.IsInstanceOfType(this) ? this :
            null;
    }
}<|MERGE_RESOLUTION|>--- conflicted
+++ resolved
@@ -8,13 +8,9 @@
 using System.Text.Json;
 using System.Threading;
 using System.Threading.Tasks;
-<<<<<<< HEAD
-using Microsoft.Extensions.VectorData;
-=======
 using Microsoft.Extensions.AI;
 using Microsoft.Extensions.VectorData;
 using Microsoft.Extensions.VectorData.ProviderServices;
->>>>>>> c084b067
 
 namespace Microsoft.SemanticKernel.Connectors.Weaviate;
 
@@ -24,11 +20,7 @@
 /// <remarks>
 /// This class can be used with collections of any schema type, but requires you to provide schema information when getting a collection.
 /// </remarks>
-<<<<<<< HEAD
-public sealed class WeaviateVectorStore : IVectorStore
-=======
 public sealed class WeaviateVectorStore : VectorStore
->>>>>>> c084b067
 {
     /// <summary>Metadata about vector store.</summary>
     private readonly VectorStoreMetadata _metadata;
@@ -52,9 +44,6 @@
 
     private readonly IEmbeddingGenerator? _embeddingGenerator;
 
-    /// <summary>A general purpose definition that can be used to construct a collection when needing to proxy schema agnostic operations.</summary>
-    private static readonly VectorStoreRecordDefinition s_generalPurposeDefinition = new() { Properties = [new VectorStoreRecordKeyProperty("Key", typeof(Guid)), new VectorStoreRecordVectorProperty("Vector", typeof(ReadOnlyMemory<float>), 1)] };
-
     /// <summary>
     /// Initializes a new instance of the <see cref="WeaviateVectorStore"/> class.
     /// </summary>
@@ -71,16 +60,12 @@
         Verify.NotNull(httpClient);
 
         this._httpClient = httpClient;
-<<<<<<< HEAD
-        this._options = options ?? new();
-=======
 
         options ??= WeaviateVectorStoreOptions.Default;
         this._endpoint = options.Endpoint;
         this._apiKey = options.ApiKey;
         this._hasNamedVectors = options.HasNamedVectors;
         this._embeddingGenerator = options.EmbeddingGenerator;
->>>>>>> c084b067
 
         this._metadata = new()
         {
@@ -91,16 +76,6 @@
 #pragma warning disable IDE0090 // Use 'new(...)'
     /// <inheritdoc />
     /// <remarks>The collection name must start with a capital letter and contain only ASCII letters and digits.</remarks>
-<<<<<<< HEAD
-    public IVectorStoreRecordCollection<TKey, TRecord> GetCollection<TKey, TRecord>(string name, VectorStoreRecordDefinition? vectorStoreRecordDefinition = null)
-        where TKey : notnull
-        where TRecord : notnull
-    {
-#pragma warning disable CS0618 // IWeaviateVectorStoreRecordCollectionFactory is obsolete
-        if (this._options.VectorStoreCollectionFactory is not null)
-        {
-            return this._options.VectorStoreCollectionFactory.CreateVectorStoreRecordCollection<TKey, TRecord>(
-=======
     [RequiresUnreferencedCode("The Weaviate provider is currently incompatible with trimming.")]
     [RequiresDynamicCode("The Weaviate provider is currently incompatible with NativeAOT.")]
 #if NET8_0_OR_GREATER
@@ -111,7 +86,6 @@
         => typeof(TRecord) == typeof(Dictionary<string, object?>)
             ? throw new ArgumentException(VectorDataStrings.GetCollectionWithDictionaryNotSupported)
             : new WeaviateCollection<TKey, TRecord>(
->>>>>>> c084b067
                 this._httpClient,
                 name,
                 new()
@@ -123,9 +97,6 @@
                     EmbeddingGenerator = this._embeddingGenerator
                 });
 
-<<<<<<< HEAD
-        var recordCollection = new WeaviateVectorStoreRecordCollection<TKey, TRecord>(
-=======
     /// <inheritdoc />
     // TODO: The provider uses unsafe JSON serialization in many places, #11963
     [RequiresUnreferencedCode("The Weaviate provider is currently incompatible with trimming.")]
@@ -136,25 +107,10 @@
     public override VectorStoreCollection<object, Dictionary<string, object?>> GetDynamicCollection(string name, VectorStoreCollectionDefinition definition)
 #endif
         => new WeaviateDynamicCollection(
->>>>>>> c084b067
             this._httpClient,
             name,
             new()
             {
-<<<<<<< HEAD
-                VectorStoreRecordDefinition = vectorStoreRecordDefinition,
-                Endpoint = this._options.Endpoint,
-                ApiKey = this._options.ApiKey,
-                HasNamedVectors = this._options.HasNamedVectors,
-                EmbeddingGenerator = this._options.EmbeddingGenerator
-            }) as IVectorStoreRecordCollection<TKey, TRecord>;
-
-        return recordCollection;
-    }
-
-    /// <inheritdoc />
-    public async IAsyncEnumerable<string> ListCollectionNamesAsync([EnumeratorCancellation] CancellationToken cancellationToken = default)
-=======
                 Definition = definition,
                 Endpoint = this._endpoint,
                 ApiKey = this._apiKey,
@@ -165,34 +121,11 @@
 
     /// <inheritdoc />
     public override async IAsyncEnumerable<string> ListCollectionNamesAsync([EnumeratorCancellation] CancellationToken cancellationToken = default)
->>>>>>> c084b067
     {
         const string OperationName = "ListCollectionNames";
 
         using var request = new WeaviateGetCollectionsRequest().Build();
-        WeaviateGetCollectionsResponse collectionsResponse;
 
-<<<<<<< HEAD
-        try
-        {
-            var httpResponse = await this._httpClient.SendAsync(request, HttpCompletionOption.ResponseContentRead, cancellationToken).ConfigureAwait(false);
-
-            httpResponse.EnsureSuccessStatusCode();
-
-            var httpResponseContent = await httpResponse.Content.ReadAsStringAsync(cancellationToken).ConfigureAwait(false);
-
-            collectionsResponse = JsonSerializer.Deserialize<WeaviateGetCollectionsResponse>(httpResponseContent)!;
-        }
-        catch (Exception e)
-        {
-            throw new VectorStoreOperationException("Call to vector store failed.", e)
-            {
-                VectorStoreSystemName = WeaviateConstants.VectorStoreSystemName,
-                VectorStoreName = this._metadata.VectorStoreName,
-                OperationName = "ListCollectionNames"
-            };
-        }
-=======
         var httpResponseContent = await VectorStoreErrorHandler.RunOperationAsync<string, HttpRequestException>(
             this._metadata,
             OperationName,
@@ -209,7 +142,6 @@
             this._metadata,
             OperationName,
             () => JsonSerializer.Deserialize<WeaviateGetCollectionsResponse>(httpResponseContent));
->>>>>>> c084b067
 
         if (collectionsResponse?.Collections is not null)
         {
@@ -221,29 +153,13 @@
     }
 
     /// <inheritdoc />
-<<<<<<< HEAD
-    public Task<bool> CollectionExistsAsync(string name, CancellationToken cancellationToken = default)
-    {
-        var collection = this.GetCollection<object, Dictionary<string, object>>(name, s_generalPurposeDefinition);
-=======
     public override Task<bool> CollectionExistsAsync(string name, CancellationToken cancellationToken = default)
     {
         var collection = this.GetDynamicCollection(name, s_generalPurposeDefinition);
->>>>>>> c084b067
         return collection.CollectionExistsAsync(cancellationToken);
     }
 
     /// <inheritdoc />
-<<<<<<< HEAD
-    public Task DeleteCollectionAsync(string name, CancellationToken cancellationToken = default)
-    {
-        var collection = this.GetCollection<object, Dictionary<string, object>>(name, s_generalPurposeDefinition);
-        return collection.DeleteCollectionAsync(cancellationToken);
-    }
-
-    /// <inheritdoc />
-    public object? GetService(Type serviceType, object? serviceKey = null)
-=======
     public override Task EnsureCollectionDeletedAsync(string name, CancellationToken cancellationToken = default)
     {
         var collection = this.GetDynamicCollection(name, s_generalPurposeDefinition);
@@ -252,7 +168,6 @@
 
     /// <inheritdoc />
     public override object? GetService(Type serviceType, object? serviceKey = null)
->>>>>>> c084b067
     {
         Verify.NotNull(serviceType);
 
