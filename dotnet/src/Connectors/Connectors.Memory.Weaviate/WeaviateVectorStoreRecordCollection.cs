--- conflicted
+++ resolved
@@ -25,12 +25,9 @@
 public class WeaviateVectorStoreRecordCollection<TRecord> : IVectorStoreRecordCollection<Guid, TRecord>, IKeywordHybridSearch<TRecord>
 #pragma warning restore CA1711 // Identifiers should not have incorrect suffix
 {
-<<<<<<< HEAD
     /// <summary>Metadata about vector store record collection.</summary>
     private readonly VectorStoreRecordCollectionMetadata _collectionMetadata;
 
-=======
->>>>>>> a345c8bc
     /// <summary>A set of types that a key on the provided model may have.</summary>
     private static readonly HashSet<Type> s_supportedKeyTypes =
     [
@@ -280,11 +277,7 @@
             }
 
             return VectorStoreErrorHandler.RunModelConversion(
-<<<<<<< HEAD
                 this._collectionMetadata.VectorStoreSystemName!,
-=======
-                WeaviateConstants.DatabaseName,
->>>>>>> a345c8bc
                 this.CollectionName,
                 OperationName,
                 () => this._mapper.MapFromStorageToDataModel(jsonObject!, new() { IncludeVectors = includeVectors }));
@@ -326,11 +319,7 @@
         var responses = await this.RunOperationAsync(OperationName, async () =>
         {
             var jsonObjects = records.Select(record => VectorStoreErrorHandler.RunModelConversion(
-<<<<<<< HEAD
                 this._collectionMetadata.VectorStoreSystemName!,
-=======
-                WeaviateConstants.DatabaseName,
->>>>>>> a345c8bc
                 this.CollectionName,
                 OperationName,
                 () => this._mapper.MapFromDataToStorageModel(record))).ToList();
@@ -440,11 +429,7 @@
         {
             throw new VectorStoreOperationException($"Error occurred during vector search. Response: {content}")
             {
-<<<<<<< HEAD
                 VectorStoreType = this._collectionMetadata.VectorStoreSystemName,
-=======
-                VectorStoreType = WeaviateConstants.DatabaseName,
->>>>>>> a345c8bc
                 CollectionName = this.CollectionName,
                 OperationName = operationName
             };
@@ -455,11 +440,7 @@
             var (storageModel, score) = WeaviateVectorStoreCollectionSearchMapping.MapSearchResult(result!, scorePropertyName);
 
             var record = VectorStoreErrorHandler.RunModelConversion(
-<<<<<<< HEAD
                 this._collectionMetadata.VectorStoreSystemName!,
-=======
-                WeaviateConstants.DatabaseName,
->>>>>>> a345c8bc
                 this.CollectionName,
                 operationName,
                 () => this._mapper.MapFromStorageToDataModel(storageModel, new() { IncludeVectors = includeVectors }));
@@ -524,11 +505,7 @@
         {
             throw new VectorStoreOperationException("Call to vector store failed.", ex)
             {
-<<<<<<< HEAD
                 VectorStoreType = this._collectionMetadata.VectorStoreSystemName,
-=======
-                VectorStoreType = WeaviateConstants.DatabaseName,
->>>>>>> a345c8bc
                 CollectionName = this.CollectionName,
                 OperationName = operationName
             };
