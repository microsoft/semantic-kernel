﻿// Copyright (c) Microsoft. All rights reserved.

using System;
using System.Collections.Generic;
using System.Linq;
using System.Net;
using System.Net.Http;
using System.Net.Http.Headers;
using System.Runtime.CompilerServices;
using System.Text.Json;
using System.Text.Json.Nodes;
using System.Threading;
using System.Threading.Tasks;
using Microsoft.Extensions.VectorData;
using Microsoft.Extensions.VectorData.ConnectorSupport;

namespace Microsoft.SemanticKernel.Connectors.Weaviate;

#pragma warning disable SKEXP0020 // Metadata classes are experimental

/// <summary>
/// Service for storing and retrieving vector records, that uses Weaviate as the underlying storage.
/// </summary>
/// <typeparam name="TRecord">The data model to use for adding, updating and retrieving data from storage.</typeparam>
#pragma warning disable CA1711 // Identifiers should not have incorrect suffix
public class WeaviateVectorStoreRecordCollection<TRecord> : IVectorStoreRecordCollection<Guid, TRecord>, IKeywordHybridSearch<TRecord>
#pragma warning restore CA1711 // Identifiers should not have incorrect suffix
{
<<<<<<< HEAD
    /// <summary>Metadata about vector store record collection.</summary>
    private readonly VectorStoreRecordCollectionMetadata _collectionMetadata;

    /// <summary>A set of types that a key on the provided model may have.</summary>
    private static readonly HashSet<Type> s_supportedKeyTypes =
    [
        typeof(Guid)
    ];

    /// <summary>A set of types that vectors on the provided model may have.</summary>
    private static readonly HashSet<Type> s_supportedVectorTypes =
    [
        typeof(ReadOnlyMemory<float>),
        typeof(ReadOnlyMemory<float>?),
        typeof(ReadOnlyMemory<double>),
        typeof(ReadOnlyMemory<double>?)
    ];

    /// <summary>A set of types that data properties on the provided model may have.</summary>
    private static readonly HashSet<Type> s_supportedDataTypes =
    [
        typeof(string),
        typeof(bool),
        typeof(bool?),
        typeof(int),
        typeof(int?),
        typeof(long),
        typeof(long?),
        typeof(short),
        typeof(short?),
        typeof(byte),
        typeof(byte?),
        typeof(float),
        typeof(float?),
        typeof(double),
        typeof(double?),
        typeof(decimal),
        typeof(decimal?),
        typeof(DateTime),
        typeof(DateTime?),
        typeof(DateTimeOffset),
        typeof(DateTimeOffset?),
        typeof(Guid),
        typeof(Guid?)
    ];

=======
>>>>>>> 802a14df
    /// <summary>Default JSON serializer options.</summary>
    private static readonly JsonSerializerOptions s_jsonSerializerOptions = new()
    {
        PropertyNamingPolicy = JsonNamingPolicy.CamelCase,
        Converters =
        {
            new WeaviateDateTimeOffsetConverter(),
            new WeaviateNullableDateTimeOffsetConverter()
        }
    };

    /// <summary>The default options for vector search.</summary>
    private static readonly VectorSearchOptions<TRecord> s_defaultVectorSearchOptions = new();

    /// <summary>The default options for hybrid vector search.</summary>
    private static readonly HybridSearchOptions<TRecord> s_defaultKeywordVectorizedHybridSearchOptions = new();

    /// <summary><see cref="HttpClient"/> that is used to interact with Weaviate API.</summary>
    private readonly HttpClient _httpClient;

    /// <summary>Optional configuration options for this class.</summary>
    private readonly WeaviateVectorStoreRecordCollectionOptions<TRecord> _options;

    /// <summary>The model for this collection.</summary>
    private readonly VectorStoreRecordModel _model;

    /// <summary>The mapper to use when mapping between the consumer data model and the Weaviate record.</summary>
#pragma warning disable CS0618 // IVectorStoreRecordMapper is obsolete
    private readonly IVectorStoreRecordMapper<TRecord, JsonObject> _mapper;
#pragma warning restore CS0618

    /// <summary>Weaviate endpoint.</summary>
    private readonly Uri _endpoint;

    /// <summary>Weaviate API key.</summary>
    private readonly string? _apiKey;

    /// <inheritdoc />
    public string CollectionName { get; }

    /// <summary>
    /// Initializes a new instance of the <see cref="WeaviateVectorStoreRecordCollection{TRecord}"/> class.
    /// </summary>
    /// <param name="httpClient">
    /// <see cref="HttpClient"/> that is used to interact with Weaviate API.
    /// <see cref="HttpClient.BaseAddress"/> should point to remote or local cluster and API key can be configured via <see cref="HttpClient.DefaultRequestHeaders"/>.
    /// It's also possible to provide these parameters via <see cref="WeaviateVectorStoreRecordCollectionOptions{TRecord}"/>.
    /// </param>
    /// <param name="collectionName">The name of the collection that this <see cref="WeaviateVectorStoreRecordCollection{TRecord}"/> will access.</param>
    /// <param name="options">Optional configuration options for this class.</param>
    /// <remarks>The collection name must start with a capital letter and contain only ASCII letters and digits.</remarks>
    public WeaviateVectorStoreRecordCollection(
        HttpClient httpClient,
        string collectionName,
        WeaviateVectorStoreRecordCollectionOptions<TRecord>? options = default)
    {
        // Verify.
        Verify.NotNull(httpClient);
        VerifyCollectionName(collectionName);

        var endpoint = (options?.Endpoint ?? httpClient.BaseAddress) ?? throw new ArgumentException($"Weaviate endpoint should be provided via HttpClient.BaseAddress property or {nameof(WeaviateVectorStoreRecordCollectionOptions<TRecord>)} options parameter.");

        // Assign.
        this._httpClient = httpClient;
        this._endpoint = endpoint;
        this.CollectionName = collectionName;
        this._options = options ?? new();
        this._apiKey = this._options.ApiKey;
        this._model = new WeaviateModelBuilder().Build(typeof(TRecord), this._options.VectorStoreRecordDefinition, s_jsonSerializerOptions);

        // Assign mapper.
        this._mapper = this.InitializeMapper();

        this._collectionMetadata = new()
        {
            VectorStoreSystemName = "weaviate",
            CollectionName = collectionName
        };
    }

    /// <inheritdoc />
    public virtual Task<bool> CollectionExistsAsync(CancellationToken cancellationToken = default)
    {
        const string OperationName = "GetCollectionSchema";

        return this.RunOperationAsync(OperationName, async () =>
        {
            var request = new WeaviateGetCollectionSchemaRequest(this.CollectionName).Build();

            var response = await this
                .ExecuteRequestWithNotFoundHandlingAsync<WeaviateGetCollectionSchemaResponse>(request, cancellationToken)
                .ConfigureAwait(false);

            return response != null;
        });
    }

    /// <inheritdoc />
    public virtual Task CreateCollectionAsync(CancellationToken cancellationToken = default)
    {
        const string OperationName = "CreateCollectionSchema";

        return this.RunOperationAsync(OperationName, () =>
        {
            var schema = WeaviateVectorStoreCollectionCreateMapping.MapToSchema(this.CollectionName, this._model);

            var request = new WeaviateCreateCollectionSchemaRequest(schema).Build();

            return this.ExecuteRequestAsync(request, cancellationToken);
        });
    }

    /// <inheritdoc />
    public virtual async Task CreateCollectionIfNotExistsAsync(CancellationToken cancellationToken = default)
    {
        if (!await this.CollectionExistsAsync(cancellationToken).ConfigureAwait(false))
        {
            await this.CreateCollectionAsync(cancellationToken).ConfigureAwait(false);
        }
    }

    /// <inheritdoc />
    public virtual Task DeleteCollectionAsync(CancellationToken cancellationToken = default)
    {
        const string OperationName = "DeleteCollectionSchema";

        return this.RunOperationAsync(OperationName, () =>
        {
            var request = new WeaviateDeleteCollectionSchemaRequest(this.CollectionName).Build();

            return this.ExecuteRequestAsync(request, cancellationToken);
        });
    }

    /// <inheritdoc />
    public virtual Task DeleteAsync(Guid key, CancellationToken cancellationToken = default)
    {
        const string OperationName = "DeleteObject";

        return this.RunOperationAsync(OperationName, () =>
        {
            var request = new WeaviateDeleteObjectRequest(this.CollectionName, key).Build();

            return this.ExecuteRequestAsync(request, cancellationToken);
        });
    }

    /// <inheritdoc />
    public virtual Task DeleteAsync(IEnumerable<Guid> keys, CancellationToken cancellationToken = default)
    {
        const string OperationName = "DeleteObjectBatch";
        const string ContainsAnyOperator = "ContainsAny";

        return this.RunOperationAsync(OperationName, () =>
        {
            var match = new WeaviateQueryMatch
            {
                CollectionName = this.CollectionName,
                WhereClause = new WeaviateQueryMatchWhereClause
                {
                    Operator = ContainsAnyOperator,
                    Path = [WeaviateConstants.ReservedKeyPropertyName],
                    Values = keys.Select(key => key.ToString()).ToList()
                }
            };

            var request = new WeaviateDeleteObjectBatchRequest(match).Build();

            return this.ExecuteRequestAsync(request, cancellationToken);
        });
    }

    /// <inheritdoc />
    public virtual Task<TRecord?> GetAsync(Guid key, GetRecordOptions? options = null, CancellationToken cancellationToken = default)
    {
        const string OperationName = "GetCollectionObject";

        return this.RunOperationAsync(OperationName, async () =>
        {
            var includeVectors = options?.IncludeVectors is true;
            var request = new WeaviateGetCollectionObjectRequest(this.CollectionName, key, includeVectors).Build();

            var jsonObject = await this.ExecuteRequestWithNotFoundHandlingAsync<JsonObject>(request, cancellationToken).ConfigureAwait(false);

            if (jsonObject is null)
            {
                return default;
            }

            return VectorStoreErrorHandler.RunModelConversion(
                this._collectionMetadata.VectorStoreSystemName!,
                this.CollectionName,
                OperationName,
                () => this._mapper.MapFromStorageToDataModel(jsonObject!, new() { IncludeVectors = includeVectors }));
        });
    }

    /// <inheritdoc />
    public virtual async IAsyncEnumerable<TRecord> GetAsync(
        IEnumerable<Guid> keys,
        GetRecordOptions? options = null,
        [EnumeratorCancellation] CancellationToken cancellationToken = default)
    {
        var tasks = keys.Select(key => this.GetAsync(key, options, cancellationToken));

        var records = await Task.WhenAll(tasks).ConfigureAwait(false);

        foreach (var record in records)
        {
            if (record is not null)
            {
                yield return record;
            }
        }
    }

    /// <inheritdoc />
    public virtual async Task<Guid> UpsertAsync(TRecord record, CancellationToken cancellationToken = default)
    {
        return await this.UpsertAsync([record], cancellationToken)
            .FirstOrDefaultAsync(cancellationToken)
            .ConfigureAwait(false);
    }

    /// <inheritdoc />
    public virtual async IAsyncEnumerable<Guid> UpsertAsync(IEnumerable<TRecord> records, [EnumeratorCancellation] CancellationToken cancellationToken = default)
    {
        const string OperationName = "UpsertCollectionObject";

        var responses = await this.RunOperationAsync(OperationName, async () =>
        {
            var jsonObjects = records.Select(record => VectorStoreErrorHandler.RunModelConversion(
                this._collectionMetadata.VectorStoreSystemName!,
                this.CollectionName,
                OperationName,
                () => this._mapper.MapFromDataToStorageModel(record))).ToList();

            var request = new WeaviateUpsertCollectionObjectBatchRequest(jsonObjects).Build();

            return await this.ExecuteRequestAsync<List<WeaviateUpsertCollectionObjectBatchResponse>>(request, cancellationToken).ConfigureAwait(false);
        }).ConfigureAwait(false);

        if (responses is not null)
        {
            foreach (var response in responses)
            {
                if (response?.Result?.IsSuccess is true)
                {
                    yield return response.Id;
                }
            }
        }
    }

    /// <inheritdoc />
    public virtual async Task<VectorSearchResults<TRecord>> VectorizedSearchAsync<TVector>(
        TVector vector,
        int top,
        VectorSearchOptions<TRecord>? options = null,
        CancellationToken cancellationToken = default)
    {
        const string OperationName = "VectorSearch";

        VerifyVectorParam(vector);
        Verify.NotLessThan(top, 1);

        var searchOptions = options ?? s_defaultVectorSearchOptions;
        var vectorProperty = this._model.GetVectorPropertyOrSingle(searchOptions);

        var query = WeaviateVectorStoreRecordCollectionQueryBuilder.BuildSearchQuery(
            vector,
            this.CollectionName,
            vectorProperty.StorageName,
            s_jsonSerializerOptions,
            top,
            searchOptions,
            this._model);

        return await this.ExecuteQueryAsync(query, searchOptions.IncludeVectors, WeaviateConstants.ScorePropertyName, OperationName, cancellationToken).ConfigureAwait(false);
    }

    /// <inheritdoc />
    public async Task<VectorSearchResults<TRecord>> HybridSearchAsync<TVector>(TVector vector, ICollection<string> keywords, int top, HybridSearchOptions<TRecord>? options = null, CancellationToken cancellationToken = default)
    {
        const string OperationName = "HybridSearch";

        VerifyVectorParam(vector);
        Verify.NotLessThan(top, 1);

        var searchOptions = options ?? s_defaultKeywordVectorizedHybridSearchOptions;
        var vectorProperty = this._model.GetVectorPropertyOrSingle<TRecord>(new() { VectorProperty = searchOptions.VectorProperty });
        var textDataProperty = this._model.GetFullTextDataPropertyOrSingle(searchOptions.AdditionalProperty);

        var query = WeaviateVectorStoreRecordCollectionQueryBuilder.BuildHybridSearchQuery(
            vector,
            top,
            string.Join(" ", keywords),
            this.CollectionName,
            this._model,
            vectorProperty,
            textDataProperty,
            s_jsonSerializerOptions,
            searchOptions);

        return await this.ExecuteQueryAsync(query, searchOptions.IncludeVectors, WeaviateConstants.HybridScorePropertyName, OperationName, cancellationToken).ConfigureAwait(false);
    }

    /// <inheritdoc />
    public object? GetService(Type serviceType, object? serviceKey = null)
    {
        Verify.NotNull(serviceType);

        return
            serviceKey is not null ? null :
            serviceType == typeof(VectorStoreRecordCollectionMetadata) ? this._collectionMetadata :
            serviceType == typeof(HttpClient) ? this._httpClient :
            serviceType.IsInstanceOfType(this) ? this :
            null;
    }

    #region private

    private async Task<VectorSearchResults<TRecord>> ExecuteQueryAsync(string query, bool includeVectors, string scorePropertyName, string operationName, CancellationToken cancellationToken)
    {
        using var request = new WeaviateVectorSearchRequest(query).Build();

        var (responseModel, content) = await this.ExecuteRequestWithResponseContentAsync<WeaviateVectorSearchResponse>(request, cancellationToken).ConfigureAwait(false);

        var collectionResults = responseModel?.Data?.GetOperation?[this.CollectionName];

        if (collectionResults is null)
        {
            throw new VectorStoreOperationException($"Error occurred during vector search. Response: {content}")
            {
                VectorStoreType = this._collectionMetadata.VectorStoreSystemName,
                CollectionName = this.CollectionName,
                OperationName = operationName
            };
        }

        var mappedResults = collectionResults.Where(x => x is not null).Select(result =>
        {
            var (storageModel, score) = WeaviateVectorStoreCollectionSearchMapping.MapSearchResult(result!, scorePropertyName);

            var record = VectorStoreErrorHandler.RunModelConversion(
                this._collectionMetadata.VectorStoreSystemName!,
                this.CollectionName,
                operationName,
                () => this._mapper.MapFromStorageToDataModel(storageModel, new() { IncludeVectors = includeVectors }));

            return new VectorSearchResult<TRecord>(record, score);
        });

        return new VectorSearchResults<TRecord>(mappedResults.ToAsyncEnumerable());
    }

    private Task<HttpResponseMessage> ExecuteRequestAsync(HttpRequestMessage request, CancellationToken cancellationToken)
    {
        request.RequestUri = new Uri(this._endpoint, request.RequestUri!);

        if (!string.IsNullOrWhiteSpace(this._apiKey))
        {
            request.Headers.Authorization = new AuthenticationHeaderValue("Bearer", this._apiKey);
        }

        return this._httpClient.SendAsync(request, HttpCompletionOption.ResponseContentRead, cancellationToken);
    }

    private async Task<(TResponse?, string)> ExecuteRequestWithResponseContentAsync<TResponse>(HttpRequestMessage request, CancellationToken cancellationToken)
    {
        var response = await this.ExecuteRequestAsync(request, cancellationToken).ConfigureAwait(false);

        var responseContent = await response.Content.ReadAsStringAsync(cancellationToken).ConfigureAwait(false);

        var responseModel = JsonSerializer.Deserialize<TResponse>(responseContent, s_jsonSerializerOptions);

        return (responseModel, responseContent);
    }

    private async Task<TResponse?> ExecuteRequestAsync<TResponse>(HttpRequestMessage request, CancellationToken cancellationToken)
    {
        var (model, _) = await this.ExecuteRequestWithResponseContentAsync<TResponse>(request, cancellationToken).ConfigureAwait(false);

        return model;
    }

    private async Task<TResponse?> ExecuteRequestWithNotFoundHandlingAsync<TResponse>(HttpRequestMessage request, CancellationToken cancellationToken)
    {
        var response = await this.ExecuteRequestAsync(request, cancellationToken).ConfigureAwait(false);
        if (response.StatusCode == HttpStatusCode.NotFound)
        {
            return default;
        }

        var responseContent = await response.Content.ReadAsStringAsync(cancellationToken).ConfigureAwait(false);
        var responseModel = JsonSerializer.Deserialize<TResponse>(responseContent, s_jsonSerializerOptions);

        return responseModel;
    }

    private async Task<T> RunOperationAsync<T>(string operationName, Func<Task<T>> operation)
    {
        try
        {
            return await operation.Invoke().ConfigureAwait(false);
        }
        catch (Exception ex)
        {
            throw new VectorStoreOperationException("Call to vector store failed.", ex)
            {
                VectorStoreType = this._collectionMetadata.VectorStoreSystemName,
                CollectionName = this.CollectionName,
                OperationName = operationName
            };
        }
    }

    /// <summary>
    /// Returns custom mapper, generic data model mapper or default record mapper.
    /// </summary>
#pragma warning disable CS0618 // IVectorStoreRecordMapper is obsolete
    private IVectorStoreRecordMapper<TRecord, JsonObject> InitializeMapper()
    {
        if (this._options.JsonObjectCustomMapper is not null)
        {
            return this._options.JsonObjectCustomMapper;
        }

        if (typeof(TRecord) == typeof(VectorStoreGenericDataModel<Guid>))
        {
            var mapper = new WeaviateGenericDataModelMapper(this.CollectionName, this._model, s_jsonSerializerOptions);

            return (mapper as IVectorStoreRecordMapper<TRecord, JsonObject>)!;
        }

        return new WeaviateVectorStoreRecordMapper<TRecord>(this.CollectionName, this._model, s_jsonSerializerOptions);
    }
#pragma warning restore CS0618

    private static void VerifyVectorParam<TVector>(TVector vector)
    {
        Verify.NotNull(vector);

        var vectorType = vector.GetType();

        if (!WeaviateModelBuilder.s_supportedVectorTypes.Contains(vectorType))
        {
            throw new NotSupportedException(
                $"The provided vector type {vectorType.FullName} is not supported by the Weaviate connector. " +
                $"Supported types are: {string.Join(", ", WeaviateModelBuilder.s_supportedVectorTypes.Select(l => l.FullName))}");
        }
    }

    private static void VerifyCollectionName(string collectionName)
    {
        Verify.NotNullOrWhiteSpace(collectionName);

        // Based on https://weaviate.io/developers/weaviate/starter-guides/managing-collections#collection--property-names
        char first = collectionName[0];
        if (!(first is >= 'A' and <= 'Z'))
        {
            throw new ArgumentException("Collection name must start with an uppercase ASCII letter.", nameof(collectionName));
        }

        foreach (char character in collectionName)
        {
            if (!((character is >= 'a' and <= 'z') || (character is >= 'A' and <= 'Z') || (character is >= '0' and <= '9')))
            {
                throw new ArgumentException("Collection name must contain only ASCII letters and digits.", nameof(collectionName));
            }
        }
    }
    #endregion
}<|MERGE_RESOLUTION|>--- conflicted
+++ resolved
@@ -26,55 +26,9 @@
 public class WeaviateVectorStoreRecordCollection<TRecord> : IVectorStoreRecordCollection<Guid, TRecord>, IKeywordHybridSearch<TRecord>
 #pragma warning restore CA1711 // Identifiers should not have incorrect suffix
 {
-<<<<<<< HEAD
     /// <summary>Metadata about vector store record collection.</summary>
     private readonly VectorStoreRecordCollectionMetadata _collectionMetadata;
 
-    /// <summary>A set of types that a key on the provided model may have.</summary>
-    private static readonly HashSet<Type> s_supportedKeyTypes =
-    [
-        typeof(Guid)
-    ];
-
-    /// <summary>A set of types that vectors on the provided model may have.</summary>
-    private static readonly HashSet<Type> s_supportedVectorTypes =
-    [
-        typeof(ReadOnlyMemory<float>),
-        typeof(ReadOnlyMemory<float>?),
-        typeof(ReadOnlyMemory<double>),
-        typeof(ReadOnlyMemory<double>?)
-    ];
-
-    /// <summary>A set of types that data properties on the provided model may have.</summary>
-    private static readonly HashSet<Type> s_supportedDataTypes =
-    [
-        typeof(string),
-        typeof(bool),
-        typeof(bool?),
-        typeof(int),
-        typeof(int?),
-        typeof(long),
-        typeof(long?),
-        typeof(short),
-        typeof(short?),
-        typeof(byte),
-        typeof(byte?),
-        typeof(float),
-        typeof(float?),
-        typeof(double),
-        typeof(double?),
-        typeof(decimal),
-        typeof(decimal?),
-        typeof(DateTime),
-        typeof(DateTime?),
-        typeof(DateTimeOffset),
-        typeof(DateTimeOffset?),
-        typeof(Guid),
-        typeof(Guid?)
-    ];
-
-=======
->>>>>>> 802a14df
     /// <summary>Default JSON serializer options.</summary>
     private static readonly JsonSerializerOptions s_jsonSerializerOptions = new()
     {
