--- conflicted
+++ resolved
@@ -301,7 +301,6 @@
     }
 
     /// <inheritdoc />
-<<<<<<< HEAD
     public async IAsyncEnumerable<TRecord> GetAsync(Expression<Func<TRecord, bool>> filter, int top,
         FilterOptions<TRecord>? options = null, [EnumeratorCancellation] CancellationToken cancellationToken = default)
     {
@@ -326,10 +325,7 @@
     }
 
     /// <inheritdoc />
-    public async Task<VectorSearchResults<TRecord>> HybridSearchAsync<TVector>(TVector vector, ICollection<string> keywords, HybridSearchOptions<TRecord>? options = null, CancellationToken cancellationToken = default)
-=======
     public async Task<VectorSearchResults<TRecord>> HybridSearchAsync<TVector>(TVector vector, ICollection<string> keywords, int top, HybridSearchOptions<TRecord>? options = null, CancellationToken cancellationToken = default)
->>>>>>> f703f696
     {
         const string OperationName = "HybridSearch";
 
