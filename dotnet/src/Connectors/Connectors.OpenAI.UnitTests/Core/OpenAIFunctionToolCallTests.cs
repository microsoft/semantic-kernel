--- conflicted
+++ resolved
@@ -1,92 +1,10 @@
-﻿// Copyright (c) Microsoft. All rights reserved.
+// Copyright (c) Microsoft. All rights reserved.
 
-<<<<<<< HEAD
-<<<<<<< div
-=======
-<<<<<<< Updated upstream
-<<<<<<< Updated upstream
->>>>>>> head
-<<<<<<< Updated upstream
-<<<<<<< Updated upstream
-<<<<<<< Updated upstream
-<<<<<<< Updated upstream
-<<<<<<< Updated upstream
-<<<<<<< Updated upstream
-using System.Collections.Generic;
-using System.Text;
-<<<<<<< HEAD
-=======
-=======
->>>>>>> Stashed changes
-=======
->>>>>>> Stashed changes
-=======
->>>>>>> Stashed changes
-=======
->>>>>>> Stashed changes
-=======
->>>>>>> Stashed changes
-<<<<<<< HEAD
-using System.Collections.Generic;
-using System.Text;
-=======
-=======
->>>>>>> eab985c52d058dc92abc75034bc790079131ce75
-<<<<<<< div
-=======
-=======
-using System.Collections.Generic;
-using System.Text;
-=======
->>>>>>> Stashed changes
-=======
-using System.Collections.Generic;
-using System.Text;
-=======
->>>>>>> Stashed changes
->>>>>>> head
 using System;
 using System.ClientModel.Primitives;
 using System.Collections.Generic;
 using System.Text;
 using System.Text.Json;
-<<<<<<< div
-=======
-<<<<<<< Updated upstream
-<<<<<<< Updated upstream
->>>>>>> head
-<<<<<<< HEAD
->>>>>>> main
-<<<<<<< Updated upstream
-<<<<<<< Updated upstream
-<<<<<<< Updated upstream
-<<<<<<< Updated upstream
-<<<<<<< Updated upstream
->>>>>>> Stashed changes
-=======
->>>>>>> Stashed changes
-=======
->>>>>>> Stashed changes
-=======
->>>>>>> Stashed changes
-=======
->>>>>>> Stashed changes
-=======
->>>>>>> Stashed changes
-=======
->>>>>>> eab985c52d058dc92abc75034bc790079131ce75
-<<<<<<< div
-=======
-=======
->>>>>>> main
->>>>>>> Stashed changes
-=======
->>>>>>> main
->>>>>>> Stashed changes
->>>>>>> head
-=======
-using System.Text.Json;
->>>>>>> e78b8e85
 using Microsoft.SemanticKernel.Connectors.OpenAI;
 using OpenAI.Chat;
 using Xunit;
@@ -104,80 +22,16 @@
     public void FullyQualifiedNameReturnsValidName(string toolCallName, string expectedName)
     {
         // Arrange
-<<<<<<< HEAD
-<<<<<<< HEAD
-<<<<<<< div
-=======
-<<<<<<< Updated upstream
-<<<<<<< Updated upstream
->>>>>>> head
-<<<<<<< Updated upstream
-<<<<<<< Updated upstream
-<<<<<<< Updated upstream
-<<<<<<< Updated upstream
-<<<<<<< Updated upstream
-<<<<<<< Updated upstream
         var toolCall = ChatToolCall.CreateFunctionToolCall("id", toolCallName, string.Empty);
-=======
-=======
->>>>>>> Stashed changes
-=======
->>>>>>> Stashed changes
-=======
->>>>>>> Stashed changes
-=======
->>>>>>> Stashed changes
-=======
->>>>>>> Stashed changes
-<<<<<<< HEAD
-=======
->>>>>>> Stashed changes
-=======
->>>>>>> Stashed changes
         var toolCall = ChatToolCall.CreateFunctionToolCall("id", toolCallName, string.Empty);
-=======
         var args = JsonSerializer.Serialize(new Dictionary<string, object?>());
         var toolCall = ChatToolCall.CreateFunctionToolCall("id", toolCallName, BinaryData.FromString(args));
->>>>>>> main
-<<<<<<< Updated upstream
-<<<<<<< Updated upstream
-<<<<<<< Updated upstream
-<<<<<<< Updated upstream
-<<<<<<< Updated upstream
-<<<<<<< Updated upstream
-<<<<<<< Updated upstream
-=======
->>>>>>> Stashed changes
-=======
->>>>>>> Stashed changes
->>>>>>> Stashed changes
-=======
->>>>>>> Stashed changes
-=======
->>>>>>> Stashed changes
-=======
->>>>>>> Stashed changes
-=======
->>>>>>> Stashed changes
-=======
         var args = JsonSerializer.Serialize(new Dictionary<string, object?>());
         var toolCall = ChatToolCall.CreateFunctionToolCall("id", toolCallName, BinaryData.FromString(args));
->>>>>>> eab985c52d058dc92abc75034bc790079131ce75
-=======
->>>>>>> Stashed changes
-=======
->>>>>>> Stashed changes
-<<<<<<< div
-=======
         var args = JsonSerializer.Serialize(new Dictionary<string, object?>());
         var toolCall = ChatToolCall.CreateFunctionToolCall("id", toolCallName, BinaryData.FromString(args));
->>>>>>> eab985c52d058dc92abc75034bc790079131ce75
-=======
->>>>>>> head
-=======
         var args = JsonSerializer.Serialize(new Dictionary<string, object?>());
         var toolCall = ChatToolCall.CreateFunctionToolCall("id", toolCallName, args);
->>>>>>> e78b8e85
         var openAIFunctionToolCall = new OpenAIFunctionToolCall(toolCall);
 
         // Act & Assert
@@ -189,69 +43,10 @@
     public void ToStringReturnsCorrectValue()
     {
         // Arrange
-<<<<<<< HEAD
-<<<<<<< div
-=======
-<<<<<<< Updated upstream
-<<<<<<< Updated upstream
->>>>>>> head
-<<<<<<< Updated upstream
-<<<<<<< Updated upstream
-<<<<<<< Updated upstream
-<<<<<<< Updated upstream
-<<<<<<< Updated upstream
-<<<<<<< Updated upstream
         var toolCall = ChatToolCall.CreateFunctionToolCall("id", "MyPlugin_MyFunction", "{\n \"location\": \"San Diego\",\n \"max_price\": 300\n}");
-=======
-=======
->>>>>>> Stashed changes
-=======
->>>>>>> Stashed changes
-=======
->>>>>>> Stashed changes
-=======
->>>>>>> Stashed changes
-=======
->>>>>>> Stashed changes
-<<<<<<< HEAD
-=======
->>>>>>> Stashed changes
-=======
->>>>>>> Stashed changes
         var toolCall = ChatToolCall.CreateFunctionToolCall("id", "MyPlugin_MyFunction", "{\n \"location\": \"San Diego\",\n \"max_price\": 300\n}");
-=======
         var toolCall = ChatToolCall.CreateFunctionToolCall("id", "MyPlugin_MyFunction", BinaryData.FromString("{\n \"location\": \"San Diego\",\n \"max_price\": 300\n}"));
->>>>>>> main
-<<<<<<< Updated upstream
-<<<<<<< Updated upstream
-<<<<<<< Updated upstream
-<<<<<<< Updated upstream
-<<<<<<< Updated upstream
-<<<<<<< Updated upstream
-<<<<<<< Updated upstream
-=======
->>>>>>> Stashed changes
-=======
->>>>>>> Stashed changes
->>>>>>> Stashed changes
-=======
->>>>>>> Stashed changes
-=======
->>>>>>> Stashed changes
-=======
->>>>>>> Stashed changes
-=======
->>>>>>> Stashed changes
-=======
         var toolCall = ChatToolCall.CreateFunctionToolCall("id", "MyPlugin_MyFunction", BinaryData.FromString("{\n \"location\": \"San Diego\",\n \"max_price\": 300\n}"));
->>>>>>> eab985c52d058dc92abc75034bc790079131ce75
-<<<<<<< div
-=======
-=======
->>>>>>> Stashed changes
-=======
->>>>>>> Stashed changes
->>>>>>> head
         var openAIFunctionToolCall = new OpenAIFunctionToolCall(toolCall);
 
         // Act & Assert
@@ -297,70 +92,11 @@
 
         Assert.Equal("test-id", toolCall.Id);
         Assert.Equal("test-function", toolCall.FunctionName);
-<<<<<<< HEAD
-<<<<<<< div
-=======
-<<<<<<< Updated upstream
-<<<<<<< Updated upstream
->>>>>>> head
-<<<<<<< Updated upstream
-<<<<<<< Updated upstream
-<<<<<<< Updated upstream
-<<<<<<< Updated upstream
-<<<<<<< Updated upstream
-<<<<<<< Updated upstream
         Assert.Equal("test-argument", toolCall.FunctionArguments);
-=======
-=======
->>>>>>> Stashed changes
-=======
->>>>>>> Stashed changes
-=======
->>>>>>> Stashed changes
-=======
->>>>>>> Stashed changes
-=======
->>>>>>> Stashed changes
-<<<<<<< HEAD
-=======
->>>>>>> Stashed changes
-=======
->>>>>>> Stashed changes
         Assert.Equal("test-argument", toolCall.FunctionArguments);
-=======
         Assert.Equal("test-argument", toolCall.FunctionArguments.ToString());
->>>>>>> main
-<<<<<<< Updated upstream
-<<<<<<< Updated upstream
-<<<<<<< Updated upstream
-<<<<<<< Updated upstream
-<<<<<<< Updated upstream
-<<<<<<< Updated upstream
-<<<<<<< Updated upstream
->>>>>>> Stashed changes
-=======
-=======
->>>>>>> Stashed changes
->>>>>>> Stashed changes
-=======
->>>>>>> Stashed changes
-=======
->>>>>>> Stashed changes
-=======
->>>>>>> Stashed changes
-=======
         Assert.Equal("test-argument", toolCall.FunctionArguments.ToString());
->>>>>>> eab985c52d058dc92abc75034bc790079131ce75
-=======
->>>>>>> Stashed changes
-=======
->>>>>>> Stashed changes
-<<<<<<< div
-=======
         Assert.Equal("test-argument", toolCall.FunctionArguments.ToString());
->>>>>>> eab985c52d058dc92abc75034bc790079131ce75
-=======
->>>>>>> head
     }
 
     [Fact]
