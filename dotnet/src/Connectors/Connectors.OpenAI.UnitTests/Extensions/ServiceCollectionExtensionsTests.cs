--- conflicted
+++ resolved
@@ -1,69 +1,7 @@
-﻿// Copyright (c) Microsoft. All rights reserved.
+// Copyright (c) Microsoft. All rights reserved.
 
 using System;
-<<<<<<< HEAD
-<<<<<<< HEAD
-<<<<<<< div
-=======
-<<<<<<< Updated upstream
-<<<<<<< Updated upstream
->>>>>>> head
-<<<<<<< Updated upstream
-<<<<<<< Updated upstream
-<<<<<<< Updated upstream
-<<<<<<< Updated upstream
-<<<<<<< Updated upstream
-<<<<<<< Updated upstream
-=======
-=======
->>>>>>> Stashed changes
-=======
->>>>>>> Stashed changes
-=======
->>>>>>> Stashed changes
-=======
->>>>>>> Stashed changes
-=======
->>>>>>> Stashed changes
-<<<<<<< HEAD
-=======
 using System.ClientModel;
->>>>>>> main
-<<<<<<< Updated upstream
-<<<<<<< Updated upstream
-<<<<<<< Updated upstream
-<<<<<<< Updated upstream
-<<<<<<< Updated upstream
->>>>>>> Stashed changes
-=======
->>>>>>> Stashed changes
-=======
->>>>>>> Stashed changes
-=======
->>>>>>> Stashed changes
-=======
->>>>>>> Stashed changes
-=======
->>>>>>> Stashed changes
-=======
-using System.ClientModel;
->>>>>>> eab985c52d058dc92abc75034bc790079131ce75
-<<<<<<< div
-=======
-=======
-=======
-using System.ClientModel;
->>>>>>> main
->>>>>>> Stashed changes
-=======
-=======
-using System.ClientModel;
->>>>>>> main
->>>>>>> Stashed changes
->>>>>>> head
-=======
-using System.ClientModel;
->>>>>>> e78b8e85
 using Microsoft.Extensions.DependencyInjection;
 using Microsoft.SemanticKernel;
 using Microsoft.SemanticKernel.AudioToText;
@@ -90,74 +28,12 @@
     public void ItCanAddChatCompletionService(InitializationType type)
     {
         // Arrange
-<<<<<<< HEAD
-<<<<<<< HEAD
-<<<<<<< div
-=======
-<<<<<<< Updated upstream
-<<<<<<< Updated upstream
->>>>>>> head
-<<<<<<< Updated upstream
-<<<<<<< Updated upstream
-<<<<<<< Updated upstream
-<<<<<<< Updated upstream
-<<<<<<< Updated upstream
-<<<<<<< Updated upstream
         var client = new OpenAIClient("key");
-=======
-=======
->>>>>>> Stashed changes
-=======
->>>>>>> Stashed changes
-=======
->>>>>>> Stashed changes
-=======
->>>>>>> Stashed changes
-=======
->>>>>>> Stashed changes
-<<<<<<< HEAD
-=======
->>>>>>> Stashed changes
-=======
->>>>>>> Stashed changes
         var client = new OpenAIClient("key");
-=======
         var client = new OpenAIClient(new ApiKeyCredential("key"));
->>>>>>> main
-<<<<<<< Updated upstream
-<<<<<<< Updated upstream
-<<<<<<< Updated upstream
-<<<<<<< Updated upstream
-<<<<<<< Updated upstream
-<<<<<<< Updated upstream
-<<<<<<< Updated upstream
->>>>>>> Stashed changes
-=======
-=======
->>>>>>> Stashed changes
->>>>>>> Stashed changes
-=======
->>>>>>> Stashed changes
-=======
->>>>>>> Stashed changes
-=======
->>>>>>> Stashed changes
-=======
         var client = new OpenAIClient(new ApiKeyCredential("key"));
->>>>>>> eab985c52d058dc92abc75034bc790079131ce75
-=======
->>>>>>> Stashed changes
-=======
->>>>>>> Stashed changes
-<<<<<<< div
-=======
         var client = new OpenAIClient(new ApiKeyCredential("key"));
->>>>>>> eab985c52d058dc92abc75034bc790079131ce75
-=======
->>>>>>> head
-=======
         var client = new OpenAIClient(new ApiKeyCredential("key"));
->>>>>>> e78b8e85
         var builder = Kernel.CreateBuilder();
 
         builder.Services.AddSingleton(client);
@@ -203,76 +79,12 @@
         var sut = new ServiceCollection();
 
         // Act
-<<<<<<< HEAD
-<<<<<<< HEAD
-<<<<<<< div
-=======
-<<<<<<< Updated upstream
-<<<<<<< Updated upstream
->>>>>>> head
-<<<<<<< Updated upstream
-<<<<<<< Updated upstream
-<<<<<<< Updated upstream
-<<<<<<< Updated upstream
-<<<<<<< Updated upstream
-<<<<<<< Updated upstream
         var service = sut.AddOpenAITextEmbeddingGeneration("model", new OpenAIClient("key"))
-=======
-=======
->>>>>>> Stashed changes
-=======
->>>>>>> Stashed changes
-=======
->>>>>>> Stashed changes
-=======
->>>>>>> Stashed changes
-=======
->>>>>>> Stashed changes
-<<<<<<< HEAD
-=======
->>>>>>> Stashed changes
-=======
->>>>>>> Stashed changes
         var service = sut.AddOpenAITextEmbeddingGeneration("model", new OpenAIClient("key"))
-=======
         var service = sut.AddOpenAITextEmbeddingGeneration("model", new OpenAIClient(new ApiKeyCredential("key")))
->>>>>>> main
-<<<<<<< Updated upstream
-<<<<<<< Updated upstream
-<<<<<<< Updated upstream
-<<<<<<< Updated upstream
-<<<<<<< Updated upstream
-<<<<<<< Updated upstream
-<<<<<<< Updated upstream
-=======
->>>>>>> Stashed changes
-=======
->>>>>>> Stashed changes
->>>>>>> Stashed changes
-=======
->>>>>>> Stashed changes
-=======
->>>>>>> Stashed changes
-=======
->>>>>>> Stashed changes
-=======
->>>>>>> Stashed changes
-=======
         var service = sut.AddOpenAITextEmbeddingGeneration("model", new OpenAIClient(new ApiKeyCredential("key")))
->>>>>>> eab985c52d058dc92abc75034bc790079131ce75
-=======
->>>>>>> Stashed changes
-=======
->>>>>>> Stashed changes
-<<<<<<< div
-=======
         var service = sut.AddOpenAITextEmbeddingGeneration("model", new OpenAIClient(new ApiKeyCredential("key")))
->>>>>>> eab985c52d058dc92abc75034bc790079131ce75
-=======
->>>>>>> head
-=======
         var service = sut.AddOpenAITextEmbeddingGeneration("model", new OpenAIClient(new ApiKeyCredential("key")))
->>>>>>> e78b8e85
             .BuildServiceProvider()
             .GetRequiredService<ITextEmbeddingGenerationService>();
 
@@ -332,76 +144,12 @@
         var sut = new ServiceCollection();
 
         // Act
-<<<<<<< HEAD
-<<<<<<< HEAD
-<<<<<<< div
-=======
-<<<<<<< Updated upstream
-<<<<<<< Updated upstream
->>>>>>> head
-<<<<<<< Updated upstream
-<<<<<<< Updated upstream
-<<<<<<< Updated upstream
-<<<<<<< Updated upstream
-<<<<<<< Updated upstream
-<<<<<<< Updated upstream
         var service = sut.AddOpenAIAudioToText("model", new OpenAIClient("key"))
-=======
-=======
->>>>>>> Stashed changes
-=======
->>>>>>> Stashed changes
-=======
->>>>>>> Stashed changes
-=======
->>>>>>> Stashed changes
-=======
->>>>>>> Stashed changes
-<<<<<<< HEAD
-=======
->>>>>>> Stashed changes
-=======
->>>>>>> Stashed changes
         var service = sut.AddOpenAIAudioToText("model", new OpenAIClient("key"))
-=======
         var service = sut.AddOpenAIAudioToText("model", new OpenAIClient(new ApiKeyCredential("key")))
->>>>>>> main
-<<<<<<< Updated upstream
-<<<<<<< Updated upstream
-<<<<<<< Updated upstream
-<<<<<<< Updated upstream
-<<<<<<< Updated upstream
-<<<<<<< Updated upstream
-<<<<<<< Updated upstream
-=======
->>>>>>> Stashed changes
-=======
->>>>>>> Stashed changes
->>>>>>> Stashed changes
-=======
->>>>>>> Stashed changes
-=======
->>>>>>> Stashed changes
-=======
->>>>>>> Stashed changes
-=======
->>>>>>> Stashed changes
-=======
         var service = sut.AddOpenAIAudioToText("model", new OpenAIClient(new ApiKeyCredential("key")))
->>>>>>> eab985c52d058dc92abc75034bc790079131ce75
-=======
->>>>>>> Stashed changes
-=======
->>>>>>> Stashed changes
-<<<<<<< div
-=======
         var service = sut.AddOpenAIAudioToText("model", new OpenAIClient(new ApiKeyCredential("key")))
->>>>>>> eab985c52d058dc92abc75034bc790079131ce75
-=======
->>>>>>> head
-=======
         var service = sut.AddOpenAIAudioToText("model", new OpenAIClient(new ApiKeyCredential("key")))
->>>>>>> e78b8e85
             .BuildServiceProvider()
             .GetRequiredService<IAudioToTextService>();
 
