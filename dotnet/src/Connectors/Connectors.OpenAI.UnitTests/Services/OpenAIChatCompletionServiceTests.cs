﻿// Copyright (c) Microsoft. All rights reserved.

using System;
using System.Collections.Generic;
using System.Diagnostics;
using System.Globalization;
using System.IO;
using System.Linq;
using System.Net;
using System.Net.Http;
using System.Text;
using System.Text.Json;
using System.Threading.Tasks;
using Microsoft.Extensions.DependencyInjection;
using Microsoft.Extensions.Logging;
using Microsoft.SemanticKernel;
using Microsoft.SemanticKernel.ChatCompletion;
using Microsoft.SemanticKernel.Connectors.OpenAI;
using Microsoft.SemanticKernel.Diagnostics;
using Microsoft.SemanticKernel.TextGeneration;
using Moq;
using OpenAI;
using OpenAI.Chat;
using Xunit;

namespace SemanticKernel.Connectors.OpenAI.UnitTests.Services;

/// <summary>
/// Unit tests for <see cref="OpenAIChatCompletionService"/>
/// </summary>
public sealed class OpenAIChatCompletionServiceTests : IDisposable
{
    private readonly HttpMessageHandlerStub _messageHandlerStub;
    private readonly MultipleHttpMessageHandlerStub _multiMessageHandlerStub;
    private readonly HttpClient _httpClient;
    private readonly OpenAIFunction _timepluginDate, _timepluginNow;
    private readonly OpenAIPromptExecutionSettings _executionSettings;
    private readonly Mock<ILoggerFactory> _mockLoggerFactory;
    private readonly ChatHistory _chatHistoryForTest = [new ChatMessageContent(AuthorRole.User, "test")];

    public OpenAIChatCompletionServiceTests()
    {
        this._messageHandlerStub = new HttpMessageHandlerStub();
        this._multiMessageHandlerStub = new MultipleHttpMessageHandlerStub();
        this._httpClient = new HttpClient(this._messageHandlerStub, false);
        this._mockLoggerFactory = new Mock<ILoggerFactory>();

        IList<KernelFunctionMetadata> functions = KernelPluginFactory.CreateFromFunctions("TimePlugin", new[]
        {
            KernelFunctionFactory.CreateFromMethod((string? format = null) => DateTime.Now.Date.ToString(format, CultureInfo.InvariantCulture), "Date", "TimePlugin.Date"),
            KernelFunctionFactory.CreateFromMethod((string? format = null) => DateTime.Now.ToString(format, CultureInfo.InvariantCulture), "Now", "TimePlugin.Now"),
        }).GetFunctionsMetadata();

        this._timepluginDate = functions[0].ToOpenAIFunction();
        this._timepluginNow = functions[1].ToOpenAIFunction();

        this._executionSettings = new()
        {
            ToolCallBehavior = ToolCallBehavior.EnableFunctions([this._timepluginDate, this._timepluginNow])
        };
    }

    [Theory]
    [InlineData(true)]
    [InlineData(false)]
    public void ConstructorWithApiKeyWorksCorrectly(bool includeLoggerFactory)
    {
        // Arrange & Act
        var service = includeLoggerFactory ?
            new OpenAIChatCompletionService("model-id", "api-key", "organization", loggerFactory: this._mockLoggerFactory.Object) :
            new OpenAIChatCompletionService("model-id", "api-key", "organization");

        // Assert
        Assert.NotNull(service);
        Assert.Equal("model-id", service.Attributes["ModelId"]);
    }

    [Theory]
    [InlineData("http://localhost:1234/v1/chat/completions", "http://localhost:1234/v1/chat/completions")] // Uses full path when provided
    [InlineData("http://localhost:1234/", "http://localhost:1234/v1/chat/completions")]
    [InlineData("http://localhost:8080", "http://localhost:8080/v1/chat/completions")]
    [InlineData("https://something:8080", "https://something:8080/v1/chat/completions")] // Accepts TLS Secured endpoints
    public async Task ItUsesCustomEndpointsWhenProvidedDirectlyAsync(string endpointProvided, string expectedEndpoint)
    {
        // Arrange
        var chatCompletion = new OpenAIChatCompletionService(modelId: "any", apiKey: null, httpClient: this._httpClient, endpoint: new Uri(endpointProvided));
        this._messageHandlerStub.ResponseToReturn = new HttpResponseMessage(System.Net.HttpStatusCode.OK)
        { Content = new StringContent(ChatCompletionResponse) };

        // Act
        await chatCompletion.GetChatMessageContentsAsync(this._chatHistoryForTest, this._executionSettings);

        // Assert
        Assert.Equal(expectedEndpoint, this._messageHandlerStub.RequestUri!.ToString());
    }

    [Theory]
    [InlineData("http://localhost:1234/v1/chat/completions", "http://localhost:1234/v1/chat/completions")] // Uses full path when provided
    [InlineData("http://localhost:1234/", "http://localhost:1234/v1/chat/completions")]
    [InlineData("http://localhost:8080", "http://localhost:8080/v1/chat/completions")]
    [InlineData("https://something:8080", "https://something:8080/v1/chat/completions")] // Accepts TLS Secured endpoints
    public async Task ItUsesCustomEndpointsWhenProvidedAsBaseAddressAsync(string endpointProvided, string expectedEndpoint)
    {
        // Arrange
        this._httpClient.BaseAddress = new Uri(endpointProvided);
        var chatCompletion = new OpenAIChatCompletionService(modelId: "any", apiKey: null, httpClient: this._httpClient, endpoint: new Uri(endpointProvided));
        this._messageHandlerStub.ResponseToReturn = new HttpResponseMessage(System.Net.HttpStatusCode.OK)
        { Content = new StringContent(ChatCompletionResponse) };

        // Act
        await chatCompletion.GetChatMessageContentsAsync(this._chatHistoryForTest, this._executionSettings);

        // Assert
        Assert.Equal(expectedEndpoint, this._messageHandlerStub.RequestUri!.ToString());
    }

    [Fact]
    public async Task ItUsesHttpClientEndpointIfProvidedEndpointIsMissingAsync()
    {
        // Arrange
        this._httpClient.BaseAddress = new Uri("http://localhost:12312");
        var chatCompletion = new OpenAIChatCompletionService(modelId: "any", apiKey: null, httpClient: this._httpClient, endpoint: null!);
        this._messageHandlerStub.ResponseToReturn = new HttpResponseMessage(System.Net.HttpStatusCode.OK)
        { Content = new StringContent(ChatCompletionResponse) };

        // Act
        await chatCompletion.GetChatMessageContentsAsync(this._chatHistoryForTest, this._executionSettings);

        // Assert
        Assert.Equal("http://localhost:12312/v1/chat/completions", this._messageHandlerStub.RequestUri!.ToString());
    }

    [Fact]
    public async Task ItUsesDefaultEndpointIfProvidedEndpointIsMissingAsync()
    {
        // Arrange
        var chatCompletion = new OpenAIChatCompletionService(modelId: "any", apiKey: "abc", httpClient: this._httpClient, endpoint: null!);
        this._messageHandlerStub.ResponseToReturn = new HttpResponseMessage(System.Net.HttpStatusCode.OK)
        { Content = new StringContent(ChatCompletionResponse) };

        // Act
        await chatCompletion.GetChatMessageContentsAsync(this._chatHistoryForTest, this._executionSettings);

        // Assert
        Assert.Equal("https://api.openai.com/v1/chat/completions", this._messageHandlerStub.RequestUri!.ToString());
    }

    [Theory]
    [InlineData(true)]
    [InlineData(false)]
    public void ConstructorWithOpenAIClientWorksCorrectly(bool includeLoggerFactory)
    {
        // Arrange & Act
        var client = new OpenAIClient("key");
        var service = includeLoggerFactory ?
            new OpenAIChatCompletionService("model-id", client, loggerFactory: this._mockLoggerFactory.Object) :
            new OpenAIChatCompletionService("model-id", client);

        // Assert
        Assert.NotNull(service);
        Assert.Equal("model-id", service.Attributes["ModelId"]);
    }

    [Fact]
    public async Task ItCreatesCorrectFunctionToolCallsWhenUsingAutoAsync()
    {
        // Arrange
        var chatCompletion = new OpenAIChatCompletionService(modelId: "gpt-3.5-turbo", apiKey: "NOKEY", httpClient: this._httpClient);
        this._messageHandlerStub.ResponseToReturn = new HttpResponseMessage(System.Net.HttpStatusCode.OK)
        { Content = new StringContent(ChatCompletionResponse) };

        // Act
        await chatCompletion.GetChatMessageContentsAsync([new ChatMessageContent(AuthorRole.User, "test")], this._executionSettings);

        // Assert
        var actualRequestContent = Encoding.UTF8.GetString(this._messageHandlerStub.RequestContent!);
        Assert.NotNull(actualRequestContent);
        var optionsJson = JsonSerializer.Deserialize<JsonElement>(actualRequestContent);
        Assert.Equal(2, optionsJson.GetProperty("tools").GetArrayLength());
        Assert.Equal("TimePlugin-Date", optionsJson.GetProperty("tools")[0].GetProperty("function").GetProperty("name").GetString());
        Assert.Equal("TimePlugin-Now", optionsJson.GetProperty("tools")[1].GetProperty("function").GetProperty("name").GetString());
    }

    [Fact]
    public async Task ItCreatesCorrectFunctionToolCallsWhenUsingNowAsync()
    {
        // Arrange
        var chatCompletion = new OpenAIChatCompletionService(modelId: "gpt-3.5-turbo", apiKey: "NOKEY", httpClient: this._httpClient);
        this._messageHandlerStub.ResponseToReturn = new HttpResponseMessage(System.Net.HttpStatusCode.OK)
        { Content = new StringContent(ChatCompletionResponse) };
        this._executionSettings.ToolCallBehavior = ToolCallBehavior.RequireFunction(this._timepluginNow);

        // Act
        await chatCompletion.GetChatMessageContentsAsync(this._chatHistoryForTest, this._executionSettings);

        // Assert
        var actualRequestContent = Encoding.UTF8.GetString(this._messageHandlerStub.RequestContent!);
        Assert.NotNull(actualRequestContent);
        var optionsJson = JsonSerializer.Deserialize<JsonElement>(actualRequestContent);
        Assert.Equal(1, optionsJson.GetProperty("tools").GetArrayLength());
        Assert.Equal("TimePlugin-Now", optionsJson.GetProperty("tools")[0].GetProperty("function").GetProperty("name").GetString());
    }

    [Fact]
    public async Task ItCreatesNoFunctionsWhenUsingNoneAsync()
    {
        // Arrange
        var chatCompletion = new OpenAIChatCompletionService(modelId: "gpt-3.5-turbo", apiKey: "NOKEY", httpClient: this._httpClient);
        this._messageHandlerStub.ResponseToReturn = new HttpResponseMessage(System.Net.HttpStatusCode.OK)
        { Content = new StringContent(ChatCompletionResponse) };
        this._executionSettings.ToolCallBehavior = null;

        // Act
        await chatCompletion.GetChatMessageContentsAsync(this._chatHistoryForTest, this._executionSettings);

        // Assert
        var actualRequestContent = Encoding.UTF8.GetString(this._messageHandlerStub.RequestContent!);
        Assert.NotNull(actualRequestContent);
        var optionsJson = JsonSerializer.Deserialize<JsonElement>(actualRequestContent);
        Assert.False(optionsJson.TryGetProperty("functions", out var _));
    }

    [Fact]
    public async Task ItAddsIdToChatMessageAsync()
    {
        // Arrange
        var chatCompletion = new OpenAIChatCompletionService(modelId: "gpt-3.5-turbo", apiKey: "NOKEY", httpClient: this._httpClient);
        this._messageHandlerStub.ResponseToReturn = new HttpResponseMessage(System.Net.HttpStatusCode.OK)
        { Content = new StringContent(ChatCompletionResponse) };
        var chatHistory = new ChatHistory();
        chatHistory.AddMessage(AuthorRole.Tool, "Hello", metadata: new Dictionary<string, object?>() { { OpenAIChatMessageContent.ToolIdProperty, "John Doe" } });

        // Act
        await chatCompletion.GetChatMessageContentsAsync(chatHistory, this._executionSettings);

        // Assert
        var actualRequestContent = Encoding.UTF8.GetString(this._messageHandlerStub.RequestContent!);
        Assert.NotNull(actualRequestContent);
        var optionsJson = JsonSerializer.Deserialize<JsonElement>(actualRequestContent);
        Assert.Equal(1, optionsJson.GetProperty("messages").GetArrayLength());
        Assert.Equal("John Doe", optionsJson.GetProperty("messages")[0].GetProperty("tool_call_id").GetString());
    }

    [Fact]
    public async Task ItGetChatMessageContentsShouldHaveModelIdDefinedAsync()
    {
        // Arrange
        var chatCompletion = new OpenAIChatCompletionService(modelId: "gpt-3.5-turbo", apiKey: "NOKEY", httpClient: this._httpClient);
        this._messageHandlerStub.ResponseToReturn = new HttpResponseMessage(System.Net.HttpStatusCode.OK)
        { Content = new StringContent(ChatCompletionResponse, Encoding.UTF8, "application/json") };

        var chatHistory = new ChatHistory();
        chatHistory.AddMessage(AuthorRole.User, "Hello");

        // Act
        var chatMessage = await chatCompletion.GetChatMessageContentAsync(chatHistory, this._executionSettings);

        // Assert
        Assert.NotNull(chatMessage.ModelId);
        Assert.Equal("gpt-3.5-turbo", chatMessage.ModelId);
    }

    [Fact]
    public async Task ItGetTextContentsShouldHaveModelIdDefinedAsync()
    {
        // Arrange
        var chatCompletion = new OpenAIChatCompletionService(modelId: "gpt-3.5-turbo", apiKey: "NOKEY", httpClient: this._httpClient);
        this._messageHandlerStub.ResponseToReturn = new HttpResponseMessage(System.Net.HttpStatusCode.OK)
        { Content = new StringContent(ChatCompletionResponse, Encoding.UTF8, "application/json") };

        var chatHistory = new ChatHistory();
        chatHistory.AddMessage(AuthorRole.User, "Hello");

        // Act
        var textContent = await chatCompletion.GetTextContentAsync("hello", this._executionSettings);

        // Assert
        Assert.NotNull(textContent.ModelId);
        Assert.Equal("gpt-3.5-turbo", textContent.ModelId);
    }

    [Fact]
    public async Task GetStreamingTextContentsWorksCorrectlyAsync()
    {
        // Arrange
        var service = new OpenAIChatCompletionService("model-id", "api-key", "organization", this._httpClient);
        using var stream = File.OpenRead("TestData/chat_completion_streaming_test_response.txt");

        this._messageHandlerStub.ResponseToReturn = new HttpResponseMessage(HttpStatusCode.OK)
        {
            Content = new StreamContent(stream)
        };

        // Act & Assert
        var enumerator = service.GetStreamingTextContentsAsync("Prompt").GetAsyncEnumerator();

        await enumerator.MoveNextAsync();
        Assert.Equal("Test chat streaming response", enumerator.Current.Text);

        await enumerator.MoveNextAsync();
        Assert.Equal("Stop", enumerator.Current.Metadata?["FinishReason"]);
    }

    [Fact]
    public async Task GetStreamingChatMessageContentsWorksCorrectlyAsync()
    {
        // Arrange
        var service = new OpenAIChatCompletionService("model-id", "api-key", "organization", this._httpClient);
        using var stream = File.OpenRead("TestData/chat_completion_streaming_test_response.txt");

        this._messageHandlerStub.ResponseToReturn = new HttpResponseMessage(HttpStatusCode.OK)
        {
            Content = new StreamContent(stream)
        };

        // Act & Assert
        var enumerator = service.GetStreamingChatMessageContentsAsync([]).GetAsyncEnumerator();

        await enumerator.MoveNextAsync();
        Assert.Equal("Test chat streaming response", enumerator.Current.Content);

        await enumerator.MoveNextAsync();
        Assert.Equal("Stop", enumerator.Current.Metadata?["FinishReason"]);
    }

    [Fact]
    public async Task ItAddsSystemMessageAsync()
    {
        // Arrange
        var chatCompletion = new OpenAIChatCompletionService(modelId: "gpt-3.5-turbo", apiKey: "NOKEY", httpClient: this._httpClient);
        this._messageHandlerStub.ResponseToReturn = new HttpResponseMessage(System.Net.HttpStatusCode.OK)
        { Content = new StringContent(ChatCompletionResponse) };
        var chatHistory = new ChatHistory();
        chatHistory.AddMessage(AuthorRole.User, "Hello");

        // Act
        await chatCompletion.GetChatMessageContentsAsync(chatHistory, this._executionSettings);

        // Assert
        var actualRequestContent = Encoding.UTF8.GetString(this._messageHandlerStub.RequestContent!);
        Assert.NotNull(actualRequestContent);
        var optionsJson = JsonSerializer.Deserialize<JsonElement>(actualRequestContent);

        var messages = optionsJson.GetProperty("messages");
        Assert.Equal(1, messages.GetArrayLength());

        Assert.Equal("Hello", messages[0].GetProperty("content").GetString());
        Assert.Equal("user", messages[0].GetProperty("role").GetString());
    }

    [Fact]
    public async Task GetStreamingChatMessageContentsWithFunctionCallAsync()
    {
        // Arrange
        int functionCallCount = 0;

        var kernel = Kernel.CreateBuilder().Build();
        var function1 = KernelFunctionFactory.CreateFromMethod((string location) =>
        {
            functionCallCount++;
            return "Some weather";
        }, "GetCurrentWeather");

        var function2 = KernelFunctionFactory.CreateFromMethod((string argument) =>
        {
            functionCallCount++;
            throw new ArgumentException("Some exception");
        }, "FunctionWithException");

        kernel.Plugins.Add(KernelPluginFactory.CreateFromFunctions("MyPlugin", [function1, function2]));

        using var multiHttpClient = new HttpClient(this._multiMessageHandlerStub, false);
        var service = new OpenAIChatCompletionService("model-id", "api-key", "organization-id", multiHttpClient, this._mockLoggerFactory.Object);
        var settings = new OpenAIPromptExecutionSettings() { ToolCallBehavior = ToolCallBehavior.AutoInvokeKernelFunctions };

        using var response1 = new HttpResponseMessage(HttpStatusCode.OK) { Content = new StreamContent(File.OpenRead("TestData/chat_completion_streaming_multiple_function_calls_test_response.txt")) };
        using var response2 = new HttpResponseMessage(HttpStatusCode.OK) { Content = new StreamContent(File.OpenRead("TestData/chat_completion_streaming_test_response.txt")) };

        this._multiMessageHandlerStub.ResponsesToReturn = [response1, response2];

        // Act & Assert
        var enumerator = service.GetStreamingChatMessageContentsAsync([], settings, kernel).GetAsyncEnumerator();

        await enumerator.MoveNextAsync();
        Assert.Equal("Test chat streaming response", enumerator.Current.Content);
        Assert.Equal("ToolCalls", enumerator.Current.Metadata?["FinishReason"]);

        await enumerator.MoveNextAsync();
        Assert.Equal("ToolCalls", enumerator.Current.Metadata?["FinishReason"]);

        // Keep looping until the end of stream
        while (await enumerator.MoveNextAsync())
        {
        }

        Assert.Equal(2, functionCallCount);
    }

    [Fact]
    public async Task GetStreamingChatMessageContentsWithFunctionCallMaximumAutoInvokeAttemptsAsync()
    {
        // Arrange
        const int DefaultMaximumAutoInvokeAttempts = 128;
        const int ModelResponsesCount = 129;

        int functionCallCount = 0;

        var kernel = Kernel.CreateBuilder().Build();
        var function = KernelFunctionFactory.CreateFromMethod((string location) =>
        {
            functionCallCount++;
            return "Some weather";
        }, "GetCurrentWeather");

        kernel.Plugins.Add(KernelPluginFactory.CreateFromFunctions("MyPlugin", [function]));
        using var multiHttpClient = new HttpClient(this._multiMessageHandlerStub, false);
        var service = new OpenAIChatCompletionService("model-id", "api-key", httpClient: multiHttpClient, loggerFactory: this._mockLoggerFactory.Object);
        var settings = new OpenAIPromptExecutionSettings() { ToolCallBehavior = ToolCallBehavior.AutoInvokeKernelFunctions };

        var responses = new List<HttpResponseMessage>();

        for (var i = 0; i < ModelResponsesCount; i++)
        {
            responses.Add(new HttpResponseMessage(HttpStatusCode.OK) { Content = new StreamContent(File.OpenRead("TestData/chat_completion_streaming_single_function_call_test_response.txt")) });
        }

        this._multiMessageHandlerStub.ResponsesToReturn = responses;

        // Act & Assert
        await foreach (var chunk in service.GetStreamingChatMessageContentsAsync([], settings, kernel))
        {
            Assert.Equal("Test chat streaming response", chunk.Content);
        }

        Assert.Equal(DefaultMaximumAutoInvokeAttempts, functionCallCount);
    }

    [Fact]
    public async Task GetStreamingChatMessageContentsWithRequiredFunctionCallAsync()
    {
        // Arrange
        int functionCallCount = 0;

        var kernel = Kernel.CreateBuilder().Build();
        var function = KernelFunctionFactory.CreateFromMethod((string location) =>
        {
            functionCallCount++;
            return "Some weather";
        }, "GetCurrentWeather");

        var plugin = KernelPluginFactory.CreateFromFunctions("MyPlugin", [function]);
        var openAIFunction = plugin.GetFunctionsMetadata().First().ToOpenAIFunction();

        kernel.Plugins.Add(plugin);
        using var multiHttpClient = new HttpClient(this._multiMessageHandlerStub, false);
        var service = new OpenAIChatCompletionService("model-id", "api-key", httpClient: multiHttpClient, loggerFactory: this._mockLoggerFactory.Object);
        var settings = new OpenAIPromptExecutionSettings() { ToolCallBehavior = ToolCallBehavior.RequireFunction(openAIFunction, autoInvoke: true) };

        using var response1 = new HttpResponseMessage(HttpStatusCode.OK) { Content = new StreamContent(File.OpenRead("TestData/chat_completion_streaming_single_function_call_test_response.txt")) };
        using var response2 = new HttpResponseMessage(HttpStatusCode.OK) { Content = new StreamContent(File.OpenRead("TestData/chat_completion_streaming_test_response.txt")) };

        this._multiMessageHandlerStub.ResponsesToReturn = [response1, response2];

        // Act & Assert
        var enumerator = service.GetStreamingChatMessageContentsAsync([], settings, kernel).GetAsyncEnumerator();

        // Function Tool Call Streaming (One Chunk)
        await enumerator.MoveNextAsync();
        Assert.Equal("Test chat streaming response", enumerator.Current.Content);
        Assert.Equal("ToolCalls", enumerator.Current.Metadata?["FinishReason"]);

        // Chat Completion Streaming (1st Chunk)
        await enumerator.MoveNextAsync();
        Assert.Null(enumerator.Current.Metadata?["FinishReason"]);

        // Chat Completion Streaming (2nd Chunk)
        await enumerator.MoveNextAsync();
        Assert.Equal("Stop", enumerator.Current.Metadata?["FinishReason"]);

        Assert.Equal(1, functionCallCount);

        var requestContents = this._multiMessageHandlerStub.RequestContents;

        Assert.Equal(2, requestContents.Count);

        requestContents.ForEach(Assert.NotNull);

        var firstContent = Encoding.UTF8.GetString(requestContents[0]!);
        var secondContent = Encoding.UTF8.GetString(requestContents[1]!);

        var firstContentJson = JsonSerializer.Deserialize<JsonElement>(firstContent);
        var secondContentJson = JsonSerializer.Deserialize<JsonElement>(secondContent);

        Assert.Equal(1, firstContentJson.GetProperty("tools").GetArrayLength());
        Assert.Equal("MyPlugin-GetCurrentWeather", firstContentJson.GetProperty("tool_choice").GetProperty("function").GetProperty("name").GetString());

        Assert.Equal("none", secondContentJson.GetProperty("tool_choice").GetString());
    }

    [Fact]
    public async Task GetChatMessageContentsUsesPromptAndSettingsCorrectlyAsync()
    {
        // Arrange
        const string Prompt = "This is test prompt";
        const string SystemMessage = "This is test system message";

        var service = new OpenAIChatCompletionService("model-id", "api-key", httpClient: this._httpClient);
        var settings = new OpenAIPromptExecutionSettings() { ChatSystemPrompt = SystemMessage };

        this._messageHandlerStub.ResponseToReturn = new HttpResponseMessage(HttpStatusCode.OK)
        {
            Content = new StringContent(File.ReadAllText("TestData/chat_completion_test_response.json"))
        };

        IKernelBuilder builder = Kernel.CreateBuilder();
        builder.Services.AddTransient<IChatCompletionService>((sp) => service);
        Kernel kernel = builder.Build();

        // Act
        var result = await kernel.InvokePromptAsync(Prompt, new(settings));

        // Assert
        Assert.Equal("Test chat response", result.ToString());

        var requestContentByteArray = this._messageHandlerStub.RequestContent;

        Assert.NotNull(requestContentByteArray);

        var requestContent = JsonSerializer.Deserialize<JsonElement>(Encoding.UTF8.GetString(requestContentByteArray));

        var messages = requestContent.GetProperty("messages");

        Assert.Equal(2, messages.GetArrayLength());

        Assert.Equal(SystemMessage, messages[0].GetProperty("content").GetString());
        Assert.Equal("system", messages[0].GetProperty("role").GetString());

        Assert.Equal(Prompt, messages[1].GetProperty("content").GetString());
        Assert.Equal("user", messages[1].GetProperty("role").GetString());
    }

    [Fact]
    public async Task GetChatMessageContentsWithChatMessageContentItemCollectionAndSettingsCorrectlyAsync()
    {
        // Arrange
        const string Prompt = "This is test prompt";
        const string SystemMessage = "This is test system message";
        const string AssistantMessage = "This is assistant message";
        const string CollectionItemPrompt = "This is collection item prompt";

        var chatCompletion = new OpenAIChatCompletionService(modelId: "gpt-3.5-turbo", apiKey: "NOKEY", httpClient: this._httpClient);
        var settings = new OpenAIPromptExecutionSettings() { ChatSystemPrompt = SystemMessage };

<<<<<<< HEAD
<<<<<<< HEAD
        using var response = new HttpResponseMessage(System.Net.HttpStatusCode.OK) { Content = new StringContent(ChatCompletionResponse) };
        this._messageHandlerStub.ResponseToReturn = response;
=======
        this._messageHandlerStub.ResponseToReturn = new HttpResponseMessage(System.Net.HttpStatusCode.OK)
        { Content = new StringContent(ChatCompletionResponse) };
>>>>>>> 6d73513a859ab2d05e01db3bc1d405827799e34b
=======
        using var response = new HttpResponseMessage(System.Net.HttpStatusCode.OK) { Content = new StringContent(ChatCompletionResponse) };
        this._messageHandlerStub.ResponseToReturn = response;
>>>>>>> 1ab6f956

        var chatHistory = new ChatHistory();
        chatHistory.AddUserMessage(Prompt);
        chatHistory.AddAssistantMessage(AssistantMessage);
        chatHistory.AddUserMessage(
        [
            new TextContent(CollectionItemPrompt),
            new ImageContent(new Uri("https://image"))
        ]);

        // Act
        await chatCompletion.GetChatMessageContentsAsync(chatHistory, settings);

        // Assert
        var actualRequestContent = Encoding.UTF8.GetString(this._messageHandlerStub.RequestContent!);
        Assert.NotNull(actualRequestContent);
        var optionsJson = JsonSerializer.Deserialize<JsonElement>(actualRequestContent);

        var messages = optionsJson.GetProperty("messages");

        Assert.Equal(4, messages.GetArrayLength());

        Assert.Equal(SystemMessage, messages[0].GetProperty("content").GetString());
        Assert.Equal("system", messages[0].GetProperty("role").GetString());

        Assert.Equal(Prompt, messages[1].GetProperty("content").GetString());
        Assert.Equal("user", messages[1].GetProperty("role").GetString());

        Assert.Equal(AssistantMessage, messages[2].GetProperty("content").GetString());
        Assert.Equal("assistant", messages[2].GetProperty("role").GetString());

        var contentItems = messages[3].GetProperty("content");
        Assert.Equal(2, contentItems.GetArrayLength());
        Assert.Equal(CollectionItemPrompt, contentItems[0].GetProperty("text").GetString());
        Assert.Equal("text", contentItems[0].GetProperty("type").GetString());
        Assert.Equal("https://image/", contentItems[1].GetProperty("image_url").GetProperty("url").GetString());
        Assert.Equal("image_url", contentItems[1].GetProperty("type").GetString());
    }

    [Fact]
    public async Task FunctionCallsShouldBePropagatedToCallersViaChatMessageItemsOfTypeFunctionCallContentAsync()
    {
        // Arrange
        this._messageHandlerStub.ResponseToReturn = new HttpResponseMessage(System.Net.HttpStatusCode.OK)
        {
            Content = new StringContent(File.ReadAllText("TestData/chat_completion_multiple_function_calls_test_response.json"))
        };

        var sut = new OpenAIChatCompletionService(modelId: "gpt-3.5-turbo", apiKey: "NOKEY", httpClient: this._httpClient);

        var chatHistory = new ChatHistory();
        chatHistory.AddUserMessage("Fake prompt");

        var settings = new OpenAIPromptExecutionSettings() { ToolCallBehavior = ToolCallBehavior.EnableKernelFunctions };

        // Act
        var result = await sut.GetChatMessageContentAsync(chatHistory, settings);

        // Assert
        Assert.NotNull(result);
        Assert.Equal(5, result.Items.Count);

        var getCurrentWeatherFunctionCall = result.Items[0] as FunctionCallContent;
        Assert.NotNull(getCurrentWeatherFunctionCall);
        Assert.Equal("GetCurrentWeather", getCurrentWeatherFunctionCall.FunctionName);
        Assert.Equal("MyPlugin", getCurrentWeatherFunctionCall.PluginName);
        Assert.Equal("1", getCurrentWeatherFunctionCall.Id);
        Assert.Equal("Boston, MA", getCurrentWeatherFunctionCall.Arguments?["location"]?.ToString());

        var functionWithExceptionFunctionCall = result.Items[1] as FunctionCallContent;
        Assert.NotNull(functionWithExceptionFunctionCall);
        Assert.Equal("FunctionWithException", functionWithExceptionFunctionCall.FunctionName);
        Assert.Equal("MyPlugin", functionWithExceptionFunctionCall.PluginName);
        Assert.Equal("2", functionWithExceptionFunctionCall.Id);
        Assert.Equal("value", functionWithExceptionFunctionCall.Arguments?["argument"]?.ToString());

        var nonExistentFunctionCall = result.Items[2] as FunctionCallContent;
        Assert.NotNull(nonExistentFunctionCall);
        Assert.Equal("NonExistentFunction", nonExistentFunctionCall.FunctionName);
        Assert.Equal("MyPlugin", nonExistentFunctionCall.PluginName);
        Assert.Equal("3", nonExistentFunctionCall.Id);
        Assert.Equal("value", nonExistentFunctionCall.Arguments?["argument"]?.ToString());

        var invalidArgumentsFunctionCall = result.Items[3] as FunctionCallContent;
        Assert.NotNull(invalidArgumentsFunctionCall);
        Assert.Equal("InvalidArguments", invalidArgumentsFunctionCall.FunctionName);
        Assert.Equal("MyPlugin", invalidArgumentsFunctionCall.PluginName);
        Assert.Equal("4", invalidArgumentsFunctionCall.Id);
        Assert.Null(invalidArgumentsFunctionCall.Arguments);
        Assert.NotNull(invalidArgumentsFunctionCall.Exception);
        Assert.Equal("Error: Function call arguments were invalid JSON.", invalidArgumentsFunctionCall.Exception.Message);
        Assert.NotNull(invalidArgumentsFunctionCall.Exception.InnerException);

        var intArgumentsFunctionCall = result.Items[4] as FunctionCallContent;
        Assert.NotNull(intArgumentsFunctionCall);
        Assert.Equal("IntArguments", intArgumentsFunctionCall.FunctionName);
        Assert.Equal("MyPlugin", intArgumentsFunctionCall.PluginName);
        Assert.Equal("5", intArgumentsFunctionCall.Id);
        Assert.Equal("36", intArgumentsFunctionCall.Arguments?["age"]?.ToString());
    }

    [Fact]
    public async Task FunctionCallsShouldBeReturnedToLLMAsync()
    {
        // Arrange
        this._messageHandlerStub.ResponseToReturn = new HttpResponseMessage(System.Net.HttpStatusCode.OK)
        {
            Content = new StringContent(ChatCompletionResponse)
        };

        var sut = new OpenAIChatCompletionService(modelId: "gpt-3.5-turbo", apiKey: "NOKEY", httpClient: this._httpClient);

        var items = new ChatMessageContentItemCollection
        {
            new FunctionCallContent("GetCurrentWeather", "MyPlugin", "1", new KernelArguments() { ["location"] = "Boston, MA" }),
            new FunctionCallContent("GetWeatherForecast", "MyPlugin", "2", new KernelArguments() { ["location"] = "Boston, MA" })
        };

        var chatHistory = new ChatHistory
        {
            new ChatMessageContent(AuthorRole.Assistant, items)
        };

        var settings = new OpenAIPromptExecutionSettings() { ToolCallBehavior = ToolCallBehavior.EnableKernelFunctions };

        // Act
        await sut.GetChatMessageContentAsync(chatHistory, settings);

        // Assert
        var actualRequestContent = Encoding.UTF8.GetString(this._messageHandlerStub.RequestContent!);
        Assert.NotNull(actualRequestContent);

        var optionsJson = JsonSerializer.Deserialize<JsonElement>(actualRequestContent);

        var messages = optionsJson.GetProperty("messages");
        Assert.Equal(1, messages.GetArrayLength());

        var assistantMessage = messages[0];
        Assert.Equal("assistant", assistantMessage.GetProperty("role").GetString());

        Assert.Equal(2, assistantMessage.GetProperty("tool_calls").GetArrayLength());

        var tool1 = assistantMessage.GetProperty("tool_calls")[0];
        Assert.Equal("1", tool1.GetProperty("id").GetString());
        Assert.Equal("function", tool1.GetProperty("type").GetString());

        var function1 = tool1.GetProperty("function");
        Assert.Equal("MyPlugin-GetCurrentWeather", function1.GetProperty("name").GetString());
        Assert.Equal("{\"location\":\"Boston, MA\"}", function1.GetProperty("arguments").GetString());

        var tool2 = assistantMessage.GetProperty("tool_calls")[1];
        Assert.Equal("2", tool2.GetProperty("id").GetString());
        Assert.Equal("function", tool2.GetProperty("type").GetString());

        var function2 = tool2.GetProperty("function");
        Assert.Equal("MyPlugin-GetWeatherForecast", function2.GetProperty("name").GetString());
        Assert.Equal("{\"location\":\"Boston, MA\"}", function2.GetProperty("arguments").GetString());
    }

    [Fact]
    public async Task FunctionResultsCanBeProvidedToLLMAsOneResultPerChatMessageAsync()
    {
        // Arrange
        this._messageHandlerStub.ResponseToReturn = new HttpResponseMessage(System.Net.HttpStatusCode.OK)
        {
            Content = new StringContent(ChatCompletionResponse)
        };

        var sut = new OpenAIChatCompletionService(modelId: "gpt-3.5-turbo", apiKey: "NOKEY", httpClient: this._httpClient);

        var chatHistory = new ChatHistory
        {
            new ChatMessageContent(AuthorRole.Tool,
            [
                new FunctionResultContent(new FunctionCallContent("GetCurrentWeather", "MyPlugin", "1", new KernelArguments() { ["location"] = "Boston, MA" }), "rainy"),
            ]),
            new ChatMessageContent(AuthorRole.Tool,
            [
                new FunctionResultContent(new FunctionCallContent("GetWeatherForecast", "MyPlugin", "2", new KernelArguments() { ["location"] = "Boston, MA" }), "sunny")
            ])
        };

        var settings = new OpenAIPromptExecutionSettings() { ToolCallBehavior = ToolCallBehavior.EnableKernelFunctions };

        // Act
        await sut.GetChatMessageContentAsync(chatHistory, settings);

        // Assert
        var actualRequestContent = Encoding.UTF8.GetString(this._messageHandlerStub.RequestContent!);
        Assert.NotNull(actualRequestContent);

        var optionsJson = JsonSerializer.Deserialize<JsonElement>(actualRequestContent);

        var messages = optionsJson.GetProperty("messages");
        Assert.Equal(2, messages.GetArrayLength());

        var assistantMessage = messages[0];
        Assert.Equal("tool", assistantMessage.GetProperty("role").GetString());
        Assert.Equal("rainy", assistantMessage.GetProperty("content").GetString());
        Assert.Equal("1", assistantMessage.GetProperty("tool_call_id").GetString());

        var assistantMessage2 = messages[1];
        Assert.Equal("tool", assistantMessage2.GetProperty("role").GetString());
        Assert.Equal("sunny", assistantMessage2.GetProperty("content").GetString());
        Assert.Equal("2", assistantMessage2.GetProperty("tool_call_id").GetString());
    }

    [Fact]
    public async Task FunctionResultsCanBeProvidedToLLMAsManyResultsInOneChatMessageAsync()
    {
        // Arrange
        this._messageHandlerStub.ResponseToReturn = new HttpResponseMessage(System.Net.HttpStatusCode.OK)
        {
            Content = new StringContent(ChatCompletionResponse)
        };

        var sut = new OpenAIChatCompletionService(modelId: "gpt-3.5-turbo", apiKey: "NOKEY", httpClient: this._httpClient);

        var chatHistory = new ChatHistory
        {
            new ChatMessageContent(AuthorRole.Tool,
            [
                new FunctionResultContent(new FunctionCallContent("GetCurrentWeather", "MyPlugin", "1", new KernelArguments() { ["location"] = "Boston, MA" }), "rainy"),
                new FunctionResultContent(new FunctionCallContent("GetWeatherForecast", "MyPlugin", "2", new KernelArguments() { ["location"] = "Boston, MA" }), "sunny")
            ])
        };

        var settings = new OpenAIPromptExecutionSettings() { ToolCallBehavior = ToolCallBehavior.EnableKernelFunctions };

        // Act
        await sut.GetChatMessageContentAsync(chatHistory, settings);

        // Assert
        var actualRequestContent = Encoding.UTF8.GetString(this._messageHandlerStub.RequestContent!);
        Assert.NotNull(actualRequestContent);

        var optionsJson = JsonSerializer.Deserialize<JsonElement>(actualRequestContent);

        var messages = optionsJson.GetProperty("messages");
        Assert.Equal(2, messages.GetArrayLength());

        var assistantMessage = messages[0];
        Assert.Equal("tool", assistantMessage.GetProperty("role").GetString());
        Assert.Equal("rainy", assistantMessage.GetProperty("content").GetString());
        Assert.Equal("1", assistantMessage.GetProperty("tool_call_id").GetString());

        var assistantMessage2 = messages[1];
        Assert.Equal("tool", assistantMessage2.GetProperty("role").GetString());
        Assert.Equal("sunny", assistantMessage2.GetProperty("content").GetString());
        Assert.Equal("2", assistantMessage2.GetProperty("tool_call_id").GetString());
    }

    [Theory]
    [InlineData("string", "json_object")]
    [InlineData("string", "text")]
    [InlineData("string", "random")]
    [InlineData("JsonElement.String", "\"json_object\"")]
    [InlineData("JsonElement.String", "\"text\"")]
    [InlineData("JsonElement.String", "\"random\"")]
    [InlineData("ChatResponseFormat", "json_object")]
    [InlineData("ChatResponseFormat", "text")]
    public async Task GetChatMessageInResponseFormatsAsync(string formatType, string formatValue)
    {
        // Assert
        object? format = null;
        switch (formatType)
        {
            case "string":
                format = formatValue;
                break;
            case "JsonElement.String":
                format = JsonSerializer.Deserialize<JsonElement>(formatValue);
                break;
            case "ChatResponseFormat":
                format = formatValue == "text" ? ChatResponseFormat.Text : ChatResponseFormat.JsonObject;
                break;
        }

        var modelId = "gpt-4o";
        var sut = new OpenAIChatCompletionService(modelId, "apiKey", httpClient: this._httpClient);
        OpenAIPromptExecutionSettings executionSettings = new() { ResponseFormat = format };

        this._messageHandlerStub.ResponseToReturn = new HttpResponseMessage(HttpStatusCode.OK)
        {
            Content = new StringContent(File.ReadAllText("TestData/chat_completion_test_response.json"))
        };

        // Act
        var result = await sut.GetChatMessageContentAsync(this._chatHistoryForTest, executionSettings);

        // Assert
        Assert.NotNull(result);
    }

    [Fact(Skip = "Not working running in the console")]
    public async Task GetInvalidResponseThrowsExceptionAndIsCapturedByDiagnosticsAsync()
    {
        // Arrange
        bool startedChatCompletionsActivity = false;

        this._messageHandlerStub.ResponseToReturn = new HttpResponseMessage(System.Net.HttpStatusCode.OK)
        { Content = new StringContent("Invalid JSON") };

        var sut = new OpenAIChatCompletionService("model-id", "api-key", httpClient: this._httpClient);

        // Enable ModelDiagnostics
        using var listener = new ActivityListener()
        {
            ShouldListenTo = (activitySource) => true, //activitySource.Name == typeof(ModelDiagnostics).Namespace!,
            ActivityStarted = (activity) =>
            {
                if (activity.OperationName == "chat.completions model-id")
                {
                    startedChatCompletionsActivity = true;
                }
            },
            Sample = (ref ActivityCreationOptions<ActivityContext> options) => ActivitySamplingResult.AllData,
        };

        ActivitySource.AddActivityListener(listener);

        Environment.SetEnvironmentVariable("SEMANTICKERNEL_EXPERIMENTAL_GENAI_ENABLE_OTEL_DIAGNOSTICS", "true");
        Environment.SetEnvironmentVariable("SEMANTICKERNEL_EXPERIMENTAL_GENAI_ENABLE_OTEL_DIAGNOSTICS_SENSITIVE", "true");

        // Act & Assert
        await Assert.ThrowsAnyAsync<Exception>(async () => { await sut.GetChatMessageContentsAsync(this._chatHistoryForTest); });

        Assert.True(ModelDiagnostics.HasListeners());
        Assert.True(ModelDiagnostics.IsSensitiveEventsEnabled());
        Assert.True(ModelDiagnostics.IsModelDiagnosticsEnabled());
        Assert.True(startedChatCompletionsActivity);
    }

    [Fact]
    public async Task GetChatMessageContentShouldSendMutatedChatHistoryToLLM()
    {
        // Arrange
        static void MutateChatHistory(AutoFunctionInvocationContext context, Func<AutoFunctionInvocationContext, Task> next)
        {
            // Remove the function call messages from the chat history to reduce token count.
            context.ChatHistory.RemoveRange(1, 2); // Remove the `Date` function call and function result messages.

            next(context);
        }

        var kernel = new Kernel();
        kernel.ImportPluginFromFunctions("MyPlugin", [KernelFunctionFactory.CreateFromMethod(() => "rainy", "GetCurrentWeather")]);
        kernel.AutoFunctionInvocationFilters.Add(new AutoFunctionInvocationFilter(MutateChatHistory));

        using var firstResponse = new HttpResponseMessage(System.Net.HttpStatusCode.OK) { Content = new StreamContent(File.OpenRead("TestData/chat_completion_single_function_call_test_response.json")) };
        this._messageHandlerStub.ResponseQueue.Enqueue(firstResponse);

        using var secondResponse = new HttpResponseMessage(System.Net.HttpStatusCode.OK) { Content = new StreamContent(File.OpenRead("TestData/chat_completion_test_response.json")) };
        this._messageHandlerStub.ResponseQueue.Enqueue(secondResponse);

        var sut = new OpenAIChatCompletionService(modelId: "gpt-3.5-turbo", apiKey: "NOKEY", httpClient: this._httpClient);

        var chatHistory = new ChatHistory
        {
            new ChatMessageContent(AuthorRole.User, "What time is it?"),
            new ChatMessageContent(AuthorRole.Assistant, [
                new FunctionCallContent("Date", "TimePlugin", "2")
            ]),
            new ChatMessageContent(AuthorRole.Tool, [
                new FunctionResultContent("Date",  "TimePlugin", "2", "rainy")
            ]),
            new ChatMessageContent(AuthorRole.Assistant, "08/06/2024 00:00:00"),
            new ChatMessageContent(AuthorRole.User, "Given the current time of day and weather, what is the likely color of the sky in Boston?")
        };

        // Act
        await sut.GetChatMessageContentAsync(chatHistory, new OpenAIPromptExecutionSettings() { ToolCallBehavior = ToolCallBehavior.AutoInvokeKernelFunctions }, kernel);

        // Assert
        var actualRequestContent = Encoding.UTF8.GetString(this._messageHandlerStub.RequestContent!);
        Assert.NotNull(actualRequestContent);

        var optionsJson = JsonSerializer.Deserialize<JsonElement>(actualRequestContent);

        var messages = optionsJson.GetProperty("messages");
        Assert.Equal(5, messages.GetArrayLength());

        var userFirstPrompt = messages[0];
        Assert.Equal("user", userFirstPrompt.GetProperty("role").GetString());
        Assert.Equal("What time is it?", userFirstPrompt.GetProperty("content").ToString());

        var assistantFirstResponse = messages[1];
        Assert.Equal("assistant", assistantFirstResponse.GetProperty("role").GetString());
        Assert.Equal("08/06/2024 00:00:00", assistantFirstResponse.GetProperty("content").GetString());

        var userSecondPrompt = messages[2];
        Assert.Equal("user", userSecondPrompt.GetProperty("role").GetString());
        Assert.Equal("Given the current time of day and weather, what is the likely color of the sky in Boston?", userSecondPrompt.GetProperty("content").ToString());

        var assistantSecondResponse = messages[3];
        Assert.Equal("assistant", assistantSecondResponse.GetProperty("role").GetString());
        Assert.Equal("1", assistantSecondResponse.GetProperty("tool_calls")[0].GetProperty("id").GetString());
        Assert.Equal("MyPlugin-GetCurrentWeather", assistantSecondResponse.GetProperty("tool_calls")[0].GetProperty("function").GetProperty("name").GetString());

        var functionResult = messages[4];
        Assert.Equal("tool", functionResult.GetProperty("role").GetString());
        Assert.Equal("rainy", functionResult.GetProperty("content").GetString());
    }

    [Fact]
    public async Task GetStreamingChatMessageContentsShouldSendMutatedChatHistoryToLLM()
    {
        // Arrange
        static void MutateChatHistory(AutoFunctionInvocationContext context, Func<AutoFunctionInvocationContext, Task> next)
        {
            // Remove the function call messages from the chat history to reduce token count.
            context.ChatHistory.RemoveRange(1, 2); // Remove the `Date` function call and function result messages.

            next(context);
        }

        var kernel = new Kernel();
        kernel.ImportPluginFromFunctions("MyPlugin", [KernelFunctionFactory.CreateFromMethod(() => "rainy", "GetCurrentWeather")]);
        kernel.AutoFunctionInvocationFilters.Add(new AutoFunctionInvocationFilter(MutateChatHistory));

        using var firstResponse = new HttpResponseMessage(HttpStatusCode.OK) { Content = new StreamContent(File.OpenRead("TestData/chat_completion_streaming_single_function_call_test_response.txt")) };
        this._messageHandlerStub.ResponseQueue.Enqueue(firstResponse);

        using var secondResponse = new HttpResponseMessage(HttpStatusCode.OK) { Content = new StreamContent(File.OpenRead("TestData/chat_completion_streaming_test_response.txt")) };
        this._messageHandlerStub.ResponseQueue.Enqueue(secondResponse);

        var sut = new OpenAIChatCompletionService(modelId: "gpt-3.5-turbo", apiKey: "NOKEY", httpClient: this._httpClient);

        var chatHistory = new ChatHistory
        {
            new ChatMessageContent(AuthorRole.User, "What time is it?"),
            new ChatMessageContent(AuthorRole.Assistant, [
                new FunctionCallContent("Date", "TimePlugin", "2")
            ]),
            new ChatMessageContent(AuthorRole.Tool, [
                new FunctionResultContent("Date",  "TimePlugin", "2", "rainy")
            ]),
            new ChatMessageContent(AuthorRole.Assistant, "08/06/2024 00:00:00"),
            new ChatMessageContent(AuthorRole.User, "Given the current time of day and weather, what is the likely color of the sky in Boston?")
        };

        // Act
        await foreach (var update in sut.GetStreamingChatMessageContentsAsync(chatHistory, new OpenAIPromptExecutionSettings() { ToolCallBehavior = ToolCallBehavior.AutoInvokeKernelFunctions }, kernel))
        {
        }

        // Assert
        var actualRequestContent = Encoding.UTF8.GetString(this._messageHandlerStub.RequestContent!);
        Assert.NotNull(actualRequestContent);

        var optionsJson = JsonSerializer.Deserialize<JsonElement>(actualRequestContent);

        var messages = optionsJson.GetProperty("messages");
        Assert.Equal(5, messages.GetArrayLength());

        var userFirstPrompt = messages[0];
        Assert.Equal("user", userFirstPrompt.GetProperty("role").GetString());
        Assert.Equal("What time is it?", userFirstPrompt.GetProperty("content").ToString());

        var assistantFirstResponse = messages[1];
        Assert.Equal("assistant", assistantFirstResponse.GetProperty("role").GetString());
        Assert.Equal("08/06/2024 00:00:00", assistantFirstResponse.GetProperty("content").GetString());

        var userSecondPrompt = messages[2];
        Assert.Equal("user", userSecondPrompt.GetProperty("role").GetString());
        Assert.Equal("Given the current time of day and weather, what is the likely color of the sky in Boston?", userSecondPrompt.GetProperty("content").ToString());

        var assistantSecondResponse = messages[3];
        Assert.Equal("assistant", assistantSecondResponse.GetProperty("role").GetString());
        Assert.Equal("1", assistantSecondResponse.GetProperty("tool_calls")[0].GetProperty("id").GetString());
        Assert.Equal("MyPlugin-GetCurrentWeather", assistantSecondResponse.GetProperty("tool_calls")[0].GetProperty("function").GetProperty("name").GetString());

        var functionResult = messages[4];
        Assert.Equal("tool", functionResult.GetProperty("role").GetString());
        Assert.Equal("rainy", functionResult.GetProperty("content").GetString());
    }

<<<<<<< HEAD
    [Theory]
    [InlineData(true)]
    [InlineData(false)]
    public async Task GetChatMessageContentsSendsValidJsonSchemaForStructuredOutputs(bool typedResponseFormat)
    {
        // Arrange
        object responseFormat = typedResponseFormat ? typeof(MathReasoning) : ChatResponseFormat.CreateJsonSchemaFormat(
            name: "MathReasoning",
            jsonSchema: BinaryData.FromString("""
                {
                    "type": "object",
                    "properties": {
                        "Steps": {
                            "type": "array",
                            "items": {
                                "type": "object",
                                "properties": {
                                    "Explanation": { "type": "string" },
                                    "Output": { "type": "string" }
                                },
                            "required": ["Explanation", "Output"],
                            "additionalProperties": false
                            }
                        },
                        "FinalAnswer": { "type": "string" }
                    },
                    "required": ["Steps", "FinalAnswer"],
                    "additionalProperties": false
                }
                """),
            strictSchemaEnabled: true);

        var executionSettings = new OpenAIPromptExecutionSettings { ResponseFormat = responseFormat };

        this._messageHandlerStub.ResponseToReturn = new HttpResponseMessage(HttpStatusCode.OK)
        {
            Content = new StringContent(File.ReadAllText("TestData/chat_completion_test_response.json"))
        };

        var sut = new OpenAIChatCompletionService("model-id", "api-key", httpClient: this._httpClient);

        // Act
        await sut.GetChatMessageContentsAsync(this._chatHistoryForTest, executionSettings);

        // Assert
        var actualRequestContent = Encoding.UTF8.GetString(this._messageHandlerStub.RequestContent!);
        Assert.NotNull(actualRequestContent);

        var requestJsonElement = JsonSerializer.Deserialize<JsonElement>(actualRequestContent);
        var requestResponseFormat = requestJsonElement.GetProperty("response_format");

        Assert.Equal("json_schema", requestResponseFormat.GetProperty("type").GetString());
        Assert.Equal("MathReasoning", requestResponseFormat.GetProperty("json_schema").GetProperty("name").GetString());
        Assert.True(requestResponseFormat.GetProperty("json_schema").GetProperty("strict").GetBoolean());

        var schema = requestResponseFormat.GetProperty("json_schema").GetProperty("schema");

        Assert.Equal("object", schema.GetProperty("type").GetString());
        Assert.False(schema.GetProperty("additionalProperties").GetBoolean());
        Assert.Equal(2, schema.GetProperty("required").GetArrayLength());

        var requiredParentProperties = new List<string?>
        {
            schema.GetProperty("required")[0].GetString(),
            schema.GetProperty("required")[1].GetString(),
        };

        Assert.Contains("Steps", requiredParentProperties);
        Assert.Contains("FinalAnswer", requiredParentProperties);

        var schemaProperties = schema.GetProperty("properties");

        Assert.Equal("string", schemaProperties.GetProperty("FinalAnswer").GetProperty("type").GetString());
        Assert.Equal("array", schemaProperties.GetProperty("Steps").GetProperty("type").GetString());

        var items = schemaProperties.GetProperty("Steps").GetProperty("items");

        Assert.Equal("object", items.GetProperty("type").GetString());
        Assert.False(items.GetProperty("additionalProperties").GetBoolean());
        Assert.Equal(2, items.GetProperty("required").GetArrayLength());

        var requiredChildProperties = new List<string?>
        {
            items.GetProperty("required")[0].GetString(),
            items.GetProperty("required")[1].GetString(),
        };

        Assert.Contains("Explanation", requiredChildProperties);
        Assert.Contains("Output", requiredChildProperties);

        var itemsProperties = items.GetProperty("properties");

        Assert.Equal("string", itemsProperties.GetProperty("Explanation").GetProperty("type").GetString());
        Assert.Equal("string", itemsProperties.GetProperty("Output").GetProperty("type").GetString());
    }

    [Theory]
    [InlineData(typeof(TestStruct))]
    [InlineData(typeof(TestStruct?))]
    public async Task GetChatMessageContentsSendsValidJsonSchemaWithStruct(Type responseFormatType)
    {
        // Arrange
        var executionSettings = new OpenAIPromptExecutionSettings { ResponseFormat = responseFormatType };

        this._messageHandlerStub.ResponseToReturn = new HttpResponseMessage(HttpStatusCode.OK)
        {
            Content = new StringContent(File.ReadAllText("TestData/chat_completion_test_response.json"))
        };

        var sut = new OpenAIChatCompletionService("model-id", "api-key", httpClient: this._httpClient);

        // Act
        await sut.GetChatMessageContentsAsync(this._chatHistoryForTest, executionSettings);

        // Assert
        var actualRequestContent = Encoding.UTF8.GetString(this._messageHandlerStub.RequestContent!);
        Assert.NotNull(actualRequestContent);

        var requestJsonElement = JsonSerializer.Deserialize<JsonElement>(actualRequestContent);
        var requestResponseFormat = requestJsonElement.GetProperty("response_format");

        Assert.Equal("json_schema", requestResponseFormat.GetProperty("type").GetString());
        Assert.Equal("TestStruct", requestResponseFormat.GetProperty("json_schema").GetProperty("name").GetString());
        Assert.True(requestResponseFormat.GetProperty("json_schema").GetProperty("strict").GetBoolean());

        var schema = requestResponseFormat.GetProperty("json_schema").GetProperty("schema");

        Assert.Equal("object", schema.GetProperty("type").GetString());
        Assert.False(schema.GetProperty("additionalProperties").GetBoolean());
        Assert.Equal(2, schema.GetProperty("required").GetArrayLength());

        var requiredParentProperties = new List<string?>
        {
            schema.GetProperty("required")[0].GetString(),
            schema.GetProperty("required")[1].GetString(),
        };

        Assert.Contains("TextProperty", requiredParentProperties);
        Assert.Contains("NumericProperty", requiredParentProperties);
    }

    [Fact]
    public async Task GetChatMessageContentReturnsRefusal()
    {
        // Arrange
        this._messageHandlerStub.ResponseToReturn = new HttpResponseMessage(HttpStatusCode.OK)
        {
            Content = new StringContent(File.ReadAllText("TestData/chat_completion_refusal_test_response.json"))
        };

        var sut = new OpenAIChatCompletionService("model-id", "api-key", httpClient: this._httpClient);

        // Act
        var content = await sut.GetChatMessageContentAsync(this._chatHistoryForTest);

        // Assert
        var refusal = content.Metadata?["Refusal"] as string;

        Assert.NotNull(refusal);
        Assert.Equal("I'm sorry, I cannot assist with that request.", refusal);
    }

    [Fact]
    public async Task GetStreamingChatMessageContentsReturnsRefusal()
    {
        // Arrange
        var service = new OpenAIChatCompletionService("model-id", "api-key", "organization", this._httpClient);
        using var stream = File.OpenRead("TestData/chat_completion_streaming_refusal_test_response.txt");

        this._messageHandlerStub.ResponseToReturn = new HttpResponseMessage(HttpStatusCode.OK)
        {
            Content = new StreamContent(stream)
        };

        // Act
        var enumerator = service.GetStreamingChatMessageContentsAsync([]).GetAsyncEnumerator();

        await enumerator.MoveNextAsync();

        // Assert
        var refusalUpdate = enumerator.Current.Metadata?["RefusalUpdate"] as string;

        Assert.NotNull(refusalUpdate);
        Assert.Equal("I'm sorry, I cannot assist with that request.", refusalUpdate);
    }

    [Fact]
    public async Task ItCreatesCorrectFunctionToolCallsWhenUsingAutoFunctionChoiceBehaviorAsync()
    {
        // Arrange
        var kernel = new Kernel();
        kernel.Plugins.AddFromFunctions("TimePlugin", [
            KernelFunctionFactory.CreateFromMethod(() => { }, "Date"),
            KernelFunctionFactory.CreateFromMethod(() => { }, "Now")
        ]);

        var chatCompletion = new OpenAIChatCompletionService(modelId: "gpt-3.5-turbo", apiKey: "NOKEY", httpClient: this._httpClient);

        using var response = new HttpResponseMessage(HttpStatusCode.OK) { Content = new StringContent(File.ReadAllText("TestData/chat_completion_test_response.json")) };
        this._messageHandlerStub.ResponseQueue.Enqueue(response);

        var chatHistory = new ChatHistory();
        chatHistory.AddUserMessage("Fake prompt");

        var executionSettings = new OpenAIPromptExecutionSettings() { FunctionChoiceBehavior = FunctionChoiceBehavior.Auto() };

        // Act
        await chatCompletion.GetChatMessageContentsAsync(chatHistory, executionSettings, kernel);

        var actualRequestContent = Encoding.UTF8.GetString(this._messageHandlerStub.RequestContent!);
        Assert.NotNull(actualRequestContent);

        var optionsJson = JsonSerializer.Deserialize<JsonElement>(actualRequestContent);
        Assert.Equal(2, optionsJson.GetProperty("tools").GetArrayLength());
        Assert.Equal("TimePlugin-Date", optionsJson.GetProperty("tools")[0].GetProperty("function").GetProperty("name").GetString());
        Assert.Equal("TimePlugin-Now", optionsJson.GetProperty("tools")[1].GetProperty("function").GetProperty("name").GetString());

        Assert.Equal("auto", optionsJson.GetProperty("tool_choice").ToString());
    }

    [Fact]
    public async Task ItCreatesCorrectFunctionToolCallsWhenUsingNoneFunctionChoiceBehaviorAsync()
    {
        // Arrange
        var kernel = new Kernel();
        kernel.Plugins.AddFromFunctions("TimePlugin", [
            KernelFunctionFactory.CreateFromMethod(() => { }, "Date"),
            KernelFunctionFactory.CreateFromMethod(() => { }, "Now")
        ]);

        var chatCompletion = new OpenAIChatCompletionService(modelId: "gpt-3.5-turbo", apiKey: "NOKEY", httpClient: this._httpClient);

        using var response = new HttpResponseMessage(HttpStatusCode.OK) { Content = new StringContent(File.ReadAllText("TestData/chat_completion_test_response.json")) };
        this._messageHandlerStub.ResponseQueue.Enqueue(response);

        var chatHistory = new ChatHistory();
        chatHistory.AddUserMessage("Fake prompt");

        var executionSettings = new OpenAIPromptExecutionSettings() { FunctionChoiceBehavior = FunctionChoiceBehavior.None() };

        // Act
        await chatCompletion.GetChatMessageContentsAsync(chatHistory, executionSettings, kernel);

        var actualRequestContent = Encoding.UTF8.GetString(this._messageHandlerStub.RequestContent!);
        Assert.NotNull(actualRequestContent);

        var optionsJson = JsonSerializer.Deserialize<JsonElement>(actualRequestContent);
        Assert.Equal(2, optionsJson.GetProperty("tools").GetArrayLength());
        Assert.Equal("TimePlugin-Date", optionsJson.GetProperty("tools")[0].GetProperty("function").GetProperty("name").GetString());
        Assert.Equal("TimePlugin-Now", optionsJson.GetProperty("tools")[1].GetProperty("function").GetProperty("name").GetString());

        Assert.Equal("none", optionsJson.GetProperty("tool_choice").ToString());
    }

    [Fact]
    public async Task ItCreatesCorrectFunctionToolCallsWhenUsingRequiredFunctionChoiceBehaviorAsync()
    {
        // Arrange
        var kernel = new Kernel();
        kernel.Plugins.AddFromFunctions("TimePlugin", [
            KernelFunctionFactory.CreateFromMethod(() => { }, "Date"),
            KernelFunctionFactory.CreateFromMethod(() => { }, "Now")
        ]);

        var chatCompletion = new OpenAIChatCompletionService(modelId: "gpt-3.5-turbo", apiKey: "NOKEY", httpClient: this._httpClient);

        using var response = new HttpResponseMessage(HttpStatusCode.OK) { Content = new StringContent(File.ReadAllText("TestData/chat_completion_test_response.json")) };
        this._messageHandlerStub.ResponseQueue.Enqueue(response);

        var chatHistory = new ChatHistory();
        chatHistory.AddUserMessage("Fake prompt");

        var executionSettings = new OpenAIPromptExecutionSettings() { FunctionChoiceBehavior = FunctionChoiceBehavior.Required() };

        // Act
        await chatCompletion.GetChatMessageContentsAsync(chatHistory, executionSettings, kernel);

        // Assert
        var actualRequestContent = Encoding.UTF8.GetString(this._messageHandlerStub.RequestContent!);
        Assert.NotNull(actualRequestContent);

        var optionsJson = JsonSerializer.Deserialize<JsonElement>(actualRequestContent);
        Assert.Equal(2, optionsJson.GetProperty("tools").GetArrayLength());
        Assert.Equal("TimePlugin-Date", optionsJson.GetProperty("tools")[0].GetProperty("function").GetProperty("name").GetString());
        Assert.Equal("TimePlugin-Now", optionsJson.GetProperty("tools")[1].GetProperty("function").GetProperty("name").GetString());

        Assert.Equal("required", optionsJson.GetProperty("tool_choice").ToString());
    }

    [Fact]
    public async Task ItDoesNotChangeDefaultsForToolsAndChoiceIfNeitherOfFunctionCallingConfigurationsSetAsync()
    {
        // Arrange
        var kernel = new Kernel();

        var chatCompletion = new OpenAIChatCompletionService(modelId: "gpt-3.5-turbo", apiKey: "NOKEY", httpClient: this._httpClient);

        using var response = new HttpResponseMessage(HttpStatusCode.OK) { Content = new StringContent(File.ReadAllText("TestData/chat_completion_test_response.json")) };
        this._messageHandlerStub.ResponseQueue.Enqueue(response);

        var chatHistory = new ChatHistory();
        chatHistory.AddUserMessage("Fake prompt");

        var executionSettings = new OpenAIPromptExecutionSettings(); // Neither ToolCallBehavior nor FunctionChoiceBehavior is set.

        // Act
        await chatCompletion.GetChatMessageContentsAsync(chatHistory, executionSettings, kernel);

        // Assert
        var actualRequestContent = Encoding.UTF8.GetString(this._messageHandlerStub.RequestContent!);
        Assert.NotNull(actualRequestContent);

        var optionsJson = JsonSerializer.Deserialize<JsonElement>(actualRequestContent);
        Assert.False(optionsJson.TryGetProperty("tools", out var _));
        Assert.False(optionsJson.TryGetProperty("tool_choice", out var _));
    }

=======
>>>>>>> 6d73513a859ab2d05e01db3bc1d405827799e34b
    public void Dispose()
    {
        this._httpClient.Dispose();
        this._messageHandlerStub.Dispose();
        this._multiMessageHandlerStub.Dispose();
    }

    private sealed class AutoFunctionInvocationFilter : IAutoFunctionInvocationFilter
    {
        private readonly Func<AutoFunctionInvocationContext, Func<AutoFunctionInvocationContext, Task>, Task> _callback;

        public AutoFunctionInvocationFilter(Func<AutoFunctionInvocationContext, Func<AutoFunctionInvocationContext, Task>, Task> callback)
        {
            Verify.NotNull(callback, nameof(callback));
            this._callback = callback;
        }

        public AutoFunctionInvocationFilter(Action<AutoFunctionInvocationContext, Func<AutoFunctionInvocationContext, Task>> callback)
        {
            Verify.NotNull(callback, nameof(callback));
            this._callback = (c, n) => { callback(c, n); return Task.CompletedTask; };
        }

        public async Task OnAutoFunctionInvocationAsync(AutoFunctionInvocationContext context, Func<AutoFunctionInvocationContext, Task> next)
        {
            await this._callback(context, next);
        }
    }

    private const string ChatCompletionResponse = """
        {
          "id": "chatcmpl-8IlRBQU929ym1EqAY2J4T7GGkW5Om",
          "object": "chat.completion",
          "created": 1699482945,
          "model": "gpt-3.5-turbo",
          "choices": [
            {
              "index": 0,
              "message": {
                "role": "assistant",
                "content": null,
                "tool_calls":[{
                    "id": "1",
                    "type": "function",
                    "function": {
                      "name": "TimePlugin-Date",
                      "arguments": "{}"
                    }
                  }
                ]
              },
              "finish_reason": "tool_calls"
            }
          ],
          "usage": {
            "prompt_tokens": 52,
            "completion_tokens": 1,
            "total_tokens": 53
          }
        }
        """;
<<<<<<< HEAD

#pragma warning disable CS8618, CA1812
    private sealed class MathReasoning
    {
        public List<MathReasoningStep> Steps { get; set; }

        public string FinalAnswer { get; set; }
    }

    private sealed class MathReasoningStep
    {
        public string Explanation { get; set; }

        public string Output { get; set; }
    }

    private struct TestStruct
    {
        public string TextProperty { get; set; }

        public int? NumericProperty { get; set; }
    }
#pragma warning restore CS8618, CA1812
=======
>>>>>>> 6d73513a859ab2d05e01db3bc1d405827799e34b
}<|MERGE_RESOLUTION|>--- conflicted
+++ resolved
@@ -1,4 +1,4 @@
-﻿// Copyright (c) Microsoft. All rights reserved.
+// Copyright (c) Microsoft. All rights reserved.
 
 using System;
 using System.Collections.Generic;
@@ -551,18 +551,12 @@
         var chatCompletion = new OpenAIChatCompletionService(modelId: "gpt-3.5-turbo", apiKey: "NOKEY", httpClient: this._httpClient);
         var settings = new OpenAIPromptExecutionSettings() { ChatSystemPrompt = SystemMessage };
 
-<<<<<<< HEAD
-<<<<<<< HEAD
         using var response = new HttpResponseMessage(System.Net.HttpStatusCode.OK) { Content = new StringContent(ChatCompletionResponse) };
         this._messageHandlerStub.ResponseToReturn = response;
-=======
         this._messageHandlerStub.ResponseToReturn = new HttpResponseMessage(System.Net.HttpStatusCode.OK)
         { Content = new StringContent(ChatCompletionResponse) };
->>>>>>> 6d73513a859ab2d05e01db3bc1d405827799e34b
-=======
         using var response = new HttpResponseMessage(System.Net.HttpStatusCode.OK) { Content = new StringContent(ChatCompletionResponse) };
         this._messageHandlerStub.ResponseToReturn = response;
->>>>>>> 1ab6f956
 
         var chatHistory = new ChatHistory();
         chatHistory.AddUserMessage(Prompt);
@@ -1040,7 +1034,6 @@
         Assert.Equal("rainy", functionResult.GetProperty("content").GetString());
     }
 
-<<<<<<< HEAD
     [Theory]
     [InlineData(true)]
     [InlineData(false)]
@@ -1358,8 +1351,6 @@
         Assert.False(optionsJson.TryGetProperty("tool_choice", out var _));
     }
 
-=======
->>>>>>> 6d73513a859ab2d05e01db3bc1d405827799e34b
     public void Dispose()
     {
         this._httpClient.Dispose();
@@ -1421,7 +1412,6 @@
           }
         }
         """;
-<<<<<<< HEAD
 
 #pragma warning disable CS8618, CA1812
     private sealed class MathReasoning
@@ -1445,6 +1435,4 @@
         public int? NumericProperty { get; set; }
     }
 #pragma warning restore CS8618, CA1812
-=======
->>>>>>> 6d73513a859ab2d05e01db3bc1d405827799e34b
 }