--- conflicted
+++ resolved
@@ -972,11 +972,7 @@
     {
         if (message.Role == AuthorRole.System)
         {
-<<<<<<< HEAD
-            return new[] { new ChatRequestSystemMessage(message.Content) };
-=======
-            return new ChatRequestSystemMessage(message.Content) { Name = message.AuthorName };
->>>>>>> 9b8a218f
+            return new[] { new ChatRequestSystemMessage(message.Content) { Name = message.AuthorName } };
         }
 
         if (message.Role == AuthorRole.Tool)
@@ -1018,11 +1014,7 @@
         {
             if (message.Items is { Count: 1 } && message.Items.FirstOrDefault() is TextContent textContent)
             {
-<<<<<<< HEAD
-                return new[] { new ChatRequestUserMessage(textContent.Text) };
-=======
-                return new ChatRequestUserMessage(textContent.Text) { Name = message.AuthorName };
->>>>>>> 9b8a218f
+                return new[] { new ChatRequestUserMessage(textContent.Text) { Name = message.AuthorName } };
             }
 
             return new[] {new ChatRequestUserMessage(message.Items.Select(static (KernelContent item) => (ChatMessageContentItem)(item switch
@@ -1030,12 +1022,8 @@
                 TextContent textContent => new ChatMessageTextContentItem(textContent.Text),
                 ImageContent imageContent => new ChatMessageImageContentItem(imageContent.Uri),
                 _ => throw new NotSupportedException($"Unsupported chat message content type '{item.GetType()}'.")
-<<<<<<< HEAD
-            })))};
-=======
             })))
-            { Name = message.AuthorName };
->>>>>>> 9b8a218f
+            { Name = message.AuthorName }};
         }
 
         if (message.Role == AuthorRole.Assistant)
