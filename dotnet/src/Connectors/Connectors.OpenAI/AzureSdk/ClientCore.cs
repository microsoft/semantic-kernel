﻿// Copyright (c) Microsoft. All rights reserved.

using System;
using System.Collections.Generic;
using System.Diagnostics;
using System.Diagnostics.Metrics;
using System.Linq;
using System.Net.Http;
using System.Runtime.CompilerServices;
using System.Text;
using System.Text.Json;
using System.Threading;
using System.Threading.Tasks;
using Azure;
using Azure.AI.OpenAI;
using Azure.Core;
using Azure.Core.Pipeline;
using Microsoft.Extensions.Logging;
using Microsoft.Extensions.Logging.Abstractions;
using Microsoft.SemanticKernel.ChatCompletion;
using Microsoft.SemanticKernel.Diagnostics;
using Microsoft.SemanticKernel.Http;

#pragma warning disable CA2208 // Instantiate argument exceptions correctly

namespace Microsoft.SemanticKernel.Connectors.OpenAI;

/// <summary>
/// Base class for AI clients that provides common functionality for interacting with OpenAI services.
/// </summary>
internal abstract class ClientCore
{
    private const string ModelProvider = "openai";
    private const int MaxResultsPerPrompt = 128;

    /// <summary>
    /// The maximum number of auto-invokes that can be in-flight at any given time as part of the current
    /// asynchronous chain of execution.
    /// </summary>
    /// <remarks>
    /// This is a fail-safe mechanism. If someone accidentally manages to set up execution settings in such a way that
    /// auto-invocation is invoked recursively, and in particular where a prompt function is able to auto-invoke itself,
    /// we could end up in an infinite loop. This const is a backstop against that happening. We should never come close
    /// to this limit, but if we do, auto-invoke will be disabled for the current flow in order to prevent runaway execution.
    /// With the current setup, the way this could possibly happen is if a prompt function is configured with built-in
    /// execution settings that opt-in to auto-invocation of everything in the kernel, in which case the invocation of that
    /// prompt function could advertize itself as a candidate for auto-invocation. We don't want to outright block that,
    /// if that's something a developer has asked to do (e.g. it might be invoked with different arguments than its parent
    /// was invoked with), but we do want to limit it. This limit is arbitrary and can be tweaked in the future and/or made
    /// configurable should need arise.
    /// </remarks>
    private const int MaxInflightAutoInvokes = 5;

    /// <summary>Singleton tool used when tool call count drops to 0 but we need to supply tools to keep the service happy.</summary>
    private static readonly ChatCompletionsFunctionToolDefinition s_nonInvocableFunctionTool = new() { Name = "NonInvocableTool" };

    /// <summary>Tracking <see cref="AsyncLocal{Int32}"/> for <see cref="MaxInflightAutoInvokes"/>.</summary>
    private static readonly AsyncLocal<int> s_inflightAutoInvokes = new();

    internal ClientCore(ILogger? logger = null)
    {
        this.Logger = logger ?? NullLogger.Instance;
    }

    /// <summary>
    /// Model Id or Deployment Name
    /// </summary>
    internal string DeploymentOrModelName { get; set; } = string.Empty;

    /// <summary>
    /// OpenAI / Azure OpenAI Client
    /// </summary>
    internal abstract OpenAIClient Client { get; }

    internal Uri? Endpoint { get; set; } = null;

    /// <summary>
    /// Logger instance
    /// </summary>
    internal ILogger Logger { get; set; }

    /// <summary>
    /// Storage for AI service attributes.
    /// </summary>
    internal Dictionary<string, object?> Attributes { get; } = [];

    /// <summary>
    /// Instance of <see cref="Meter"/> for metrics.
    /// </summary>
    private static readonly Meter s_meter = new("Microsoft.SemanticKernel.Connectors.OpenAI");

    /// <summary>
    /// Instance of <see cref="Counter{T}"/> to keep track of the number of prompt tokens used.
    /// </summary>
    private static readonly Counter<int> s_promptTokensCounter =
        s_meter.CreateCounter<int>(
            name: "semantic_kernel.connectors.openai.tokens.prompt",
            unit: "{token}",
            description: "Number of prompt tokens used");

    /// <summary>
    /// Instance of <see cref="Counter{T}"/> to keep track of the number of completion tokens used.
    /// </summary>
    private static readonly Counter<int> s_completionTokensCounter =
        s_meter.CreateCounter<int>(
            name: "semantic_kernel.connectors.openai.tokens.completion",
            unit: "{token}",
            description: "Number of completion tokens used");

    /// <summary>
    /// Instance of <see cref="Counter{T}"/> to keep track of the total number of tokens used.
    /// </summary>
    private static readonly Counter<int> s_totalTokensCounter =
        s_meter.CreateCounter<int>(
            name: "semantic_kernel.connectors.openai.tokens.total",
            unit: "{token}",
            description: "Number of tokens used");

    /// <summary>
    /// Creates completions for the prompt and settings.
    /// </summary>
    /// <param name="text">The prompt to complete.</param>
    /// <param name="executionSettings">Execution settings for the completion API.</param>
    /// <param name="kernel">The <see cref="Kernel"/> containing services, plugins, and other state for use throughout the operation.</param>
    /// <param name="cancellationToken">The <see cref="CancellationToken"/> to monitor for cancellation requests. The default is <see cref="CancellationToken.None"/>.</param>
    /// <returns>Completions generated by the remote model</returns>
    internal async Task<IReadOnlyList<TextContent>> GetTextResultsAsync(
        string text,
        PromptExecutionSettings? executionSettings,
        Kernel? kernel,
        CancellationToken cancellationToken = default)
    {
        OpenAIPromptExecutionSettings textExecutionSettings = OpenAIPromptExecutionSettings.FromExecutionSettings(executionSettings, OpenAIPromptExecutionSettings.DefaultTextMaxTokens);

        ValidateMaxTokens(textExecutionSettings.MaxTokens);

        var options = CreateCompletionsOptions(text, textExecutionSettings, this.DeploymentOrModelName);

        Completions? responseData = null;
        List<TextContent> responseContent;
        using (var activity = ModelDiagnostics.StartCompletionActivity(this.Endpoint, this.DeploymentOrModelName, ModelProvider, text, executionSettings))
        {
            try
            {
                responseData = (await RunRequestAsync(() => this.Client.GetCompletionsAsync(options, cancellationToken)).ConfigureAwait(false)).Value;
                if (responseData.Choices.Count == 0)
                {
                    throw new KernelException("Text completions not found");
                }
            }
            catch (Exception ex)
            {
                activity?.SetError(ex);
                if (responseData != null)
                {
                    // Capture available metadata even if the operation failed.
                    activity?
                        .SetResponseId(responseData.Id)
                        .SetPromptTokenUsage(responseData.Usage.PromptTokens)
                        .SetCompletionTokenUsage(responseData.Usage.CompletionTokens);
                }
                throw;
            }

            responseContent = responseData.Choices.Select(choice => new TextContent(choice.Text, this.DeploymentOrModelName, choice, Encoding.UTF8, GetTextChoiceMetadata(responseData, choice))).ToList();
            activity?.SetCompletionResponse(responseContent, responseData.Usage.PromptTokens, responseData.Usage.CompletionTokens);
        }

        this.CaptureUsageDetails(responseData.Usage);

        return responseContent;
    }

    internal async IAsyncEnumerable<StreamingTextContent> GetStreamingTextContentsAsync(
        string prompt,
        PromptExecutionSettings? executionSettings,
        Kernel? kernel,
        [EnumeratorCancellation] CancellationToken cancellationToken = default)
    {
        OpenAIPromptExecutionSettings textExecutionSettings = OpenAIPromptExecutionSettings.FromExecutionSettings(executionSettings, OpenAIPromptExecutionSettings.DefaultTextMaxTokens);

        ValidateMaxTokens(textExecutionSettings.MaxTokens);

        var options = CreateCompletionsOptions(prompt, textExecutionSettings, this.DeploymentOrModelName);

        StreamingResponse<Completions>? response = await RunRequestAsync(() => this.Client.GetCompletionsStreamingAsync(options, cancellationToken)).ConfigureAwait(false);

        await foreach (Completions completions in response.ConfigureAwait(false))
        {
            foreach (Choice choice in completions.Choices)
            {
                yield return new OpenAIStreamingTextContent(choice.Text, choice.Index, this.DeploymentOrModelName, choice, GetTextChoiceMetadata(completions, choice));
            }
        }
    }

    private static Dictionary<string, object?> GetTextChoiceMetadata(Completions completions, Choice choice)
    {
        return new Dictionary<string, object?>(8)
        {
            { nameof(completions.Id), completions.Id },
            { nameof(completions.Created), completions.Created },
            { nameof(completions.PromptFilterResults), completions.PromptFilterResults },
            { nameof(completions.Usage), completions.Usage },
            { nameof(choice.ContentFilterResults), choice.ContentFilterResults },

            // Serialization of this struct behaves as an empty object {}, need to cast to string to avoid it.
            { nameof(choice.FinishReason), choice.FinishReason?.ToString() },

            { nameof(choice.LogProbabilityModel), choice.LogProbabilityModel },
            { nameof(choice.Index), choice.Index },
        };
    }

    private static Dictionary<string, object?> GetChatChoiceMetadata(ChatCompletions completions, ChatChoice chatChoice)
    {
        return new Dictionary<string, object?>(12)
        {
            { nameof(completions.Id), completions.Id },
            { nameof(completions.Created), completions.Created },
            { nameof(completions.PromptFilterResults), completions.PromptFilterResults },
            { nameof(completions.SystemFingerprint), completions.SystemFingerprint },
            { nameof(completions.Usage), completions.Usage },
            { nameof(chatChoice.ContentFilterResults), chatChoice.ContentFilterResults },

            // Serialization of this struct behaves as an empty object {}, need to cast to string to avoid it.
            { nameof(chatChoice.FinishReason), chatChoice.FinishReason?.ToString() },

            { nameof(chatChoice.FinishDetails), chatChoice.FinishDetails },
            { nameof(chatChoice.LogProbabilityInfo), chatChoice.LogProbabilityInfo },
            { nameof(chatChoice.Index), chatChoice.Index },
            { nameof(chatChoice.Enhancements), chatChoice.Enhancements },
        };
    }

    private static Dictionary<string, object?> GetResponseMetadata(StreamingChatCompletionsUpdate completions)
    {
        return new Dictionary<string, object?>(4)
        {
            { nameof(completions.Id), completions.Id },
            { nameof(completions.Created), completions.Created },
            { nameof(completions.SystemFingerprint), completions.SystemFingerprint },

            // Serialization of this struct behaves as an empty object {}, need to cast to string to avoid it.
            { nameof(completions.FinishReason), completions.FinishReason?.ToString() },
        };
    }

    private static Dictionary<string, object?> GetResponseMetadata(AudioTranscription audioTranscription)
    {
        return new Dictionary<string, object?>(3)
        {
            { nameof(audioTranscription.Language), audioTranscription.Language },
            { nameof(audioTranscription.Duration), audioTranscription.Duration },
            { nameof(audioTranscription.Segments), audioTranscription.Segments }
        };
    }

    /// <summary>
    /// Generates an embedding from the given <paramref name="data"/>.
    /// </summary>
    /// <param name="data">List of strings to generate embeddings for</param>
    /// <param name="kernel">The <see cref="Kernel"/> containing services, plugins, and other state for use throughout the operation.</param>
    /// <param name="dimensions">The number of dimensions the resulting output embeddings should have. Only supported in "text-embedding-3" and later models.</param>
    /// <param name="cancellationToken">The <see cref="CancellationToken"/> to monitor for cancellation requests. The default is <see cref="CancellationToken.None"/>.</param>
    /// <returns>List of embeddings</returns>
    internal async Task<IList<ReadOnlyMemory<float>>> GetEmbeddingsAsync(
        IList<string> data,
        Kernel? kernel,
        int? dimensions,
        CancellationToken cancellationToken)
    {
        var result = new List<ReadOnlyMemory<float>>(data.Count);

        if (data.Count > 0)
        {
            var embeddingsOptions = new EmbeddingsOptions(this.DeploymentOrModelName, data)
            {
                Dimensions = dimensions
            };

            var response = await RunRequestAsync(() => this.Client.GetEmbeddingsAsync(embeddingsOptions, cancellationToken)).ConfigureAwait(false);
            var embeddings = response.Value.Data;

            if (embeddings.Count != data.Count)
            {
                throw new KernelException($"Expected {data.Count} text embedding(s), but received {embeddings.Count}");
            }

            for (var i = 0; i < embeddings.Count; i++)
            {
                result.Add(embeddings[i].Embedding);
            }
        }

        return result;
    }

    internal async Task<IReadOnlyList<TextContent>> GetTextContentFromAudioAsync(
        AudioContent content,
        PromptExecutionSettings? executionSettings,
        CancellationToken cancellationToken)
    {
        Verify.NotNull(content.Data);

        OpenAIAudioToTextExecutionSettings? audioExecutionSettings = OpenAIAudioToTextExecutionSettings.FromExecutionSettings(executionSettings);

        Verify.ValidFilename(audioExecutionSettings?.Filename);

        var audioOptions = new AudioTranscriptionOptions
        {
            AudioData = BinaryData.FromBytes(content.Data.Value),
            DeploymentName = this.DeploymentOrModelName,
            Filename = audioExecutionSettings.Filename,
            Language = audioExecutionSettings.Language,
            Prompt = audioExecutionSettings.Prompt,
            ResponseFormat = audioExecutionSettings.ResponseFormat,
            Temperature = audioExecutionSettings.Temperature
        };

        AudioTranscription responseData = (await RunRequestAsync(() => this.Client.GetAudioTranscriptionAsync(audioOptions, cancellationToken)).ConfigureAwait(false)).Value;

        return [new(responseData.Text, this.DeploymentOrModelName, metadata: GetResponseMetadata(responseData))];
    }

    /// <summary>
    /// Generate a new chat message
    /// </summary>
    /// <param name="chat">Chat history</param>
    /// <param name="executionSettings">Execution settings for the completion API.</param>
    /// <param name="kernel">The <see cref="Kernel"/> containing services, plugins, and other state for use throughout the operation.</param>
    /// <param name="cancellationToken">Async cancellation token</param>
    /// <returns>Generated chat message in string format</returns>
    internal async Task<IReadOnlyList<ChatMessageContent>> GetChatMessageContentsAsync(
        ChatHistory chat,
        PromptExecutionSettings? executionSettings,
        Kernel? kernel,
        CancellationToken cancellationToken = default)
    {
        Verify.NotNull(chat);

        // Convert the incoming execution settings to OpenAI settings.
        OpenAIPromptExecutionSettings chatExecutionSettings = OpenAIPromptExecutionSettings.FromExecutionSettings(executionSettings);
        ValidateMaxTokens(chatExecutionSettings.MaxTokens);

        // Create the Azure SDK ChatCompletionOptions instance from all available information.
        var chatOptions = CreateChatCompletionsOptions(chatExecutionSettings, chat, kernel, this.DeploymentOrModelName);

        var functionCallConfiguration = this.ConfigureFunctionCalling(kernel, chatExecutionSettings, chatOptions, 0);

        bool autoInvoke = kernel is not null && functionCallConfiguration?.MaximumAutoInvokeAttempts > 0 && s_inflightAutoInvokes.Value < MaxInflightAutoInvokes;
        ValidateAutoInvoke(autoInvoke, chatExecutionSettings.ResultsPerPrompt);

        for (int requestIndex = 1; ; requestIndex++)
        {
            // Make the request.
            ChatCompletions? responseData = null;
            List<OpenAIChatMessageContent> responseContent;
            using (var activity = ModelDiagnostics.StartCompletionActivity(this.Endpoint, this.DeploymentOrModelName, ModelProvider, chat, executionSettings))
            {
                try
                {
                    responseData = (await RunRequestAsync(() => this.Client.GetChatCompletionsAsync(chatOptions, cancellationToken)).ConfigureAwait(false)).Value;
                    this.CaptureUsageDetails(responseData.Usage);
                    if (responseData.Choices.Count == 0)
                    {
                        throw new KernelException("Chat completions not found");
                    }
                }
                catch (Exception ex)
                {
                    activity?.SetError(ex);
                    if (responseData != null)
                    {
                        // Capture available metadata even if the operation failed.
                        activity?
                            .SetResponseId(responseData.Id)
                            .SetPromptTokenUsage(responseData.Usage.PromptTokens)
                            .SetCompletionTokenUsage(responseData.Usage.CompletionTokens);
                    }
                    throw;
                }

                responseContent = responseData.Choices.Select(chatChoice => this.GetChatMessage(chatChoice, responseData)).ToList();
                activity?.SetCompletionResponse(responseContent, responseData.Usage.PromptTokens, responseData.Usage.CompletionTokens);
            }

            // If we don't want to attempt to invoke any functions, just return the result.
            // Or if we are auto-invoking but we somehow end up with other than 1 choice even though only 1 was requested, similarly bail.
            if (!autoInvoke || responseData.Choices.Count != 1)
            {
                return responseContent;
            }

            Debug.Assert(kernel is not null);

            // Get our single result and extract the function call information. If this isn't a function call, or if it is
            // but we're unable to find the function or extract the relevant information, just return the single result.
            // Note that we don't check the FinishReason and instead check whether there are any tool calls, as the service
            // may return a FinishReason of "stop" even if there are tool calls to be made, in particular if a required tool
            // is specified.
            ChatChoice resultChoice = responseData.Choices[0];
            OpenAIChatMessageContent result = this.GetChatMessage(resultChoice, responseData);
            if (result.ToolCalls.Count == 0)
            {
                return [result];
            }

            if (this.Logger.IsEnabled(LogLevel.Debug))
            {
                this.Logger.LogDebug("Tool requests: {Requests}", result.ToolCalls.Count);
            }
            if (this.Logger.IsEnabled(LogLevel.Trace))
            {
                this.Logger.LogTrace("Function call requests: {Requests}", string.Join(", ", result.ToolCalls.OfType<ChatCompletionsFunctionToolCall>().Select(ftc => $"{ftc.Name}({ftc.Arguments})")));
            }

            // Add the original assistant message to the chatOptions; this is required for the service
            // to understand the tool call responses. Also add the result message to the caller's chat
            // history: if they don't want it, they can remove it, but this makes the data available,
            // including metadata like usage.
            chatOptions.Messages.Add(GetRequestMessage(resultChoice.Message));
            chat.Add(result);

            // We must send back a response for every tool call, regardless of whether we successfully executed it or not.
            // If we successfully execute it, we'll add the result. If we don't, we'll add an error.
            for (int toolCallIndex = 0; toolCallIndex < result.ToolCalls.Count; toolCallIndex++)
            {
                ChatCompletionsToolCall toolCall = result.ToolCalls[toolCallIndex];

                // We currently only know about function tool calls. If it's anything else, we'll respond with an error.
                if (toolCall is not ChatCompletionsFunctionToolCall functionToolCall)
                {
                    AddResponseMessage(chatOptions, chat, result: null, "Error: Tool call was not a function call.", toolCall, this.Logger);
                    continue;
                }

                // Parse the function call arguments.
                OpenAIFunctionToolCall? openAIFunctionToolCall;
                try
                {
                    openAIFunctionToolCall = new(functionToolCall);
                }
                catch (JsonException)
                {
                    AddResponseMessage(chatOptions, chat, result: null, "Error: Function call arguments were invalid JSON.", toolCall, this.Logger);
                    continue;
                }

                // Make sure the requested function is one we requested. If we're permitting any kernel function to be invoked,
                // then we don't need to check this, as it'll be handled when we look up the function in the kernel to be able
                // to invoke it. If we're permitting only a specific list of functions, though, then we need to explicitly check.
                if (functionCallConfiguration?.AllowAnyRequestedKernelFunction is not true &&
                    !IsRequestableTool(chatOptions, openAIFunctionToolCall))
                {
                    AddResponseMessage(chatOptions, chat, result: null, "Error: Function call request for a function that wasn't defined.", toolCall, this.Logger);
                    continue;
                }

                // Find the function in the kernel and populate the arguments.
                if (!kernel!.Plugins.TryGetFunctionAndArguments(openAIFunctionToolCall, out KernelFunction? function, out KernelArguments? functionArgs))
                {
                    AddResponseMessage(chatOptions, chat, result: null, "Error: Requested function could not be found.", toolCall, this.Logger);
                    continue;
                }

                // Now, invoke the function, and add the resulting tool call message to the chat options.
                FunctionResult functionResult = new(function) { Culture = kernel.Culture };
                AutoFunctionInvocationContext invocationContext = new(kernel, function, functionResult, chat)
                {
                    Arguments = functionArgs,
                    RequestSequenceIndex = requestIndex - 1,
                    FunctionSequenceIndex = toolCallIndex,
                    FunctionCount = result.ToolCalls.Count
                };

                s_inflightAutoInvokes.Value++;
                try
                {
                    invocationContext = await OnAutoFunctionInvocationAsync(kernel, invocationContext, async (context) =>
                    {
                        // Check if filter requested termination.
                        if (context.Terminate)
                        {
                            return;
                        }

                        // Note that we explicitly do not use executionSettings here; those pertain to the all-up operation and not necessarily to any
                        // further calls made as part of this function invocation. In particular, we must not use function calling settings naively here,
                        // as the called function could in turn telling the model about itself as a possible candidate for invocation.
                        context.Result = await function.InvokeAsync(kernel, invocationContext.Arguments, cancellationToken: cancellationToken).ConfigureAwait(false);
                    }).ConfigureAwait(false);
                }
#pragma warning disable CA1031 // Do not catch general exception types
                catch (Exception e)
#pragma warning restore CA1031 // Do not catch general exception types
                {
                    AddResponseMessage(chatOptions, chat, null, $"Error: Exception while invoking function. {e.Message}", toolCall, this.Logger);
                    continue;
                }
                finally
                {
                    s_inflightAutoInvokes.Value--;
                }

                // Apply any changes from the auto function invocation filters context to final result.
                functionResult = invocationContext.Result;

                object functionResultValue = functionResult.GetValue<object>() ?? string.Empty;
                var stringResult = ProcessFunctionResult(functionResultValue, chatExecutionSettings.ToolCallBehavior);

                AddResponseMessage(chatOptions, chat, stringResult, errorMessage: null, functionToolCall, this.Logger);

                // If filter requested termination, returning latest function result.
                if (invocationContext.Terminate)
                {
                    if (this.Logger.IsEnabled(LogLevel.Debug))
                    {
                        this.Logger.LogDebug("Filter requested termination of automatic function invocation.");
                    }

                    return [chat.Last()];
                }

                static void AddResponseMessage(ChatCompletionsOptions chatOptions, ChatHistory chat, string? result, string? errorMessage, ChatCompletionsToolCall toolCall, ILogger logger)
                {
                    // Log any error
                    if (errorMessage is not null && logger.IsEnabled(LogLevel.Debug))
                    {
                        Debug.Assert(result is null);
                        logger.LogDebug("Failed to handle tool request ({ToolId}). {Error}", toolCall.Id, errorMessage);
                    }

                    // Add the tool response message to the chat options
                    result ??= errorMessage ?? string.Empty;
                    chatOptions.Messages.Add(new ChatRequestToolMessage(result, toolCall.Id));

                    // Add the tool response message to the chat history.
                    var message = new ChatMessageContent(role: AuthorRole.Tool, content: result, metadata: new Dictionary<string, object?> { { OpenAIChatMessageContent.ToolIdProperty, toolCall.Id } });

                    if (toolCall is ChatCompletionsFunctionToolCall functionCall)
                    {
                        // Add an item of type FunctionResultContent to the ChatMessageContent.Items collection in addition to the function result stored as a string in the ChatMessageContent.Content property.  
                        // This will enable migration to the new function calling model and facilitate the deprecation of the current one in the future.
                        var functionName = FunctionName.Parse(functionCall.Name, OpenAIFunction.NameSeparator);
                        message.Items.Add(new FunctionResultContent(functionName.Name, functionName.PluginName, functionCall.Id, result));
                    }

                    chat.Add(message);
                }
            }

            // Update tool use information for the next go-around based on having completed another iteration.
            functionCallConfiguration = this.ConfigureFunctionCalling(kernel, chatExecutionSettings, chatOptions, requestIndex);

            // Disable auto invocation if we've exceeded the allowed limit.
            if (requestIndex >= functionCallConfiguration?.MaximumAutoInvokeAttempts)
            {
                autoInvoke = false;
                if (this.Logger.IsEnabled(LogLevel.Debug))
                {
                    this.Logger.LogDebug("Maximum auto-invoke ({MaximumAutoInvoke}) reached.", functionCallConfiguration?.MaximumAutoInvokeAttempts);
                }
            }
        }
    }

    internal async IAsyncEnumerable<OpenAIStreamingChatMessageContent> GetStreamingChatMessageContentsAsync(
        ChatHistory chat,
        PromptExecutionSettings? executionSettings,
        Kernel? kernel,
        [EnumeratorCancellation] CancellationToken cancellationToken = default)
    {
        Verify.NotNull(chat);

        OpenAIPromptExecutionSettings chatExecutionSettings = OpenAIPromptExecutionSettings.FromExecutionSettings(executionSettings);
        ValidateMaxTokens(chatExecutionSettings.MaxTokens);

        var chatOptions = CreateChatCompletionsOptions(chatExecutionSettings, chat, kernel, this.DeploymentOrModelName);

        var functionCallConfiguration = this.ConfigureFunctionCalling(kernel, chatExecutionSettings, chatOptions, 0);

        bool autoInvoke = kernel is not null && functionCallConfiguration?.MaximumAutoInvokeAttempts > 0 && s_inflightAutoInvokes.Value < MaxInflightAutoInvokes;
        ValidateAutoInvoke(autoInvoke, chatExecutionSettings.ResultsPerPrompt);

        StringBuilder? contentBuilder = null;
        Dictionary<int, string>? toolCallIdsByIndex = null;
        Dictionary<int, string>? functionNamesByIndex = null;
        Dictionary<int, StringBuilder>? functionArgumentBuildersByIndex = null;

        for (int requestIndex = 1; ; requestIndex++)
        {
            // Make the request.
            var response = await RunRequestAsync(() => this.Client.GetChatCompletionsStreamingAsync(chatOptions, cancellationToken)).ConfigureAwait(false);

            // Reset state
            contentBuilder?.Clear();
            toolCallIdsByIndex?.Clear();
            functionNamesByIndex?.Clear();
            functionArgumentBuildersByIndex?.Clear();

            // Stream the response.
            IReadOnlyDictionary<string, object?>? metadata = null;
            string? streamedName = null;
            ChatRole? streamedRole = default;
            CompletionsFinishReason finishReason = default;
            await foreach (StreamingChatCompletionsUpdate update in response.ConfigureAwait(false))
            {
                metadata = GetResponseMetadata(update);
                streamedRole ??= update.Role;
                streamedName ??= update.AuthorName;
                finishReason = update.FinishReason ?? default;

                // If we're intending to invoke function calls, we need to consume that function call information.
                if (autoInvoke)
                {
                    if (update.ContentUpdate is { Length: > 0 } contentUpdate)
                    {
                        (contentBuilder ??= new()).Append(contentUpdate);
                    }

                    OpenAIFunctionToolCall.TrackStreamingToolingUpdate(update.ToolCallUpdate, ref toolCallIdsByIndex, ref functionNamesByIndex, ref functionArgumentBuildersByIndex);
                }

                yield return new OpenAIStreamingChatMessageContent(update, update.ChoiceIndex ?? 0, this.DeploymentOrModelName, metadata) { AuthorName = streamedName };
            }

            // If we don't have a function to invoke, we're done.
            // Note that we don't check the FinishReason and instead check whether there are any tool calls, as the service
            // may return a FinishReason of "stop" even if there are tool calls to be made, in particular if a required tool
            // is specified.
            if (!autoInvoke ||
                toolCallIdsByIndex is not { Count: > 0 })
            {
                yield break;
            }

            // Get any response content that was streamed.
            string content = contentBuilder?.ToString() ?? string.Empty;

            // Translate all entries into ChatCompletionsFunctionToolCall instances.
            ChatCompletionsFunctionToolCall[] toolCalls = OpenAIFunctionToolCall.ConvertToolCallUpdatesToChatCompletionsFunctionToolCalls(
                ref toolCallIdsByIndex, ref functionNamesByIndex, ref functionArgumentBuildersByIndex);

            // Log the requests
            if (this.Logger.IsEnabled(LogLevel.Trace))
            {
                this.Logger.LogTrace("Function call requests: {Requests}", string.Join(", ", toolCalls.Select(fcr => $"{fcr.Name}({fcr.Arguments})")));
            }
            else if (this.Logger.IsEnabled(LogLevel.Debug))
            {
                this.Logger.LogDebug("Function call requests: {Requests}", toolCalls.Length);
            }

            // Add the original assistant message to the chatOptions; this is required for the service
            // to understand the tool call responses.
            chatOptions.Messages.Add(GetRequestMessage(streamedRole ?? default, content, streamedName, toolCalls));
            chat.Add(new OpenAIChatMessageContent(streamedRole ?? default, content, this.DeploymentOrModelName, toolCalls, metadata) { AuthorName = streamedName });

            // Respond to each tooling request.
            for (int toolCallIndex = 0; toolCallIndex < toolCalls.Length; toolCallIndex++)
            {
                ChatCompletionsFunctionToolCall toolCall = toolCalls[toolCallIndex];

                // We currently only know about function tool calls. If it's anything else, we'll respond with an error.
                if (string.IsNullOrEmpty(toolCall.Name))
                {
                    AddResponseMessage(chatOptions, chat, streamedRole, toolCall, metadata, result: null, "Error: Tool call was not a function call.", this.Logger);
                    continue;
                }

                // Parse the function call arguments.
                OpenAIFunctionToolCall? openAIFunctionToolCall;
                try
                {
                    openAIFunctionToolCall = new(toolCall);
                }
                catch (JsonException)
                {
                    AddResponseMessage(chatOptions, chat, streamedRole, toolCall, metadata, result: null, "Error: Function call arguments were invalid JSON.", this.Logger);
                    continue;
                }

                // Make sure the requested function is one we requested. If we're permitting any kernel function to be invoked,
                // then we don't need to check this, as it'll be handled when we look up the function in the kernel to be able
                // to invoke it. If we're permitting only a specific list of functions, though, then we need to explicitly check.
                if (functionCallConfiguration?.AllowAnyRequestedKernelFunction is not true &&
                    !IsRequestableTool(chatOptions, openAIFunctionToolCall))
                {
                    AddResponseMessage(chatOptions, chat, streamedRole, toolCall, metadata, result: null, "Error: Function call request for a function that wasn't defined.", this.Logger);
                    continue;
                }

                // Find the function in the kernel and populate the arguments.
                if (!kernel!.Plugins.TryGetFunctionAndArguments(openAIFunctionToolCall, out KernelFunction? function, out KernelArguments? functionArgs))
                {
                    AddResponseMessage(chatOptions, chat, streamedRole, toolCall, metadata, result: null, "Error: Requested function could not be found.", this.Logger);
                    continue;
                }

                // Now, invoke the function, and add the resulting tool call message to the chat options.
                FunctionResult functionResult = new(function) { Culture = kernel.Culture };
                AutoFunctionInvocationContext invocationContext = new(kernel, function, functionResult, chat)
                {
                    Arguments = functionArgs,
                    RequestSequenceIndex = requestIndex - 1,
                    FunctionSequenceIndex = toolCallIndex,
                    FunctionCount = toolCalls.Length
                };

                s_inflightAutoInvokes.Value++;
                try
                {
                    invocationContext = await OnAutoFunctionInvocationAsync(kernel, invocationContext, async (context) =>
                    {
                        // Check if filter requested termination.
                        if (context.Terminate)
                        {
                            return;
                        }

                        // Note that we explicitly do not use executionSettings here; those pertain to the all-up operation and not necessarily to any
                        // further calls made as part of this function invocation. In particular, we must not use function calling settings naively here,
                        // as the called function could in turn telling the model about itself as a possible candidate for invocation.
                        context.Result = await function.InvokeAsync(kernel, invocationContext.Arguments, cancellationToken: cancellationToken).ConfigureAwait(false);
                    }).ConfigureAwait(false);
                }
#pragma warning disable CA1031 // Do not catch general exception types
                catch (Exception e)
#pragma warning restore CA1031 // Do not catch general exception types
                {
                    AddResponseMessage(chatOptions, chat, streamedRole, toolCall, metadata, result: null, $"Error: Exception while invoking function. {e.Message}", this.Logger);
                    continue;
                }
                finally
                {
                    s_inflightAutoInvokes.Value--;
                }

                // Apply any changes from the auto function invocation filters context to final result.
                functionResult = invocationContext.Result;

                object functionResultValue = functionResult.GetValue<object>() ?? string.Empty;
                var stringResult = ProcessFunctionResult(functionResultValue, chatExecutionSettings.ToolCallBehavior);

                AddResponseMessage(chatOptions, chat, streamedRole, toolCall, metadata, stringResult, errorMessage: null, this.Logger);

                // If filter requested termination, breaking request iteration loop.
                if (invocationContext.Terminate)
                {
                    if (this.Logger.IsEnabled(LogLevel.Debug))
                    {
                        this.Logger.LogDebug("Filter requested termination of automatic function invocation.");
                    }

                    yield break;
                }

                static void AddResponseMessage(
                    ChatCompletionsOptions chatOptions, ChatHistory chat, ChatRole? streamedRole, ChatCompletionsToolCall tool, IReadOnlyDictionary<string, object?>? metadata,
                    string? result, string? errorMessage, ILogger logger)
                {
                    if (errorMessage is not null && logger.IsEnabled(LogLevel.Debug))
                    {
                        Debug.Assert(result is null);
                        logger.LogDebug("Failed to handle tool request ({ToolId}). {Error}", tool.Id, errorMessage);
                    }

                    // Add the tool response message to both the chat options and to the chat history.
                    result ??= errorMessage ?? string.Empty;
                    chatOptions.Messages.Add(new ChatRequestToolMessage(result, tool.Id));
                    chat.AddMessage(AuthorRole.Tool, result, metadata: new Dictionary<string, object?> { { OpenAIChatMessageContent.ToolIdProperty, tool.Id } });
                }
            }

            // Update tool use information for the next go-around based on having completed another iteration.
            functionCallConfiguration = this.ConfigureFunctionCalling(kernel, chatExecutionSettings, chatOptions, requestIndex);

            // Disable auto invocation if we've exceeded the allowed limit.
            if (requestIndex >= functionCallConfiguration?.MaximumAutoInvokeAttempts)
            {
                autoInvoke = false;
                if (this.Logger.IsEnabled(LogLevel.Debug))
                {
                    this.Logger.LogDebug("Maximum auto-invoke ({MaximumAutoInvoke}) reached.", functionCallConfiguration?.MaximumAutoInvokeAttempts);
                }
            }
        }
    }

    /// <summary>Checks if a tool call is for a function that was defined.</summary>
    private static bool IsRequestableTool(ChatCompletionsOptions options, OpenAIFunctionToolCall ftc)
    {
        IList<ChatCompletionsToolDefinition> tools = options.Tools;
        for (int i = 0; i < tools.Count; i++)
        {
            if (tools[i] is ChatCompletionsFunctionToolDefinition def &&
                string.Equals(def.Name, ftc.FullyQualifiedName, StringComparison.OrdinalIgnoreCase))
            {
                return true;
            }
        }

        return false;
    }

    internal async IAsyncEnumerable<StreamingTextContent> GetChatAsTextStreamingContentsAsync(
        string prompt,
        PromptExecutionSettings? executionSettings,
        Kernel? kernel,
        [EnumeratorCancellation] CancellationToken cancellationToken = default)
    {
        OpenAIPromptExecutionSettings chatSettings = OpenAIPromptExecutionSettings.FromExecutionSettings(executionSettings);
        ChatHistory chat = CreateNewChat(prompt, chatSettings);

        await foreach (var chatUpdate in this.GetStreamingChatMessageContentsAsync(chat, executionSettings, kernel, cancellationToken).ConfigureAwait(false))
        {
            yield return new StreamingTextContent(chatUpdate.Content, chatUpdate.ChoiceIndex, chatUpdate.ModelId, chatUpdate, Encoding.UTF8, chatUpdate.Metadata);
        }
    }

    internal async Task<IReadOnlyList<TextContent>> GetChatAsTextContentsAsync(
        string text,
        PromptExecutionSettings? executionSettings,
        Kernel? kernel,
        CancellationToken cancellationToken = default)
    {
        OpenAIPromptExecutionSettings chatSettings = OpenAIPromptExecutionSettings.FromExecutionSettings(executionSettings);

        ChatHistory chat = CreateNewChat(text, chatSettings);
        return (await this.GetChatMessageContentsAsync(chat, chatSettings, kernel, cancellationToken).ConfigureAwait(false))
            .Select(chat => new TextContent(chat.Content, chat.ModelId, chat.Content, Encoding.UTF8, chat.Metadata))
            .ToList();
    }

    internal void AddAttribute(string key, string? value)
    {
        if (!string.IsNullOrEmpty(value))
        {
            this.Attributes.Add(key, value);
        }
    }

    /// <summary>Gets options to use for an OpenAIClient</summary>
    /// <param name="httpClient">Custom <see cref="HttpClient"/> for HTTP requests.</param>
    /// <param name="serviceVersion">Optional API version.</param>
    /// <returns>An instance of <see cref="OpenAIClientOptions"/>.</returns>
    internal static OpenAIClientOptions GetOpenAIClientOptions(HttpClient? httpClient, OpenAIClientOptions.ServiceVersion? serviceVersion = null)
    {
        OpenAIClientOptions options = serviceVersion is not null ?
            new(serviceVersion.Value) :
            new();

        options.Diagnostics.ApplicationId = HttpHeaderConstant.Values.UserAgent;
        options.AddPolicy(new AddHeaderRequestPolicy(HttpHeaderConstant.Names.SemanticKernelVersion, HttpHeaderConstant.Values.GetAssemblyVersion(typeof(ClientCore))), HttpPipelinePosition.PerCall);

        if (httpClient is not null)
        {
            options.Transport = new HttpClientTransport(httpClient);
            options.RetryPolicy = new RetryPolicy(maxRetries: 0); // Disable Azure SDK retry policy if and only if a custom HttpClient is provided.
            options.Retry.NetworkTimeout = Timeout.InfiniteTimeSpan; // Disable Azure SDK default timeout
        }

        return options;
    }

    /// <summary>
    /// Create a new empty chat instance
    /// </summary>
    /// <param name="text">Optional chat instructions for the AI service</param>
    /// <param name="executionSettings">Execution settings</param>
    /// <returns>Chat object</returns>
    private static ChatHistory CreateNewChat(string? text = null, OpenAIPromptExecutionSettings? executionSettings = null)
    {
        var chat = new ChatHistory();

        // If settings is not provided, create a new chat with the text as the system prompt
        AuthorRole textRole = AuthorRole.System;

        if (!string.IsNullOrWhiteSpace(executionSettings?.ChatSystemPrompt))
        {
            chat.AddSystemMessage(executionSettings!.ChatSystemPrompt!);
            textRole = AuthorRole.User;
        }

        if (!string.IsNullOrWhiteSpace(text))
        {
            chat.AddMessage(textRole, text!);
        }

        return chat;
    }

    private static CompletionsOptions CreateCompletionsOptions(string text, OpenAIPromptExecutionSettings executionSettings, string deploymentOrModelName)
    {
        if (executionSettings.ResultsPerPrompt is < 1 or > MaxResultsPerPrompt)
        {
            throw new ArgumentOutOfRangeException($"{nameof(executionSettings)}.{nameof(executionSettings.ResultsPerPrompt)}", executionSettings.ResultsPerPrompt, $"The value must be in range between 1 and {MaxResultsPerPrompt}, inclusive.");
        }

        var options = new CompletionsOptions
        {
            Prompts = { text.Replace("\r\n", "\n") }, // normalize line endings
            MaxTokens = executionSettings.MaxTokens,
            Temperature = (float?)executionSettings.Temperature,
            NucleusSamplingFactor = (float?)executionSettings.TopP,
            FrequencyPenalty = (float?)executionSettings.FrequencyPenalty,
            PresencePenalty = (float?)executionSettings.PresencePenalty,
            Echo = false,
            ChoicesPerPrompt = executionSettings.ResultsPerPrompt,
            GenerationSampleCount = executionSettings.ResultsPerPrompt,
            LogProbabilityCount = null,
            User = executionSettings.User,
            DeploymentName = deploymentOrModelName
        };

        if (executionSettings.TokenSelectionBiases is not null)
        {
            foreach (var keyValue in executionSettings.TokenSelectionBiases)
            {
                options.TokenSelectionBiases.Add(keyValue.Key, keyValue.Value);
            }
        }

        if (executionSettings.StopSequences is { Count: > 0 })
        {
            foreach (var s in executionSettings.StopSequences)
            {
                options.StopSequences.Add(s);
            }
        }

        return options;
    }

    private static ChatCompletionsOptions CreateChatCompletionsOptions(
        OpenAIPromptExecutionSettings executionSettings,
        ChatHistory chatHistory,
        Kernel? kernel,
        string deploymentOrModelName)
    {
        if (executionSettings.ResultsPerPrompt is < 1 or > MaxResultsPerPrompt)
        {
            throw new ArgumentOutOfRangeException($"{nameof(executionSettings)}.{nameof(executionSettings.ResultsPerPrompt)}", executionSettings.ResultsPerPrompt, $"The value must be in range between 1 and {MaxResultsPerPrompt}, inclusive.");
        }

        var options = new ChatCompletionsOptions
        {
            MaxTokens = executionSettings.MaxTokens,
            Temperature = (float?)executionSettings.Temperature,
            NucleusSamplingFactor = (float?)executionSettings.TopP,
            FrequencyPenalty = (float?)executionSettings.FrequencyPenalty,
            PresencePenalty = (float?)executionSettings.PresencePenalty,
            ChoiceCount = executionSettings.ResultsPerPrompt,
            DeploymentName = deploymentOrModelName,
            Seed = executionSettings.Seed,
            User = executionSettings.User
        };

        switch (executionSettings.ResponseFormat)
        {
            case ChatCompletionsResponseFormat formatObject:
                // If the response format is an Azure SDK ChatCompletionsResponseFormat, just pass it along.
                options.ResponseFormat = formatObject;
                break;

            case string formatString:
                // If the response format is a string, map the ones we know about, and ignore the rest.
                switch (formatString)
                {
                    case "json_object":
                        options.ResponseFormat = ChatCompletionsResponseFormat.JsonObject;
                        break;

                    case "text":
                        options.ResponseFormat = ChatCompletionsResponseFormat.Text;
                        break;
                }
                break;

            case JsonElement formatElement:
                // This is a workaround for a type mismatch when deserializing a JSON into an object? type property.
                // Handling only string formatElement.
                if (formatElement.ValueKind == JsonValueKind.String)
                {
                    string formatString = formatElement.GetString() ?? "";
                    switch (formatString)
                    {
                        case "json_object":
                            options.ResponseFormat = ChatCompletionsResponseFormat.JsonObject;
                            break;

                        case "text":
                            options.ResponseFormat = ChatCompletionsResponseFormat.Text;
                            break;
                    }
                }
                break;
        }

        if (executionSettings.TokenSelectionBiases is not null)
        {
            foreach (var keyValue in executionSettings.TokenSelectionBiases)
            {
                options.TokenSelectionBiases.Add(keyValue.Key, keyValue.Value);
            }
        }

        if (executionSettings.StopSequences is { Count: > 0 })
        {
            foreach (var s in executionSettings.StopSequences)
            {
                options.StopSequences.Add(s);
            }
        }

        if (!string.IsNullOrWhiteSpace(executionSettings.ChatSystemPrompt) && !chatHistory.Any(m => m.Role == AuthorRole.System))
        {
            options.Messages.AddRange(GetRequestMessages(new ChatMessageContent(AuthorRole.System, executionSettings!.ChatSystemPrompt), executionSettings));
        }

        foreach (var message in chatHistory)
        {
            options.Messages.AddRange(GetRequestMessages(message, executionSettings));
        }

        return options;
    }

    private static ChatRequestMessage GetRequestMessage(ChatRole chatRole, string contents, string? name, ChatCompletionsFunctionToolCall[]? tools)
    {
        if (chatRole == ChatRole.User)
        {
            return new ChatRequestUserMessage(contents) { Name = name };
        }

        if (chatRole == ChatRole.System)
        {
            return new ChatRequestSystemMessage(contents) { Name = name };
        }

        if (chatRole == ChatRole.Assistant)
        {
            var msg = new ChatRequestAssistantMessage(contents) { Name = name };
            if (tools is not null)
            {
                foreach (ChatCompletionsFunctionToolCall tool in tools)
                {
                    msg.ToolCalls.Add(tool);
                }
            }
            return msg;
        }

        throw new NotImplementedException($"Role {chatRole} is not implemented");
    }

<<<<<<< HEAD
    private static IEnumerable<ChatRequestMessage> GetRequestMessages(ChatMessageContent message, OpenAIPromptExecutionSettings executionSettings)
=======
    private static List<ChatRequestMessage> GetRequestMessages(ChatMessageContent message, ToolCallBehavior? toolCallBehavior)
>>>>>>> c369ab35
    {
        if (message.Role == AuthorRole.System)
        {
            return [new ChatRequestSystemMessage(message.Content) { Name = message.AuthorName }];
        }

        if (message.Role == AuthorRole.Tool)
        {
            // Handling function results represented by the TextContent type.
            // Example: new ChatMessageContent(AuthorRole.Tool, content, metadata: new Dictionary<string, object?>(1) { { OpenAIChatMessageContent.ToolIdProperty, toolCall.Id } })
            if (message.Metadata?.TryGetValue(OpenAIChatMessageContent.ToolIdProperty, out object? toolId) is true &&
                toolId?.ToString() is string toolIdString)
            {
                return [new ChatRequestToolMessage(message.Content, toolIdString)];
            }

            // Handling function results represented by the FunctionResultContent type.
            // Example: new ChatMessageContent(AuthorRole.Tool, items: new ChatMessageContentItemCollection { new FunctionResultContent(functionCall, result) })
            List<ChatRequestMessage>? toolMessages = null;
            foreach (var item in message.Items)
            {
                if (item is not FunctionResultContent resultContent)
                {
                    continue;
                }

                toolMessages ??= [];

                if (resultContent.Result is Exception ex)
                {
                    toolMessages.Add(new ChatRequestToolMessage($"Error: Exception while invoking function. {ex.Message}", resultContent.Id));
                    continue;
                }

                var stringResult = ProcessFunctionResult(resultContent.Result ?? string.Empty, executionSettings.ToolCallBehavior);

                toolMessages.Add(new ChatRequestToolMessage(stringResult ?? string.Empty, resultContent.Id));
            }

            if (toolMessages is not null)
            {
                return toolMessages;
            }

            throw new NotSupportedException("No function result provided in the tool message.");
        }

        if (message.Role == AuthorRole.User)
        {
            if (message.Items is { Count: 1 } && message.Items.FirstOrDefault() is TextContent textContent)
            {
                return [new ChatRequestUserMessage(textContent.Text) { Name = message.AuthorName }];
            }

            return [new ChatRequestUserMessage(message.Items.Select(static (KernelContent item) => (ChatMessageContentItem)(item switch
            {
                TextContent textContent => new ChatMessageTextContentItem(textContent.Text),
                ImageContent imageContent => new ChatMessageImageContentItem(imageContent.Uri),
                _ => throw new NotSupportedException($"Unsupported chat message content type '{item.GetType()}'.")
            })))
            { Name = message.AuthorName }];
        }

        if (message.Role == AuthorRole.Assistant)
        {
            var asstMessage = new ChatRequestAssistantMessage(message.Content) { Name = message.AuthorName };

            // Handling function calls supplied via either:  
            // ChatCompletionsToolCall.ToolCalls collection items or  
            // ChatMessageContent.Metadata collection item with 'ChatResponseMessage.FunctionToolCalls' key.
            IEnumerable<ChatCompletionsToolCall>? tools = (message as OpenAIChatMessageContent)?.ToolCalls;
            if (tools is null && message.Metadata?.TryGetValue(OpenAIChatMessageContent.FunctionToolCallsProperty, out object? toolCallsObject) is true)
            {
                tools = toolCallsObject as IEnumerable<ChatCompletionsFunctionToolCall>;
                if (tools is null && toolCallsObject is JsonElement { ValueKind: JsonValueKind.Array } array)
                {
                    int length = array.GetArrayLength();
                    var ftcs = new List<ChatCompletionsToolCall>(length);
                    for (int i = 0; i < length; i++)
                    {
                        JsonElement e = array[i];
                        if (e.TryGetProperty("Id", out JsonElement id) &&
                            e.TryGetProperty("Name", out JsonElement name) &&
                            e.TryGetProperty("Arguments", out JsonElement arguments) &&
                            id.ValueKind == JsonValueKind.String &&
                            name.ValueKind == JsonValueKind.String &&
                            arguments.ValueKind == JsonValueKind.String)
                        {
                            ftcs.Add(new ChatCompletionsFunctionToolCall(id.GetString()!, name.GetString()!, arguments.GetString()!));
                        }
                    }
                    tools = ftcs;
                }
            }

            if (tools is not null)
            {
                asstMessage.ToolCalls.AddRange(tools);
            }

            // Handling function calls supplied via ChatMessageContent.Items collection elements of the FunctionCallContent type.
            HashSet<string>? functionCallIds = null;
            foreach (var item in message.Items)
            {
                if (item is not FunctionCallContent callRequest)
                {
                    continue;
                }

                functionCallIds ??= new HashSet<string>(asstMessage.ToolCalls.Select(t => t.Id));

                if (callRequest.Id is null || functionCallIds.Contains(callRequest.Id))
                {
                    continue;
                }

                var argument = JsonSerializer.Serialize(callRequest.Arguments);

                asstMessage.ToolCalls.Add(new ChatCompletionsFunctionToolCall(callRequest.Id, FunctionName.ToFullyQualifiedName(callRequest.FunctionName, callRequest.PluginName, OpenAIFunction.NameSeparator), argument ?? string.Empty));
            }

            return [asstMessage];
        }

        throw new NotSupportedException($"Role {message.Role} is not supported.");
    }

    private static ChatRequestMessage GetRequestMessage(ChatResponseMessage message)
    {
        if (message.Role == ChatRole.System)
        {
            return new ChatRequestSystemMessage(message.Content);
        }

        if (message.Role == ChatRole.Assistant)
        {
            var msg = new ChatRequestAssistantMessage(message.Content);
            if (message.ToolCalls is { Count: > 0 } tools)
            {
                foreach (ChatCompletionsToolCall tool in tools)
                {
                    msg.ToolCalls.Add(tool);
                }
            }

            return msg;
        }

        if (message.Role == ChatRole.User)
        {
            return new ChatRequestUserMessage(message.Content);
        }

        throw new NotSupportedException($"Role {message.Role} is not supported.");
    }

    private OpenAIChatMessageContent GetChatMessage(ChatChoice chatChoice, ChatCompletions responseData)
    {
        var message = new OpenAIChatMessageContent(chatChoice.Message, this.DeploymentOrModelName, GetChatChoiceMetadata(responseData, chatChoice));

        foreach (var toolCall in chatChoice.Message.ToolCalls)
        {
            // Adding items of 'FunctionCallContent' type to the 'Items' collection even though the function calls are available via the 'ToolCalls' property.
            // This allows consumers to work with functions in an LLM-agnostic way.
            if (toolCall is ChatCompletionsFunctionToolCall functionToolCall)
            {
                Exception? exception = null;
                KernelArguments? arguments = null;
                try
                {
                    arguments = JsonSerializer.Deserialize<KernelArguments>(functionToolCall.Arguments);
                    if (arguments is not null)
                    {
                        // Iterate over copy of the names to avoid mutating the dictionary while enumerating it
                        var names = arguments.Names.ToArray();
                        foreach (var name in names)
                        {
                            arguments[name] = arguments[name]?.ToString();
                        }
                    }
                }
                catch (JsonException ex)
                {
                    exception = new KernelException("Error: Function call arguments were invalid JSON.", ex);

                    if (this.Logger.IsEnabled(LogLevel.Debug))
                    {
                        this.Logger.LogDebug(ex, "Failed to deserialize function arguments ({FunctionName}/{FunctionId}).", functionToolCall.Name, functionToolCall.Id);
                    }
                }

                var functionName = FunctionName.Parse(functionToolCall.Name, OpenAIFunction.NameSeparator);

                var functionCallContent = new FunctionCallContent(
                    functionName: functionName.Name,
                    pluginName: functionName.PluginName,
                    id: functionToolCall.Id,
                    arguments: arguments)
                {
                    InnerContent = functionToolCall,
                    Exception = exception
                };

                message.Items.Add(functionCallContent);
            }
        }

        return message;
    }

    private static void ValidateMaxTokens(int? maxTokens)
    {
        if (maxTokens.HasValue && maxTokens < 1)
        {
            throw new ArgumentException($"MaxTokens {maxTokens} is not valid, the value must be greater than zero");
        }
    }

    private static void ValidateAutoInvoke(bool autoInvoke, int resultsPerPrompt)
    {
        if (autoInvoke && resultsPerPrompt != 1)
        {
            // We can remove this restriction in the future if valuable. However, multiple results per prompt is rare,
            // and limiting this significantly curtails the complexity of the implementation.
            throw new ArgumentException($"Auto-invocation of tool calls may only be used with a {nameof(OpenAIPromptExecutionSettings.ResultsPerPrompt)} of 1.");
        }
    }

    private static async Task<T> RunRequestAsync<T>(Func<Task<T>> request)
    {
        try
        {
            return await request.Invoke().ConfigureAwait(false);
        }
        catch (RequestFailedException e)
        {
            throw e.ToHttpOperationException();
        }
    }

    /// <summary>
    /// Captures usage details, including token information.
    /// </summary>
    /// <param name="usage">Instance of <see cref="CompletionsUsage"/> with usage details.</param>
    private void CaptureUsageDetails(CompletionsUsage usage)
    {
        if (usage is null)
        {
            if (this.Logger.IsEnabled(LogLevel.Debug))
            {
                this.Logger.LogDebug("Usage information is not available.");
            }

            return;
        }

        if (this.Logger.IsEnabled(LogLevel.Information))
        {
            this.Logger.LogInformation(
                "Prompt tokens: {PromptTokens}. Completion tokens: {CompletionTokens}. Total tokens: {TotalTokens}.",
                usage.PromptTokens, usage.CompletionTokens, usage.TotalTokens);
        }

        s_promptTokensCounter.Add(usage.PromptTokens);
        s_completionTokensCounter.Add(usage.CompletionTokens);
        s_totalTokensCounter.Add(usage.TotalTokens);
    }

    /// <summary>
    /// Processes the function result.
    /// </summary>
    /// <param name="functionResult">The result of the function call.</param>
    /// <param name="toolCallBehavior">The ToolCallBehavior object containing optional settings like JsonSerializerOptions.TypeInfoResolver.</param>
    /// <returns>A string representation of the function result.</returns>
    private static string? ProcessFunctionResult(object functionResult, ToolCallBehavior? toolCallBehavior)
    {
        if (functionResult is string stringResult)
        {
            return stringResult;
        }

        // This is an optimization to use ChatMessageContent content directly  
        // without unnecessary serialization of the whole message content class.  
        if (functionResult is ChatMessageContent chatMessageContent)
        {
            return chatMessageContent.ToString();
        }

        // For polymorphic serialization of unknown in advance child classes of the KernelContent class,  
        // a corresponding JsonTypeInfoResolver should be provided via the JsonSerializerOptions.TypeInfoResolver property.  
        // For more details about the polymorphic serialization, see the article at:  
        // https://learn.microsoft.com/en-us/dotnet/standard/serialization/system-text-json/polymorphism?pivots=dotnet-8-0
#pragma warning disable CS0618 // Type or member is obsolete
        return JsonSerializer.Serialize(functionResult, toolCallBehavior?.ToolCallResultSerializerOptions);
#pragma warning restore CS0618 // Type or member is obsolete
    }

    /// <summary>
    /// Executes auto function invocation filters and/or function itself.
    /// This method can be moved to <see cref="Kernel"/> when auto function invocation logic will be extracted to common place.
    /// </summary>
    private static async Task<AutoFunctionInvocationContext> OnAutoFunctionInvocationAsync(
        Kernel kernel,
        AutoFunctionInvocationContext context,
        Func<AutoFunctionInvocationContext, Task> functionCallCallback)
    {
        await InvokeFilterOrFunctionAsync(kernel.AutoFunctionInvocationFilters, functionCallCallback, context).ConfigureAwait(false);

        return context;
    }

    /// <summary>
    /// This method will execute auto function invocation filters and function recursively.
    /// If there are no registered filters, just function will be executed.
    /// If there are registered filters, filter on <paramref name="index"/> position will be executed.
    /// Second parameter of filter is callback. It can be either filter on <paramref name="index"/> + 1 position or function if there are no remaining filters to execute.
    /// Function will be always executed as last step after all filters.
    /// </summary>
    private static async Task InvokeFilterOrFunctionAsync(
        IList<IAutoFunctionInvocationFilter>? autoFunctionInvocationFilters,
        Func<AutoFunctionInvocationContext, Task> functionCallCallback,
        AutoFunctionInvocationContext context,
        int index = 0)
    {
        if (autoFunctionInvocationFilters is { Count: > 0 } && index < autoFunctionInvocationFilters.Count)
        {
            await autoFunctionInvocationFilters[index].OnAutoFunctionInvocationAsync(context,
                (context) => InvokeFilterOrFunctionAsync(autoFunctionInvocationFilters, functionCallCallback, context, index + 1)).ConfigureAwait(false);
        }
        else
        {
            await functionCallCallback(context).ConfigureAwait(false);
        }
    }

    /// <summary>
    /// Configures the function calling functionality based on the provided parameters.
    /// </summary>
    /// <param name="kernel">The <see cref="Kernel"/> to be used for function calling.</param>
    /// <param name="executionSettings">Execution settings for the completion API.</param>
    /// <param name="chatOptions">The chat completion options from the Azure.AI.OpenAI package.</param>
    /// <param name="requestIndex">Request sequence index of automatic function invocation process.</param>
    private (bool? AllowAnyRequestedKernelFunction, int? MaximumAutoInvokeAttempts)? ConfigureFunctionCalling(Kernel? kernel, OpenAIPromptExecutionSettings executionSettings, ChatCompletionsOptions chatOptions, int requestIndex)
    {
        if (executionSettings.FunctionChoiceBehavior is not null && executionSettings.ToolCallBehavior is not null)
        {
            throw new ArgumentException($"{nameof(executionSettings.ToolCallBehavior)} and {nameof(executionSettings.FunctionChoiceBehavior)} cannot be used together.");
        }

        // Set the tool choice to none. If we end up wanting to use tools, we'll set it to the desired value.
        chatOptions.ToolChoice = ChatCompletionsToolChoice.None;
        chatOptions.Tools.Clear();

        (bool? AllowAnyRequestedKernelFunction, int? MaximumAutoInvokeAttempts)? result = null;

        // Handling new tool behavior represented by `PromptExecutionSettings.FunctionChoiceBehavior` property.
        if (executionSettings.FunctionChoiceBehavior is { } functionChoiceBehavior)
        {
            result = this.ConfigureFunctionCallingFromFunctionChoiceBehavior(kernel, chatOptions, requestIndex, functionChoiceBehavior);
        }
        // Handling old-style tool call behavior represented by `OpenAIPromptExecutionSettings.ToolCallBehavior` property.
        else if (executionSettings.ToolCallBehavior is { } toolCallBehavior)
        {
            result = this.ConfigureFunctionCallingFromToolCallBehavior(kernel, chatOptions, requestIndex, toolCallBehavior);
        }

        // Having already sent tools and with tool call information in history, the service can become unhappy ("[] is too short - 'tools'")
        // if we don't send any tools in subsequent requests, even if we say not to use any.
        // Similarly, if we say not to use any tool (ToolChoice = ChatCompletionsToolChoice.None) for the first request,
        // the service fails with "'tool_choice' is only allowed when 'tools' are specified."
        if (chatOptions.ToolChoice == ChatCompletionsToolChoice.None)
        {
            Debug.Assert(chatOptions.Tools.Count == 0);
            chatOptions.Tools.Add(s_nonInvocableFunctionTool);
        }

        return result;
    }

    private (bool? AllowAnyRequestedKernelFunction, int? MaximumAutoInvokeAttempts)? ConfigureFunctionCallingFromFunctionChoiceBehavior(Kernel? kernel, ChatCompletionsOptions chatOptions, int requestIndex, FunctionChoiceBehavior functionChoiceBehavior)
    {
        // Regenerate the tool list as necessary and getting other call behavior properties. The invocation of the function(s) could have augmented
        // what functions are available in the kernel.
        var config = functionChoiceBehavior.GetConfiguration(new() { Kernel = kernel });

        (bool? AllowAnyRequestedKernelFunction, int? MaximumAutoInvokeAttempts) result = new()
        {
            AllowAnyRequestedKernelFunction = config.AllowAnyRequestedKernelFunction,
            MaximumAutoInvokeAttempts = config.MaximumAutoInvokeAttempts,
        };

        if (requestIndex >= config.MaximumUseAttempts)
        {
            // Don't add any tools as we've reached the maximum use attempts limit.
            if (this.Logger.IsEnabled(LogLevel.Debug))
            {
                this.Logger.LogDebug("Maximum use ({MaximumUse}) reached; removing the functions.", config.MaximumUseAttempts);
            }

            return result;
        }

        // If we have a required function, it means we want to force LLM to invoke that function.
        if (config.RequiredFunctions is { } requiredFunctions && requiredFunctions.Any())
        {
            if (requiredFunctions.Count() > 1)
            {
                throw new KernelException("Only one required function is allowed.");
            }

            var functionDefinition = requiredFunctions.First().Metadata.ToOpenAIFunction().ToFunctionDefinition();

            chatOptions.ToolChoice = new ChatCompletionsToolChoice(functionDefinition);
            chatOptions.Tools.Add(new ChatCompletionsFunctionToolDefinition(functionDefinition));

            return result;
        }

        // If we have available functions, we want LLM to choose which function(s) to call.
        if (config.AvailableFunctions is { } availableFunctions && availableFunctions.Any())
        {
            chatOptions.ToolChoice = ChatCompletionsToolChoice.Auto;

            foreach (var function in availableFunctions)
            {
                var functionDefinition = function.Metadata.ToOpenAIFunction().ToFunctionDefinition();
                chatOptions.Tools.Add(new ChatCompletionsFunctionToolDefinition(functionDefinition));
            }

            return result;
        }

        return result;
    }

    private (bool? AllowAnyRequestedKernelFunction, int? MaximumAutoInvokeAttempts)? ConfigureFunctionCallingFromToolCallBehavior(Kernel? kernel, ChatCompletionsOptions chatOptions, int requestIndex, ToolCallBehavior toolCallBehavior)
    {
        if (requestIndex >= toolCallBehavior.MaximumUseAttempts)
        {
            // Don't add any tools as we've reached the maximum attempts limit.
            if (this.Logger.IsEnabled(LogLevel.Debug))
            {
                this.Logger.LogDebug("Maximum use ({MaximumUse}) reached; removing the tools.", toolCallBehavior.MaximumUseAttempts);
            }
        }
        else
        {
            // Regenerate the tool list as necessary. The invocation of the function(s) could have augmented
            // what functions are available in the kernel.
            toolCallBehavior.ConfigureOptions(kernel, chatOptions);
        }

        return new()
        {
            AllowAnyRequestedKernelFunction = toolCallBehavior.AllowAnyRequestedKernelFunction,
            MaximumAutoInvokeAttempts = toolCallBehavior.MaximumAutoInvokeAttempts,
        };
    }
}<|MERGE_RESOLUTION|>--- conflicted
+++ resolved
@@ -1055,11 +1055,7 @@
         throw new NotImplementedException($"Role {chatRole} is not implemented");
     }
 
-<<<<<<< HEAD
-    private static IEnumerable<ChatRequestMessage> GetRequestMessages(ChatMessageContent message, OpenAIPromptExecutionSettings executionSettings)
-=======
     private static List<ChatRequestMessage> GetRequestMessages(ChatMessageContent message, ToolCallBehavior? toolCallBehavior)
->>>>>>> c369ab35
     {
         if (message.Role == AuthorRole.System)
         {
