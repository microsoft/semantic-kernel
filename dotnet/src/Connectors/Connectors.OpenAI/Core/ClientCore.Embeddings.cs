﻿// Copyright (c) Microsoft. All rights reserved.

using System;
using System.ClientModel;
using System.Collections.Generic;
using System.Threading;
using System.Threading.Tasks;
using OpenAI.Embeddings;

namespace Microsoft.SemanticKernel.Connectors.OpenAI;

/// <summary>
/// Base class for AI clients that provides common functionality for interacting with OpenAI services.
/// </summary>
internal partial class ClientCore
{
    /// <summary>
    /// Generates an embedding from the given <paramref name="data"/>.
    /// </summary>
    /// <param name="targetModel">Target model to generate embeddings from</param>
    /// <param name="data">List of strings to generate embeddings for</param>
    /// <param name="kernel">The <see cref="Kernel"/> containing services, plugins, and other state for use throughout the operation.</param>
    /// <param name="dimensions">The number of dimensions the resulting output embeddings should have. Only supported in "text-embedding-3" and later models.</param>
    /// <param name="cancellationToken">The <see cref="CancellationToken"/> to monitor for cancellation requests. The default is <see cref="CancellationToken.None"/>.</param>
    /// <returns>List of embeddings</returns>
    internal async Task<IList<ReadOnlyMemory<float>>> GetEmbeddingsAsync(
        string targetModel,
        IList<string> data,
        Kernel? kernel,
        int? dimensions,
        CancellationToken cancellationToken)
    {
        var result = new List<ReadOnlyMemory<float>>(data.Count);

        if (data.Count > 0)
        {
            var embeddingsOptions = new EmbeddingGenerationOptions()
            {
                Dimensions = dimensions
            };

<<<<<<< HEAD
<<<<<<< div
=======
<<<<<<< Updated upstream
<<<<<<< Updated upstream
>>>>>>> head
<<<<<<< Updated upstream
<<<<<<< Updated upstream
<<<<<<< Updated upstream
<<<<<<< Updated upstream
<<<<<<< Updated upstream
<<<<<<< Updated upstream
            ClientResult<EmbeddingCollection> response = await RunRequestAsync(() => this.Client!.GetEmbeddingClient(targetModel).GenerateEmbeddingsAsync(data, embeddingsOptions, cancellationToken)).ConfigureAwait(false);
=======
=======
>>>>>>> Stashed changes
=======
>>>>>>> Stashed changes
=======
>>>>>>> Stashed changes
=======
>>>>>>> Stashed changes
=======
>>>>>>> Stashed changes
<<<<<<< HEAD
=======
>>>>>>> Stashed changes
=======
>>>>>>> Stashed changes
            ClientResult<EmbeddingCollection> response = await RunRequestAsync(() => this.Client!.GetEmbeddingClient(targetModel).GenerateEmbeddingsAsync(data, embeddingsOptions, cancellationToken)).ConfigureAwait(false);
=======
            ClientResult<OpenAIEmbeddingCollection> response = await RunRequestAsync(() => this.Client!.GetEmbeddingClient(targetModel).GenerateEmbeddingsAsync(data, embeddingsOptions, cancellationToken)).ConfigureAwait(false);
>>>>>>> main
<<<<<<< Updated upstream
<<<<<<< Updated upstream
<<<<<<< Updated upstream
<<<<<<< Updated upstream
<<<<<<< Updated upstream
<<<<<<< Updated upstream
<<<<<<< Updated upstream
=======
>>>>>>> Stashed changes
=======
>>>>>>> Stashed changes
>>>>>>> Stashed changes
=======
>>>>>>> Stashed changes
=======
>>>>>>> Stashed changes
=======
>>>>>>> Stashed changes
=======
>>>>>>> Stashed changes
=======
            ClientResult<OpenAIEmbeddingCollection> response = await RunRequestAsync(() => this.Client!.GetEmbeddingClient(targetModel).GenerateEmbeddingsAsync(data, embeddingsOptions, cancellationToken)).ConfigureAwait(false);
>>>>>>> eab985c52d058dc92abc75034bc790079131ce75
=======
>>>>>>> Stashed changes
=======
>>>>>>> Stashed changes
<<<<<<< div
=======
            ClientResult<OpenAIEmbeddingCollection> response = await RunRequestAsync(() => this.Client!.GetEmbeddingClient(targetModel).GenerateEmbeddingsAsync(data, embeddingsOptions, cancellationToken)).ConfigureAwait(false);
>>>>>>> eab985c52d058dc92abc75034bc790079131ce75
=======
>>>>>>> head
            var embeddings = response.Value;

            if (embeddings.Count != data.Count)
            {
                throw new KernelException($"Expected {data.Count} text embedding(s), but received {embeddings.Count}");
            }

            for (var i = 0; i < embeddings.Count; i++)
            {
<<<<<<< HEAD
<<<<<<< HEAD
<<<<<<< div
=======
<<<<<<< Updated upstream
<<<<<<< Updated upstream
>>>>>>> head
<<<<<<< Updated upstream
<<<<<<< Updated upstream
<<<<<<< Updated upstream
<<<<<<< Updated upstream
<<<<<<< Updated upstream
<<<<<<< Updated upstream
                result.Add(embeddings[i].Vector);
=======
=======
>>>>>>> Stashed changes
=======
>>>>>>> Stashed changes
=======
>>>>>>> Stashed changes
=======
>>>>>>> Stashed changes
=======
>>>>>>> Stashed changes
<<<<<<< HEAD
=======
>>>>>>> Stashed changes
=======
>>>>>>> Stashed changes
                result.Add(embeddings[i].Vector);
=======
                result.Add(embeddings[i].ToFloats());
>>>>>>> main
<<<<<<< Updated upstream
<<<<<<< Updated upstream
<<<<<<< Updated upstream
<<<<<<< Updated upstream
<<<<<<< Updated upstream
<<<<<<< Updated upstream
<<<<<<< Updated upstream
=======
>>>>>>> Stashed changes
=======
>>>>>>> Stashed changes
>>>>>>> Stashed changes
=======
>>>>>>> Stashed changes
=======
>>>>>>> Stashed changes
=======
>>>>>>> Stashed changes
=======
>>>>>>> Stashed changes
=======
                result.Add(embeddings[i].ToFloats());
>>>>>>> eab985c52d058dc92abc75034bc790079131ce75
=======
>>>>>>> Stashed changes
=======
>>>>>>> Stashed changes
<<<<<<< div
=======
                result.Add(embeddings[i].ToFloats());
>>>>>>> eab985c52d058dc92abc75034bc790079131ce75
=======
>>>>>>> head
=======
                result.Add(embeddings[i].ToFloats());
>>>>>>> e78b8e85
            }
        }

        return result;
    }
}<|MERGE_RESOLUTION|>--- conflicted
+++ resolved
@@ -1,4 +1,4 @@
-﻿// Copyright (c) Microsoft. All rights reserved.
+// Copyright (c) Microsoft. All rights reserved.
 
 using System;
 using System.ClientModel;
@@ -38,73 +38,11 @@
             {
                 Dimensions = dimensions
             };
-
-<<<<<<< HEAD
-<<<<<<< div
-=======
-<<<<<<< Updated upstream
-<<<<<<< Updated upstream
->>>>>>> head
-<<<<<<< Updated upstream
-<<<<<<< Updated upstream
-<<<<<<< Updated upstream
-<<<<<<< Updated upstream
-<<<<<<< Updated upstream
-<<<<<<< Updated upstream
             ClientResult<EmbeddingCollection> response = await RunRequestAsync(() => this.Client!.GetEmbeddingClient(targetModel).GenerateEmbeddingsAsync(data, embeddingsOptions, cancellationToken)).ConfigureAwait(false);
-=======
-=======
->>>>>>> Stashed changes
-=======
->>>>>>> Stashed changes
-=======
->>>>>>> Stashed changes
-=======
->>>>>>> Stashed changes
-=======
->>>>>>> Stashed changes
-<<<<<<< HEAD
-=======
->>>>>>> Stashed changes
-=======
->>>>>>> Stashed changes
             ClientResult<EmbeddingCollection> response = await RunRequestAsync(() => this.Client!.GetEmbeddingClient(targetModel).GenerateEmbeddingsAsync(data, embeddingsOptions, cancellationToken)).ConfigureAwait(false);
-=======
             ClientResult<OpenAIEmbeddingCollection> response = await RunRequestAsync(() => this.Client!.GetEmbeddingClient(targetModel).GenerateEmbeddingsAsync(data, embeddingsOptions, cancellationToken)).ConfigureAwait(false);
->>>>>>> main
-<<<<<<< Updated upstream
-<<<<<<< Updated upstream
-<<<<<<< Updated upstream
-<<<<<<< Updated upstream
-<<<<<<< Updated upstream
-<<<<<<< Updated upstream
-<<<<<<< Updated upstream
-=======
->>>>>>> Stashed changes
-=======
->>>>>>> Stashed changes
->>>>>>> Stashed changes
-=======
->>>>>>> Stashed changes
-=======
->>>>>>> Stashed changes
-=======
->>>>>>> Stashed changes
-=======
->>>>>>> Stashed changes
-=======
             ClientResult<OpenAIEmbeddingCollection> response = await RunRequestAsync(() => this.Client!.GetEmbeddingClient(targetModel).GenerateEmbeddingsAsync(data, embeddingsOptions, cancellationToken)).ConfigureAwait(false);
->>>>>>> eab985c52d058dc92abc75034bc790079131ce75
-=======
->>>>>>> Stashed changes
-=======
->>>>>>> Stashed changes
-<<<<<<< div
-=======
             ClientResult<OpenAIEmbeddingCollection> response = await RunRequestAsync(() => this.Client!.GetEmbeddingClient(targetModel).GenerateEmbeddingsAsync(data, embeddingsOptions, cancellationToken)).ConfigureAwait(false);
->>>>>>> eab985c52d058dc92abc75034bc790079131ce75
-=======
->>>>>>> head
             var embeddings = response.Value;
 
             if (embeddings.Count != data.Count)
@@ -114,76 +52,12 @@
 
             for (var i = 0; i < embeddings.Count; i++)
             {
-<<<<<<< HEAD
-<<<<<<< HEAD
-<<<<<<< div
-=======
-<<<<<<< Updated upstream
-<<<<<<< Updated upstream
->>>>>>> head
-<<<<<<< Updated upstream
-<<<<<<< Updated upstream
-<<<<<<< Updated upstream
-<<<<<<< Updated upstream
-<<<<<<< Updated upstream
-<<<<<<< Updated upstream
                 result.Add(embeddings[i].Vector);
-=======
-=======
->>>>>>> Stashed changes
-=======
->>>>>>> Stashed changes
-=======
->>>>>>> Stashed changes
-=======
->>>>>>> Stashed changes
-=======
->>>>>>> Stashed changes
-<<<<<<< HEAD
-=======
->>>>>>> Stashed changes
-=======
->>>>>>> Stashed changes
                 result.Add(embeddings[i].Vector);
-=======
                 result.Add(embeddings[i].ToFloats());
->>>>>>> main
-<<<<<<< Updated upstream
-<<<<<<< Updated upstream
-<<<<<<< Updated upstream
-<<<<<<< Updated upstream
-<<<<<<< Updated upstream
-<<<<<<< Updated upstream
-<<<<<<< Updated upstream
-=======
->>>>>>> Stashed changes
-=======
->>>>>>> Stashed changes
->>>>>>> Stashed changes
-=======
->>>>>>> Stashed changes
-=======
->>>>>>> Stashed changes
-=======
->>>>>>> Stashed changes
-=======
->>>>>>> Stashed changes
-=======
                 result.Add(embeddings[i].ToFloats());
->>>>>>> eab985c52d058dc92abc75034bc790079131ce75
-=======
->>>>>>> Stashed changes
-=======
->>>>>>> Stashed changes
-<<<<<<< div
-=======
                 result.Add(embeddings[i].ToFloats());
->>>>>>> eab985c52d058dc92abc75034bc790079131ce75
-=======
->>>>>>> head
-=======
                 result.Add(embeddings[i].ToFloats());
->>>>>>> e78b8e85
             }
         }
 
