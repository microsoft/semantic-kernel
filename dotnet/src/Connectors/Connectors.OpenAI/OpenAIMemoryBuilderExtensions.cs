﻿// Copyright (c) Microsoft. All rights reserved.

using System.Diagnostics.CodeAnalysis;
using System.Net.Http;
using Azure.Core;
using Microsoft.SemanticKernel.Http;
using Microsoft.SemanticKernel.Memory;

namespace Microsoft.SemanticKernel.Connectors.OpenAI;

/// <summary>
/// Provides extension methods for the <see cref="MemoryBuilder"/> class to configure OpenAI and AzureOpenAI connectors.
/// </summary>
public static class OpenAIMemoryBuilderExtensions
{
    /// <summary>
    /// Adds an Azure OpenAI text embeddings service.
    /// See https://learn.microsoft.com/azure/cognitive-services/openai for service details.
    /// </summary>
    /// <param name="builder">The <see cref="MemoryBuilder"/> instance</param>
    /// <param name="deploymentName">Azure OpenAI deployment name, see https://learn.microsoft.com/azure/cognitive-services/openai/how-to/create-resource</param>
    /// <param name="endpoint">Azure OpenAI deployment URL, see https://learn.microsoft.com/azure/cognitive-services/openai/quickstart</param>
    /// <param name="apiKey">Azure OpenAI API key, see https://learn.microsoft.com/azure/cognitive-services/openai/quickstart</param>
    /// <param name="modelId">Model identifier</param>
    /// <param name="httpClient">Custom <see cref="HttpClient"/> for HTTP requests.</param>
    /// <returns>Self instance</returns>
    [Experimental("SKEXP0011")]
    public static MemoryBuilder WithAzureOpenAITextEmbeddingGeneration(
        this MemoryBuilder builder,
        string deploymentName,
        string endpoint,
        string apiKey,
        string? modelId = null,
        HttpClient? httpClient = null)
    {
        return builder.WithTextEmbeddingGeneration((loggerFactory, httpClient) =>
            new AzureOpenAITextEmbeddingGenerationService(
<<<<<<< HEAD
                deploymentName: deploymentName,
                endpoint: endpoint,
                apiKey: apiKey,
                modelId: modelId,
                httpClient: HttpClientProvider.GetHttpClient(httpClient),
                loggerFactory: loggerFactory));
=======
                deploymentName,
                endpoint,
                apiKey,
                modelId,
                HttpClientProvider.GetHttpClient(httpClient),
                loggerFactory));
>>>>>>> 1b5aaede
    }

    /// <summary>
    /// Adds an Azure OpenAI text embeddings service.
    /// See https://learn.microsoft.com/azure/cognitive-services/openai for service details.
    /// </summary>
    /// <param name="builder">The <see cref="MemoryBuilder"/> instance</param>
    /// <param name="deploymentName">Azure OpenAI deployment name, see https://learn.microsoft.com/azure/cognitive-services/openai/how-to/create-resource</param>
    /// <param name="endpoint">Azure OpenAI deployment URL, see https://learn.microsoft.com/azure/cognitive-services/openai/quickstart</param>
    /// <param name="credential">Token credentials, e.g. DefaultAzureCredential, ManagedIdentityCredential, EnvironmentCredential, etc.</param>
    /// <param name="modelId">Model identifier</param>
    /// <param name="httpClient">Custom <see cref="HttpClient"/> for HTTP requests.</param>
    /// <returns>Self instance</returns>
    [Experimental("SKEXP0011")]
    public static MemoryBuilder WithAzureOpenAITextEmbeddingGeneration(
        this MemoryBuilder builder,
        string deploymentName,
        string endpoint,
        TokenCredential credential,
        string? modelId = null,
        HttpClient? httpClient = null)
    {
        return builder.WithTextEmbeddingGeneration((loggerFactory, httpClient) =>
            new AzureOpenAITextEmbeddingGenerationService(
                deploymentName: deploymentName,
                endpoint: endpoint,
                credential: credential,
                modelId: modelId,
                httpClient: HttpClientProvider.GetHttpClient(httpClient),
                loggerFactory: loggerFactory));
    }

    /// <summary>
    /// Adds the OpenAI text embeddings service.
    /// See https://platform.openai.com/docs for service details.
    /// </summary>
    /// <param name="builder">The <see cref="MemoryBuilder"/> instance</param>
    /// <param name="modelId">OpenAI model name, see https://platform.openai.com/docs/models</param>
    /// <param name="apiKey">OpenAI API key, see https://platform.openai.com/account/api-keys</param>
    /// <param name="orgId">OpenAI organization id. This is usually optional unless your account belongs to multiple organizations.</param>
    /// <param name="httpClient">Custom <see cref="HttpClient"/> for HTTP requests.</param>
    /// <returns>Self instance</returns>
    [Experimental("SKEXP0011")]
    public static MemoryBuilder WithOpenAITextEmbeddingGeneration(
        this MemoryBuilder builder,
        string modelId,
        string apiKey,
        string? orgId = null,
        HttpClient? httpClient = null)
    {
        return builder.WithTextEmbeddingGeneration((loggerFactory, httpClient) =>
            new OpenAITextEmbeddingGenerationService(
                modelId: modelId,
                apiKey: apiKey,
                organization: orgId,
                httpClient: HttpClientProvider.GetHttpClient(httpClient),
                loggerFactory: loggerFactory));
    }
}<|MERGE_RESOLUTION|>--- conflicted
+++ resolved
@@ -35,21 +35,12 @@
     {
         return builder.WithTextEmbeddingGeneration((loggerFactory, httpClient) =>
             new AzureOpenAITextEmbeddingGenerationService(
-<<<<<<< HEAD
                 deploymentName: deploymentName,
                 endpoint: endpoint,
                 apiKey: apiKey,
                 modelId: modelId,
                 httpClient: HttpClientProvider.GetHttpClient(httpClient),
                 loggerFactory: loggerFactory));
-=======
-                deploymentName,
-                endpoint,
-                apiKey,
-                modelId,
-                HttpClientProvider.GetHttpClient(httpClient),
-                loggerFactory));
->>>>>>> 1b5aaede
     }
 
     /// <summary>
