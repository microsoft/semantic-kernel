﻿// Copyright (c) Microsoft. All rights reserved.

using System;
using System.Collections.Generic;
using Microsoft.Extensions.VectorData;
using Microsoft.SemanticKernel.Connectors.Postgres;
using Npgsql;
using Xunit;

namespace SemanticKernel.Connectors.Postgres.UnitTests;

public class PostgresCollectionTests
{
    private const string TestCollectionName = "testcollection";

<<<<<<< HEAD
=======
    private readonly Mock<IPostgresVectorStoreDbClient> _postgresClientMock;
    private readonly CancellationToken _testCancellationToken = new(false);

    public PostgresCollectionTests()
    {
        this._postgresClientMock = new Mock<IPostgresVectorStoreDbClient>(MockBehavior.Strict);
        this._postgresClientMock.Setup(l => l.DatabaseName).Returns("TestDatabase");
    }

    [Fact]
    public async Task CreatesCollectionForGenericModelAsync()
    {
        // Arrange
        var recordDefinition = new VectorStoreRecordDefinition
        {
            Properties = [
                new VectorStoreKeyProperty("HotelId", typeof(int)),
                new VectorStoreDataProperty("HotelName", typeof(string)) { IsIndexed = true, IsFullTextIndexed = true },
                new VectorStoreDataProperty("HotelCode", typeof(int)) { IsIndexed = true },
                new VectorStoreDataProperty("ParkingIncluded", typeof(bool)) { IsIndexed = true, StoragePropertyName = "parking_is_included" },
                new VectorStoreDataProperty("HotelRating", typeof(float)) { IsIndexed = true },
                new VectorStoreDataProperty("Tags", typeof(List<string>)),
                new VectorStoreDataProperty("Description", typeof(string)),
                new VectorStoreVectorProperty("DescriptionEmbedding", typeof(ReadOnlyMemory<float>?), 100) { DistanceFunction = DistanceFunction.ManhattanDistance }
            ]
        };
        var options = new PostgresCollectionOptions()
        {
            VectorStoreRecordDefinition = recordDefinition
        };
        var sut = new PostgresCollection<object, Dictionary<string, object?>>(this._postgresClientMock.Object, TestCollectionName, options);
        this._postgresClientMock.Setup(x => x.DoesTableExistsAsync(TestCollectionName, this._testCancellationToken)).ReturnsAsync(false);

        // Act
        var exists = await sut.CollectionExistsAsync();

        // Assert.
        Assert.False(exists);
    }

>>>>>>> 280d98b0
    [Fact]
    public void ThrowsForUnsupportedType()
    {
        // Arrange
        var recordDefinition = new VectorStoreRecordDefinition
        {
            Properties = [
                new VectorStoreKeyProperty("HotelId", typeof(ulong)),
                new VectorStoreDataProperty("HotelName", typeof(string)) { IsIndexed = true, IsFullTextIndexed = true },
            ]
        };
        var options = new PostgresCollectionOptions()
        {
            VectorStoreRecordDefinition = recordDefinition
        };
        NpgsqlDataSourceBuilder dataSourceBuilder = new("Host=localhost;Database=test;");
        dataSourceBuilder.UseVector();
        using var source = dataSourceBuilder.Build();

        // Act & Assert
        Assert.Throws<NotSupportedException>(() => new PostgresCollection<object, Dictionary<string, object?>>(source, TestCollectionName, options));
    }
}<|MERGE_RESOLUTION|>--- conflicted
+++ resolved
@@ -13,49 +13,6 @@
 {
     private const string TestCollectionName = "testcollection";
 
-<<<<<<< HEAD
-=======
-    private readonly Mock<IPostgresVectorStoreDbClient> _postgresClientMock;
-    private readonly CancellationToken _testCancellationToken = new(false);
-
-    public PostgresCollectionTests()
-    {
-        this._postgresClientMock = new Mock<IPostgresVectorStoreDbClient>(MockBehavior.Strict);
-        this._postgresClientMock.Setup(l => l.DatabaseName).Returns("TestDatabase");
-    }
-
-    [Fact]
-    public async Task CreatesCollectionForGenericModelAsync()
-    {
-        // Arrange
-        var recordDefinition = new VectorStoreRecordDefinition
-        {
-            Properties = [
-                new VectorStoreKeyProperty("HotelId", typeof(int)),
-                new VectorStoreDataProperty("HotelName", typeof(string)) { IsIndexed = true, IsFullTextIndexed = true },
-                new VectorStoreDataProperty("HotelCode", typeof(int)) { IsIndexed = true },
-                new VectorStoreDataProperty("ParkingIncluded", typeof(bool)) { IsIndexed = true, StoragePropertyName = "parking_is_included" },
-                new VectorStoreDataProperty("HotelRating", typeof(float)) { IsIndexed = true },
-                new VectorStoreDataProperty("Tags", typeof(List<string>)),
-                new VectorStoreDataProperty("Description", typeof(string)),
-                new VectorStoreVectorProperty("DescriptionEmbedding", typeof(ReadOnlyMemory<float>?), 100) { DistanceFunction = DistanceFunction.ManhattanDistance }
-            ]
-        };
-        var options = new PostgresCollectionOptions()
-        {
-            VectorStoreRecordDefinition = recordDefinition
-        };
-        var sut = new PostgresCollection<object, Dictionary<string, object?>>(this._postgresClientMock.Object, TestCollectionName, options);
-        this._postgresClientMock.Setup(x => x.DoesTableExistsAsync(TestCollectionName, this._testCancellationToken)).ReturnsAsync(false);
-
-        // Act
-        var exists = await sut.CollectionExistsAsync();
-
-        // Assert.
-        Assert.False(exists);
-    }
-
->>>>>>> 280d98b0
     [Fact]
     public void ThrowsForUnsupportedType()
     {
