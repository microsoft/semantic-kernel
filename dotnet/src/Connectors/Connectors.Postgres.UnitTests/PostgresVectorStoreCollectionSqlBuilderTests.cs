--- conflicted
+++ resolved
@@ -50,13 +50,9 @@
             ]
         };
 
-<<<<<<< HEAD
-        var cmdInfo = SqlBuilder.BuildCreateTableCommand("public", "testcollection", recordDefinition.Properties, ifNotExists: ifNotExists);
-=======
         var model = new VectorStoreRecordModelBuilder(PostgresConstants.ModelBuildingOptions).Build(typeof(VectorStoreGenericDataModel<int>), recordDefinition);
 
-        var cmdInfo = builder.BuildCreateTableCommand("public", "testcollection", model, ifNotExists: ifNotExists);
->>>>>>> a312b594
+        var cmdInfo = SqlBuilder.BuildCreateTableCommand("public", "testcollection", model, ifNotExists: ifNotExists);
 
         // Check for expected properties; integration tests will validate the actual SQL.
         Assert.Contains("public.\"testcollection\" (", cmdInfo.CommandText);
@@ -290,11 +286,7 @@
         var key = 123;
 
         // Act
-<<<<<<< HEAD
-        var cmdInfo = SqlBuilder.BuildGetCommand("public", "testcollection", recordDefinition.Properties, key, includeVectors: true);
-=======
-        var cmdInfo = builder.BuildGetCommand("public", "testcollection", model, key, includeVectors: true);
->>>>>>> a312b594
+        var cmdInfo = SqlBuilder.BuildGetCommand("public", "testcollection", model, key, includeVectors: true);
 
         // Assert
         Assert.Contains("SELECT", cmdInfo.CommandText);
@@ -339,11 +331,7 @@
         var model = new VectorStoreRecordModelBuilder(PostgresConstants.ModelBuildingOptions).Build(typeof(VectorStoreGenericDataModel<int>), recordDefinition);
 
         // Act
-<<<<<<< HEAD
-        var cmdInfo = SqlBuilder.BuildGetBatchCommand("public", "testcollection", recordDefinition.Properties, keys, includeVectors: true);
-=======
-        var cmdInfo = builder.BuildGetBatchCommand("public", "testcollection", model, keys, includeVectors: true);
->>>>>>> a312b594
+        var cmdInfo = SqlBuilder.BuildGetBatchCommand("public", "testcollection", model, keys, includeVectors: true);
 
         // Assert
         Assert.Contains("SELECT", cmdInfo.CommandText);
