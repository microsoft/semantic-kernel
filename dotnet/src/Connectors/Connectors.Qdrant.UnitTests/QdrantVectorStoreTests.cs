﻿// Copyright (c) Microsoft. All rights reserved.

using System;
using System.Linq;
using System.Threading;
using System.Threading.Tasks;
using Microsoft.Extensions.VectorData;
using Moq;
using Xunit;

namespace Microsoft.SemanticKernel.Connectors.Qdrant.UnitTests;

/// <summary>
/// Contains tests for the <see cref="QdrantVectorStore"/> class.
/// </summary>
public class QdrantVectorStoreTests
{
    private const string TestCollectionName = "testcollection";

    private readonly Mock<MockableQdrantClient> _qdrantClientMock;

    private readonly CancellationToken _testCancellationToken = new(false);

    public QdrantVectorStoreTests()
    {
        this._qdrantClientMock = new Mock<MockableQdrantClient>(MockBehavior.Strict);
    }

    [Fact]
    public void GetCollectionReturnsCollection()
    {
        // Arrange.
        using var sut = new QdrantVectorStore(this._qdrantClientMock.Object);

        // Act.
        var actual = sut.GetCollection<ulong, SinglePropsModel<ulong>>(TestCollectionName);

        // Assert.
        Assert.NotNull(actual);
<<<<<<< HEAD
        Assert.IsType<QdrantVectorStoreRecordCollection<ulong, SinglePropsModel<ulong>>>(actual);
=======
        Assert.IsType<QdrantCollection<ulong, SinglePropsModel<ulong>>>(actual);
>>>>>>> c084b067
    }

    [Fact]
    public void GetCollectionThrowsForInvalidKeyType()
    {
        // Arrange.
        using var sut = new QdrantVectorStore(this._qdrantClientMock.Object);

        // Act & Assert.
        Assert.Throws<NotSupportedException>(() => sut.GetCollection<string, SinglePropsModel<string>>(TestCollectionName));
    }

    [Fact]
    public async Task ListCollectionNamesCallsSDKAsync()
    {
        // Arrange.
        this._qdrantClientMock
            .Setup(x => x.ListCollectionsAsync(It.IsAny<CancellationToken>()))
            .ReturnsAsync(new[] { "collection1", "collection2" });
        using var sut = new QdrantVectorStore(this._qdrantClientMock.Object);

        // Act.
        var collectionNames = sut.ListCollectionNamesAsync(this._testCancellationToken);

        // Assert.
        var collectionNamesList = await collectionNames.ToListAsync();
        Assert.Equal(new[] { "collection1", "collection2" }, collectionNamesList);
    }

    public sealed class SinglePropsModel<TKey>
    {
        [VectorStoreKey]
        public required TKey Key { get; set; }

        [VectorStoreData]
        public string Data { get; set; } = string.Empty;

        [VectorStoreVector(4)]
        public ReadOnlyMemory<float>? Vector { get; set; }

        public string? NotAnnotated { get; set; }
    }
}<|MERGE_RESOLUTION|>--- conflicted
+++ resolved
@@ -37,11 +37,7 @@
 
         // Assert.
         Assert.NotNull(actual);
-<<<<<<< HEAD
-        Assert.IsType<QdrantVectorStoreRecordCollection<ulong, SinglePropsModel<ulong>>>(actual);
-=======
         Assert.IsType<QdrantCollection<ulong, SinglePropsModel<ulong>>>(actual);
->>>>>>> c084b067
     }
 
     [Fact]
