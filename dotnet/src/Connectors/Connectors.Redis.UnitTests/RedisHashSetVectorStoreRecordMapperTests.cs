﻿// Copyright (c) Microsoft. All rights reserved.

using System;
<<<<<<< HEAD
using System.Collections.Generic;
<<<<<<< HEAD
=======
>>>>>>> 6d5aa6e0
using Microsoft.SemanticKernel.Connectors.Redis;
using Microsoft.SemanticKernel.Connectors.Redis.UnitTests;
using Microsoft.SemanticKernel.Data;
=======
using System.Runtime.InteropServices;
using Microsoft.SemanticKernel.Connectors.Redis;
using Microsoft.SemanticKernel.Data;
using StackExchange.Redis;
>>>>>>> 46c3c89f5c5dbc355794ac231b509e142f4fb770
using Xunit;

namespace SemanticKernel.Connectors.Redis.UnitTests;

/// <summary>
/// Contains tests for the <see cref="RedisHashSetVectorStoreRecordMapper{TConsumerDataModel}"/> class.
/// </summary>
public sealed class RedisHashSetVectorStoreRecordMapperTests
{
    [Fact]
    public void MapsAllFieldsFromDataToStorageModel()
    {
        // Arrange.
<<<<<<< HEAD
<<<<<<< HEAD
        var sut = new RedisHashSetVectorStoreRecordMapper<AllTypesModel>(RedisHashSetVectorStoreMappingTestHelpers.s_vectorStoreRecordDefinition, s_storagePropertyNames);
=======
        var sut = new RedisHashSetVectorStoreRecordMapper<AllTypesModel>(s_vectorStoreRecordDefinition, s_storagePropertyNames);
>>>>>>> 46c3c89f5c5dbc355794ac231b509e142f4fb770
=======
        var reader = new VectorStoreRecordPropertyReader(typeof(AllTypesModel), RedisHashSetVectorStoreMappingTestHelpers.s_vectorStoreRecordDefinition, null);
        var sut = new RedisHashSetVectorStoreRecordMapper<AllTypesModel>(reader);
>>>>>>> 6d5aa6e0

        // Act.
        var actual = sut.MapFromDataToStorageModel(CreateModel("test key"));

        // Assert.
        Assert.NotNull(actual.HashEntries);
        Assert.Equal("test key", actual.Key);
<<<<<<< HEAD
        RedisHashSetVectorStoreMappingTestHelpers.VerifyHashSet(actual.HashEntries);
=======

        Assert.Equal("storage_string_data", actual.HashEntries[0].Name.ToString());
        Assert.Equal("data 1", actual.HashEntries[0].Value.ToString());

        Assert.Equal("IntData", actual.HashEntries[1].Name.ToString());
        Assert.Equal(1, (int)actual.HashEntries[1].Value);

        Assert.Equal("UIntData", actual.HashEntries[2].Name.ToString());
        Assert.Equal(2u, (uint)actual.HashEntries[2].Value);

        Assert.Equal("LongData", actual.HashEntries[3].Name.ToString());
        Assert.Equal(3, (long)actual.HashEntries[3].Value);

        Assert.Equal("ULongData", actual.HashEntries[4].Name.ToString());
        Assert.Equal(4ul, (ulong)actual.HashEntries[4].Value);

        Assert.Equal("DoubleData", actual.HashEntries[5].Name.ToString());
        Assert.Equal(5.5d, (double)actual.HashEntries[5].Value);

        Assert.Equal("FloatData", actual.HashEntries[6].Name.ToString());
        Assert.Equal(6.6f, (float)actual.HashEntries[6].Value);

        Assert.Equal("BoolData", actual.HashEntries[7].Name.ToString());
        Assert.True((bool)actual.HashEntries[7].Value);

        Assert.Equal("NullableIntData", actual.HashEntries[8].Name.ToString());
        Assert.Equal(7, (int)actual.HashEntries[8].Value);

        Assert.Equal("NullableUIntData", actual.HashEntries[9].Name.ToString());
        Assert.Equal(8u, (uint)actual.HashEntries[9].Value);

        Assert.Equal("NullableLongData", actual.HashEntries[10].Name.ToString());
        Assert.Equal(9, (long)actual.HashEntries[10].Value);

        Assert.Equal("NullableULongData", actual.HashEntries[11].Name.ToString());
        Assert.Equal(10ul, (ulong)actual.HashEntries[11].Value);

        Assert.Equal("NullableDoubleData", actual.HashEntries[12].Name.ToString());
        Assert.Equal(11.1d, (double)actual.HashEntries[12].Value);

        Assert.Equal("NullableFloatData", actual.HashEntries[13].Name.ToString());
        Assert.Equal(12.2f, (float)actual.HashEntries[13].Value);

        Assert.Equal("NullableBoolData", actual.HashEntries[14].Name.ToString());
        Assert.False((bool)actual.HashEntries[14].Value);

        Assert.Equal("FloatVector", actual.HashEntries[15].Name.ToString());
        Assert.Equal(new float[] { 1, 2, 3, 4 }, MemoryMarshal.Cast<byte, float>((byte[])actual.HashEntries[15].Value!).ToArray());

        Assert.Equal("DoubleVector", actual.HashEntries[16].Name.ToString());
        Assert.Equal(new double[] { 5, 6, 7, 8 }, MemoryMarshal.Cast<byte, double>((byte[])actual.HashEntries[16].Value!).ToArray());
>>>>>>> 46c3c89f5c5dbc355794ac231b509e142f4fb770
    }

    [Fact]
    public void MapsAllFieldsFromStorageToDataModel()
    {
        // Arrange.
<<<<<<< HEAD
<<<<<<< HEAD
        var sut = new RedisHashSetVectorStoreRecordMapper<AllTypesModel>(RedisHashSetVectorStoreMappingTestHelpers.s_vectorStoreRecordDefinition, s_storagePropertyNames);
=======
        var reader = new VectorStoreRecordPropertyReader(typeof(AllTypesModel), RedisHashSetVectorStoreMappingTestHelpers.s_vectorStoreRecordDefinition, null);
        var sut = new RedisHashSetVectorStoreRecordMapper<AllTypesModel>(reader);
>>>>>>> 6d5aa6e0

        // Act.
        var actual = sut.MapFromStorageToDataModel(("test key", RedisHashSetVectorStoreMappingTestHelpers.CreateHashSet()), new() { IncludeVectors = true });
=======
        var sut = new RedisHashSetVectorStoreRecordMapper<AllTypesModel>(s_vectorStoreRecordDefinition, s_storagePropertyNames);

        // Act.
        var actual = sut.MapFromStorageToDataModel(("test key", CreateHashSet()), new() { IncludeVectors = true });
>>>>>>> 46c3c89f5c5dbc355794ac231b509e142f4fb770

        // Assert.
        Assert.NotNull(actual);
        Assert.Equal("test key", actual.Key);
        Assert.Equal("data 1", actual.StringData);
        Assert.Equal(1, actual.IntData);
        Assert.Equal(2u, actual.UIntData);
        Assert.Equal(3, actual.LongData);
        Assert.Equal(4ul, actual.ULongData);
        Assert.Equal(5.5d, actual.DoubleData);
        Assert.Equal(6.6f, actual.FloatData);
        Assert.True(actual.BoolData);
        Assert.Equal(7, actual.NullableIntData);
        Assert.Equal(8u, actual.NullableUIntData);
        Assert.Equal(9, actual.NullableLongData);
        Assert.Equal(10ul, actual.NullableULongData);
        Assert.Equal(11.1d, actual.NullableDoubleData);
        Assert.Equal(12.2f, actual.NullableFloatData);
        Assert.False(actual.NullableBoolData);

        Assert.Equal(new float[] { 1, 2, 3, 4 }, actual.FloatVector!.Value.ToArray());
        Assert.Equal(new double[] { 5, 6, 7, 8 }, actual.DoubleVector!.Value.ToArray());
    }

    private static AllTypesModel CreateModel(string key)
    {
        return new AllTypesModel
        {
            Key = key,
            StringData = "data 1",
            IntData = 1,
            UIntData = 2,
            LongData = 3,
            ULongData = 4,
            DoubleData = 5.5d,
            FloatData = 6.6f,
            BoolData = true,
            NullableIntData = 7,
            NullableUIntData = 8,
            NullableLongData = 9,
            NullableULongData = 10,
            NullableDoubleData = 11.1d,
            NullableFloatData = 12.2f,
            NullableBoolData = false,
            FloatVector = new float[] { 1, 2, 3, 4 },
            DoubleVector = new double[] { 5, 6, 7, 8 },
            NotAnnotated = "notAnnotated",
        };
    }

<<<<<<< HEAD
<<<<<<< HEAD
=======
    private static HashEntry[] CreateHashSet()
    {
        var hashSet = new HashEntry[17];
        hashSet[0] = new HashEntry("storage_string_data", "data 1");
        hashSet[1] = new HashEntry("IntData", 1);
        hashSet[2] = new HashEntry("UIntData", 2);
        hashSet[3] = new HashEntry("LongData", 3);
        hashSet[4] = new HashEntry("ULongData", 4);
        hashSet[5] = new HashEntry("DoubleData", 5.5);
        hashSet[6] = new HashEntry("FloatData", 6.6);
        hashSet[7] = new HashEntry("BoolData", true);
        hashSet[8] = new HashEntry("NullableIntData", 7);
        hashSet[9] = new HashEntry("NullableUIntData", 8);
        hashSet[10] = new HashEntry("NullableLongData", 9);
        hashSet[11] = new HashEntry("NullableULongData", 10);
        hashSet[12] = new HashEntry("NullableDoubleData", 11.1);
        hashSet[13] = new HashEntry("NullableFloatData", 12.2);
        hashSet[14] = new HashEntry("NullableBoolData", false);
        hashSet[15] = new HashEntry("FloatVector", MemoryMarshal.AsBytes(new ReadOnlySpan<float>(new float[] { 1, 2, 3, 4 })).ToArray());
        hashSet[16] = new HashEntry("DoubleVector", MemoryMarshal.AsBytes(new ReadOnlySpan<double>(new double[] { 5, 6, 7, 8 })).ToArray());
        return hashSet;
    }

>>>>>>> 46c3c89f5c5dbc355794ac231b509e142f4fb770
    private static readonly Dictionary<string, string> s_storagePropertyNames = new()
    {
        ["StringData"] = "storage_string_data",
        ["IntData"] = "IntData",
        ["UIntData"] = "UIntData",
        ["LongData"] = "LongData",
        ["ULongData"] = "ULongData",
        ["DoubleData"] = "DoubleData",
        ["FloatData"] = "FloatData",
        ["BoolData"] = "BoolData",
        ["NullableIntData"] = "NullableIntData",
        ["NullableUIntData"] = "NullableUIntData",
        ["NullableLongData"] = "NullableLongData",
        ["NullableULongData"] = "NullableULongData",
        ["NullableDoubleData"] = "NullableDoubleData",
        ["NullableFloatData"] = "NullableFloatData",
        ["NullableBoolData"] = "NullableBoolData",
        ["FloatVector"] = "FloatVector",
        ["DoubleVector"] = "DoubleVector",
    };

<<<<<<< HEAD
=======
    private static readonly VectorStoreRecordDefinition s_vectorStoreRecordDefinition = new()
    {
        Properties = new List<VectorStoreRecordProperty>()
        {
            new VectorStoreRecordKeyProperty("Key", typeof(string)),
            new VectorStoreRecordDataProperty("StringData", typeof(string)),
            new VectorStoreRecordDataProperty("IntData", typeof(int)),
            new VectorStoreRecordDataProperty("UIntData", typeof(uint)),
            new VectorStoreRecordDataProperty("LongData", typeof(long)),
            new VectorStoreRecordDataProperty("ULongData", typeof(ulong)),
            new VectorStoreRecordDataProperty("DoubleData", typeof(double)),
            new VectorStoreRecordDataProperty("FloatData", typeof(float)),
            new VectorStoreRecordDataProperty("BoolData", typeof(bool)),
            new VectorStoreRecordDataProperty("NullableIntData", typeof(int?)),
            new VectorStoreRecordDataProperty("NullableUIntData", typeof(uint?)),
            new VectorStoreRecordDataProperty("NullableLongData", typeof(long?)),
            new VectorStoreRecordDataProperty("NullableULongData", typeof(ulong?)),
            new VectorStoreRecordDataProperty("NullableDoubleData", typeof(double?)),
            new VectorStoreRecordDataProperty("NullableFloatData", typeof(float?)),
            new VectorStoreRecordDataProperty("NullableBoolData", typeof(bool?)),
            new VectorStoreRecordVectorProperty("FloatVector", typeof(float)),
            new VectorStoreRecordVectorProperty("DoubleVector", typeof(double)),
        }
    };

>>>>>>> 46c3c89f5c5dbc355794ac231b509e142f4fb770
=======
>>>>>>> 6d5aa6e0
    private sealed class AllTypesModel
    {
        [VectorStoreRecordKey]
        public string Key { get; set; } = string.Empty;

        [VectorStoreRecordData(StoragePropertyName = "storage_string_data")]
        public string StringData { get; set; } = string.Empty;

        [VectorStoreRecordData]
        public int IntData { get; set; }

        [VectorStoreRecordData]
        public uint UIntData { get; set; }

        [VectorStoreRecordData]
        public long LongData { get; set; }

        [VectorStoreRecordData]
        public ulong ULongData { get; set; }

        [VectorStoreRecordData]
        public double DoubleData { get; set; }

        [VectorStoreRecordData]
        public float FloatData { get; set; }

        [VectorStoreRecordData]
        public bool BoolData { get; set; }

        [VectorStoreRecordData]
        public int? NullableIntData { get; set; }

        [VectorStoreRecordData]
        public uint? NullableUIntData { get; set; }

        [VectorStoreRecordData]
        public long? NullableLongData { get; set; }

        [VectorStoreRecordData]
        public ulong? NullableULongData { get; set; }

        [VectorStoreRecordData]
        public double? NullableDoubleData { get; set; }

        [VectorStoreRecordData]
        public float? NullableFloatData { get; set; }

        [VectorStoreRecordData]
        public bool? NullableBoolData { get; set; }

        [VectorStoreRecordVector]
        public ReadOnlyMemory<float>? FloatVector { get; set; }

        [VectorStoreRecordVector]
        public ReadOnlyMemory<double>? DoubleVector { get; set; }

        public string NotAnnotated { get; set; } = string.Empty;
    }
}<|MERGE_RESOLUTION|>--- conflicted
+++ resolved
@@ -1,20 +1,14 @@
-﻿// Copyright (c) Microsoft. All rights reserved.
+// Copyright (c) Microsoft. All rights reserved.
 
 using System;
-<<<<<<< HEAD
 using System.Collections.Generic;
-<<<<<<< HEAD
-=======
->>>>>>> 6d5aa6e0
 using Microsoft.SemanticKernel.Connectors.Redis;
 using Microsoft.SemanticKernel.Connectors.Redis.UnitTests;
 using Microsoft.SemanticKernel.Data;
-=======
 using System.Runtime.InteropServices;
 using Microsoft.SemanticKernel.Connectors.Redis;
 using Microsoft.SemanticKernel.Data;
 using StackExchange.Redis;
->>>>>>> 46c3c89f5c5dbc355794ac231b509e142f4fb770
 using Xunit;
 
 namespace SemanticKernel.Connectors.Redis.UnitTests;
@@ -28,16 +22,10 @@
     public void MapsAllFieldsFromDataToStorageModel()
     {
         // Arrange.
-<<<<<<< HEAD
-<<<<<<< HEAD
         var sut = new RedisHashSetVectorStoreRecordMapper<AllTypesModel>(RedisHashSetVectorStoreMappingTestHelpers.s_vectorStoreRecordDefinition, s_storagePropertyNames);
-=======
         var sut = new RedisHashSetVectorStoreRecordMapper<AllTypesModel>(s_vectorStoreRecordDefinition, s_storagePropertyNames);
->>>>>>> 46c3c89f5c5dbc355794ac231b509e142f4fb770
-=======
         var reader = new VectorStoreRecordPropertyReader(typeof(AllTypesModel), RedisHashSetVectorStoreMappingTestHelpers.s_vectorStoreRecordDefinition, null);
         var sut = new RedisHashSetVectorStoreRecordMapper<AllTypesModel>(reader);
->>>>>>> 6d5aa6e0
 
         // Act.
         var actual = sut.MapFromDataToStorageModel(CreateModel("test key"));
@@ -45,9 +33,7 @@
         // Assert.
         Assert.NotNull(actual.HashEntries);
         Assert.Equal("test key", actual.Key);
-<<<<<<< HEAD
         RedisHashSetVectorStoreMappingTestHelpers.VerifyHashSet(actual.HashEntries);
-=======
 
         Assert.Equal("storage_string_data", actual.HashEntries[0].Name.ToString());
         Assert.Equal("data 1", actual.HashEntries[0].Value.ToString());
@@ -99,29 +85,22 @@
 
         Assert.Equal("DoubleVector", actual.HashEntries[16].Name.ToString());
         Assert.Equal(new double[] { 5, 6, 7, 8 }, MemoryMarshal.Cast<byte, double>((byte[])actual.HashEntries[16].Value!).ToArray());
->>>>>>> 46c3c89f5c5dbc355794ac231b509e142f4fb770
     }
 
     [Fact]
     public void MapsAllFieldsFromStorageToDataModel()
     {
         // Arrange.
-<<<<<<< HEAD
-<<<<<<< HEAD
         var sut = new RedisHashSetVectorStoreRecordMapper<AllTypesModel>(RedisHashSetVectorStoreMappingTestHelpers.s_vectorStoreRecordDefinition, s_storagePropertyNames);
-=======
         var reader = new VectorStoreRecordPropertyReader(typeof(AllTypesModel), RedisHashSetVectorStoreMappingTestHelpers.s_vectorStoreRecordDefinition, null);
         var sut = new RedisHashSetVectorStoreRecordMapper<AllTypesModel>(reader);
->>>>>>> 6d5aa6e0
 
         // Act.
         var actual = sut.MapFromStorageToDataModel(("test key", RedisHashSetVectorStoreMappingTestHelpers.CreateHashSet()), new() { IncludeVectors = true });
-=======
         var sut = new RedisHashSetVectorStoreRecordMapper<AllTypesModel>(s_vectorStoreRecordDefinition, s_storagePropertyNames);
 
         // Act.
         var actual = sut.MapFromStorageToDataModel(("test key", CreateHashSet()), new() { IncludeVectors = true });
->>>>>>> 46c3c89f5c5dbc355794ac231b509e142f4fb770
 
         // Assert.
         Assert.NotNull(actual);
@@ -172,9 +151,6 @@
         };
     }
 
-<<<<<<< HEAD
-<<<<<<< HEAD
-=======
     private static HashEntry[] CreateHashSet()
     {
         var hashSet = new HashEntry[17];
@@ -198,7 +174,6 @@
         return hashSet;
     }
 
->>>>>>> 46c3c89f5c5dbc355794ac231b509e142f4fb770
     private static readonly Dictionary<string, string> s_storagePropertyNames = new()
     {
         ["StringData"] = "storage_string_data",
@@ -220,8 +195,6 @@
         ["DoubleVector"] = "DoubleVector",
     };
 
-<<<<<<< HEAD
-=======
     private static readonly VectorStoreRecordDefinition s_vectorStoreRecordDefinition = new()
     {
         Properties = new List<VectorStoreRecordProperty>()
@@ -247,9 +220,6 @@
         }
     };
 
->>>>>>> 46c3c89f5c5dbc355794ac231b509e142f4fb770
-=======
->>>>>>> 6d5aa6e0
     private sealed class AllTypesModel
     {
         [VectorStoreRecordKey]
