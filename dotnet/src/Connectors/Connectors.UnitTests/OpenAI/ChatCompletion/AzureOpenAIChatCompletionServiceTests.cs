--- conflicted
+++ resolved
@@ -193,11 +193,7 @@
         var assistantMessage = messages[3];
 
         Assert.Equal("user", userMessage.GetProperty("role").GetString());
-
-        var contentItems = userMessage.GetProperty("content");
-        Assert.Equal(1, contentItems.GetArrayLength());
-        Assert.Equal("User Message", contentItems[0].GetProperty("text").GetString());
-        Assert.Equal("text", contentItems[0].GetProperty("type").GetString());
+        Assert.Equal("User Message", userMessage.GetProperty("content").GetString());
 
         Assert.Equal("user", userMessageCollection.GetProperty("role").GetString());
         var contentItems = userMessageCollection.GetProperty("content");
@@ -610,17 +606,6 @@
 
         Assert.Equal(2, messages.GetArrayLength());
 
-<<<<<<< HEAD
-        Assert.Equal("This is test system message", messages[0].GetProperty("content").GetString());
-        Assert.Equal("system", messages[0].GetProperty("role").GetString());
-
-        Assert.Equal("user", messages[1].GetProperty("role").GetString());
-
-        var contentItems = messages[1].GetProperty("content");
-        Assert.Equal(1, contentItems.GetArrayLength());
-        Assert.Equal("This is test prompt", contentItems[0].GetProperty("text").GetString());
-        Assert.Equal("text", contentItems[0].GetProperty("type").GetString());
-=======
         Assert.Equal(SystemMessage, messages[0].GetProperty("content").GetString());
         Assert.Equal("system", messages[0].GetProperty("role").GetString());
 
@@ -686,7 +671,6 @@
         Assert.Equal("text", contentItems[0].GetProperty("type").GetString());
         Assert.Equal("https://image/", contentItems[1].GetProperty("image_url").GetProperty("url").GetString());
         Assert.Equal("image_url", contentItems[1].GetProperty("type").GetString());
->>>>>>> b8e01f9b
     }
 
     public void Dispose()
