--- conflicted
+++ resolved
@@ -469,7 +469,70 @@
         Assert.True(service is OpenAITextToImageService);
     }
 
-<<<<<<< HEAD
+    [Fact]
+    public void KernelBuilderAddAzureOpenAITextToAudioAddsValidService()
+    {
+        // Arrange
+        var builder = Kernel.CreateBuilder();
+
+        // Act
+        builder = builder.AddAzureOpenAITextToAudio("deployment-name", "https://endpoint", "api-key");
+
+        // Assert
+        var service = builder.Build().GetRequiredService<ITextToAudioService>();
+
+        Assert.NotNull(service);
+        Assert.True(service is AzureOpenAITextToAudioService);
+    }
+
+    [Fact]
+    public void ServiceCollectionAddAzureOpenAITextToAudioAddsValidService()
+    {
+        // Arrange
+        var builder = Kernel.CreateBuilder();
+
+        // Act
+        builder.Services.AddAzureOpenAITextToAudio("deployment-name", "https://endpoint", "api-key");
+
+        // Assert
+        var service = builder.Build().GetRequiredService<ITextToAudioService>();
+
+        Assert.NotNull(service);
+        Assert.True(service is AzureOpenAITextToAudioService);
+    }
+
+    [Fact]
+    public void KernelBuilderAddOpenAITextToAudioAddsValidService()
+    {
+        // Arrange
+        var builder = Kernel.CreateBuilder();
+
+        // Act
+        builder = builder.AddOpenAITextToAudio("model-id", "api-key");
+
+        // Assert
+        var service = builder.Build().GetRequiredService<ITextToAudioService>();
+
+        Assert.NotNull(service);
+        Assert.True(service is OpenAITextToAudioService);
+    }
+
+    [Fact]
+    public void ServiceCollectionAddOpenAITextToAudioAddsValidService()
+    {
+        // Arrange
+        var builder = Kernel.CreateBuilder();
+
+        // Act
+        builder.Services.AddOpenAITextToAudio("model-id", "api-key");
+
+        // Assert
+        var service = builder.Build().GetRequiredService<ITextToAudioService>();
+
+        Assert.NotNull(service);
+        Assert.True(service is OpenAITextToAudioService);
+    }
+
     [Theory]
     [InlineData(InitializationType.ApiKey)]
     [InlineData(InitializationType.TokenCredential)]
@@ -586,70 +649,6 @@
 
         Assert.NotNull(service);
         Assert.True(service is OpenAIAudioToTextService);
-=======
-    [Fact]
-    public void KernelBuilderAddAzureOpenAITextToAudioAddsValidService()
-    {
-        // Arrange
-        var builder = Kernel.CreateBuilder();
-
-        // Act
-        builder = builder.AddAzureOpenAITextToAudio("deployment-name", "https://endpoint", "api-key");
-
-        // Assert
-        var service = builder.Build().GetRequiredService<ITextToAudioService>();
-
-        Assert.NotNull(service);
-        Assert.True(service is AzureOpenAITextToAudioService);
-    }
-
-    [Fact]
-    public void ServiceCollectionAddAzureOpenAITextToAudioAddsValidService()
-    {
-        // Arrange
-        var builder = Kernel.CreateBuilder();
-
-        // Act
-        builder.Services.AddAzureOpenAITextToAudio("deployment-name", "https://endpoint", "api-key");
-
-        // Assert
-        var service = builder.Build().GetRequiredService<ITextToAudioService>();
-
-        Assert.NotNull(service);
-        Assert.True(service is AzureOpenAITextToAudioService);
-    }
-
-    [Fact]
-    public void KernelBuilderAddOpenAITextToAudioAddsValidService()
-    {
-        // Arrange
-        var builder = Kernel.CreateBuilder();
-
-        // Act
-        builder = builder.AddOpenAITextToAudio("model-id", "api-key");
-
-        // Assert
-        var service = builder.Build().GetRequiredService<ITextToAudioService>();
-
-        Assert.NotNull(service);
-        Assert.True(service is OpenAITextToAudioService);
-    }
-
-    [Fact]
-    public void ServiceCollectionAddOpenAITextToAudioAddsValidService()
-    {
-        // Arrange
-        var builder = Kernel.CreateBuilder();
-
-        // Act
-        builder.Services.AddOpenAITextToAudio("model-id", "api-key");
-
-        // Assert
-        var service = builder.Build().GetRequiredService<ITextToAudioService>();
-
-        Assert.NotNull(service);
-        Assert.True(service is OpenAITextToAudioService);
->>>>>>> b9abe0ad
     }
 
     public void Dispose()
