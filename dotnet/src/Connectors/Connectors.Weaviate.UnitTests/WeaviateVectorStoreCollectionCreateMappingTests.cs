--- conflicted
+++ resolved
@@ -75,11 +75,7 @@
                     Properties =
                     [
                         new VectorStoreRecordKeyProperty("Key", typeof(Guid)),
-<<<<<<< HEAD
-                        new VectorStoreRecordVectorProperty("Vector", typeof(ReadOnlyMemory<float>)) { DistanceFunction = "unsupported-distance-function" }
-=======
-                        new VectorStoreRecordVectorProperty("Vector", typeof(ReadOnlyMemory<float>), 10) { DistanceFunction = "non-existent-distance-function" }
->>>>>>> fe185c14
+                        new VectorStoreRecordVectorProperty("Vector", typeof(ReadOnlyMemory<float>), 10) { DistanceFunction = "unsupported-distance-function" }
                     ]
                 });
 
