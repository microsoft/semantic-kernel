﻿// Copyright (c) Microsoft. All rights reserved.

using System;
using System.Collections.Generic;
using System.Text.Json;
using System.Text.Json.Serialization;
using Microsoft.Extensions.VectorData;
using Microsoft.SemanticKernel.Connectors.Weaviate;
using Xunit;

namespace SemanticKernel.Connectors.Weaviate.UnitTests;

#pragma warning disable CS0618 // VectorSearchFilter is obsolete

/// <summary>
/// Unit tests for <see cref="WeaviateVectorStoreRecordCollectionQueryBuilder"/> class.
/// </summary>
public sealed class WeaviateVectorStoreRecordCollectionQueryBuilderTests
{
    private const string CollectionName = "Collection";
    private const string VectorPropertyName = "descriptionEmbedding";
    private const string KeyPropertyName = "HotelId";

    private static readonly JsonSerializerOptions s_jsonSerializerOptions = new()
    {
        PropertyNamingPolicy = JsonNamingPolicy.CamelCase,
        DefaultIgnoreCondition = JsonIgnoreCondition.WhenWritingNull,
        Converters =
        {
            new WeaviateDateTimeOffsetConverter(),
            new WeaviateNullableDateTimeOffsetConverter()
        }
    };

    private readonly Dictionary<string, string> _storagePropertyNames = new()
    {
        ["HotelId"] = "hotelId",
        ["HotelName"] = "hotelName",
        ["HotelCode"] = "hotelCode",
        ["Tags"] = "tags",
        ["DescriptionEmbedding"] = "descriptionEmbedding"
    };

    private readonly ReadOnlyMemory<float> _vector = new([31f, 32f, 33f, 34f]);

    private readonly List<string> _vectorPropertyStorageNames = ["descriptionEmbedding"];

    private readonly List<string> _dataPropertyStorageNames = ["hotelName", "hotelCode"];

    [Fact]
    public void BuildSearchQueryByDefaultReturnsValidQuery()
    {
        // Arrange
        var expectedQuery = $$"""
        {
          Get {
            Collection (
              limit: 3
              offset: 2
              {{string.Empty}}
              nearVector: {
                targetVectors: ["descriptionEmbedding"]
                vector: [31,32,33,34]
              }
            ) {
              hotelName hotelCode
              _additional {
                id
                distance
                {{string.Empty}}
              }
            }
          }
        }
        """;

        var searchOptions = new VectorSearchOptions<DummyType>
        {
            Skip = 2,
            Top = 3,
            VectorProperty = r => "DescriptionEmbedding"
        };

        // Act
        var query = WeaviateVectorStoreRecordCollectionQueryBuilder.BuildSearchQuery(
            this._vector,
            CollectionName,
            VectorPropertyName,
            KeyPropertyName,
            s_jsonSerializerOptions,
            searchOptions,
            this._storagePropertyNames,
            this._vectorPropertyStorageNames,
            this._dataPropertyStorageNames);

        // Assert
        Assert.Equal(expectedQuery, query);

        Assert.DoesNotContain("vectors", query);
        Assert.DoesNotContain("where", query);
    }

    [Fact]
    public void BuildSearchQueryWithIncludedVectorsReturnsValidQuery()
    {
        // Arrange
        var searchOptions = new VectorSearchOptions<DummyType>
        {
            Skip = 2,
            Top = 3,
            VectorProperty = r => "DescriptionEmbedding",
            IncludeVectors = true
        };

        // Act
        var query = WeaviateVectorStoreRecordCollectionQueryBuilder.BuildSearchQuery(
            this._vector,
            CollectionName,
            VectorPropertyName,
            KeyPropertyName,
            s_jsonSerializerOptions,
            searchOptions,
            this._storagePropertyNames,
            this._vectorPropertyStorageNames,
            this._dataPropertyStorageNames);

        // Assert
        Assert.Contains("vectors { descriptionEmbedding }", query);
    }

    [Fact]
    public void BuildSearchQueryWithFilterReturnsValidQuery()
    {
        // Arrange
        const string ExpectedFirstSubquery = """{ path: ["hotelName"], operator: Equal, valueText: "Test Name" }""";
        const string ExpectedSecondSubquery = """{ path: ["tags"], operator: ContainsAny, valueText: ["t1"] }""";

        var searchOptions = new VectorSearchOptions<DummyType>
        {
            Skip = 2,
            Top = 3,
<<<<<<< HEAD
            VectorProperty = r => "DescriptionEmbedding",
            Filter = new VectorSearchFilter()
=======
            VectorPropertyName = "DescriptionEmbedding",
            OldFilter = new VectorSearchFilter()
>>>>>>> 10cde20b
                .EqualTo("HotelName", "Test Name")
                .AnyTagEqualTo("Tags", "t1")
        };

        // Act
        var query = WeaviateVectorStoreRecordCollectionQueryBuilder.BuildSearchQuery(
            this._vector,
            CollectionName,
            VectorPropertyName,
            KeyPropertyName,
            s_jsonSerializerOptions,
            searchOptions,
            this._storagePropertyNames,
            this._vectorPropertyStorageNames,
            this._dataPropertyStorageNames);

        // Assert
        Assert.Contains(ExpectedFirstSubquery, query);
        Assert.Contains(ExpectedSecondSubquery, query);
    }

    [Fact]
    public void BuildSearchQueryWithInvalidFilterValueThrowsException()
    {
        // Arrange
        var searchOptions = new VectorSearchOptions<DummyType>
        {
            Skip = 2,
            Top = 3,
<<<<<<< HEAD
            VectorProperty = r => "DescriptionEmbedding",
            Filter = new VectorSearchFilter().EqualTo("HotelName", new TestFilterValue())
=======
            VectorPropertyName = "DescriptionEmbedding",
            OldFilter = new VectorSearchFilter().EqualTo("HotelName", new TestFilterValue())
>>>>>>> 10cde20b
        };

        // Act & Assert
        Assert.Throws<NotSupportedException>(() => WeaviateVectorStoreRecordCollectionQueryBuilder.BuildSearchQuery(
            this._vector,
            CollectionName,
            VectorPropertyName,
            KeyPropertyName,
            s_jsonSerializerOptions,
            searchOptions,
            this._storagePropertyNames,
            this._vectorPropertyStorageNames,
            this._dataPropertyStorageNames));
    }

    [Fact]
    public void BuildSearchQueryWithNonExistentPropertyInFilterThrowsException()
    {
        // Arrange
        var searchOptions = new VectorSearchOptions<DummyType>
        {
            Skip = 2,
            Top = 3,
<<<<<<< HEAD
            VectorProperty = r => "DescriptionEmbedding",
            Filter = new VectorSearchFilter().EqualTo("NonExistentProperty", "value")
=======
            VectorPropertyName = "DescriptionEmbedding",
            OldFilter = new VectorSearchFilter().EqualTo("NonExistentProperty", "value")
>>>>>>> 10cde20b
        };

        // Act & Assert
        Assert.Throws<InvalidOperationException>(() => WeaviateVectorStoreRecordCollectionQueryBuilder.BuildSearchQuery(
            this._vector,
            CollectionName,
            VectorPropertyName,
            KeyPropertyName,
            s_jsonSerializerOptions,
            searchOptions,
            this._storagePropertyNames,
            this._vectorPropertyStorageNames,
            this._dataPropertyStorageNames));
    }

    #region private

#pragma warning disable CA1812 // An internal class that is apparently never instantiated. If so, remove the code from the assembly.
    private sealed class DummyType;
#pragma warning restore CA1812
    private sealed class TestFilterValue;

    #endregion
}<|MERGE_RESOLUTION|>--- conflicted
+++ resolved
@@ -139,13 +139,8 @@
         {
             Skip = 2,
             Top = 3,
-<<<<<<< HEAD
-            VectorProperty = r => "DescriptionEmbedding",
-            Filter = new VectorSearchFilter()
-=======
-            VectorPropertyName = "DescriptionEmbedding",
+            VectorProperty = r => "DescriptionEmbedding",
             OldFilter = new VectorSearchFilter()
->>>>>>> 10cde20b
                 .EqualTo("HotelName", "Test Name")
                 .AnyTagEqualTo("Tags", "t1")
         };
@@ -175,13 +170,8 @@
         {
             Skip = 2,
             Top = 3,
-<<<<<<< HEAD
-            VectorProperty = r => "DescriptionEmbedding",
-            Filter = new VectorSearchFilter().EqualTo("HotelName", new TestFilterValue())
-=======
-            VectorPropertyName = "DescriptionEmbedding",
+            VectorProperty = r => "DescriptionEmbedding",
             OldFilter = new VectorSearchFilter().EqualTo("HotelName", new TestFilterValue())
->>>>>>> 10cde20b
         };
 
         // Act & Assert
@@ -205,13 +195,8 @@
         {
             Skip = 2,
             Top = 3,
-<<<<<<< HEAD
-            VectorProperty = r => "DescriptionEmbedding",
-            Filter = new VectorSearchFilter().EqualTo("NonExistentProperty", "value")
-=======
-            VectorPropertyName = "DescriptionEmbedding",
+            VectorProperty = r => "DescriptionEmbedding",
             OldFilter = new VectorSearchFilter().EqualTo("NonExistentProperty", "value")
->>>>>>> 10cde20b
         };
 
         // Act & Assert
