﻿// Copyright (c) Microsoft. All rights reserved.

using System;
using System.Linq.Expressions;

namespace Microsoft.Extensions.VectorData;

/// <summary>
/// Options for hybrid search when using a dense vector and string keywords to do the search.
/// </summary>
public class HybridSearchOptions<TRecord>
{
    private int _skip = 0;

    /// <summary>
    /// Gets or sets a search filter to use before doing the hybrid search.
    /// </summary>
#pragma warning disable CS0618 // Type or member is obsolete
    [Obsolete("Use Filter instead")]
    public VectorSearchFilter? OldFilter { get; set; }
#pragma warning restore CS0618 // Type or member is obsolete

    /// <summary>
    /// Gets or sets a search filter to use before doing the vector search.
    /// </summary>
    public Expression<Func<TRecord, bool>>? Filter { get; set; }

    /// <summary>
    /// Gets or sets the target dense vector property to search on.
    /// Only needs to be set when the collection has multiple vector properties.
    /// </summary>
    /// <value>
    /// If not provided will check if there is a vector property to use by default, and
    /// will throw if either none or multiple exist.
    /// </value>
    public Expression<Func<TRecord, object?>>? VectorProperty { get; set; }

    /// <summary>
    /// Gets or sets the additional target property to do the text/keyword search on.
    /// The property must have full text indexing enabled.
    /// If not provided will look if there is a text property with full text indexing enabled, and
    /// will throw if either none or multiple exist.
    /// </summary>
    public Expression<Func<TRecord, object?>>? AdditionalProperty { get; set; }

    /// <summary>
    /// Gets or sets the number of results to skip before returning results, that is, the index of the first result to return.
    /// </summary>
    /// <exception cref="ArgumentOutOfRangeException">Thrown when the value is less than 0.</exception>
    public int Skip
    {
        get => this._skip;
<<<<<<< HEAD
        init
=======
        set
>>>>>>> c084b067
        {
            if (value < 0)
            {
                throw new ArgumentOutOfRangeException(nameof(value), "Skip must be greater than or equal to 0.");
            }

            this._skip = value;
        }
    }

    /// <summary>
    /// Gets or sets a value indicating whether to include vectors in the retrieval result.
    /// </summary>
    public bool IncludeVectors { get; set; }
}<|MERGE_RESOLUTION|>--- conflicted
+++ resolved
@@ -50,11 +50,7 @@
     public int Skip
     {
         get => this._skip;
-<<<<<<< HEAD
-        init
-=======
         set
->>>>>>> c084b067
         {
             if (value < 0)
             {
