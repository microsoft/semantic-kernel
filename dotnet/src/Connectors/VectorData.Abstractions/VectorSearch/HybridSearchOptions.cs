--- conflicted
+++ resolved
@@ -44,16 +44,7 @@
     public Expression<Func<TRecord, object?>>? AdditionalProperty { get; init; }
 
     /// <summary>
-<<<<<<< HEAD
-    /// Gets or sets the maximum number of results to return.
-    /// </summary>
-    public int Top { get; init; } = 3;
-
-    /// <summary>
     /// Gets or sets the number of results to skip before returning results, that is, the index of the first result to return.
-=======
-    /// Gets or sets the number of results to skip before returning results, i.e. the index of the first result to return.
->>>>>>> f703f696
     /// </summary>
     /// <exception cref="ArgumentOutOfRangeException">Thrown when the value is less than 0.</exception>
     public int Skip
