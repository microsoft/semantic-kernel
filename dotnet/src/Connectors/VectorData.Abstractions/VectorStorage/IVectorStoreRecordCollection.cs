﻿// Copyright (c) Microsoft. All rights reserved.

using System;
using System.Collections.Generic;
using System.Linq.Expressions;
using System.Threading;
using System.Threading.Tasks;

namespace Microsoft.Extensions.VectorData;

/// <summary>
/// Defines a schema-aware interface for managing a named collection of records in a vector store and for creating or deleting the collection itself.
/// </summary>
/// <typeparam name="TKey">The data type of the record key.</typeparam>
/// <typeparam name="TRecord">The record data model to use for adding, updating, and retrieving data from the store.</typeparam>
/// <remarks>
/// <para>Unless otherwise documented, implementations of this interface can be expected to be thread-safe, and can be used concurrently from multiple threads.</para>
/// </remarks>
#pragma warning disable CA1711 // Identifiers should not have incorrect suffix
public interface IVectorStoreRecordCollection<TKey, TRecord> : IVectorizedSearch<TRecord>
#pragma warning restore CA1711 // Identifiers should not have incorrect suffix
    where TKey : notnull
{
    /// <summary>
    /// Gets the name of the collection.
    /// </summary>
    string CollectionName { get; }

    /// <summary>
    /// Checks if the collection exists in the vector store.
    /// </summary>
    /// <param name="cancellationToken">The <see cref="CancellationToken"/> to monitor for cancellation requests. The default is <see cref="CancellationToken.None"/>.</param>
    /// <returns><see langword="true"/> if the collection exists, <see langword="false"/> otherwise.</returns>
    Task<bool> CollectionExistsAsync(CancellationToken cancellationToken = default);

    /// <summary>
    /// Creates this collection in the vector store.
    /// </summary>
    /// <param name="cancellationToken">The <see cref="CancellationToken"/> to monitor for cancellation requests. The default is <see cref="CancellationToken.None"/>.</param>
    /// <returns>A <see cref="Task"/> that completes when the collection has been created.</returns>
    Task CreateCollectionAsync(CancellationToken cancellationToken = default);

    /// <summary>
    /// Creates this collection in the vector store if it doesn't already exist.
    /// </summary>
    /// <param name="cancellationToken">The <see cref="CancellationToken"/> to monitor for cancellation requests. The default is <see cref="CancellationToken.None"/>.</param>
    /// <returns>A <see cref="Task"/> that completes when the collection has been created.</returns>
    Task CreateCollectionIfNotExistsAsync(CancellationToken cancellationToken = default);

    /// <summary>
    /// Deletes the collection from the vector store.
    /// </summary>
    /// <param name="cancellationToken">The <see cref="CancellationToken"/> to monitor for cancellation requests. The default is <see cref="CancellationToken.None"/>.</param>
    /// <returns>A <see cref="Task"/> that completes when the collection has been deleted.</returns>
    Task DeleteCollectionAsync(CancellationToken cancellationToken = default);

    /// <summary>
    /// Gets a record from the vector store. Does not guarantee that the collection exists.
    /// Returns null if the record is not found.
    /// </summary>
    /// <param name="key">The unique ID associated with the record to get.</param>
    /// <param name="options">Optional options for retrieving the record.</param>
    /// <param name="cancellationToken">The <see cref="CancellationToken"/> to monitor for cancellation requests. The default is <see cref="CancellationToken.None"/>.</param>
    /// <returns>The record if found, otherwise null.</returns>
    /// <exception cref="VectorStoreOperationException">The command fails to execute for any reason.</exception>
    /// <exception cref="VectorStoreRecordMappingException">The mapping between the storage model and record data model fails.</exception>
    Task<TRecord?> GetAsync(TKey key, GetRecordOptions? options = default, CancellationToken cancellationToken = default);

    /// <summary>
    /// Gets a batch of records from the vector store. Does not guarantee that the collection exists.
    /// </summary>
    /// <param name="keys">The unique IDs associated with the record to get.</param>
    /// <param name="options">Optional options for retrieving the records.</param>
    /// <param name="cancellationToken">The <see cref="CancellationToken"/> to monitor for cancellation requests. The default is <see cref="CancellationToken.None"/>.</param>
    /// <returns>The records associated with the specified unique keys.</returns>
    /// <remarks>
    /// Gets are made in a single request or in a single parallel batch depending on the available store functionality.
    /// Only found records are returned, so the result set might be smaller than the requested keys.
    /// This method throws for any issues other than records not being found.
    /// </remarks>
    /// <exception cref="VectorStoreOperationException">The command fails to execute for any reason.</exception>
    /// <exception cref="VectorStoreRecordMappingException">The mapping between the storage model and record data model fails.</exception>
    IAsyncEnumerable<TRecord> GetAsync(IEnumerable<TKey> keys, GetRecordOptions? options = default, CancellationToken cancellationToken = default);

    /// <summary>
    /// Deletes a record from the vector store. Does not guarantee that the collection exists.
    /// </summary>
    /// <param name="key">The unique ID associated with the record to remove.</param>
    /// <param name="cancellationToken">The <see cref="CancellationToken"/> to monitor for cancellation requests. The default is <see cref="CancellationToken.None"/>.</param>
    /// <returns>The unique identifier for the record.</returns>
    /// <exception cref="VectorStoreOperationException">The command fails to execute for any reason other than that the record does not exist.</exception>
    Task DeleteAsync(TKey key, CancellationToken cancellationToken = default);

    /// <summary>
    /// Deletes a batch of records from the vector store. Does not guarantee that the collection exists.
    /// </summary>
    /// <param name="keys">The unique IDs associated with the records to remove.</param>
    /// <param name="cancellationToken">The <see cref="CancellationToken"/> to monitor for cancellation requests. The default is <see cref="CancellationToken.None"/>.</param>
    /// <returns>A <see cref="Task"/> that completes when the records have been deleted.</returns>
    /// <remarks>
    /// Deletes are made in a single request or in a single parallel batch, depending on the available store functionality.
    /// If a record isn't found, it is ignored and the batch succeeds.
    /// If any record can't be deleted for any other reason, the operation throws. Some records might have already been deleted while others might not have, so the entire operation should be retried.
    /// </remarks>
    /// <exception cref="VectorStoreOperationException">The command fails to execute for any reason other than that a record does not exist.</exception>
    Task DeleteAsync(IEnumerable<TKey> keys, CancellationToken cancellationToken = default);

    /// <summary>
    /// Upserts a record into the vector store. Does not guarantee that the collection exists.
    ///     If the record already exists, it is updated.
    ///     If the record does not exist, it is created.
    /// </summary>
    /// <param name="record">The record to upsert.</param>
    /// <param name="cancellationToken">The <see cref="CancellationToken"/> to monitor for cancellation requests. The default is <see cref="CancellationToken.None"/>.</param>
    /// <returns>The unique identifier for the record.</returns>
    /// <exception cref="VectorStoreOperationException">The command fails to execute for any reason.</exception>
    /// <exception cref="VectorStoreRecordMappingException">The mapping between the storage model and record data model fails.</exception>
    Task<TKey> UpsertAsync(TRecord record, CancellationToken cancellationToken = default);

    /// <summary>
    /// Upserts a batch of records into the vector store. Does not guarantee that the collection exists.
    ///     If the record already exists, it is updated.
    ///     If the record does not exist, it is created.
    /// </summary>
    /// <param name="records">The records to upsert.</param>
    /// <param name="cancellationToken">The <see cref="CancellationToken"/> to monitor for cancellation requests. The default is <see cref="CancellationToken.None"/>.</param>
    /// <returns>The unique identifiers for the records.</returns>
    /// <remarks>
    /// Upserts are made in a single request or in a single parallel batch depending on the available store functionality.
    /// </remarks>
    /// <exception cref="VectorStoreOperationException">The command fails to execute for any reason.</exception>
    /// <exception cref="VectorStoreRecordMappingException">The mapping between the storage model and record data model fails.</exception>
<<<<<<< HEAD
    IAsyncEnumerable<TKey> UpsertBatchAsync(IEnumerable<TRecord> records, CancellationToken cancellationToken = default);

    /// <summary>
    /// Gets matching records from the vector store. Does not guarantee that the collection exists.
    /// </summary>
    /// <param name="filter">The predicate to filter the records.</param>
    /// <param name="top">The maximum number of results to return.</param>
    /// <param name="options">Options for retrieving the records.</param>
    /// <param name="cancellationToken">The <see cref="CancellationToken"/> to monitor for cancellation requests. The default is <see cref="CancellationToken.None"/>.</param>
    /// <returns>The records matching given predicate.</returns>
    /// <exception cref="VectorStoreOperationException">The command fails to execute for any reason.</exception>
    /// <exception cref="VectorStoreRecordMappingException">The mapping between the storage model and record data model fails.</exception>
    IAsyncEnumerable<TRecord> GetAsync(Expression<Func<TRecord, bool>> filter, int top, QueryOptions<TRecord>? options = null, CancellationToken cancellationToken = default);
=======
    IAsyncEnumerable<TKey> UpsertAsync(IEnumerable<TRecord> records, CancellationToken cancellationToken = default);
>>>>>>> a312b594
}<|MERGE_RESOLUTION|>--- conflicted
+++ resolved
@@ -130,8 +130,7 @@
     /// </remarks>
     /// <exception cref="VectorStoreOperationException">The command fails to execute for any reason.</exception>
     /// <exception cref="VectorStoreRecordMappingException">The mapping between the storage model and record data model fails.</exception>
-<<<<<<< HEAD
-    IAsyncEnumerable<TKey> UpsertBatchAsync(IEnumerable<TRecord> records, CancellationToken cancellationToken = default);
+    IAsyncEnumerable<TKey> UpsertAsync(IEnumerable<TRecord> records, CancellationToken cancellationToken = default);
 
     /// <summary>
     /// Gets matching records from the vector store. Does not guarantee that the collection exists.
@@ -144,7 +143,4 @@
     /// <exception cref="VectorStoreOperationException">The command fails to execute for any reason.</exception>
     /// <exception cref="VectorStoreRecordMappingException">The mapping between the storage model and record data model fails.</exception>
     IAsyncEnumerable<TRecord> GetAsync(Expression<Func<TRecord, bool>> filter, int top, QueryOptions<TRecord>? options = null, CancellationToken cancellationToken = default);
-=======
-    IAsyncEnumerable<TKey> UpsertAsync(IEnumerable<TRecord> records, CancellationToken cancellationToken = default);
->>>>>>> a312b594
 }