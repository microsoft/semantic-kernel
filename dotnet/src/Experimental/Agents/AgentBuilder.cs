--- conflicted
+++ resolved
@@ -98,17 +98,7 @@
         var restContext = new OpenAIRestContext(this._endpoint!, this._apiKey!, this._version, this._httpClientProvider);
         var model = await restContext.GetAssistantModelAsync(agentId, cancellationToken).ConfigureAwait(false);
 
-<<<<<<< HEAD
-        return
-            await Agent.CreateAsync(
-                restContext,
-                model,
-                this._config,
-                this._plugins,
-                cancellationToken).ConfigureAwait(false);
-=======
         return new Agent(model, this._config, restContext, this._plugins);
->>>>>>> b8e01f9b
     }
 
     /// <summary>
