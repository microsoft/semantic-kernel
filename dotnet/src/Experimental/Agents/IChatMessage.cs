﻿// Copyright (c) Microsoft. All rights reserved.

using System.Collections.Generic;
using System.Collections.ObjectModel;

namespace Microsoft.SemanticKernel.Experimental.Agents;

/// <summary>
<<<<<<< HEAD
/// $$$
=======
/// Describes the message content type
>>>>>>> b8e01f9b
/// </summary>
public enum ChatMessageType
{
    /// <summary>
<<<<<<< HEAD
    /// $$$
=======
    /// A message with text content
>>>>>>> b8e01f9b
    /// </summary>
    Text,

    /// <summary>
<<<<<<< HEAD
    /// $$$
=======
    /// A message that references an image by file-id
>>>>>>> b8e01f9b
    /// </summary>
    Image,
}

/// <summary>
/// Represents a message that is part of an agent thread.
/// </summary>
public interface IChatMessage
{
    /// <summary>
    /// The message identifier (which can be referenced in API endpoints).
    /// </summary>
    string Id { get; }

    /// <summary>
    /// The id of the agent associated with the a message where role = "agent", otherwise null.
    /// </summary>
    string? AgentId { get; }

    /// <summary>
<<<<<<< HEAD
    /// $$$
=======
    /// Describes the content-type of the message
>>>>>>> b8e01f9b
    /// </summary>
    ChatMessageType ContentType { get; }

    /// <summary>
    /// The chat message content.
    /// </summary>
    string Content { get; }

    /// <summary>
    /// The role associated with the chat message.
    /// </summary>
    string Role { get; }

    /// <summary>
    /// Annotations associated with the message.
    /// </summary>
    IList<IAnnotation> Annotations { get; }

    /// <summary>
    /// Properties associated with the message.
    /// </summary>
    ReadOnlyDictionary<string, object> Properties { get; }

    /// <summary>
    /// Defines message annotation.
    /// </summary>
    interface IAnnotation
    {
        /// <summary>
        /// The file identifier.
        /// </summary>
        string FileId { get; }

        /// <summary>
        /// The text in the message content that needs to be replaced.
        /// </summary>
        string Label { get; }

        /// <summary>
        /// The citation.
        /// </summary>
        string? Quote { get; }

        /// <summary>
        /// Start index of the citation.
        /// </summary>
        int StartIndex { get; }

        /// <summary>
        /// End index of the citation.
        /// </summary>
        int EndIndex { get; }
    }
}<|MERGE_RESOLUTION|>--- conflicted
+++ resolved
@@ -6,29 +6,17 @@
 namespace Microsoft.SemanticKernel.Experimental.Agents;
 
 /// <summary>
-<<<<<<< HEAD
-/// $$$
-=======
 /// Describes the message content type
->>>>>>> b8e01f9b
 /// </summary>
 public enum ChatMessageType
 {
     /// <summary>
-<<<<<<< HEAD
-    /// $$$
-=======
     /// A message with text content
->>>>>>> b8e01f9b
     /// </summary>
     Text,
 
     /// <summary>
-<<<<<<< HEAD
-    /// $$$
-=======
     /// A message that references an image by file-id
->>>>>>> b8e01f9b
     /// </summary>
     Image,
 }
@@ -49,11 +37,7 @@
     string? AgentId { get; }
 
     /// <summary>
-<<<<<<< HEAD
-    /// $$$
-=======
     /// Describes the content-type of the message
->>>>>>> b8e01f9b
     /// </summary>
     ChatMessageType ContentType { get; }
 
