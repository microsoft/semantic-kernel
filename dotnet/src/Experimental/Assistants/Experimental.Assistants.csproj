--- conflicted
+++ resolved
@@ -13,15 +13,12 @@
     <Description>Semantic Kernel Assistants</Description>
   </PropertyGroup>
   <ItemGroup>
-<<<<<<< HEAD
-=======
     <None Remove="C:\Users\crickman\source\repos\semantic-kernel2/dotnet/nuget/icon.png" />
   </ItemGroup>
   <ItemGroup>
     <InternalsVisibleTo Include="SemanticKernel.Experimental.Assistants.UnitTests" />
   </ItemGroup>
   <ItemGroup>
->>>>>>> 4eeb372b
     <PackageReference Include="YamlDotNet" />
   </ItemGroup>
   <ItemGroup>
