﻿// Copyright (c) Microsoft. All rights reserved.

using System.Collections.Generic;
using System.Globalization;
using System.Threading;
using System.Threading.Tasks;
using System.Web;
using Microsoft.SemanticKernel.Experimental.Assistants.Models;

namespace Microsoft.SemanticKernel.Experimental.Assistants.Extensions;

/// <summary>
/// Supported OpenAI REST API actions for assistants.
/// </summary>
internal static partial class OpenAIRestExtensions
{
    private const string BaseAssistantUrl = $"{BaseUrl}assistants";

    /// <summary>
    /// Create a new assistant.
    /// </summary>
    /// <param name="context">A context for accessing OpenAI REST endpoint</param>
    /// <param name="model">The assistant definition</param>
    /// <param name="cancellationToken">A cancellation token</param>
    /// <returns>An assisant definition</returns>
<<<<<<< HEAD
    public static Task<AssistantModel> CreateAssistantModelAsync(
=======
    public static Task<AssistantModel?> CreateAssistantAsync(
>>>>>>> b67ee493
        this IOpenAIRestContext context,
        AssistantModel model,
        CancellationToken cancellationToken = default)
    {
        var payload = new
        {
            model = model.Model,
            name = model.Name,
            description = model.Description,
            instructions = model.Instructions,
            tools = model.Tools,
            file_ids = model.FileIds,
            metadata = model.Metadata,
        };

        return context.ExecutePostAsync<AssistantModel?>(
                BaseAssistantUrl,
                payload,
                cancellationToken);
    }

    /// <summary>
    /// Retrieve an assistant by identifier.
    /// </summary>
    /// <param name="context">An context for accessing OpenAI REST endpoint</param>
    /// <param name="assistantId">The assistant identifier</param>
    /// <param name="cancellationToken">A cancellation token</param>
    /// <returns>An assisant definition</returns>
<<<<<<< HEAD
    public static Task<AssistantModel> GetAssistantModelAsync(
=======
    public static Task<AssistantModel?> GetAssistantAsync(
>>>>>>> b67ee493
        this IOpenAIRestContext context,
        string assistantId,
        CancellationToken cancellationToken = default)
    {
        return context.ExecuteGetAsync<AssistantModel?>(
                GetAssistantUrl(assistantId),
                cancellationToken);
    }

    /// <summary>
    /// Retrieve all assistants.
    /// </summary>
    /// <param name="context">An context for accessing OpenAI REST endpoint</param>
    /// <param name="limit">A limit on the number of objects to be returned.
    /// Limit can range between 1 and 100, and the default is 20.</param>
    /// <param name="ascending">Set to true to sort by ascending created_at timestamp
    /// instead of descending.</param>
    /// <param name="after">A cursor for use in pagination. This is an object ID that defines
    /// your place in the list. For instance, if you make a list request and receive 100 objects,
    /// ending with obj_foo, your subsequent call can include after=obj_foo in order to
    /// fetch the next page of the list.</param>
    /// <param name="before">A cursor for use in pagination. This is an object ID that defines
    /// your place in the list. For instance, if you make a list request and receive 100 objects,
    /// ending with obj_foo, your subsequent call can include before=obj_foo in order to
    /// fetch the previous page of the list.</param>
    /// <returns>List of retrieved Assistants</returns>
    /// <param name="cancellationToken">A cancellation token</param>
    /// <returns>An enumeration of assisant definitions</returns>
    public static Task<List<AssistantModel>> GetAssistantsAsync(
        this IOpenAIRestContext context,
        int limit = 20,
        bool ascending = false,
        string? after = null,
        string? before = null,
        CancellationToken cancellationToken = default)
    {
        var query = HttpUtility.ParseQueryString(string.Empty);
        query["limit"] = limit.ToString(CultureInfo.InvariantCulture);
        query["order"] = ascending ? "asc" : "dec";
        if (!string.IsNullOrWhiteSpace(after))
        {
            query["after"] = after;
        }
        if (!string.IsNullOrWhiteSpace(before))
        {
            query["before"] = before;
        }

        string requestUrl = string.Join("?", BaseAssistantUrl, query.ToString());

        return context.ExecuteGetAsync<IList<AssistantModel>>(
                requestUrl,
                cancellationToken);
    }

    private static string GetAssistantUrl(string assistantId)
    {
        return $"{BaseAssistantUrl}/{assistantId}";
    }
}<|MERGE_RESOLUTION|>--- conflicted
+++ resolved
@@ -23,27 +23,25 @@
     /// <param name="model">The assistant definition</param>
     /// <param name="cancellationToken">A cancellation token</param>
     /// <returns>An assisant definition</returns>
-<<<<<<< HEAD
     public static Task<AssistantModel> CreateAssistantModelAsync(
-=======
-    public static Task<AssistantModel?> CreateAssistantAsync(
->>>>>>> b67ee493
         this IOpenAIRestContext context,
         AssistantModel model,
         CancellationToken cancellationToken = default)
     {
-        var payload = new
-        {
-            model = model.Model,
-            name = model.Name,
-            description = model.Description,
-            instructions = model.Instructions,
-            tools = model.Tools,
-            file_ids = model.FileIds,
-            metadata = model.Metadata,
-        };
+        var payload =
+            new
+            {
+                model = model.Model,
+                name = model.Name,
+                description = model.Description,
+                instructions = model.Instructions,
+                tools = model.Tools,
+                file_ids = model.FileIds,
+                metadata = model.Metadata,
+            };
 
-        return context.ExecutePostAsync<AssistantModel?>(
+        return
+            context.ExecutePostAsync<AssistantModel>(
                 BaseAssistantUrl,
                 payload,
                 cancellationToken);
@@ -56,16 +54,13 @@
     /// <param name="assistantId">The assistant identifier</param>
     /// <param name="cancellationToken">A cancellation token</param>
     /// <returns>An assisant definition</returns>
-<<<<<<< HEAD
     public static Task<AssistantModel> GetAssistantModelAsync(
-=======
-    public static Task<AssistantModel?> GetAssistantAsync(
->>>>>>> b67ee493
         this IOpenAIRestContext context,
         string assistantId,
         CancellationToken cancellationToken = default)
     {
-        return context.ExecuteGetAsync<AssistantModel?>(
+        return
+            context.ExecuteGetAsync<AssistantModel>(
                 GetAssistantUrl(assistantId),
                 cancellationToken);
     }
@@ -89,7 +84,7 @@
     /// <returns>List of retrieved Assistants</returns>
     /// <param name="cancellationToken">A cancellation token</param>
     /// <returns>An enumeration of assisant definitions</returns>
-    public static Task<List<AssistantModel>> GetAssistantsAsync(
+    public static Task<IList<AssistantModel>> GetAssistantsModelsAsync(
         this IOpenAIRestContext context,
         int limit = 20,
         bool ascending = false,
