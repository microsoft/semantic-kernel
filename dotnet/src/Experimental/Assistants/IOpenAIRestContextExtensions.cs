--- conflicted
+++ resolved
@@ -105,39 +105,6 @@
     /// Modify an existing assistant
     /// </summary>
     /// <param name="restContext">A context for accessing OpenAI REST endpoint</param>
-<<<<<<< HEAD
-    /// <param name="assistantToModify">Instance ID of assistant to modify</param>
-    /// <param name="model">New model, if not null</param>
-    /// <param name="instructions">New instructions, if not null</param>
-    /// <param name="name">New name, if not null</param>
-    /// <param name="description">New description, if not null</param>
-    /// <param name="cancellationToken">A cancellation token</param>
-    /// <returns>Modified <see cref="IAssistant"> instance.</see></returns>
-    public static Task<IAssistant> ModifyAssistantAsync(
-        this IOpenAIRestContext restContext,
-        string assistantToModify,
-        string? model = null,
-        string? instructions = null,
-        string? name = null,
-        string? description = null,
-        CancellationToken cancellationToken = default)
-    {
-        return Assistant.ModifyAsync(restContext, assistantToModify, model, instructions, name, description, cancellationToken);
-    }
-
-    /// <summary>
-    /// Delete an existing assistant
-    /// </summary>
-    /// <param name="restContext">A context for accessing OpenAI REST endpoint</param>
-    /// <param name="assistantId">Instance ID of assistant to delete</param>
-    /// <param name="cancellationToken">A cancellation token</param>
-    public static Task DeleteAssistantAsync(
-        this IOpenAIRestContext restContext,
-        string assistantId,
-        CancellationToken cancellationToken = default)
-    {
-        return Assistant.DeleteAsync(restContext, assistantId, cancellationToken);
-=======
     /// <param name="assistantId">The assistant identifier</param>
     /// <param name="functions">Functions to initialize as assistant tools</param>
     /// <param name="cancellationToken">A cancellation token</param>
@@ -145,7 +112,6 @@
     public static Task<IAssistant> GetAssistantAsync(this IOpenAIRestContext restContext, string assistantId, IEnumerable<ISKFunction>? functions = null, CancellationToken cancellationToken = default)
     {
         return Assistant.GetAsync(restContext, assistantId, functions, cancellationToken);
->>>>>>> c217c8f6
     }
 
     /// <summary>
@@ -178,19 +144,7 @@
         return Assistant.ListAsync(restContext, limit, ascending, after, before, cancellationToken);
     }
 
-<<<<<<< HEAD
-    /// <summary>
-    /// Create a new thread.
-    /// </summary>
-    /// <param name="restContext">A context for accessing OpenAI REST endpoint</param>
-    /// <param name="cancellationToken">A cancellation token</param>
-    /// <returns>An initialized <see cref="IChatThread"> instance.</see></returns>
-    public static Task<IChatThread> CreateThreadAsync(this IOpenAIRestContext restContext, CancellationToken cancellationToken = default)
-    {
-        return ChatThread.CreateAsync(restContext, cancellationToken);
-=======
         return models.Select(m => new Assistant(m, restContext, new FunctionCollection())).ToArray(); // TODO: @chris/@gil - deal with functions
->>>>>>> c217c8f6
     }
 
     /// <summary>
