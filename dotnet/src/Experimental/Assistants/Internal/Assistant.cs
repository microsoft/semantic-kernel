--- conflicted
+++ resolved
@@ -1,14 +1,9 @@
 ﻿// Copyright (c) Microsoft. All rights reserved.
 
-<<<<<<< HEAD
-using System.Collections.Generic;
-using System.Linq;
-=======
 using System;
 using System.Collections.Generic;
 using System.Linq;
 using System.Reflection;
->>>>>>> c217c8f6
 using System.Threading;
 using System.Threading.Tasks;
 using Microsoft.SemanticKernel.Diagnostics;
@@ -85,7 +80,6 @@
     /// <summary>
     /// Modify an existing Assistant
     /// </summary>
-<<<<<<< HEAD
     /// <param name="restContext">Context to make calls to OpenAI</param>
     /// <param name="assistantId">ID of assistant to modify</param>
     /// <param name="model">New model, if not null</param>
@@ -101,26 +95,13 @@
         string? instructions = null,
         string? name = null,
         string? description = null,
-=======
-    /// <param name="openAiRestContext">Context to make calls to OpenAI</param>
-    /// <param name="assistantModel">New properties for our instance</param>
-    /// <param name="cancellationToken">A cancellation token</param>
-    /// <returns>The modified <see cref="Assistant"> instance.</see></returns>
-    public static async Task<IAssistant> ModifyAsync( // TODO: @gil - NEEDED ???
-        IOpenAIRestContext openAiRestContext,
-        AssistantModel assistantModel,
->>>>>>> c217c8f6
         CancellationToken cancellationToken = default)
     {
         var resultModel =
             await restContext.ModifyAssistantModelAsync(assistantId, model, instructions, name, description, cancellationToken).ConfigureAwait(false) ??
             throw new SKException("Unexpected failure modifying assistant: no result.");
 
-<<<<<<< HEAD
         return new Assistant(resultModel, restContext, null); // TODO: find way to preserve kernel
-=======
-        return new Assistant(resultModel, openAiRestContext, new FunctionCollection());
->>>>>>> c217c8f6
     }
 
     /// <summary>
