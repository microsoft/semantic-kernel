--- conflicted
+++ resolved
@@ -28,9 +28,5 @@
     /// <param name="externalTopicEvent">name of the topic to be used externally as the event name</param>
     /// <param name="eventData">data to be transmitted externally</param>
     /// <returns></returns>
-<<<<<<< HEAD
     public abstract Task EmitExternalEventAsync(string externalTopicEvent, KernelProcessProxyMessage eventData);
-=======
-    abstract Task EmitExternalEventAsync(string externalTopicEvent, object? eventData);
->>>>>>> f8ee3ac4
 }