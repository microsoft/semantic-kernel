--- conflicted
+++ resolved
@@ -58,13 +58,8 @@
     /// <param name="kernel">instance of <see cref="Kernel"/></param>
     /// <param name="message">incoming message to be processed by agent</param>
     /// <returns></returns>
-<<<<<<< HEAD
     [KernelFunction(Functions.InvokeAgent)]
-    public async Task<ChatMessageContent?> InvokeAsync(Kernel kernel, AgentDefinition agentDefinition, object? message)
-=======
-    [KernelFunction]
     public async Task<ChatMessageContent?> InvokeAsync(Kernel kernel, object? message = null)
->>>>>>> 03c87931
     {
         try
         {
