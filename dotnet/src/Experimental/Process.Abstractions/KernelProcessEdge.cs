﻿// Copyright (c) Microsoft. All rights reserved.

using System.Collections.Generic;
using System.Runtime.Serialization;
using System.Threading.Tasks;

namespace Microsoft.SemanticKernel;

/// <summary>
/// A serializable representation of an edge between a source <see cref="KernelProcessStep"/> and a <see cref="KernelProcessFunctionTarget"/>.
/// </summary>
[DataContract]
[KnownType(typeof(KernelProcessFunctionTarget))]
public sealed class KernelProcessEdge
{
    /// <summary>
    /// The unique identifier of the source Step.
    /// </summary>
    [DataMember]
    public string SourceStepId { get; init; }

    /// <summary>
    /// The collection of <see cref="KernelProcessFunctionTarget"/>s that are the output of the source Step.
    /// </summary>
    [DataMember]
    public KernelProcessTarget OutputTarget { get; init; }

    /// <summary>
    /// The unique identifier for the group of edges. This may be null if the edge is not part of a group.
    /// </summary>
    [DataMember]
    public string? GroupId { get; init; }

    /// <summary>
    /// The condition that must be met for the edge to be activated.
    /// </summary>
    public KernelProcessEdgeCondition Condition { get; init; }

    /// <summary>
<<<<<<< HEAD
    /// Optional metadata to include with the edge.
    /// </summary>
    [DataMember]
    public Dictionary<string, object?> Metadata { get; init; }

    /// <summary>
=======
>>>>>>> c084b067
    /// The list of variable updates to be performed when the edge fires.
    /// </summary>
    public VariableUpdate? Update { get; init; }

    /// <summary>
    /// Creates a new instance of the <see cref="KernelProcessEdge"/> class.
    /// </summary>
<<<<<<< HEAD
    public KernelProcessEdge(string sourceStepId, KernelProcessTarget outputTarget, string? groupId = null, KernelProcessEdgeCondition? condition = null, Dictionary<string, object?>? metadata = null, VariableUpdate? update = null)
=======
    public KernelProcessEdge(string sourceStepId, KernelProcessTarget outputTarget, string? groupId = null, KernelProcessEdgeCondition? condition = null, /*Dictionary<string, object?>? metadata = null,*/ VariableUpdate? update = null)
>>>>>>> c084b067
    {
        Verify.NotNullOrWhiteSpace(sourceStepId);
        Verify.NotNull(outputTarget);

        this.SourceStepId = sourceStepId;
        this.OutputTarget = outputTarget;
        this.GroupId = groupId;
        this.Condition = condition ?? new KernelProcessEdgeCondition(callback: (_, _) => Task.FromResult(true));
<<<<<<< HEAD
        this.Metadata = metadata ?? [];
=======
        //this.Metadata = metadata ?? [];
>>>>>>> c084b067
        this.Update = update;
    }
}<|MERGE_RESOLUTION|>--- conflicted
+++ resolved
@@ -37,15 +37,6 @@
     public KernelProcessEdgeCondition Condition { get; init; }
 
     /// <summary>
-<<<<<<< HEAD
-    /// Optional metadata to include with the edge.
-    /// </summary>
-    [DataMember]
-    public Dictionary<string, object?> Metadata { get; init; }
-
-    /// <summary>
-=======
->>>>>>> c084b067
     /// The list of variable updates to be performed when the edge fires.
     /// </summary>
     public VariableUpdate? Update { get; init; }
@@ -53,11 +44,7 @@
     /// <summary>
     /// Creates a new instance of the <see cref="KernelProcessEdge"/> class.
     /// </summary>
-<<<<<<< HEAD
-    public KernelProcessEdge(string sourceStepId, KernelProcessTarget outputTarget, string? groupId = null, KernelProcessEdgeCondition? condition = null, Dictionary<string, object?>? metadata = null, VariableUpdate? update = null)
-=======
     public KernelProcessEdge(string sourceStepId, KernelProcessTarget outputTarget, string? groupId = null, KernelProcessEdgeCondition? condition = null, /*Dictionary<string, object?>? metadata = null,*/ VariableUpdate? update = null)
->>>>>>> c084b067
     {
         Verify.NotNullOrWhiteSpace(sourceStepId);
         Verify.NotNull(outputTarget);
@@ -66,11 +53,7 @@
         this.OutputTarget = outputTarget;
         this.GroupId = groupId;
         this.Condition = condition ?? new KernelProcessEdgeCondition(callback: (_, _) => Task.FromResult(true));
-<<<<<<< HEAD
-        this.Metadata = metadata ?? [];
-=======
         //this.Metadata = metadata ?? [];
->>>>>>> c084b067
         this.Update = update;
     }
 }