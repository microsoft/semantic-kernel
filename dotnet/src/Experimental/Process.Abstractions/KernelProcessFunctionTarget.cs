﻿// Copyright (c) Microsoft. All rights reserved.

using System.Runtime.Serialization;

namespace Microsoft.SemanticKernel;

/// <summary>
/// A serializable representation of a specific parameter of a specific function of a specific Step.
/// </summary>
[DataContract]
public record KernelProcessFunctionTarget
{
    /// <summary>
    /// Creates an instance of the <see cref="KernelProcessFunctionTarget"/> class.
    /// </summary>
    public KernelProcessFunctionTarget(string stepId, string functionName, string? parameterName = null, string? targetEventId = null)
    {
        Verify.NotNullOrWhiteSpace(stepId);
        Verify.NotNullOrWhiteSpace(functionName);

        this.StepId = stepId;
        this.FunctionName = functionName;
        this.ParameterName = parameterName;
        this.TargetEventId = targetEventId;
    }

    /// <summary>
    /// The unique identifier of the Step being targeted.
    /// </summary>
<<<<<<< HEAD
    [DataMember(Name = "stepId")]
=======
    [DataMember]
>>>>>>> 8b4a1495
    public string StepId { get; init; }

    /// <summary>
    /// The name if the Kernel Function to target.
    /// </summary>
<<<<<<< HEAD
    [DataMember(Name = "functionName")]
=======
    [DataMember]
>>>>>>> 8b4a1495
    public string FunctionName { get; init; }

    /// <summary>
    /// The name of the parameter to target. This may be null if the function has no parameters.
    /// </summary>
<<<<<<< HEAD
    [DataMember(Name = "parameterName")]
=======
    [DataMember]
>>>>>>> 8b4a1495
    public string? ParameterName { get; init; }

    /// <summary>
    /// The unique identifier for the event to target. This may be null if the target is not a sub-process.
    /// </summary>
<<<<<<< HEAD
    [DataMember(Name = "targetEventId")]
=======
    [DataMember]
>>>>>>> 8b4a1495
    public string? TargetEventId { get; init; }
}<|MERGE_RESOLUTION|>--- conflicted
+++ resolved
@@ -27,40 +27,24 @@
     /// <summary>
     /// The unique identifier of the Step being targeted.
     /// </summary>
-<<<<<<< HEAD
-    [DataMember(Name = "stepId")]
-=======
     [DataMember]
->>>>>>> 8b4a1495
     public string StepId { get; init; }
 
     /// <summary>
     /// The name if the Kernel Function to target.
     /// </summary>
-<<<<<<< HEAD
-    [DataMember(Name = "functionName")]
-=======
     [DataMember]
->>>>>>> 8b4a1495
     public string FunctionName { get; init; }
 
     /// <summary>
     /// The name of the parameter to target. This may be null if the function has no parameters.
     /// </summary>
-<<<<<<< HEAD
-    [DataMember(Name = "parameterName")]
-=======
     [DataMember]
->>>>>>> 8b4a1495
     public string? ParameterName { get; init; }
 
     /// <summary>
     /// The unique identifier for the event to target. This may be null if the target is not a sub-process.
     /// </summary>
-<<<<<<< HEAD
-    [DataMember(Name = "targetEventId")]
-=======
     [DataMember]
->>>>>>> 8b4a1495
     public string? TargetEventId { get; init; }
 }