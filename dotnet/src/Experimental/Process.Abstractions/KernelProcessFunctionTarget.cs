﻿// Copyright (c) Microsoft. All rights reserved.

using System;
using System.Collections.Generic;
using System.Runtime.Serialization;

namespace Microsoft.SemanticKernel;

/// <summary>
/// Represents the target for an edge in a Process
/// </summary>
public record KernelProcessTarget
{
    /// <summary>
    /// Creates an instance of the <see cref="KernelProcessTarget"/> class.
    /// </summary>
    /// <param name="type"></param>
    public KernelProcessTarget(ProcessTargetType type)
    {
        this.Type = type;
    }

    ///// <summary>
    ///// Initializes a new instance of the <see cref="KernelProcessTarget"/> class.
    ///// </summary>
    ///// <param name="functionTarget"></param>
    //public KernelProcessTarget(KernelProcessFunctionTarget functionTarget)
    //{
    //    Verify.NotNull(functionTarget, nameof(functionTarget));
    //    this.Type = ProcessTargetType.KernelFunction;
    //    this.FunctionTarget = functionTarget;
    //}

    ///// <summary>
    ///// Initializes a new instance of the <see cref="KernelProcessTarget"/> class.
    ///// </summary>
    ///// <param name="variableUpdate"></param>
    //public KernelProcessTarget(VariableUpdate variableUpdate)
    //{
    //    Verify.NotNull(variableUpdate, nameof(variableUpdate));
    //    this.Type = ProcessTargetType.StateUpdate;
    //    this.VariableUpdate = variableUpdate;
    //}

    /// <summary>
    /// The type of target.
    /// </summary>
    public ProcessTargetType Type { get; init; } = ProcessTargetType.Invocation;

    ///// <summary>
    ///// The associated <see cref="KernelProcessFunctionTarget"/>. Null when <see cref="Type"/> is not <see cref="ProcessTargetType.KernelFunction"/>."/>
    ///// </summary>
    //public KernelProcessFunctionTarget? FunctionTarget { get; init; }

    ///// <summary>
    ///// The associated <see cref="VariableUpdate"/>. Null when <see cref="Type"/> is not <see cref="ProcessTargetType.StateUpdate"/>."/>
    ///// </summary>
    //public VariableUpdate? VariableUpdate { get; init; }
}

/// <summary>
/// Represents a state operations target for an edge in a Process
/// </summary>
public record KernelProcessStateTarget : KernelProcessTarget
{
    /// <summary>
    /// Creates an instance of the <see cref="KernelProcessStateTarget"/> class.
    /// </summary>
    public KernelProcessStateTarget(VariableUpdate variableUpdate) : base(ProcessTargetType.StateUpdate)
    {
        this.VariableUpdate = variableUpdate;
    }

    /// <summary>
    /// The associated <see cref="VariableUpdate"/>.
    /// </summary>
    public VariableUpdate VariableUpdate { get; init; }
}

/// <summary>
/// Represents a state operations target for an edge in a Process
/// </summary>
public record KernelProcessEmitTarget : KernelProcessTarget
{
    /// <summary>
    /// Initializes a new instance of the <see cref="KernelProcessEmitTarget"/> class.
    /// </summary>
    /// <param name="eventName"></param>
    /// <param name="payload"></param>
    public KernelProcessEmitTarget(string eventName, Dictionary<string, string>? payload = null) : base(ProcessTargetType.StateUpdate)
    {
        Verify.NotNullOrWhiteSpace(eventName, nameof(eventName));
        this.EventName = eventName;
        this.Payload = payload;
    }

    /// <summary>
    /// The name or type of the event to be emitted.
    /// </summary>
    public string EventName { get; init; }

    /// <summary>
    /// /// The payload to be sent with the event.
    /// </summary>
    public Dictionary<string, string>? Payload { get; init; }
}

/// <summary>
/// Represents an agent invocation target for an edge in a Process
/// </summary>
public record KernelProcessAgentInvokeTarget : KernelProcessTarget
{
    /// <summary>
    /// Creates an instance of the <see cref="KernelProcessAgentInvokeTarget"/> class.
    /// </summary>
    /// <param name="stepId"></param>
    /// <param name="threadEval"></param>
    /// <param name="messagesInEval"></param>
    /// <param name="inputEvals"></param>
<<<<<<< HEAD
    public KernelProcessAgentInvokeTarget(string stepId, string? threadEval, List<string>? messagesInEval, Dictionary<string, string> inputEvals) : base(ProcessTargetType.Invocation)
    {
        Verify.NotNullOrWhiteSpace(stepId);
=======
    public KernelProcessAgentInvokeTarget(string stepId, string threadEval, string? messagesInEval, Dictionary<string, string> inputEvals) : base(ProcessTargetType.Invocation)
    {
        Verify.NotNullOrWhiteSpace(stepId);
        Verify.NotNullOrWhiteSpace(threadEval);
>>>>>>> a4bdaac0
        Verify.NotNull(inputEvals);

        this.StepId = stepId;
        this.ThreadEval = threadEval;
        this.MessagesInEval = messagesInEval;
        this.InputEvals = inputEvals;
    }

    /// <summary>
    /// The unique identifier of the Step being targeted.
    /// </summary>
    public string StepId { get; init; }

    /// <summary>
    /// An evaluation string that will be evaluated to determine the thread to run on.
    /// </summary>
<<<<<<< HEAD
    public string? ThreadEval { get; init; }
=======
    public string ThreadEval { get; init; }
>>>>>>> a4bdaac0

    /// <summary>
    /// An evaluation string that will be evaluated to determine the messages to send to the target.
    /// </summary>
<<<<<<< HEAD
    public List<string>? MessagesInEval { get; init; }
=======
    public string? MessagesInEval { get; init; }
>>>>>>> a4bdaac0

    /// <summary>
    /// An evaluation string that will be evaluated to determine the inputs to send to the target.
    /// </summary>
    public Dictionary<string, string> InputEvals { get; init; }
}

/// <summary>
/// A serializable representation of a specific parameter of a specific function of a specific Step.
/// </summary>
[DataContract]
public record KernelProcessFunctionTarget : KernelProcessTarget
{
    /// <summary>
    /// Creates an instance of the <see cref="KernelProcessFunctionTarget"/> class.
    /// </summary>
    public KernelProcessFunctionTarget(string stepId, string functionName, string? parameterName = null, string? targetEventId = null, Func<Dictionary<string, object?>, Dictionary<string, object?>>? inputMapping = null) : base(ProcessTargetType.KernelFunction)
    {
        Verify.NotNullOrWhiteSpace(stepId);
        Verify.NotNullOrWhiteSpace(functionName);

        this.StepId = stepId;
        this.FunctionName = functionName;
        this.ParameterName = parameterName;
        this.TargetEventId = targetEventId;
        this.InputMapping = inputMapping;
    }

    /// <summary>
    /// The unique identifier of the Step being targeted.
    /// </summary>
    [DataMember]
    public string StepId { get; init; }

    /// <summary>
    /// The name if the Kernel Function to target.
    /// </summary>
    [DataMember]
    public string FunctionName { get; init; }

    /// <summary>
    /// The name of the parameter to target. This may be null if the function has no parameters.
    /// </summary>
    [DataMember]
    public string? ParameterName { get; init; }

    /// <summary>
    /// The unique identifier for the event to target. This may be null if the target is not a sub-process.
    /// </summary>
    [DataMember]
    public string? TargetEventId { get; init; }

    /// <summary>
    /// The mapping function to apply to the input data before passing it to the function.
    /// </summary>
    public Func<Dictionary<string, object?>, Dictionary<string, object?>>? InputMapping { get; init; }
}<|MERGE_RESOLUTION|>--- conflicted
+++ resolved
@@ -20,42 +20,10 @@
         this.Type = type;
     }
 
-    ///// <summary>
-    ///// Initializes a new instance of the <see cref="KernelProcessTarget"/> class.
-    ///// </summary>
-    ///// <param name="functionTarget"></param>
-    //public KernelProcessTarget(KernelProcessFunctionTarget functionTarget)
-    //{
-    //    Verify.NotNull(functionTarget, nameof(functionTarget));
-    //    this.Type = ProcessTargetType.KernelFunction;
-    //    this.FunctionTarget = functionTarget;
-    //}
-
-    ///// <summary>
-    ///// Initializes a new instance of the <see cref="KernelProcessTarget"/> class.
-    ///// </summary>
-    ///// <param name="variableUpdate"></param>
-    //public KernelProcessTarget(VariableUpdate variableUpdate)
-    //{
-    //    Verify.NotNull(variableUpdate, nameof(variableUpdate));
-    //    this.Type = ProcessTargetType.StateUpdate;
-    //    this.VariableUpdate = variableUpdate;
-    //}
-
     /// <summary>
     /// The type of target.
     /// </summary>
     public ProcessTargetType Type { get; init; } = ProcessTargetType.Invocation;
-
-    ///// <summary>
-    ///// The associated <see cref="KernelProcessFunctionTarget"/>. Null when <see cref="Type"/> is not <see cref="ProcessTargetType.KernelFunction"/>."/>
-    ///// </summary>
-    //public KernelProcessFunctionTarget? FunctionTarget { get; init; }
-
-    ///// <summary>
-    ///// The associated <see cref="VariableUpdate"/>. Null when <see cref="Type"/> is not <see cref="ProcessTargetType.StateUpdate"/>."/>
-    ///// </summary>
-    //public VariableUpdate? VariableUpdate { get; init; }
 }
 
 /// <summary>
@@ -117,16 +85,10 @@
     /// <param name="threadEval"></param>
     /// <param name="messagesInEval"></param>
     /// <param name="inputEvals"></param>
-<<<<<<< HEAD
     public KernelProcessAgentInvokeTarget(string stepId, string? threadEval, List<string>? messagesInEval, Dictionary<string, string> inputEvals) : base(ProcessTargetType.Invocation)
     {
         Verify.NotNullOrWhiteSpace(stepId);
-=======
-    public KernelProcessAgentInvokeTarget(string stepId, string threadEval, string? messagesInEval, Dictionary<string, string> inputEvals) : base(ProcessTargetType.Invocation)
-    {
-        Verify.NotNullOrWhiteSpace(stepId);
         Verify.NotNullOrWhiteSpace(threadEval);
->>>>>>> a4bdaac0
         Verify.NotNull(inputEvals);
 
         this.StepId = stepId;
@@ -143,20 +105,12 @@
     /// <summary>
     /// An evaluation string that will be evaluated to determine the thread to run on.
     /// </summary>
-<<<<<<< HEAD
     public string? ThreadEval { get; init; }
-=======
-    public string ThreadEval { get; init; }
->>>>>>> a4bdaac0
 
     /// <summary>
     /// An evaluation string that will be evaluated to determine the messages to send to the target.
     /// </summary>
-<<<<<<< HEAD
     public List<string>? MessagesInEval { get; init; }
-=======
-    public string? MessagesInEval { get; init; }
->>>>>>> a4bdaac0
 
     /// <summary>
     /// An evaluation string that will be evaluated to determine the inputs to send to the target.
