﻿// Copyright (c) Microsoft. All rights reserved.

using System;
using System.Collections.Generic;
using System.Runtime.Serialization;

namespace Microsoft.SemanticKernel;

/// <summary>
/// Represents the state of an individual step in a process.
/// </summary>
[DataContract]
[KnownType(nameof(GetKnownTypes))]
public record KernelProcessStepState
{
    /// <summary>
    /// A set of known types that may be used in serialization.
    /// </summary>
    private readonly static HashSet<Type> s_knownTypes = [];

    /// <summary>
    /// Used to dynamically provide the set of known types for serialization.
    /// </summary>
    /// <returns></returns>
    private static HashSet<Type> GetKnownTypes() => s_knownTypes;

    /// <summary>
<<<<<<< HEAD
    /// The identifier of the Step which is required to be unique within an instance of a Process.
    /// This may be null until a process containing this step has been invoked.
    /// </summary>
    [DataMember(Name = "id")]
=======
    /// Registers a derived type for serialization. Types registered here are used by the KnownType attribute
    /// to support DataContractSerialization of derived types as required to support Dapr.
    /// </summary>
    /// <param name="derivedType">A Type that derives from <typeref name="KernelProcessStepState"/></param>
    internal static void RegisterDerivedType(Type derivedType)
    {
        s_knownTypes.Add(derivedType);
    }

    /// <summary>
    /// The identifier of the Step which is required to be unique within an instance of a Process.
    /// This may be null until a process containing this step has been invoked.
    /// </summary>
    [DataMember]
>>>>>>> 8b4a1495
    public string? Id { get; init; }

    /// <summary>
    /// The name of the Step. This is intended to be human readable and is not required to be unique. If
    /// not provided, the name will be derived from the steps .NET type.
    /// </summary>
<<<<<<< HEAD
    [DataMember(Name = "name")]
=======
    [DataMember]
>>>>>>> 8b4a1495
    public string Name { get; init; }

    /// <summary>
    /// Initializes a new instance of the <see cref="KernelProcessStepState"/> class.
    /// </summary>
    /// <param name="name">The name of the associated <see cref="KernelProcessStep"/></param>
    /// <param name="id">The Id of the associated <see cref="KernelProcessStep"/></param>
    public KernelProcessStepState(string name, string? id = null)
    {
        Verify.NotNullOrWhiteSpace(name);

        this.Id = id;
        this.Name = name;
    }

    /// <summary>
    /// Registers a derived type for serialization. Types registered here are used by the KnownType attribute
    /// to support DataContractSerialization of derived types as required to support Dapr.
    /// </summary>
    /// <param name="derivedType">A Type that derives from <typeref name="KernelProcessStepState"/></param>
    public static void RegisterDerivedType(Type derivedType)
    {
        s_knownTypes.Add(derivedType);
    }
}

/// <summary>
/// Represents the state of an individual step in a process that includes a user-defined state object.
/// </summary>
/// <typeparam name="TState">The type of the user-defined state.</typeparam>
[DataContract]
public sealed record KernelProcessStepState<TState> : KernelProcessStepState where TState : class, new()
{
    /// <summary>
    /// The user-defined state object associated with the Step.
    /// </summary>
    [DataMember]
    public TState? State { get; init; }

    /// <summary>
    /// Initializes a new instance of the <see cref="KernelProcessStepState"/> class.
    /// </summary>
    /// <param name="name">The name of the associated <see cref="KernelProcessStep"/></param>
    /// <param name="id">The Id of the associated <see cref="KernelProcessStep"/></param>
    public KernelProcessStepState(string name, string? id = null)
        : base(name, id)
    {
        Verify.NotNullOrWhiteSpace(name);

        this.Id = id;
        this.Name = name;
    }
}<|MERGE_RESOLUTION|>--- conflicted
+++ resolved
@@ -25,12 +25,6 @@
     private static HashSet<Type> GetKnownTypes() => s_knownTypes;
 
     /// <summary>
-<<<<<<< HEAD
-    /// The identifier of the Step which is required to be unique within an instance of a Process.
-    /// This may be null until a process containing this step has been invoked.
-    /// </summary>
-    [DataMember(Name = "id")]
-=======
     /// Registers a derived type for serialization. Types registered here are used by the KnownType attribute
     /// to support DataContractSerialization of derived types as required to support Dapr.
     /// </summary>
@@ -45,18 +39,13 @@
     /// This may be null until a process containing this step has been invoked.
     /// </summary>
     [DataMember]
->>>>>>> 8b4a1495
     public string? Id { get; init; }
 
     /// <summary>
     /// The name of the Step. This is intended to be human readable and is not required to be unique. If
     /// not provided, the name will be derived from the steps .NET type.
     /// </summary>
-<<<<<<< HEAD
-    [DataMember(Name = "name")]
-=======
     [DataMember]
->>>>>>> 8b4a1495
     public string Name { get; init; }
 
     /// <summary>
@@ -70,16 +59,6 @@
 
         this.Id = id;
         this.Name = name;
-    }
-
-    /// <summary>
-    /// Registers a derived type for serialization. Types registered here are used by the KnownType attribute
-    /// to support DataContractSerialization of derived types as required to support Dapr.
-    /// </summary>
-    /// <param name="derivedType">A Type that derives from <typeref name="KernelProcessStepState"/></param>
-    public static void RegisterDerivedType(Type derivedType)
-    {
-        s_knownTypes.Add(derivedType);
     }
 }
 
