﻿// Copyright (c) Microsoft. All rights reserved.

using System;
using System.Collections.Generic;
using System.Runtime.Serialization;

namespace Microsoft.SemanticKernel;

/// <summary>
/// Represents the state of an individual step in a process.
/// </summary>
[DataContract]
[KnownType(nameof(GetKnownTypes))]
public record KernelProcessStepState
{
    /// <summary>
    /// A set of known types that may be used in serialization.
    /// </summary>
    private readonly static HashSet<Type> s_knownTypes = [];

    /// <summary>
    /// Used to dynamically provide the set of known types for serialization.
    /// </summary>
    /// <returns></returns>
    private static HashSet<Type> GetKnownTypes() => s_knownTypes;

    /// <summary>
    /// Registers a derived type for serialization. Types registered here are used by the KnownType attribute
    /// to support DataContractSerialization of derived types as required to support Dapr.
    /// </summary>
    /// <param name="derivedType">A Type that derives from <typeref name="KernelProcessStepState"/></param>
    internal static void RegisterDerivedType(Type derivedType)
    {
        s_knownTypes.Add(derivedType);
    }

    /// <summary>
    /// The identifier of the Step which is required to be unique within an instance of a Process.
    /// This may be null until a process containing this step has been invoked.
    /// </summary>
    [DataMember]
    public string? Id { get; init; }

    /// <summary>
    /// The name of the Step. This is intended to be human readable and is not required to be unique. If
    /// not provided, the name will be derived from the steps .NET type.
    /// </summary>
    [DataMember]
    public string Name { get; init; }

    /// <summary>
    /// Version of the state
    /// </summary>
    [DataMember]
    public string Version { get; init; }

    /// <summary>
    /// Initializes a new instance of the <see cref="KernelProcessStepState"/> class.
    /// </summary>
    /// <param name="name">The name of the associated <see cref="KernelProcessStep"/></param>
    /// <param name="version">version id of the process step state</param>
    /// <param name="id">The Id of the associated <see cref="KernelProcessStep"/></param>
    public KernelProcessStepState(string name, string version, string? id = null)
    {
<<<<<<< HEAD
        Verify.NotNullOrWhiteSpace(name, nameof(name));
=======
        Verify.NotNullOrWhiteSpace(name);
        Verify.NotNullOrWhiteSpace(version);
>>>>>>> ca4badff

        this.Id = id;
        this.Name = name;
        this.Version = version;
    }
}

/// <summary>
/// Represents the state of an individual step in a process that includes a user-defined state object.
/// </summary>
/// <typeparam name="TState">The type of the user-defined state.</typeparam>
[DataContract]
public sealed record KernelProcessStepState<TState> : KernelProcessStepState where TState : class, new()
{
    /// <summary>
    /// The user-defined state object associated with the Step.
    /// </summary>
    [DataMember]
    public TState? State { get; init; }

    /// <summary>
    /// Initializes a new instance of the <see cref="KernelProcessStepState"/> class.
    /// </summary>
    /// <param name="name">The name of the associated <see cref="KernelProcessStep"/></param>
    /// <param name="version">version id of the process step state</param>
    /// <param name="id">The Id of the associated <see cref="KernelProcessStep"/></param>
    public KernelProcessStepState(string name, string version, string? id = null)
        : base(name, version, id)
    {
        Verify.NotNullOrWhiteSpace(name);

        this.Id = id;
        this.Name = name;
        this.Version = version;
    }
}<|MERGE_RESOLUTION|>--- conflicted
+++ resolved
@@ -62,12 +62,8 @@
     /// <param name="id">The Id of the associated <see cref="KernelProcessStep"/></param>
     public KernelProcessStepState(string name, string version, string? id = null)
     {
-<<<<<<< HEAD
         Verify.NotNullOrWhiteSpace(name, nameof(name));
-=======
-        Verify.NotNullOrWhiteSpace(name);
-        Verify.NotNullOrWhiteSpace(version);
->>>>>>> ca4badff
+        Verify.NotNullOrWhiteSpace(version, nameof(version));
 
         this.Id = id;
         this.Name = name;
