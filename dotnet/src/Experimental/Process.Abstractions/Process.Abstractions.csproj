--- conflicted
+++ resolved
@@ -16,7 +16,8 @@
   <PropertyGroup>
     <!-- NuGet Package Settings -->
     <Title>Semantic Kernel Process - Abstractions</Title>
-    <Description>Semantic Kernel Process abstractions. This package is automatically installed by Semantic Kernel Process packages if needed.</Description>
+    <Description>Semantic Kernel Process abstractions. This package is automatically installed by
+      Semantic Kernel Process packages if needed.</Description>
   </PropertyGroup>
 
   <ItemGroup>
@@ -40,10 +41,6 @@
   </ItemGroup>
 
   <ItemGroup>
-<<<<<<< HEAD
-    <PackageReference Include="Azure.AI.Projects" />
-=======
->>>>>>> c084b067
     <PackageReference Include="Azure.Identity" />
   </ItemGroup>
 
