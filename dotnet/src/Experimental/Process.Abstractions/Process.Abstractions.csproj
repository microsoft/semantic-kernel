--- conflicted
+++ resolved
@@ -20,11 +20,8 @@
   </PropertyGroup>
 
   <ItemGroup>
-<<<<<<< HEAD
     <ProjectReference Include="..\..\Agents\Abstractions\Agents.Abstractions.csproj" />
-=======
     <ProjectReference Include="..\..\Connectors\Connectors.OpenAI\Connectors.OpenAI.csproj" />
->>>>>>> c96e95a3
     <ProjectReference Include="..\..\SemanticKernel.Core\SemanticKernel.Core.csproj" />
   </ItemGroup>
 
