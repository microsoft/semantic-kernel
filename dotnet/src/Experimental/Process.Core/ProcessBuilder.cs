--- conflicted
+++ resolved
@@ -513,12 +513,8 @@
     /// Builds the process.
     /// </summary>
     /// <returns>An instance of <see cref="KernelProcess"/></returns>
-<<<<<<< HEAD
     /// <exception cref="NotImplementedException"></exception>
     public KernelProcess Build()
-=======
-    public KernelProcess Build(KernelProcessStateMetadata? stateMetadata = null)
->>>>>>> a3621b2a
     {
         // Build the edges first
         var builtEdges = this.Edges.ToDictionary(kvp => kvp.Key, kvp => kvp.Value.Select(e => e.Build()).ToList());
@@ -527,13 +523,8 @@
         var builtSteps = this.BuildWithStateMetadata();
 
         // Create the process
-<<<<<<< HEAD
-        KernelProcessState state = new(this.Id, version: this.Version);
-        KernelProcess process = new(state, builtSteps, builtEdges) { Threads = this._threads, UserStateype = this.StateType, Description = this.Description };
-=======
-        KernelProcessState state = new(this.Name, version: this.Version, id: this.Id);
+        KernelProcessState state = new(this.Name, version: this.Version);
         KernelProcess process = new(state, builtSteps, builtEdges) { Threads = this._threads, UserStateType = this.StateType, Description = this.Description };
->>>>>>> a3621b2a
 
         return process;
     }
