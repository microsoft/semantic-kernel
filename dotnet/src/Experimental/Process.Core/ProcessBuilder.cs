﻿// Copyright (c) Microsoft. All rights reserved.

using System;
using System.Collections.Generic;
using System.Linq;
using System.Threading.Tasks;
using Microsoft.SemanticKernel.Agents;
using Microsoft.SemanticKernel.Agents.AzureAI;
using Microsoft.SemanticKernel.Process;
using Microsoft.SemanticKernel.Process.Internal;
using Microsoft.SemanticKernel.Process.Models;

namespace Microsoft.SemanticKernel;

/// <summary>
/// Provides functionality for incrementally defining a process.
/// </summary>
public sealed partial class ProcessBuilder : ProcessStepBuilder
{
    /// <summary>The collection of steps within this process.</summary>
    private readonly List<ProcessStepBuilder> _steps = [];

    /// <summary>The collection of entry steps within this process.</summary>
    private readonly List<ProcessStepBuilder> _entrySteps = [];

    /// <summary>Maps external input event Ids to the target entry step for the event.</summary>
    private readonly Dictionary<string, ProcessTargetBuilder> _externalEventTargetMap = [];

    /// <summary>
    /// The collection of threads within this process.
    /// </summary>
    private readonly Dictionary<string, KernelProcessAgentThread> _threads = [];

    /// <summary>
    /// A boolean indicating if the current process is a step within another process.
    /// </summary>
    internal bool HasParentProcess { get; set; }

    /// <summary>
    /// Version of the process, used when saving the state of the process
    /// </summary>
    public string Version { get; init; } = "v1";

    /// <summary>
    /// The type of the state. This is optional.
    /// </summary>
    public Type? StateType { get; init; } = null;

    /// <summary>
    /// The description of the process.
    /// </summary>
    public string Description { get; init; } = string.Empty;

    /// <summary>
    /// Initializes a new instance of the <see cref="ProcessBuilder"/> class.
    /// </summary>
    /// <param name="id">The name of the process. This is required.</param>
    /// <param name="description">The semantic description of the Process being built.</param>
    /// <param name="processBuilder">ProcessBuilder to copy from</param>
    /// <param name="stateType">The type of the state. This is optional.</param>
    public ProcessBuilder(string id, string? description = null, ProcessBuilder? processBuilder = null, Type? stateType = null)
        : base(id, processBuilder)
    {
        Verify.NotNullOrWhiteSpace(id, nameof(id));
        this.StateType = stateType;
        this.Description = description ?? string.Empty;
    }

    /// <summary>
    /// Used to resolve the target function and parameter for a given optional function name and parameter name.
    /// This is used to simplify the process of creating a <see cref="KernelProcessFunctionTarget"/> by making it possible
    /// to infer the function and/or parameter names from the function metadata if only one option exists.
    /// </summary>
    /// <param name="functionName">The name of the function. May be null if only one function exists on the step.</param>
    /// <param name="parameterName">The name of the parameter. May be null if only one parameter exists on the function.</param>
    /// <returns>A valid instance of <see cref="KernelProcessFunctionTarget"/> for this step.</returns>
    /// <exception cref="InvalidOperationException"></exception>
    internal override KernelProcessFunctionTarget ResolveFunctionTarget(string? functionName, string? parameterName)
    {
        // Try to resolve the function target on each of the registered entry points.
        var targets = new List<KernelProcessFunctionTarget>();
        foreach (var step in this._entrySteps)
        {
            try
            {
                targets.Add(step.ResolveFunctionTarget(functionName, parameterName));
            }
            catch (KernelException)
            {
                // If the function is not found on the source step, then we can ignore it.
            }
        }

        // If no targets were found or if multiple targets were found, throw an exception.
        if (targets.Count == 0)
        {
            throw new InvalidOperationException($"No targets found for the specified function and parameter '{functionName}.{parameterName}'.");
        }
        else if (targets.Count > 1)
        {
            throw new InvalidOperationException($"Multiple targets found for the specified function and parameter '{functionName}.{parameterName}'.");
        }

        return targets[0];
    }

    /// <inheritdoc/>
    internal override void LinkTo(string eventId, ProcessStepEdgeBuilder edgeBuilder)
    {
        Verify.NotNull(edgeBuilder?.Source, nameof(edgeBuilder.Source));
        Verify.NotNull(edgeBuilder?.Target, nameof(edgeBuilder.Target));

        // Keep track of the entry point steps
        this._entrySteps.Add(edgeBuilder.Source);
        this._externalEventTargetMap[eventId] = edgeBuilder.Target;
        base.LinkTo(eventId, edgeBuilder);
    }

    /// <inheritdoc/>
    internal override Dictionary<string, KernelFunctionMetadata> GetFunctionMetadataMap()
    {
        // The process has no kernel functions of its own, but it does expose the functions from its entry steps.
        // Merge the function metadata map from each of the entry steps.
        return this._entrySteps.SelectMany(step => step.GetFunctionMetadataMap())
                               .ToDictionary(pair => pair.Key, pair => pair.Value);
    }

    /// <summary>
    /// Builds the step.
    /// </summary>
    /// <param name="processBuilder">ProcessBuilder to build the step for</param>
    /// <param name="stateMetadata">State to apply to the step on the build process</param>
    /// <returns></returns>
    internal override KernelProcessStepInfo BuildStep(ProcessBuilder processBuilder, KernelProcessStepStateMetadata? stateMetadata = null)
    {
        // The step is a, process so we can return the step info directly.
        return this.Build(stateMetadata as KernelProcessStateMetadata);
    }

    /// <summary>
    /// Add the provided step builder to the process.
    /// </summary>
    /// <remarks>
    /// Utilized by <see cref="ProcessMapBuilder"/> only.
    /// </remarks>
    internal void AddStepFromBuilder(ProcessStepBuilder stepBuilder)
    {
        this._steps.Add(stepBuilder);
    }

    /// <summary>
    /// Check to ensure stepName is not used yet in another step
    /// </summary>
    private bool StepNameAlreadyExists(string stepName)
    {
        return this._steps.Select(step => step.Name).Contains(stepName);
    }

    /// <summary>
    /// Verify step is unique and add to the process.
    /// </summary>
    private TBuilder AddStep<TBuilder>(TBuilder builder, IReadOnlyList<string>? aliases) where TBuilder : ProcessStepBuilder
    {
        if (this.StepNameAlreadyExists(builder.Name))
        {
            throw new InvalidOperationException($"Step name {builder.Name} is already used, assign a different name for step");
        }

        if (aliases != null && aliases.Count > 0)
        {
            builder.Aliases = aliases;
        }

        this._steps.Add(builder);

        return builder;
    }

    #region Public Interface

    /// <summary>
    /// A read-only collection of steps in the process.
    /// </summary>
    public IReadOnlyList<ProcessStepBuilder> Steps => this._steps.AsReadOnly();

    /// <summary>
    /// Adds a step to the process.
    /// </summary>
    /// <typeparam name="TStep">The step Type.</typeparam>
    /// <param name="id">The unique Id of the step. If not provided, the name of the step Type will be used.</param>
    /// <param name="aliases">Aliases that have been used by previous versions of the step, used for supporting backward compatibility when reading old version Process States</param>
    /// <returns>An instance of <see cref="ProcessStepBuilder"/></returns>
    public ProcessStepBuilder AddStepFromType<TStep>(string? id = null, IReadOnlyList<string>? aliases = null) where TStep : KernelProcessStep
    {
        ProcessStepBuilder<TStep> stepBuilder = new(id: id ?? typeof(TStep).Name, this.ProcessBuilder);

        return this.AddStep(stepBuilder, aliases);
    }

    /// <summary>
    /// Adds a step to the process.
    /// </summary>
    /// <param name="stepType">The step Type.</param>
    /// <param name="id">The unique Id of the step. If not provided, the name of the step Type will be used.</param>
    /// <param name="aliases">Aliases that have been used by previous versions of the step, used for supporting backward compatibility when reading old version Process States</param>
    /// <returns>An instance of <see cref="ProcessStepBuilder"/></returns>
    public ProcessStepBuilder AddStepFromType(Type stepType, string? id = null, IReadOnlyList<string>? aliases = null)
    {
        ProcessStepBuilderTyped stepBuilder = new(stepType: stepType, id: id ?? stepType.Name, this.ProcessBuilder);

        return this.AddStep(stepBuilder, aliases);
    }

    /// <summary>
    /// Adds a step to the process and define it's initial user-defined state.
    /// </summary>
    /// <typeparam name="TStep">The step Type.</typeparam>
    /// <typeparam name="TState">The state Type.</typeparam>
    /// <param name="initialState">The initial state of the step.</param>
    /// <param name="id">The unique Id of the step. If not provided, the name of the step Type will be used.</param>
    /// <param name="aliases">Aliases that have been used by previous versions of the step, used for supporting backward compatibility when reading old version Process States</param>
    /// <returns>An instance of <see cref="ProcessStepBuilder"/></returns>
    public ProcessStepBuilder AddStepFromType<TStep, TState>(TState initialState, string? id = null, IReadOnlyList<string>? aliases = null) where TStep : KernelProcessStep<TState> where TState : class, new()
    {
        ProcessStepBuilder<TStep> stepBuilder = new(id ?? typeof(TStep).Name, this.ProcessBuilder, initialState: initialState);

        return this.AddStep(stepBuilder, aliases);
    }

    /// <summary>
    /// Adds a step to the process from a declarative agent.
    /// </summary>
    /// <param name="agentDefinition">The <see cref="AgentDefinition"/></param>
    /// <param name="threadName">Specifies the thread reference to be used by the agent. If not provided, the agent will create a new thread for each invocation.</param>
    /// <param name="humanInLoopMode">Specifies the human-in-the-loop mode for the agent. If not provided, the default is <see cref="HITLMode.Never"/>.</param>
    /// <param name="aliases"></param>
    /// <returns></returns>
    /// <exception cref="ArgumentException"></exception>
    public ProcessAgentBuilder<TProcessState> AddStepFromAgent<TProcessState>(AgentDefinition agentDefinition, string? threadName = null, HITLMode humanInLoopMode = HITLMode.Never, IReadOnlyList<string>? aliases = null) where TProcessState : class, new()
    {
        Verify.NotNull(agentDefinition, nameof(agentDefinition));

        if (string.IsNullOrWhiteSpace(agentDefinition.Name))
        {
            throw new ArgumentException("AgentDefinition.Name cannot be null or empty.", nameof(agentDefinition));
        }

        if (string.IsNullOrWhiteSpace(threadName))
        {
            // No thread name was specified so add a new thread for the agent.
            this.AddThread<AzureAIAgentThread>(agentDefinition.Name, KernelProcessThreadLifetime.Scoped);
            threadName = agentDefinition.Name;
        }

        var stepBuilder = new ProcessAgentBuilder<TProcessState>(agentDefinition, threadName: threadName, [], this.ProcessBuilder) { HumanInLoopMode = humanInLoopMode }; // TODO: Add inputs to the agent
        return this.AddStep(stepBuilder, aliases);
    }

    /// <summary>
    /// Adds a step to the process from a declarative agent.
    /// </summary>
    /// <param name="agentDefinition">The <see cref="AgentDefinition"/></param>
    /// <param name="id">The unique Id of the step. If not provided, the name of the step Type will be used.</param>
    /// <param name="aliases">Aliases that have been used by previous versions of the step, used for supporting backward compatibility when reading old version Process States</param>
    /// <param name="threadName">Specifies the thread reference to be used by the agent. If not provided, the agent will create a new thread for each invocation.</param>
<<<<<<< HEAD
    public ProcessAgentBuilder AddStepFromAgent(AgentDefinition agentDefinition, string? id = null, IReadOnlyList<string>? aliases = null, string? threadName = null)
=======
    /// <param name="humanInLoopMode">Specifies the human-in-the-loop mode for the agent. If not provided, the default is <see cref="HITLMode.Never"/>.</param>
    /// <param name="aliases"></param>
    /// <returns></returns>
    /// <exception cref="ArgumentException"></exception>
    public ProcessAgentBuilder AddStepFromAgent(AgentDefinition agentDefinition, string? threadName = null, HITLMode humanInLoopMode = HITLMode.Never, IReadOnlyList<string>? aliases = null)
>>>>>>> bb537784
    {
        Verify.NotNull(agentDefinition, nameof(agentDefinition));

        if (string.IsNullOrWhiteSpace(agentDefinition.Name))
        {
            throw new ArgumentException("AgentDefinition.Name cannot be null or empty.", nameof(agentDefinition));
        }

        if (string.IsNullOrWhiteSpace(threadName))
        {
            // No thread name was specified so add a new thread for the agent.
            this.AddThread<AzureAIAgentThread>(agentDefinition.Name, KernelProcessThreadLifetime.Scoped);
            threadName = agentDefinition.Name;
        }

<<<<<<< HEAD
        ProcessAgentBuilder stepBuilder = new(agentDefinition, threadName: threadName, new NodeInputs(), id); // TODO: Add inputs to the agent
=======
        var stepBuilder = new ProcessAgentBuilder(agentDefinition, threadName: threadName, [], this.ProcessBuilder) { HumanInLoopMode = humanInLoopMode }; // TODO: Add inputs to the agent
>>>>>>> bb537784
        return this.AddStep(stepBuilder, aliases);
    }

    /// <summary>
    /// Adds a step to the process from a declarative agent.
    /// </summary>
    /// <param name="agentDefinition">The <see cref="AgentDefinition"/></param>
    /// <param name="threadName">Specifies the thread reference to be used by the agent. If not provided, the agent will create a new thread for each invocation.</param>
    /// <param name="stepId">Id of the step. If not provided, the Id will come from the agent Id.</param>
    /// <param name="humanInLoopMode">Specifies the human-in-the-loop mode for the agent. If not provided, the default is <see cref="HITLMode.Never"/>.</param>
    /// <param name="aliases"></param>
    /// <returns></returns>
    /// <exception cref="ArgumentException"></exception>
    public ProcessAgentBuilder<TProcessState> AddStepFromAgentProxy<TProcessState>(AgentDefinition agentDefinition, string? threadName = null, string? stepId = null, HITLMode humanInLoopMode = HITLMode.Never, IReadOnlyList<string>? aliases = null) where TProcessState : class, new()
    {
        Verify.NotNull(agentDefinition, nameof(agentDefinition));

        if (string.IsNullOrWhiteSpace(agentDefinition.Id))
        {
            throw new ArgumentException("AgentDefinition.Id cannot be null or empty.", nameof(agentDefinition));
        }

        if (string.IsNullOrWhiteSpace(agentDefinition.Name))
        {
            throw new ArgumentException("AgentDefinition.Name cannot be null or empty.", nameof(agentDefinition));
        }

        if (string.IsNullOrWhiteSpace(threadName))
        {
            // No thread name was specified so add a new thread for the agent.
            this.AddThread<AzureAIAgentThread>(agentDefinition.Name, KernelProcessThreadLifetime.Scoped);
            threadName = agentDefinition.Name;
        }

        KernelProcessStateResolver<string?> agentIdResolver = new((s) =>
        {
            StateResolverContentWrapper wrapper = new() { State = s };
            var result = JMESPathConditionEvaluator.EvaluateToString(wrapper, agentDefinition.Id);
            return Task.FromResult(result);
        });

        var stepBuilder = new ProcessAgentBuilder<TProcessState>(agentDefinition, threadName: threadName, [], this.ProcessBuilder, stepId) { AgentIdResolver = agentIdResolver, HumanInLoopMode = humanInLoopMode }; // TODO: Add inputs to the agent
        return this.AddStep(stepBuilder, aliases);
    }

    /// <summary>
    /// Adds a step to the process that represents the end of the process.
    /// </summary>
    /// <returns></returns>
    public ProcessStepBuilder AddEndStep()
    {
        var stepBuilder = EndStep.Instance;
        return this.AddStep(stepBuilder, null);
    }

    /// <summary>
    /// Adds a sub process to the process.
    /// </summary>
    /// <param name="kernelProcess">The process to add as a step.</param>
    /// <param name="aliases">Aliases that have been used by previous versions of the step, used for supporting backward compatibility when reading old version Process States</param>
    /// <returns>An instance of <see cref="ProcessStepBuilder"/></returns>
    public ProcessBuilder AddStepFromProcess(ProcessBuilder kernelProcess, IReadOnlyList<string>? aliases = null)
    {
        kernelProcess.HasParentProcess = true;

        return this.AddStep(kernelProcess, aliases);
    }

    /// <summary>
    /// Adds a step to the process.
    /// </summary>
    /// <typeparam name="TStep">The step Type.</typeparam>
    /// <param name="id">The unique Id of the step. If not provided, the name of the step Type will be used.</param>
    /// <param name="aliases">Aliases that have been used by previous versions of the step, used for supporting backward compatibility when reading old version Process States</param>
    /// <returns>An instance of <see cref="ProcessMapBuilder"/></returns>
    public ProcessMapBuilder AddMapStepFromType<TStep>(string? id = null, IReadOnlyList<string>? aliases = null) where TStep : KernelProcessStep
    {
        ProcessStepBuilder<TStep> stepBuilder = new(id ?? typeof(TStep).Name, this.ProcessBuilder);

        ProcessMapBuilder mapBuilder = new(stepBuilder);

        return this.AddStep(mapBuilder, aliases);
    }

    /// <summary>
    /// Adds a step to the process and define it's initial user-defined state.
    /// </summary>
    /// <typeparam name="TStep">The step Type.</typeparam>
    /// <typeparam name="TState">The state Type.</typeparam>
    /// <param name="initialState">The initial state of the step.</param>
    /// <param name="id">The unique Id of the step.</param>
    /// <param name="aliases">Aliases that have been used by previous versions of the step, used for supporting backward compatibility when reading old version Process States</param>
    /// <returns>An instance of <see cref="ProcessMapBuilder"/></returns>
    public ProcessMapBuilder AddMapStepFromType<TStep, TState>(TState initialState, string id, IReadOnlyList<string>? aliases = null) where TStep : KernelProcessStep<TState> where TState : class, new()
    {
        ProcessStepBuilder<TStep> stepBuilder = new(id, this.ProcessBuilder, initialState: initialState);

        ProcessMapBuilder mapBuilder = new(stepBuilder);

        return this.AddStep(mapBuilder, aliases);
    }

    /// <summary>
    /// Adds a map operation to the process that accepts an enumerable input parameter and
    /// processes each individual parameter value by the specified map operation (TStep).
    /// Results are coalesced into a result set of the same dimension as the input set.
    /// </summary>
    /// <param name="process">The target for the map operation</param>
    /// <param name="aliases">Aliases that have been used by previous versions of the step, used for supporting backward compatibility when reading old version Process States</param>
    /// <returns>An instance of <see cref="ProcessMapBuilder"/></returns>
    public ProcessMapBuilder AddMapStepFromProcess(ProcessBuilder process, IReadOnlyList<string>? aliases = null)
    {
        process.HasParentProcess = true;

        ProcessMapBuilder mapBuilder = new(process);

        return this.AddStep(mapBuilder, aliases);
    }

    /// <summary>
    /// Adds proxy step to the process that allows emitting events externally. For making use of it, there should be an implementation
    /// of <see cref="IExternalKernelProcessMessageChannel"/> passed.
    /// For now, the current implementation only allows for 1 implementation of <see cref="IExternalKernelProcessMessageChannel"/> at the time.
    /// </summary>
    /// <param name="id">The unique Id of the proxy step.</param>
    /// <param name="externalTopics">topic names to be used externally.</param>
    /// <param name="aliases">Aliases that have been used by previous versions of the step, used for supporting backward compatibility when reading old version Process States</param>
    /// <returns>An instance of <see cref="ProcessProxyBuilder"/></returns>
    public ProcessProxyBuilder AddProxyStep(string id, IReadOnlyList<string> externalTopics, IReadOnlyList<string>? aliases = null)
    {
        ProcessProxyBuilder proxyBuilder = new(externalTopics, id ?? nameof(KernelProxyStep), this);

        return this.AddStep(proxyBuilder, aliases);
    }

    /// <summary>
    /// Adds a thread to the process.
    /// </summary>
    /// <typeparam name="T">The concrete type of the <see cref="AgentThread"/></typeparam>
    /// <param name="threadName">The name of the thread.</param>
    /// <param name="threadId">The Id of an existing thread that should be used.</param>
    /// <returns></returns>
    public ProcessBuilder AddThread<T>(string threadName, string threadId) where T : AgentThread
    {
        Verify.NotNullOrWhiteSpace(threadName, nameof(threadName));
        Verify.NotNullOrWhiteSpace(threadId, nameof(threadId));

        var threadType = typeof(T) switch
        {
            Type t when t == typeof(AzureAIAgentThread) => KernelProcessThreadType.AzureAI,
            _ => throw new ArgumentException($"Unsupported thread type: {typeof(T).Name}")
        };

        var processThread = new KernelProcessAgentThread() { ThreadName = threadName, ThreadId = threadId, ThreadType = threadType };
        this._threads[threadName] = processThread;
        return this;
    }

    /// <summary>
    /// Adds a thread to the process.
    /// </summary>
    /// <typeparam name="T">The concrete type of the <see cref="AgentThread"/></typeparam>
    /// <param name="threadName">The name of the thread.</param>
    /// <param name="threadPolicy">The policy that determines the lifetime of the <see cref="AgentThread"/></param>
    /// <returns></returns>
    public ProcessBuilder AddThread<T>(string threadName, KernelProcessThreadLifetime threadPolicy) where T : AgentThread
    {
        Verify.NotNullOrWhiteSpace(threadName, nameof(threadName));
        Verify.NotNull(threadPolicy, nameof(threadPolicy));

        var processThread = new KernelProcessAgentThread() { ThreadName = threadName, ThreadPolicy = threadPolicy };
        this._threads[threadName] = processThread;
        return this;
    }

    /// <summary>
    /// Provides an instance of <see cref="ProcessEdgeBuilder"/> for defining an input edge to a process.
    /// </summary>
    /// <param name="eventId">The Id of the external event.</param>
    /// <returns>An instance of <see cref="ProcessEdgeBuilder"/></returns>
    public ProcessEdgeBuilder OnInputEvent(string eventId)
    {
        return new ProcessEdgeBuilder(this, eventId);
    }

    /// <summary>
    /// Provides an instance of <see cref="ProcessEdgeBuilder"/> for defining an edge to a
    /// step that responds to an unhandled process error.
    /// </summary>
    /// <returns>An instance of <see cref="ProcessEdgeBuilder"/></returns>
    /// <remarks>
    /// To target a specific error source, use the <see cref="ProcessStepBuilder.OnFunctionError"/> on the step.
    /// </remarks>
    public ProcessEdgeBuilder OnError()
    {
        return new ProcessEdgeBuilder(this, ProcessConstants.GlobalErrorEventId);
    }

    /// <summary>
    /// Creates a <see cref="ListenForBuilder"/> instance to define a listener for incoming messages.
    /// </summary>
    /// <returns></returns>
    public ListenForBuilder ListenFor()
    {
        return new ListenForBuilder(this);
    }

    /// <summary>
    /// Retrieves the target for a given external event. The step associated with the target is the process itself (this).
    /// </summary>
    /// <param name="eventId">The Id of the event</param>
    /// <returns>An instance of <see cref="ProcessFunctionTargetBuilder"/></returns>
    /// <exception cref="KernelException"></exception>
    public ProcessFunctionTargetBuilder WhereInputEventIs(string eventId)
    {
        Verify.NotNullOrWhiteSpace(eventId, nameof(eventId));

        if (!this._externalEventTargetMap.TryGetValue(eventId, out var target))
        {
            throw new KernelException($"The process named '{this.Name}' does not expose an event with Id '{eventId}'.");
        }

        if (target is not ProcessFunctionTargetBuilder functionTargetBuilder)
        {
            throw new KernelException($"The process named '{this.Name}' does not expose an event with Id '{eventId}'.");
        }

        // Targets for external events on a process should be scoped to the process itself rather than the step inside the process.
        var processTarget = functionTargetBuilder with { Step = this, TargetEventId = eventId };
        return processTarget;
    }

    /// <summary>
    /// Builds the process.
    /// </summary>
    /// <returns>An instance of <see cref="KernelProcess"/></returns>
    /// <exception cref="NotImplementedException"></exception>
    public KernelProcess Build(KernelProcessStateMetadata? stateMetadata = null)
    {
        // Build the edges first
        var builtEdges = this.Edges.ToDictionary(kvp => kvp.Key, kvp => kvp.Value.Select(e => e.Build()).ToList());

        // Build the steps and injecting initial state if any is provided
        var builtSteps = this.BuildWithStateMetadata(stateMetadata);

        // Create the process
        KernelProcessState state = new(this.Name, version: this.Version, id: this.Id);
        KernelProcess process = new(state, builtSteps, builtEdges) { Threads = this._threads, UserStateype = this.StateType, Description = this.Description };

        return process;
    }

    /// <summary>
    /// Initializes a new instance of the <see cref="ProcessBuilder"/> class.
    /// </summary>
    /// <param name="yaml">The declarative process in yaml.</param>
    /// <returns>An instance of <see cref="KernelProcess"/></returns>
    /// <exception cref="ArgumentException"></exception>
    public static async Task<KernelProcess?> LoadFromYamlAsync(string yaml)
    {
        Verify.NotNullOrWhiteSpace(yaml);

        try
        {
            var workflow = WorkflowSerializer.DeserializeFromYaml(yaml);
            var builder = new WorkflowBuilder();
            var process = await builder.BuildProcessAsync(workflow, yaml).ConfigureAwait(false);

            return process;
        }
        catch (Exception ex)
        {
            throw new ArgumentException("Failed to deserialize the process string.", ex);
        }
    }
    #endregion
}<|MERGE_RESOLUTION|>--- conflicted
+++ resolved
@@ -231,12 +231,11 @@
     /// Adds a step to the process from a declarative agent.
     /// </summary>
     /// <param name="agentDefinition">The <see cref="AgentDefinition"/></param>
+    /// <param name="id">The unique Id of the step. If not provided, the name of the step Type will be used.</param>
+    /// <param name="aliases">Aliases that have been used by previous versions of the step, used for supporting backward compatibility when reading old version Process States</param>
     /// <param name="threadName">Specifies the thread reference to be used by the agent. If not provided, the agent will create a new thread for each invocation.</param>
     /// <param name="humanInLoopMode">Specifies the human-in-the-loop mode for the agent. If not provided, the default is <see cref="HITLMode.Never"/>.</param>
-    /// <param name="aliases"></param>
-    /// <returns></returns>
-    /// <exception cref="ArgumentException"></exception>
-    public ProcessAgentBuilder<TProcessState> AddStepFromAgent<TProcessState>(AgentDefinition agentDefinition, string? threadName = null, HITLMode humanInLoopMode = HITLMode.Never, IReadOnlyList<string>? aliases = null) where TProcessState : class, new()
+    public ProcessAgentBuilder<TProcessState> AddStepFromAgent<TProcessState>(AgentDefinition agentDefinition, string? id = null, IReadOnlyList<string>? aliases = null, string? threadName = null, HITLMode humanInLoopMode = HITLMode.Never) where TProcessState : class, new()
     {
         Verify.NotNull(agentDefinition, nameof(agentDefinition));
 
@@ -252,7 +251,7 @@
             threadName = agentDefinition.Name;
         }
 
-        var stepBuilder = new ProcessAgentBuilder<TProcessState>(agentDefinition, threadName: threadName, [], this.ProcessBuilder) { HumanInLoopMode = humanInLoopMode }; // TODO: Add inputs to the agent
+        var stepBuilder = new ProcessAgentBuilder<TProcessState>(agentDefinition, threadName: threadName, [], this.ProcessBuilder, id) { HumanInLoopMode = humanInLoopMode }; // TODO: Add inputs to the agent
         return this.AddStep(stepBuilder, aliases);
     }
 
@@ -263,15 +262,8 @@
     /// <param name="id">The unique Id of the step. If not provided, the name of the step Type will be used.</param>
     /// <param name="aliases">Aliases that have been used by previous versions of the step, used for supporting backward compatibility when reading old version Process States</param>
     /// <param name="threadName">Specifies the thread reference to be used by the agent. If not provided, the agent will create a new thread for each invocation.</param>
-<<<<<<< HEAD
-    public ProcessAgentBuilder AddStepFromAgent(AgentDefinition agentDefinition, string? id = null, IReadOnlyList<string>? aliases = null, string? threadName = null)
-=======
     /// <param name="humanInLoopMode">Specifies the human-in-the-loop mode for the agent. If not provided, the default is <see cref="HITLMode.Never"/>.</param>
-    /// <param name="aliases"></param>
-    /// <returns></returns>
-    /// <exception cref="ArgumentException"></exception>
-    public ProcessAgentBuilder AddStepFromAgent(AgentDefinition agentDefinition, string? threadName = null, HITLMode humanInLoopMode = HITLMode.Never, IReadOnlyList<string>? aliases = null)
->>>>>>> bb537784
+    public ProcessAgentBuilder AddStepFromAgent(AgentDefinition agentDefinition, string? id = null, IReadOnlyList<string>? aliases = null, string? threadName = null, HITLMode humanInLoopMode = HITLMode.Never)
     {
         Verify.NotNull(agentDefinition, nameof(agentDefinition));
 
@@ -287,11 +279,7 @@
             threadName = agentDefinition.Name;
         }
 
-<<<<<<< HEAD
-        ProcessAgentBuilder stepBuilder = new(agentDefinition, threadName: threadName, new NodeInputs(), id); // TODO: Add inputs to the agent
-=======
         var stepBuilder = new ProcessAgentBuilder(agentDefinition, threadName: threadName, [], this.ProcessBuilder) { HumanInLoopMode = humanInLoopMode }; // TODO: Add inputs to the agent
->>>>>>> bb537784
         return this.AddStep(stepBuilder, aliases);
     }
 
