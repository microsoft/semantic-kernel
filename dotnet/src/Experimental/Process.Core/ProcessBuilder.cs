--- conflicted
+++ resolved
@@ -189,7 +189,6 @@
     /// </summary>
     /// <typeparam name="TStep">The step Type.</typeparam>
     /// <param name="id">The unique Id of the step. If not provided, the name of the step Type will be used.</param>
-<<<<<<< HEAD
     /// <param name="aliases">Aliases that have been used by previous versions of the step, used for supporting backward compatibility when reading old version Process States</param>
     /// <returns>An instance of <see cref="ProcessStepBuilder"/></returns>
     public ProcessStepBuilder AddStepFromType<TStep>(string? id = null, IReadOnlyList<string>? aliases = null) where TStep : KernelProcessStep
@@ -208,26 +207,6 @@
     /// <returns>An instance of <see cref="ProcessStepBuilder"/></returns>
     public ProcessStepBuilder AddStepFromType(Type stepType, string? id = null, IReadOnlyList<string>? aliases = null)
     {
-=======
-    /// <param name="aliases">Aliases that have been used by previous versions of the step, used for supporting backward compatibility when reading old version Process States</param>
-    /// <returns>An instance of <see cref="ProcessStepBuilder"/></returns>
-    public ProcessStepBuilder AddStepFromType<TStep>(string? id = null, IReadOnlyList<string>? aliases = null) where TStep : KernelProcessStep
-    {
-        ProcessStepBuilder<TStep> stepBuilder = new(id: id ?? typeof(TStep).Name, this.ProcessBuilder);
-
-        return this.AddStep(stepBuilder, aliases);
-    }
-
-    /// <summary>
-    /// Adds a step to the process.
-    /// </summary>
-    /// <param name="stepType">The step Type.</param>
-    /// <param name="id">The unique Id of the step. If not provided, the name of the step Type will be used.</param>
-    /// <param name="aliases">Aliases that have been used by previous versions of the step, used for supporting backward compatibility when reading old version Process States</param>
-    /// <returns>An instance of <see cref="ProcessStepBuilder"/></returns>
-    public ProcessStepBuilder AddStepFromType(Type stepType, string? id = null, IReadOnlyList<string>? aliases = null)
-    {
->>>>>>> a4bdaac0
         ProcessStepBuilderTyped stepBuilder = new(stepType: stepType, id: id ?? stepType.Name, this.ProcessBuilder);
 
         return this.AddStep(stepBuilder, aliases);
@@ -258,7 +237,6 @@
     /// <param name="threadName">Specifies the thread reference to be used by the agent. If not provided, the agent will create a new thread for each invocation.</param>
     /// <param name="humanInLoopMode">Specifies the human-in-the-loop mode for the agent. If not provided, the default is <see cref="HITLMode.Never"/>.</param>
     public ProcessAgentBuilder<TProcessState> AddStepFromAgent<TProcessState>(AgentDefinition agentDefinition, string? id = null, IReadOnlyList<string>? aliases = null, string? threadName = null, HITLMode humanInLoopMode = HITLMode.Never) where TProcessState : class, new()
-<<<<<<< HEAD
     {
         Verify.NotNull(agentDefinition, nameof(agentDefinition));
 
@@ -270,7 +248,7 @@
         if (string.IsNullOrWhiteSpace(threadName))
         {
             // No thread name was specified so add a new thread for the agent.
-            this.AddThread<AzureAIAgentThread>(agentDefinition.Name, KernelProcessThreadLifetime.Scoped);
+            this.AddThread(agentDefinition.Name, KernelProcessThreadLifetime.Scoped);
             threadName = agentDefinition.Name;
         }
 
@@ -298,7 +276,7 @@
         if (string.IsNullOrWhiteSpace(threadName))
         {
             // No thread name was specified so add a new thread for the agent.
-            this.AddThread<AzureAIAgentThread>(agentDefinition.Name, KernelProcessThreadLifetime.Scoped);
+            this.AddThread(agentDefinition.Name, KernelProcessThreadLifetime.Scoped);
             threadName = agentDefinition.Name;
         }
 
@@ -325,10 +303,6 @@
             throw new ArgumentException("AgentDefinition.Id cannot be null or empty.", nameof(agentDefinition));
         }
 
-=======
-    {
-        Verify.NotNull(agentDefinition, nameof(agentDefinition));
-
         if (string.IsNullOrWhiteSpace(agentDefinition.Name))
         {
             throw new ArgumentException("AgentDefinition.Name cannot be null or empty.", nameof(agentDefinition));
@@ -341,77 +315,6 @@
             threadName = agentDefinition.Name;
         }
 
-        var stepBuilder = new ProcessAgentBuilder<TProcessState>(agentDefinition, threadName: threadName, [], this.ProcessBuilder, id) { HumanInLoopMode = humanInLoopMode }; // TODO: Add inputs to the agent
-        return this.AddStep(stepBuilder, aliases);
-    }
-
-    /// <summary>
-    /// Adds a step to the process from a declarative agent.
-    /// </summary>
-    /// <param name="agentDefinition">The <see cref="AgentDefinition"/></param>
-    /// <param name="id">The unique Id of the step. If not provided, the name of the step Type will be used.</param>
-    /// <param name="aliases">Aliases that have been used by previous versions of the step, used for supporting backward compatibility when reading old version Process States</param>
-    /// <param name="threadName">Specifies the thread reference to be used by the agent. If not provided, the agent will create a new thread for each invocation.</param>
-    /// <param name="humanInLoopMode">Specifies the human-in-the-loop mode for the agent. If not provided, the default is <see cref="HITLMode.Never"/>.</param>
-    public ProcessAgentBuilder AddStepFromAgent(AgentDefinition agentDefinition, string? id = null, IReadOnlyList<string>? aliases = null, string? threadName = null, HITLMode humanInLoopMode = HITLMode.Never)
-    {
-        Verify.NotNull(agentDefinition, nameof(agentDefinition));
-
->>>>>>> a4bdaac0
-        if (string.IsNullOrWhiteSpace(agentDefinition.Name))
-        {
-            throw new ArgumentException("AgentDefinition.Name cannot be null or empty.", nameof(agentDefinition));
-        }
-
-        if (string.IsNullOrWhiteSpace(threadName))
-        {
-            // No thread name was specified so add a new thread for the agent.
-<<<<<<< HEAD
-            this.AddThread<AzureAIAgentThread>(agentDefinition.Name, KernelProcessThreadLifetime.Scoped);
-            threadName = agentDefinition.Name;
-        }
-
-=======
-            this.AddThread(agentDefinition.Name, KernelProcessThreadLifetime.Scoped);
-            threadName = agentDefinition.Name;
-        }
-
-        var stepBuilder = new ProcessAgentBuilder(agentDefinition, threadName: threadName, [], this.ProcessBuilder, id) { HumanInLoopMode = humanInLoopMode };
-        return this.AddStep(stepBuilder, aliases);
-    }
-
-    /// <summary>
-    /// Adds a step to the process from a declarative agent.
-    /// </summary>
-    /// <param name="agentDefinition">The <see cref="AgentDefinition"/></param>
-    /// <param name="threadName">Specifies the thread reference to be used by the agent. If not provided, the agent will create a new thread for each invocation.</param>
-    /// <param name="stepId">Id of the step. If not provided, the Id will come from the agent Id.</param>
-    /// <param name="humanInLoopMode">Specifies the human-in-the-loop mode for the agent. If not provided, the default is <see cref="HITLMode.Never"/>.</param>
-    /// <param name="aliases"></param>
-    /// <returns></returns>
-    /// <exception cref="ArgumentException"></exception>
-    public ProcessAgentBuilder<TProcessState> AddStepFromAgentProxy<TProcessState>(AgentDefinition agentDefinition, string? threadName = null, string? stepId = null, HITLMode humanInLoopMode = HITLMode.Never, IReadOnlyList<string>? aliases = null) where TProcessState : class, new()
-    {
-        Verify.NotNull(agentDefinition, nameof(agentDefinition));
-
-        if (string.IsNullOrWhiteSpace(agentDefinition.Id))
-        {
-            throw new ArgumentException("AgentDefinition.Id cannot be null or empty.", nameof(agentDefinition));
-        }
-
-        if (string.IsNullOrWhiteSpace(agentDefinition.Name))
-        {
-            throw new ArgumentException("AgentDefinition.Name cannot be null or empty.", nameof(agentDefinition));
-        }
-
-        if (string.IsNullOrWhiteSpace(threadName))
-        {
-            // No thread name was specified so add a new thread for the agent.
-            this.AddThread(agentDefinition.Name, KernelProcessThreadLifetime.Scoped);
-            threadName = agentDefinition.Name;
-        }
-
->>>>>>> a4bdaac0
         KernelProcessStateResolver<string?> agentIdResolver = new((s) =>
         {
             StateResolverContentWrapper wrapper = new() { State = s };
@@ -518,20 +421,11 @@
     /// </summary>
     /// <typeparam name="T">The concrete type of the <see cref="AgentThread"/></typeparam>
     /// <param name="threadName">The name of the thread.</param>
-<<<<<<< HEAD
-    /// <param name="threadId">The Id of an existing thread that should be used.</param>
-    /// <returns></returns>
-    public ProcessBuilder AddThread<T>(string threadName, string threadId) where T : AgentThread
-    {
-        Verify.NotNullOrWhiteSpace(threadName, nameof(threadName));
-        Verify.NotNullOrWhiteSpace(threadId, nameof(threadId));
-=======
     /// <param name="threadPolicy">The policy that determines the lifetime of the <see cref="AgentThread"/></param>
     /// <param name="threadId">The Id of an existing thread that should be used.</param>
     public ProcessBuilder AddThread<T>(string threadName, KernelProcessThreadLifetime threadPolicy, string? threadId = null) where T : AgentThread
     {
         Verify.NotNullOrWhiteSpace(threadName, nameof(threadName));
->>>>>>> a4bdaac0
 
         var threadType = typeof(T) switch
         {
@@ -547,17 +441,9 @@
     /// <summary>
     /// Adds a thread to the process.
     /// </summary>
-<<<<<<< HEAD
-    /// <typeparam name="T">The concrete type of the <see cref="AgentThread"/></typeparam>
-    /// <param name="threadName">The name of the thread.</param>
-    /// <param name="threadPolicy">The policy that determines the lifetime of the <see cref="AgentThread"/></param>
-    /// <returns></returns>
-    public ProcessBuilder AddThread<T>(string threadName, KernelProcessThreadLifetime threadPolicy) where T : AgentThread
-=======
     /// <param name="threadName">The name of the thread.</param>
     /// <param name="threadPolicy">The policy that determines the lifetime of the <see cref="AgentThread"/></param>
     public ProcessBuilder AddThread(string threadName, KernelProcessThreadLifetime threadPolicy)
->>>>>>> a4bdaac0
     {
         Verify.NotNullOrWhiteSpace(threadName, nameof(threadName));
         Verify.NotNull(threadPolicy, nameof(threadPolicy));
@@ -638,11 +524,7 @@
 
         // Create the process
         KernelProcessState state = new(this.Name, version: this.Version, id: this.Id);
-<<<<<<< HEAD
-        KernelProcess process = new(state, builtSteps, builtEdges) { Threads = this._threads, UserStateype = this.StateType, Description = this.Description };
-=======
         KernelProcess process = new(state, builtSteps, builtEdges) { Threads = this._threads, UserStateType = this.StateType, Description = this.Description };
->>>>>>> a4bdaac0
 
         return process;
     }
@@ -650,12 +532,6 @@
     /// <summary>
     /// Initializes a new instance of the <see cref="ProcessBuilder"/> class.
     /// </summary>
-<<<<<<< HEAD
-    /// <param name="yaml">The declarative process in yaml.</param>
-    /// <returns>An instance of <see cref="KernelProcess"/></returns>
-    /// <exception cref="ArgumentException"></exception>
-    public static async Task<KernelProcess?> LoadFromYamlAsync(string yaml)
-=======
     /// <param name="yaml">Workflow definition in YAML format.</param>
     /// <returns>An instance of <see cref="KernelProcess"/></returns>
     public static Task<KernelProcess?> LoadFromYamlAsync(string yaml)
@@ -694,7 +570,6 @@
         string yaml,
         List<string>? assemblyPaths = null,
         Dictionary<string, Type>? stepTypes = null)
->>>>>>> a4bdaac0
     {
         Verify.NotNullOrWhiteSpace(yaml);
 
@@ -702,9 +577,6 @@
         {
             var workflow = WorkflowSerializer.DeserializeFromYaml(yaml);
             var builder = new WorkflowBuilder();
-<<<<<<< HEAD
-            var process = await builder.BuildProcessAsync(workflow, yaml).ConfigureAwait(false);
-=======
 
             if (stepTypes is not null)
             {
@@ -723,14 +595,5 @@
             throw new ArgumentException("Failed to deserialize the process string.", ex);
         }
     }
->>>>>>> a4bdaac0
-
-            return process;
-        }
-        catch (Exception ex)
-        {
-            throw new ArgumentException("Failed to deserialize the process string.", ex);
-        }
-    }
     #endregion
 }