﻿// Copyright (c) Microsoft. All rights reserved.

using System;
using System.Collections.Generic;
using System.Linq;
using System.Threading.Tasks;
using Microsoft.SemanticKernel.Agents;
using Microsoft.SemanticKernel.Agents.AzureAI;
using Microsoft.SemanticKernel.Process;
using Microsoft.SemanticKernel.Process.Internal;
using Microsoft.SemanticKernel.Process.Models;

namespace Microsoft.SemanticKernel;

/// <summary>
/// Provides functionality for incrementally defining a process.
/// </summary>
public sealed partial class ProcessBuilder : ProcessStepBuilder
{
    /// <summary>The collection of steps within this process.</summary>
    private readonly List<ProcessStepBuilder> _steps = [];

    /// <summary>The collection of entry steps within this process.</summary>
    private readonly List<ProcessStepBuilder> _entrySteps = [];

    /// <summary>Maps external input event Ids to the target entry step for the event.</summary>
    private readonly Dictionary<string, ProcessFunctionTargetBuilder> _externalEventTargetMap = [];

    /// <summary>
    /// The collection of threads within this process.
    /// </summary>
    private readonly Dictionary<string, KernelProcessAgentThread> _threads = [];

    /// <summary>
    /// A boolean indicating if the current process is a step within another process.
    /// </summary>
    internal bool HasParentProcess { get; set; }

    /// <summary>
    /// Version of the process, used when saving the state of the process
    /// </summary>
    public string Version { get; init; } = "v1";

    /// <summary>
    /// The type of the state. This is optional.
    /// </summary>
    public Type? StateType { get; init; } = null;

    /// <summary>
    /// Initializes a new instance of the <see cref="ProcessBuilder"/> class.
    /// </summary>
    /// <param name="id">The name of the process. This is required.</param>
    /// <param name="stateType">The type of the state. This is optional.</param>
    public ProcessBuilder(string id, Type? stateType = null)
        : base(id)
    {
        Verify.NotNullOrWhiteSpace(id, nameof(id));
        this.StateType = stateType;
    }

    /// <summary>
    /// Used to resolve the target function and parameter for a given optional function name and parameter name.
    /// This is used to simplify the process of creating a <see cref="KernelProcessFunctionTarget"/> by making it possible
    /// to infer the function and/or parameter names from the function metadata if only one option exists.
    /// </summary>
    /// <param name="functionName">The name of the function. May be null if only one function exists on the step.</param>
    /// <param name="parameterName">The name of the parameter. May be null if only one parameter exists on the function.</param>
    /// <returns>A valid instance of <see cref="KernelProcessFunctionTarget"/> for this step.</returns>
    /// <exception cref="InvalidOperationException"></exception>
    internal override KernelProcessFunctionTarget ResolveFunctionTarget(string? functionName, string? parameterName)
    {
        // Try to resolve the function target on each of the registered entry points.
        var targets = new List<KernelProcessFunctionTarget>();
        foreach (var step in this._entrySteps)
        {
            try
            {
                targets.Add(step.ResolveFunctionTarget(functionName, parameterName));
            }
            catch (KernelException)
            {
                // If the function is not found on the source step, then we can ignore it.
            }
        }

        // If no targets were found or if multiple targets were found, throw an exception.
        if (targets.Count == 0)
        {
            throw new InvalidOperationException($"No targets found for the specified function and parameter '{functionName}.{parameterName}'.");
        }
        else if (targets.Count > 1)
        {
            throw new InvalidOperationException($"Multiple targets found for the specified function and parameter '{functionName}.{parameterName}'.");
        }

        return targets[0];
    }

    /// <inheritdoc/>
    internal override void LinkTo(string eventId, ProcessStepEdgeBuilder edgeBuilder)
    {
        Verify.NotNull(edgeBuilder?.Source, nameof(edgeBuilder.Source));
        Verify.NotNull(edgeBuilder?.Target, nameof(edgeBuilder.Target));

        // Keep track of the entry point steps
        this._entrySteps.Add(edgeBuilder.Source);
        this._externalEventTargetMap[eventId] = edgeBuilder.Target;
        base.LinkTo(eventId, edgeBuilder);
    }

    /// <inheritdoc/>
    internal override Dictionary<string, KernelFunctionMetadata> GetFunctionMetadataMap()
    {
        // The process has no kernel functions of its own, but it does expose the functions from its entry steps.
        // Merge the function metadata map from each of the entry steps.
        return this._entrySteps.SelectMany(step => step.GetFunctionMetadataMap())
                               .ToDictionary(pair => pair.Key, pair => pair.Value);
    }

    /// <summary>
    /// Builds the step.
    /// </summary>
    /// <param name="stateMetadata">State to apply to the step on the build process</param>
    /// <returns></returns>
    internal override KernelProcessStepInfo BuildStep(KernelProcessStepStateMetadata? stateMetadata = null)
    {
        // The step is a, process so we can return the step info directly.
        return this.Build(stateMetadata as KernelProcessStateMetadata);
    }

    /// <summary>
    /// Add the provided step builder to the process.
    /// </summary>
    /// <remarks>
    /// Utilized by <see cref="ProcessMapBuilder"/> only.
    /// </remarks>
    internal void AddStepFromBuilder(ProcessStepBuilder stepBuilder)
    {
        this._steps.Add(stepBuilder);
    }

    /// <summary>
    /// Check to ensure stepName is not used yet in another step
    /// </summary>
    private bool StepNameAlreadyExists(string stepName)
    {
        return this._steps.Select(step => step.Name).Contains(stepName);
    }

    /// <summary>
    /// Verify step is unique and add to the process.
    /// </summary>
    private TBuilder AddStep<TBuilder>(TBuilder builder, IReadOnlyList<string>? aliases) where TBuilder : ProcessStepBuilder
    {
        if (this.StepNameAlreadyExists(builder.Name))
        {
            throw new InvalidOperationException($"Step name {builder.Name} is already used, assign a different name for step");
        }

        if (aliases != null && aliases.Count > 0)
        {
            builder.Aliases = aliases;
        }

        this._steps.Add(builder);

        return builder;
    }

    #region Public Interface

    /// <summary>
    /// A read-only collection of steps in the process.
    /// </summary>
    public IReadOnlyList<ProcessStepBuilder> Steps => this._steps.AsReadOnly();

    /// <summary>
    /// Adds a step to the process.
    /// </summary>
    /// <typeparam name="TStep">The step Type.</typeparam>
    /// <param name="id">The unique Id of the step. If not provided, the name of the step Type will be used.</param>
    /// <param name="aliases">Aliases that have been used by previous versions of the step, used for supporting backward compatibility when reading old version Process States</param>
    /// <returns>An instance of <see cref="ProcessStepBuilder"/></returns>
    public ProcessStepBuilder AddStepFromType<TStep>(string? id = null, IReadOnlyList<string>? aliases = null) where TStep : KernelProcessStep
    {
        ProcessStepBuilder<TStep> stepBuilder = new(id: id ?? typeof(TStep).Name);

        return this.AddStep(stepBuilder, aliases);
    }

    /// <summary>
    /// Adds a step to the process.
    /// </summary>
    /// <param name="stepType">The step Type.</param>
    /// <param name="id">The unique Id of the step. If not provided, the name of the step Type will be used.</param>
    /// <param name="aliases">Aliases that have been used by previous versions of the step, used for supporting backward compatibility when reading old version Process States</param>
    /// <returns>An instance of <see cref="ProcessStepBuilder"/></returns>
    public ProcessStepBuilder AddStepFromType(Type stepType, string? id = null, IReadOnlyList<string>? aliases = null)
    {
        ProcessStepBuilderTyped stepBuilder = new(stepType: stepType, id: id ?? stepType.Name);

        return this.AddStep(stepBuilder, aliases);
    }

    /// <summary>
    /// Adds a step to the process and define it's initial user-defined state.
    /// </summary>
    /// <typeparam name="TStep">The step Type.</typeparam>
    /// <typeparam name="TState">The state Type.</typeparam>
    /// <param name="initialState">The initial state of the step.</param>
    /// <param name="id">The unique Id of the step. If not provided, the name of the step Type will be used.</param>
    /// <param name="aliases">Aliases that have been used by previous versions of the step, used for supporting backward compatibility when reading old version Process States</param>
    /// <returns>An instance of <see cref="ProcessStepBuilder"/></returns>
    public ProcessStepBuilder AddStepFromType<TStep, TState>(TState initialState, string? id = null, IReadOnlyList<string>? aliases = null) where TStep : KernelProcessStep<TState> where TState : class, new()
    {
        ProcessStepBuilder<TStep> stepBuilder = new(id ?? typeof(TStep).Name, initialState: initialState);

        return this.AddStep(stepBuilder, aliases);
    }

    /// <summary>
    /// Adds a step to the process from a declarative agent.
    /// </summary>
<<<<<<< HEAD
    /// <param name="agentDefinition"></param>
    /// <param name="thread"></param>
    /// <param name="aliases"></param>
    /// <returns></returns>
    /// <exception cref="ArgumentException"></exception>
    public ProcessAgentBuilder AddStepFromDeclarativeAgent(AgentDefinition agentDefinition, string? thread = null, IReadOnlyList<string>? aliases = null)
=======
    /// <param name="agentDefinition">The <see cref="AgentDefinition"/></param>
    /// <param name="threadName">Specifies the thread reference to be used by the agent. If not provided, the agent will create a new thread for each invocation.</param>
    /// <param name="aliases"></param>
    /// <returns></returns>
    /// <exception cref="ArgumentException"></exception>
    public ProcessAgentBuilder AddStepFromAgent(AgentDefinition agentDefinition, string? threadName = null, IReadOnlyList<string>? aliases = null)
>>>>>>> 40096ea7
    {
        Verify.NotNull(agentDefinition, nameof(agentDefinition));

        if (string.IsNullOrWhiteSpace(agentDefinition.Name))
        {
            throw new ArgumentException("AgentDefinition.Name cannot be null or empty.", nameof(agentDefinition));
        }

        if (string.IsNullOrWhiteSpace(threadName))
        {
            // No thread name was specified so add a new thread for the agent.
            this.AddThread<AzureAIAgentThread>(agentDefinition.Name, KernelProcessThreadLifetime.Scoped);
            threadName = agentDefinition.Name;
        }

        ProcessAgentBuilder stepBuilder = new(agentDefinition, threadName: threadName, new NodeInputs()); // TODO: Add inputs to the agent
        return this.AddStep(stepBuilder, aliases);
    }

    public ProcessBuilder AddAgentThread(string threadName, string id)
    {
        Verify.NotNullOrWhiteSpace(threadName, nameof(threadName));
        Verify.NotNullOrWhiteSpace(id, nameof(id));

        //ProcessAgentThreadBuilder threadBuilder = new(threadName, id);
        //this._steps.Add(threadBuilder);
        return this;
    }

    /// <summary>
    /// Adds a step to the process that represents the end of the process.
    /// </summary>
    /// <returns></returns>
    public ProcessStepBuilder AddEndStep()
    {
        var stepBuilder = EndStep.Instance;
        return this.AddStep(stepBuilder, null);
    }

    /// <summary>
    /// Adds a sub process to the process.
    /// </summary>
    /// <param name="kernelProcess">The process to add as a step.</param>
    /// <param name="aliases">Aliases that have been used by previous versions of the step, used for supporting backward compatibility when reading old version Process States</param>
    /// <returns>An instance of <see cref="ProcessStepBuilder"/></returns>
    public ProcessBuilder AddStepFromProcess(ProcessBuilder kernelProcess, IReadOnlyList<string>? aliases = null)
    {
        kernelProcess.HasParentProcess = true;

        return this.AddStep(kernelProcess, aliases);
    }

    /// <summary>
    /// Adds a step to the process.
    /// </summary>
    /// <typeparam name="TStep">The step Type.</typeparam>
    /// <param name="id">The unique Id of the step. If not provided, the name of the step Type will be used.</param>
    /// <param name="aliases">Aliases that have been used by previous versions of the step, used for supporting backward compatibility when reading old version Process States</param>
    /// <returns>An instance of <see cref="ProcessMapBuilder"/></returns>
    public ProcessMapBuilder AddMapStepFromType<TStep>(string? id = null, IReadOnlyList<string>? aliases = null) where TStep : KernelProcessStep
    {
        ProcessStepBuilder<TStep> stepBuilder = new(id ?? typeof(TStep).Name);

        ProcessMapBuilder mapBuilder = new(stepBuilder);

        return this.AddStep(mapBuilder, aliases);
    }

    /// <summary>
    /// Adds a step to the process and define it's initial user-defined state.
    /// </summary>
    /// <typeparam name="TStep">The step Type.</typeparam>
    /// <typeparam name="TState">The state Type.</typeparam>
    /// <param name="initialState">The initial state of the step.</param>
    /// <param name="id">The unique Id of the step.</param>
    /// <param name="aliases">Aliases that have been used by previous versions of the step, used for supporting backward compatibility when reading old version Process States</param>
    /// <returns>An instance of <see cref="ProcessMapBuilder"/></returns>
    public ProcessMapBuilder AddMapStepFromType<TStep, TState>(TState initialState, string id, IReadOnlyList<string>? aliases = null) where TStep : KernelProcessStep<TState> where TState : class, new()
    {
        ProcessStepBuilder<TStep> stepBuilder = new(id, initialState: initialState);

        ProcessMapBuilder mapBuilder = new(stepBuilder);

        return this.AddStep(mapBuilder, aliases);
    }

    /// <summary>
    /// Adds a map operation to the process that accepts an enumerable input parameter and
    /// processes each individual parameter value by the specified map operation (TStep).
    /// Results are coalesced into a result set of the same dimension as the input set.
    /// </summary>
    /// <param name="process">The target for the map operation</param>
    /// <param name="aliases">Aliases that have been used by previous versions of the step, used for supporting backward compatibility when reading old version Process States</param>
    /// <returns>An instance of <see cref="ProcessMapBuilder"/></returns>
    public ProcessMapBuilder AddMapStepFromProcess(ProcessBuilder process, IReadOnlyList<string>? aliases = null)
    {
        process.HasParentProcess = true;

        ProcessMapBuilder mapBuilder = new(process);

        return this.AddStep(mapBuilder, aliases);
    }

    /// <summary>
    /// Adds proxy step to the process that allows emitting events externally. For making use of it, there should be an implementation
    /// of <see cref="IExternalKernelProcessMessageChannel"/> passed.
    /// For now, the current implementation only allows for 1 implementation of <see cref="IExternalKernelProcessMessageChannel"/> at the time.
    /// </summary>
    /// <param name="id">The unique Id of the proxy step.</param>
    /// <param name="externalTopics">topic names to be used externally.</param>
    /// <param name="aliases">Aliases that have been used by previous versions of the step, used for supporting backward compatibility when reading old version Process States</param>
    /// <returns>An instance of <see cref="ProcessProxyBuilder"/></returns>
    public ProcessProxyBuilder AddProxyStep(string id, IReadOnlyList<string> externalTopics, IReadOnlyList<string>? aliases = null)
    {
        ProcessProxyBuilder proxyBuilder = new(externalTopics, id ?? nameof(KernelProxyStep));

        return this.AddStep(proxyBuilder, aliases);
    }

    /// <summary>
    /// Adds a thread to the process.
    /// </summary>
    /// <typeparam name="T">The concrete type of the <see cref="AgentThread"/></typeparam>
    /// <param name="threadName">The name of the thread.</param>
    /// <param name="threadId">The Id of an existing thread that should be used.</param>
    /// <returns></returns>
    public ProcessBuilder AddThread<T>(string threadName, string threadId) where T : AgentThread
    {
        Verify.NotNullOrWhiteSpace(threadName, nameof(threadName));
        Verify.NotNullOrWhiteSpace(threadId, nameof(threadId));

        var threadType = typeof(T) switch
        {
            Type t when t == typeof(AzureAIAgentThread) => KernelProcessThreadType.AzureAI,
            _ => throw new ArgumentException($"Unsupported thread type: {typeof(T).Name}")
        };

        var processThread = new KernelProcessAgentThread() { ThreadName = threadName, ThreadId = threadId, ThreadType = threadType };
        this._threads[threadName] = processThread;
        return this;
    }

    /// <summary>
    /// Adds a thread to the process.
    /// </summary>
    /// <typeparam name="T">The concrete type of the <see cref="AgentThread"/></typeparam>
    /// <param name="threadName">The name of the thread.</param>
    /// <param name="threadPolicy">The policy that determines the lifetime of the <see cref="AgentThread"/></param>
    /// <returns></returns>
    public ProcessBuilder AddThread<T>(string threadName, KernelProcessThreadLifetime threadPolicy) where T : AgentThread
    {
        Verify.NotNullOrWhiteSpace(threadName, nameof(threadName));
        Verify.NotNull(threadPolicy, nameof(threadPolicy));

        var processThread = new KernelProcessAgentThread() { ThreadName = threadName, ThreadPolicy = threadPolicy };
        this._threads[threadName] = processThread;
        return this;
    }

    //public ProcessBuilder Add<T>(string variableName, T initialValue)
    //{
    //    Verify.NotNullOrWhiteSpace(variableName, nameof(variableName));
    //    //this.Variables[variableName] = initialValue;
    //    return this;
    //}

    /// <summary>
    /// Provides an instance of <see cref="ProcessEdgeBuilder"/> for defining an input edge to a process.
    /// </summary>
    /// <param name="eventId">The Id of the external event.</param>
    /// <returns>An instance of <see cref="ProcessEdgeBuilder"/></returns>
    public ProcessEdgeBuilder OnInputEvent(string eventId)
    {
        return new ProcessEdgeBuilder(this, eventId);
    }

    /// <summary>
    /// Provides an instance of <see cref="ProcessEdgeBuilder"/> for defining an edge to a
    /// step that responds to an unhandled process error.
    /// </summary>
    /// <returns>An instance of <see cref="ProcessEdgeBuilder"/></returns>
    /// <remarks>
    /// To target a specific error source, use the <see cref="ProcessStepBuilder.OnFunctionError"/> on the step.
    /// </remarks>
    public ProcessEdgeBuilder OnError()
    {
        return new ProcessEdgeBuilder(this, ProcessConstants.GlobalErrorEventId);
    }

    /// <summary>
    /// Creates a <see cref="ListenForBuilder"/> instance to define a listener for incoming messages.
    /// </summary>
    /// <returns></returns>
    public ListenForBuilder ListenFor()
    {
        return new ListenForBuilder(this);
    }

    /// <summary>
    /// Retrieves the target for a given external event. The step associated with the target is the process itself (this).
    /// </summary>
    /// <param name="eventId">The Id of the event</param>
    /// <returns>An instance of <see cref="ProcessFunctionTargetBuilder"/></returns>
    /// <exception cref="KernelException"></exception>
    public ProcessFunctionTargetBuilder WhereInputEventIs(string eventId)
    {
        Verify.NotNullOrWhiteSpace(eventId, nameof(eventId));

        if (!this._externalEventTargetMap.TryGetValue(eventId, out var target))
        {
            throw new KernelException($"The process named '{this.Name}' does not expose an event with Id '{eventId}'.");
        }

        // Targets for external events on a process should be scoped to the process itself rather than the step inside the process.
        var processTarget = target with { Step = this, TargetEventId = eventId };
        return processTarget;
    }

    /// <summary>
    /// Builds the process.
    /// </summary>
    /// <returns>An instance of <see cref="KernelProcess"/></returns>
    /// <exception cref="NotImplementedException"></exception>
    public KernelProcess Build(KernelProcessStateMetadata? stateMetadata = null)
    {
        // Build the edges first
        var builtEdges = this.Edges.ToDictionary(kvp => kvp.Key, kvp => kvp.Value.Select(e => e.Build()).ToList());

        // Build the steps and injecting initial state if any is provided
        var builtSteps = this.BuildWithStateMetadata(stateMetadata);

        // Create the process
        KernelProcessState state = new(this.Name, version: this.Version, id: this.HasParentProcess ? this.Id : null);
        KernelProcess process = new(state, builtSteps, builtEdges) { Threads = this._threads, UserStateype = this.StateType };

        return process;
    }

    /// <summary>
    /// Initializes a new instance of the <see cref="ProcessBuilder"/> class.
    /// </summary>
    /// <param name="yaml">The declarative process in yaml.</param>
    /// <returns>An instance of <see cref="KernelProcess"/></returns>
    /// <exception cref="ArgumentException"></exception>
    public static async Task<KernelProcess?> LoadFromYamlAsync(string yaml)
    {
        Verify.NotNullOrWhiteSpace(yaml);

        try
        {
            var workflow = WorkflowSerializer.DeserializeFromYaml(yaml);
            var builder = new WorkflowBuilder();
            var process = await builder.BuildProcessAsync(workflow, yaml).ConfigureAwait(false);

            return process;
        }
        catch (Exception ex)
        {
            throw new ArgumentException("Failed to deserialize the process string.", ex);
        }
    }
    #endregion
}<|MERGE_RESOLUTION|>--- conflicted
+++ resolved
@@ -221,21 +221,12 @@
     /// <summary>
     /// Adds a step to the process from a declarative agent.
     /// </summary>
-<<<<<<< HEAD
-    /// <param name="agentDefinition"></param>
-    /// <param name="thread"></param>
-    /// <param name="aliases"></param>
-    /// <returns></returns>
-    /// <exception cref="ArgumentException"></exception>
-    public ProcessAgentBuilder AddStepFromDeclarativeAgent(AgentDefinition agentDefinition, string? thread = null, IReadOnlyList<string>? aliases = null)
-=======
     /// <param name="agentDefinition">The <see cref="AgentDefinition"/></param>
     /// <param name="threadName">Specifies the thread reference to be used by the agent. If not provided, the agent will create a new thread for each invocation.</param>
     /// <param name="aliases"></param>
     /// <returns></returns>
     /// <exception cref="ArgumentException"></exception>
     public ProcessAgentBuilder AddStepFromAgent(AgentDefinition agentDefinition, string? threadName = null, IReadOnlyList<string>? aliases = null)
->>>>>>> 40096ea7
     {
         Verify.NotNull(agentDefinition, nameof(agentDefinition));
 
@@ -253,16 +244,6 @@
 
         ProcessAgentBuilder stepBuilder = new(agentDefinition, threadName: threadName, new NodeInputs()); // TODO: Add inputs to the agent
         return this.AddStep(stepBuilder, aliases);
-    }
-
-    public ProcessBuilder AddAgentThread(string threadName, string id)
-    {
-        Verify.NotNullOrWhiteSpace(threadName, nameof(threadName));
-        Verify.NotNullOrWhiteSpace(id, nameof(id));
-
-        //ProcessAgentThreadBuilder threadBuilder = new(threadName, id);
-        //this._steps.Add(threadBuilder);
-        return this;
     }
 
     /// <summary>
