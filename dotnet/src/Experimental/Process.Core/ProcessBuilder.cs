﻿// Copyright (c) Microsoft. All rights reserved.

using System;
using System.Collections.Generic;
using System.Linq;
using Microsoft.SemanticKernel.Process.Internal;
using Microsoft.SemanticKernel.Process.Models;

namespace Microsoft.SemanticKernel;

/// <summary>
/// Provides functionality for incrementally defining a process.
/// </summary>
public sealed class ProcessBuilder : ProcessStepBuilder
{
    /// <summary>The collection of steps within this process.</summary>
    private readonly List<ProcessStepBuilder> _steps = [];

    /// <summary>The collection of entry steps within this process.</summary>
    private readonly List<ProcessStepBuilder> _entrySteps = [];

    /// <summary>Maps external input event Ids to the target entry step for the event.</summary>
    private readonly Dictionary<string, ProcessFunctionTargetBuilder> _externalEventTargetMap = [];

    /// <summary>
    /// A boolean indicating if the current process is a step within another process.
    /// </summary>
    internal bool HasParentProcess { get; set; }

    /// <summary>
    /// Version of the process, used when saving the state of the process
    /// </summary>
    public string Version { get; init; } = "v1";

    /// <summary>
    /// Used to resolve the target function and parameter for a given optional function name and parameter name.
    /// This is used to simplify the process of creating a <see cref="KernelProcessFunctionTarget"/> by making it possible
    /// to infer the function and/or parameter names from the function metadata if only one option exists.
    /// </summary>
    /// <param name="functionName">The name of the function. May be null if only one function exists on the step.</param>
    /// <param name="parameterName">The name of the parameter. May be null if only one parameter exists on the function.</param>
    /// <returns>A valid instance of <see cref="KernelProcessFunctionTarget"/> for this step.</returns>
    /// <exception cref="InvalidOperationException"></exception>
    internal override KernelProcessFunctionTarget ResolveFunctionTarget(string? functionName, string? parameterName)
    {
        // Try to resolve the function target on each of the registered entry points.
        var targets = new List<KernelProcessFunctionTarget>();
        foreach (var step in this._entrySteps)
        {
            try
            {
                targets.Add(step.ResolveFunctionTarget(functionName, parameterName));
            }
            catch (KernelException)
            {
                // If the function is not found on the source step, then we can ignore it.
            }
        }

        // If no targets were found or if multiple targets were found, throw an exception.
        if (targets.Count == 0)
        {
            throw new InvalidOperationException($"No targets found for the specified function and parameter '{functionName}.{parameterName}'.");
        }
        else if (targets.Count > 1)
        {
            throw new InvalidOperationException($"Multiple targets found for the specified function and parameter '{functionName}.{parameterName}'.");
        }

        return targets[0];
    }

    /// <inheritdoc/>
    internal override void LinkTo(string eventId, ProcessStepEdgeBuilder edgeBuilder)
    {
        Verify.NotNull(edgeBuilder?.Source, nameof(edgeBuilder.Source));
        Verify.NotNull(edgeBuilder?.Target, nameof(edgeBuilder.Target));

        // Keep track of the entry point steps
        this._entrySteps.Add(edgeBuilder.Source);
        this._externalEventTargetMap[eventId] = edgeBuilder.Target;
        base.LinkTo(eventId, edgeBuilder);
    }

    /// <inheritdoc/>
    internal override Dictionary<string, KernelFunctionMetadata> GetFunctionMetadataMap()
    {
        // The process has no kernel functions of its own, but it does expose the functions from its entry steps.
        // Merge the function metadata map from each of the entry steps.
        return this._entrySteps.SelectMany(step => step.GetFunctionMetadataMap())
                               .ToDictionary(pair => pair.Key, pair => pair.Value);
    }

    /// <summary>
    /// Builds the step.
    /// </summary>
    /// <param name="stateMetadata">State to apply to the step on the build process</param>
    /// <returns></returns>
    internal override KernelProcessStepInfo BuildStep(KernelProcessStepStateMetadata? stateMetadata = null)
    {
        // The step is a, process so we can return the step info directly.
        if (stateMetadata is KernelProcessStateMetadata processState)
        {
            return this.Build(processState);
        }

<<<<<<< HEAD
        return this.Build(null);
    }

    internal override KernelProcessStepInfo BuildStep()
    {
        return this.Build(null);
    }

    /// <summary>
    /// Add the provided step builder to the process.
    /// </summary>
    /// <remarks>
    /// Utilized by <see cref="ProcessMapBuilder"/> only.
    /// </remarks>
    internal void AddStepFromBuilder(ProcessStepBuilder stepBuilder)
    {
        this._steps.Add(stepBuilder);
=======
        return this.Build();
>>>>>>> 74049318
    }

    #region Public Interface

    /// <summary>
    /// A read-only collection of steps in the process.
    /// </summary>
    public IReadOnlyList<ProcessStepBuilder> Steps => this._steps.AsReadOnly();

    /// <summary>
    /// Check to ensure stepName is not used yet in another step
    /// </summary>
    /// <param name="stepName"></param>
    /// <returns></returns>
    private bool StepNameAlreadyExists(string stepName)
    {
        return this._steps.Select(step => step.Name).Contains(stepName);
    }

    /// <summary>
    /// Adds a step to the process.
    /// </summary>
    /// <typeparam name="TStep">The step Type.</typeparam>
    /// <param name="name">The name of the step. This parameter is optional.</param>
    /// <param name="aliases">Aliases that have been used by previous versions of the step, used for supporting backward compatibility when reading old version Process States</param>
    /// <returns>An instance of <see cref="ProcessStepBuilder"/></returns>
    public ProcessStepBuilder AddStepFromType<TStep>(string? name = null, List<string>? aliases = null) where TStep : KernelProcessStep
    {
        var stepBuilder = new ProcessStepBuilder<TStep>(name);
        if (this.StepNameAlreadyExists(stepBuilder.Name))
        {
            throw new InvalidOperationException($"Step name {stepBuilder.Name} is already used, assign a different name for step");
        }

        if (aliases != null && aliases.Count > 0)
        {
            stepBuilder.Aliases = aliases;
        }

        this._steps.Add(stepBuilder);

        return stepBuilder;
    }

    /// <summary>
    /// Adds a step to the process and define it's initial user-defined state.
    /// </summary>
    /// <typeparam name="TStep">The step Type.</typeparam>
    /// <typeparam name="TState">The state Type.</typeparam>
    /// <param name="initialState">The initial state of the step.</param>
    /// <param name="name">The name of the step. This parameter is optional.</param>
    /// <param name="aliases">Aliases that have been used by previous versions of the step, used for supporting backward compatibility when reading old version Process States</param>
    /// <returns>An instance of <see cref="ProcessStepBuilder"/></returns>
    public ProcessStepBuilder AddStepFromType<TStep, TState>(TState initialState, string? name = null, List<string>? aliases = null) where TStep : KernelProcessStep<TState> where TState : class, new()
    {
        var stepBuilder = new ProcessStepBuilder<TStep>(name, initialState: initialState);
        if (this.StepNameAlreadyExists(stepBuilder.Name))
        {
            throw new InvalidOperationException($"Step name {stepBuilder.Name} is already used, assign a different name for step");
        }

        if (aliases != null && aliases.Count > 0)
        {
            stepBuilder.Aliases = aliases;
        }

        this._steps.Add(stepBuilder);

        return stepBuilder;
    }

    /// <summary>
    /// Adds a sub process to the process.
    /// </summary>
    /// <param name="kernelProcess">The process to add as a step.</param>
    /// <param name="aliases">Aliases that have been used by previous versions of the step, used for supporting backward compatibility when reading old version Process States</param>
    /// <returns>An instance of <see cref="ProcessStepBuilder"/></returns>
    public ProcessBuilder AddStepFromProcess(ProcessBuilder kernelProcess, List<string>? aliases = null)
    {
        kernelProcess.HasParentProcess = true;
        if (this.StepNameAlreadyExists(kernelProcess.Name))
        {
            throw new InvalidOperationException($"Step name {kernelProcess.Name} is already used, assign a different name for step");
        }

        if (aliases != null && aliases.Count > 0)
        {
            kernelProcess.Aliases = aliases;
        }

        this._steps.Add(kernelProcess);
        return kernelProcess;
    }

    /// <summary>
    /// Adds a map operation to the process that accepts an enumerable input parameter and
    /// processes each individual parameter value by the specified map operation (TStep).
    /// Results are coalesced into a result set of the same dimension as the input set.
    /// </summary>
    /// <param name="target">The target for the map operation</param>
    /// <returns>An instance of <see cref="ProcessMapBuilder"/></returns>
    public ProcessMapBuilder AddMapForTarget(ProcessFunctionTargetBuilder target)
    {
        var mapBuilder = new ProcessMapBuilder(target);
        this._steps.Add(mapBuilder);

        return mapBuilder;
    }

    /// <summary>
    /// Provides an instance of <see cref="ProcessStepEdgeBuilder"/> for defining an edge to a
    /// step inside the process for a given external event.
    /// </summary>
    /// <param name="eventId">The Id of the external event.</param>
    /// <returns>An instance of <see cref="ProcessStepEdgeBuilder"/></returns>
    public ProcessEdgeBuilder OnInputEvent(string eventId)
    {
        return new ProcessEdgeBuilder(this, eventId);
    }

    /// <summary>
    /// Provides an instance of <see cref="ProcessStepEdgeBuilder"/> for defining an edge to a
    /// step that responds to an unhandled process error.
    /// </summary>
    /// <returns>An instance of <see cref="ProcessStepEdgeBuilder"/></returns>
    /// <remarks>
    /// To target a specific error source, use the <see cref="ProcessStepBuilder.OnFunctionError"/> on the step.
    /// </remarks>
    public ProcessEdgeBuilder OnError()
    {
        return new ProcessEdgeBuilder(this, ProcessConstants.GlobalErrorEventId);
    }

    /// <summary>
    /// Retrieves the target for a given external event. The step associated with the target is the process itself (this).
    /// </summary>
    /// <param name="eventId">The Id of the event</param>
    /// <returns>An instance of <see cref="ProcessFunctionTargetBuilder"/></returns>
    /// <exception cref="KernelException"></exception>
    public ProcessFunctionTargetBuilder WhereInputEventIs(string eventId)
    {
        Verify.NotNullOrWhiteSpace(eventId);

        if (!this._externalEventTargetMap.TryGetValue(eventId, out var target))
        {
            throw new KernelException($"The process named '{this.Name}' does not expose an event with Id '{eventId}'.");
        }

        // Targets for external events on a process should be scoped to the process itself rather than the step inside the process.
        var processTarget = target with { Step = this, TargetEventId = eventId };
        return processTarget;
    }

    /// <summary>
    /// Builds the process.
    /// </summary>
    /// <returns>An instance of <see cref="KernelProcess"/></returns>
    /// <exception cref="NotImplementedException"></exception>
    public KernelProcess Build(KernelProcessStateMetadata? stateMetadata = null)
    {
        // Build the edges first
        var builtEdges = this.Edges.ToDictionary(kvp => kvp.Key, kvp => kvp.Value.Select(e => e.Build()).ToList());

        // Build the steps and injecting initial state if any is provided
        var builtSteps = this._steps.BuildWithStateMetadata(stateMetadata);

        // Create the process
        var state = new KernelProcessState(this.Name, version: this.Version, id: this.HasParentProcess ? this.Id : null);
        var process = new KernelProcess(state, builtSteps, builtEdges);
        return process;
    }

    /// <summary>
    /// Initializes a new instance of the <see cref="ProcessBuilder"/> class.
    /// </summary>
    /// <param name="name">The name of the process. This is required.</param>
    public ProcessBuilder(string name)
        : base(name)
    {
    }

    #endregion
}<|MERGE_RESOLUTION|>--- conflicted
+++ resolved
@@ -104,27 +104,7 @@
             return this.Build(processState);
         }
 
-<<<<<<< HEAD
-        return this.Build(null);
-    }
-
-    internal override KernelProcessStepInfo BuildStep()
-    {
-        return this.Build(null);
-    }
-
-    /// <summary>
-    /// Add the provided step builder to the process.
-    /// </summary>
-    /// <remarks>
-    /// Utilized by <see cref="ProcessMapBuilder"/> only.
-    /// </remarks>
-    internal void AddStepFromBuilder(ProcessStepBuilder stepBuilder)
-    {
-        this._steps.Add(stepBuilder);
-=======
         return this.Build();
->>>>>>> 74049318
     }
 
     #region Public Interface
