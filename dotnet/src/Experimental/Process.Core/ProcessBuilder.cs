// Copyright (c) Microsoft. All rights reserved.

using System;
using System.Collections.Generic;
using System.Linq;

namespace Microsoft.SemanticKernel;

/// <summary>
/// Provides functionality for incrementally defining a process.
/// </summary>
public sealed class ProcessBuilder : ProcessStepBuilder
{
    /// <summary>The collection of steps within this process.</summary>
    private readonly List<ProcessStepBuilder> _steps = [];

    /// <summary>The collection of entry steps within this process.</summary>
    private readonly List<ProcessStepBuilder> _entrySteps = [];

    /// <summary>Maps external event Ids to the target entry step for the event.</summary>
    private readonly Dictionary<string, ProcessFunctionTargetBuilder> _externalEventTargetMap = [];

    /// <summary>
    /// A boolean indicating if the current process is a step within another process.
    /// </summary>
    internal bool HasParentProcess { get; set; }

    /// <summary>
    /// Used to resolve the target function and parameter for a given optional function name and parameter name.
    /// This is used to simplify the process of creating a <see cref="KernelProcessFunctionTarget"/> by making it possible
    /// to infer the function and/or parameter names from the function metadata if only one option exists.
    /// </summary>
    /// <param name="functionName">The name of the function. May be null if only one function exists on the step.</param>
    /// <param name="parameterName">The name of the parameter. May be null if only one parameter exists on the function.</param>
    /// <returns>A valid instance of <see cref="KernelProcessFunctionTarget"/> for this step.</returns>
    /// <exception cref="InvalidOperationException"></exception>
    internal override KernelProcessFunctionTarget ResolveFunctionTarget(string? functionName, string? parameterName)
    {
        // Try to resolve the function target on each of the registered entry points.
        var targets = new List<KernelProcessFunctionTarget>();
        foreach (var step in this._entrySteps)
        {
            try
            {
                targets.Add(step.ResolveFunctionTarget(functionName, parameterName));
            }
            catch (KernelException)
            {
                // If the function is not found on the source step, then we can ignore it.
            }
        }

        // If no targets were found or if multiple targets were found, throw an exception.
        if (targets.Count == 0)
        {
            throw new InvalidOperationException($"No targets found for the specified function and parameter '{functionName}.{parameterName}'.");
        }
        else if (targets.Count > 1)
        {
            throw new InvalidOperationException($"Multiple targets found for the specified function and parameter '{functionName}.{parameterName}'.");
        }

        return targets[0];
    }

    /// <inheritdoc/>
    internal override void LinkTo(string eventId, ProcessStepEdgeBuilder edgeBuilder)
    {
        Verify.NotNull(edgeBuilder?.Source, nameof(edgeBuilder.Source));
        Verify.NotNull(edgeBuilder?.Target, nameof(edgeBuilder.Target));

        // Keep track of the entry point steps
        this._entrySteps.Add(edgeBuilder.Source);
        this._externalEventTargetMap[eventId] = edgeBuilder.Target;
        base.LinkTo(eventId, edgeBuilder);
    }

    /// <inheritdoc/>
    internal override Dictionary<string, KernelFunctionMetadata> GetFunctionMetadataMap()
    {
        // The process has no kernel functions of its own, but it does expose the functions from its entry steps.
        // Merge the function metadata map from each of the entry steps.
        return this._entrySteps.SelectMany(step => step.GetFunctionMetadataMap())
                               .ToDictionary(pair => pair.Key, pair => pair.Value);
    }

    /// <summary>
    /// Builds the step.
    /// </summary>
    /// <returns></returns>
    internal override KernelProcessStepInfo BuildStep()
    {
        // The process is a step so we can return the step info directly.
        return this.Build();
    }

    #region Public Interface

    /// <summary>
    /// A read-only collection of steps in the process.
    /// </summary>
    public IReadOnlyList<ProcessStepBuilder> Steps => this._steps.AsReadOnly();

    /// <summary>
    /// Adds a step to the process.
    /// </summary>
    /// <typeparam name="TStep">The step Type.</typeparam>
    /// <param name="name">The name of the step. This parameter is optional.</param>
    /// <returns>An instance of <see cref="ProcessStepBuilder"/></returns>
    public ProcessStepBuilder AddStepFromType<TStep>(string? name = null) where TStep : KernelProcessStep
    {
        var stepBuilder = new ProcessStepBuilder<TStep>(name);
        this._steps.Add(stepBuilder);

        return stepBuilder;
    }

    /// <summary>
    /// Adds a sub process to the process.
    /// </summary>
    /// <param name="kernelProcess">The process to add as a step.</param>
    /// <returns>An instance of <see cref="ProcessStepBuilder"/></returns>
    public ProcessBuilder AddStepFromProcess(ProcessBuilder kernelProcess)
    {
        kernelProcess.HasParentProcess = true;
        this._steps.Add(kernelProcess);
        return kernelProcess;
    }

    /// <summary>
    /// Provides an instance of <see cref="ProcessStepEdgeBuilder"/> for defining an edge to a
    /// step inside the process for a given external event.
    /// </summary>
    /// <param name="eventId">The Id of the external event.</param>
    /// <returns>An instance of <see cref="ProcessStepEdgeBuilder"/></returns>
<<<<<<< HEAD
    public ProcessStepEdgeBuilder OnExternalEvent(string eventId)
    {
        return new ProcessStepEdgeBuilder(this, eventId);
    public ProcessEdgeBuilder OnExternalEvent(string eventId)
=======
    public ProcessEdgeBuilder OnInputEvent(string eventId)
>>>>>>> 4dbb38df
    {
        return new ProcessEdgeBuilder(this, eventId);
    }

    /// <summary>
    /// Retrieves the target for a given external event. The step associated with the target is the process itself (this).
    /// </summary>
    /// <param name="eventId">The Id of the event</param>
    /// <returns>An instance of <see cref="ProcessFunctionTargetBuilder"/></returns>
    /// <exception cref="KernelException"></exception>
    public ProcessFunctionTargetBuilder WhereInputEventIs(string eventId)
    {
        Verify.NotNullOrWhiteSpace(eventId);

        if (!this._externalEventTargetMap.TryGetValue(eventId, out var target))
        {
            throw new KernelException($"The process named '{this.Name}' does not expose an event with Id '{eventId}'.");
        }

        // Targets for external events on a process should be scoped to the process itself rather than the step inside the process.
        var processTarget = target with { Step = this, TargetEventId = eventId };
        return processTarget;
    }

    /// <summary>
    /// Builds the process.
    /// </summary>
    /// <returns>An instance of <see cref="KernelProcess"/></returns>
    /// <exception cref="NotImplementedException"></exception>
    public KernelProcess Build()
    {
        var process = new KernelProcess(this.Name, this._steps.Select(step => step.BuildStep()).ToList());
        // Build the edges first
        var builtEdges = this.Edges.ToDictionary(kvp => kvp.Key, kvp => kvp.Value.Select(e => e.Build()).ToList());

        // Build the steps
        var builtSteps = this._steps.Select(step => step.BuildStep()).ToList();

        // Create the process
        var state = new KernelProcessState(this.Name, id: this.HasParentProcess ? this.Id : null);
        var process = new KernelProcess(state, builtSteps, builtEdges);
        return process;
    }

    /// <summary>
    /// Initializes a new instance of the <see cref="ProcessBuilder"/> class.
    /// </summary>
    /// <param name="name">The name of the process. This is required.</param>
    public ProcessBuilder(string name)
        : base(name)
    {
    }

    #endregion
}<|MERGE_RESOLUTION|>--- conflicted
+++ resolved
@@ -133,14 +133,11 @@
     /// </summary>
     /// <param name="eventId">The Id of the external event.</param>
     /// <returns>An instance of <see cref="ProcessStepEdgeBuilder"/></returns>
-<<<<<<< HEAD
     public ProcessStepEdgeBuilder OnExternalEvent(string eventId)
     {
         return new ProcessStepEdgeBuilder(this, eventId);
     public ProcessEdgeBuilder OnExternalEvent(string eventId)
-=======
     public ProcessEdgeBuilder OnInputEvent(string eventId)
->>>>>>> 4dbb38df
     {
         return new ProcessEdgeBuilder(this, eventId);
     }
