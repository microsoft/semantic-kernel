--- conflicted
+++ resolved
@@ -202,13 +202,9 @@
     /// <summary>
     /// Creates a new instance of the <see cref="ProcessStepBuilder"/> class. If a name is not provided, the name will be derived from the type of the step.
     /// </summary>
-<<<<<<< HEAD
-    internal ProcessStepBuilder(string? name = null)
-=======
     /// <param name="name">Optional: The name of the step.</param>
     /// <param name="initialState">Optional: The initial state of the step.</param>
     internal ProcessStepBuilder(string? name = null, object? initialState = default)
->>>>>>> 8b4a1495
         : base(name ?? typeof(TStep).Name)
     {
         this.FunctionsDict = this.GetFunctionMetadataMap();
