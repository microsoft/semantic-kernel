﻿// Copyright (c) Microsoft. All rights reserved.

using System;
using System.Collections.Generic;
using System.Linq;
using System.Text.Json;
using Microsoft.SemanticKernel.Process;
using Microsoft.SemanticKernel.Process.Internal;
using Microsoft.SemanticKernel.Process.Models;

namespace Microsoft.SemanticKernel;

/// <summary>
/// An abstract class that provides functionality for incrementally defining a process step and linking it to other steps within a Process.
/// </summary>
public abstract class ProcessStepBuilder
{
    #region Public Interface

    /// <summary>
    /// The unique identifier for the step. This may be null until the step is run within a process.
    /// </summary>
    public string? Id { get; }

    /// <summary>
    /// The name of the step. This is intended to be a human-readable name and is not required to be unique.
    /// </summary>
    public string Name { get; }

    /// <summary>
    /// Alternative names that have been used to previous versions of the step
    /// </summary>
    public List<string> Aliases { get; set; } = [];

    /// <summary>
    /// Define the behavior of the step when the event with the specified Id is fired.
    /// </summary>
    /// <param name="eventId">The Id of the event of interest.</param>
    /// <returns>An instance of <see cref="ProcessStepEdgeBuilder"/>.</returns>
    public ProcessStepEdgeBuilder OnEvent(string eventName)
    {
        // scope the event to this instance of this step
        var scopedEventId = this.GetScopedEventId(eventName);
        return new ProcessStepEdgeBuilder(this, scopedEventId, eventName);
    }

    /// <summary>
    /// Define the behavior of the step when the specified function has been successfully invoked.
    /// </summary>
    /// <param name="functionName">Optional: The name of the function of interest.</param>
    /// If the function name is not provided, it will be inferred if there's exactly one function in the step.
    /// <returns>An instance of <see cref="ProcessStepEdgeBuilder"/>.</returns>
    public ProcessStepEdgeBuilder OnFunctionResult(string? functionName = null)
    {
<<<<<<< HEAD
        // TODO: ADD CHECK SO FUNCTION_NAME IS NOT EMPTY OR ADD FUNCTION RESOLVER IN CASE STEP HAS ONLY ONE FUNCTION
        // TODO: Add check functionName is valid
=======
        if (string.IsNullOrWhiteSpace(functionName))
        {
            functionName = this.ResolveFunctionName();
        }
>>>>>>> 5c998f26
        return this.OnEvent($"{functionName}.OnResult");
    }

    /// <summary>
    /// Define the behavior of the step when the specified function has thrown an exception.
    /// If the function name is not provided, it will be inferred if there's exactly one function in the step.
    /// </summary>
    /// <param name="functionName">Optional: The name of the function of interest.</param>
    /// <returns>An instance of <see cref="ProcessStepEdgeBuilder"/>.</returns>
    public ProcessStepEdgeBuilder OnFunctionError(string? functionName = null)
    {
        if (string.IsNullOrWhiteSpace(functionName))
        {
            functionName = this.ResolveFunctionName();
        }
        return this.OnEvent($"{functionName}.OnError");
    }

    #endregion

    /// <summary>The namespace for events that are scoped to this step.</summary>
    private readonly string _eventNamespace;

    /// <summary>
    /// A mapping of function names to the functions themselves.
    /// </summary>
    internal Dictionary<string, KernelFunctionMetadata> FunctionsDict { get; set; }

    /// <summary>
    /// A mapping of event Ids to the edges that are triggered by those events.
    /// </summary>
    internal Dictionary<string, List<ProcessStepEdgeBuilder>> Edges { get; }

    /// <summary>
    /// Builds the step with step state
    /// </summary>
    /// <returns>an instance of <see cref="KernelProcessStepInfo"/>.</returns>
    internal abstract KernelProcessStepInfo BuildStep(KernelProcessStepStateMetadata? stateMetadata = null);

    /// <summary>
    /// Resolves the function name for the step.
    /// </summary>
    /// <returns></returns>
    /// <exception cref="KernelException"></exception>
    private string ResolveFunctionName()
    {
        if (this.FunctionsDict.Count == 0)
        {
            throw new KernelException($"The step {this.Name} has no functions.");
        }
        else if (this.FunctionsDict.Count > 1)
        {
            throw new KernelException($"The step {this.Name} has more than one function, so a function name must be provided.");
        }

        return this.FunctionsDict.Keys.First();
    }

    /// <summary>
    /// Links the output of the current step to the an input of another step via the specified event type.
    /// </summary>
    /// <param name="eventId">The Id of the event.</param>
    /// <param name="edgeBuilder">The targeted function.</param>
    internal virtual void LinkTo(string eventId, ProcessStepEdgeBuilder edgeBuilder)
    {
        if (!this.Edges.TryGetValue(eventId, out List<ProcessStepEdgeBuilder>? edges) || edges == null)
        {
            edges = [];
            this.Edges[eventId] = edges;
        }

        edges.Add(edgeBuilder);
    }

    /// <summary>
    /// Used to resolve the target function and parameter for a given optional function name and parameter name.
    /// This is used to simplify the process of creating a <see cref="KernelProcessFunctionTarget"/> by making it possible
    /// to infer the function and/or parameter names from the function metadata if only one option exists.
    /// </summary>
    /// <param name="functionName">The name of the function. May be null if only one function exists on the step.</param>
    /// <param name="parameterName">The name of the parameter. May be null if only one parameter exists on the function.</param>
    /// <returns>A valid instance of <see cref="KernelProcessFunctionTarget"/> for this step.</returns>
    /// <exception cref="InvalidOperationException"></exception>
    internal virtual KernelProcessFunctionTarget ResolveFunctionTarget(string? functionName, string? parameterName)
    {
        string? verifiedFunctionName = functionName;
        string? verifiedParameterName = parameterName;

        if (this.FunctionsDict.Count == 0)
        {
            throw new KernelException($"The target step {this.Name} has no functions.");
        }

        // If the function name is null or whitespace, then there can only one function on the step
        if (string.IsNullOrWhiteSpace(verifiedFunctionName))
        {
            if (this.FunctionsDict.Count > 1)
            {
                throw new KernelException("The target step has more than one function, so a function name must be provided.");
            }

            verifiedFunctionName = this.FunctionsDict.Keys.First();
        }

        // Verify that the target function exists
        if (!this.FunctionsDict.TryGetValue(verifiedFunctionName!, out var kernelFunctionMetadata) || kernelFunctionMetadata is null)
        {
            throw new KernelException($"The function {functionName} does not exist on step {this.Name}");
        }

        // If the parameter name is null or whitespace, then the function must have 0 or 1 parameters
        if (string.IsNullOrWhiteSpace(verifiedParameterName))
        {
            var undeterminedParameters = kernelFunctionMetadata.Parameters.Where(p => p.ParameterType != typeof(KernelProcessStepContext)).ToList();

            if (undeterminedParameters.Count > 1)
            {
                throw new KernelException($"The function {functionName} on step {this.Name} has more than one parameter, so a parameter name must be provided.");
            }

            // We can infer the parameter name from the function metadata
            if (undeterminedParameters.Count == 1)
            {
                parameterName = undeterminedParameters[0].Name;
                verifiedParameterName = parameterName;
            }
        }

        Verify.NotNull(verifiedFunctionName);

        return new KernelProcessFunctionTarget(
            stepId: this.Id!,
            functionName: verifiedFunctionName,
            parameterName: verifiedParameterName
        );
    }

    /// <summary>
    /// Loads a mapping of function names to the associated functions metadata.
    /// </summary>
    /// <returns>A <see cref="Dictionary{TKey, TValue}"/> where TKey is <see cref="string"/> and TValue is <see cref="KernelFunctionMetadata"/></returns>
    internal abstract Dictionary<string, KernelFunctionMetadata> GetFunctionMetadataMap();

    /// <summary>
    /// Given an event Id, returns a scoped event Id that is unique to this instance of the step.
    /// </summary>
    /// <param name="eventId">The Id of the event.</param>
    /// <returns>An Id that represents the provided event Id scoped to this step instance.</returns>
    protected string GetScopedEventId(string eventId)
    {
        // Scope the event to this instance of this step by prefixing the event Id with the step's namespace.
        return $"{this._eventNamespace}.{eventId}";
    }

    /// <summary>
    /// Initializes a new instance of the <see cref="ProcessStepBuilder"/> class.
    /// </summary>
    /// <param name="name">The name of the step.</param>
    protected ProcessStepBuilder(string name)
    {
        this.Name ??= name;
        Verify.NotNullOrWhiteSpace(name);

        this.FunctionsDict = [];
        this.Id = Guid.NewGuid().ToString("n");
        this._eventNamespace = $"{this.Name}_{this.Id}";
        this.Edges = new Dictionary<string, List<ProcessStepEdgeBuilder>>(StringComparer.OrdinalIgnoreCase);
    }
}

/// <summary>
/// Provides functionality for incrementally defining a process step.
/// </summary>
public sealed class ProcessStepBuilder<TStep> : ProcessStepBuilder where TStep : KernelProcessStep
{
    /// <summary>
    /// The initial state of the step. This may be null if the step does not have any state.
    /// </summary>
    private object? _initialState;

    /// <summary>
    /// Creates a new instance of the <see cref="ProcessStepBuilder"/> class. If a name is not provided, the name will be derived from the type of the step.
    /// </summary>
    /// <param name="name">Optional: The name of the step.</param>
    /// <param name="initialState">Initial state of the step to be used on the step building stage</param>
    internal ProcessStepBuilder(string? name = null, object? initialState = default)
        : base(name ?? typeof(TStep).Name)
    {
        this.FunctionsDict = this.GetFunctionMetadataMap();
        this._initialState = initialState;
    }

    /// <summary>
    /// Builds the step with a state if provided
    /// </summary>
    /// <returns>An instance of <see cref="KernelProcessStepInfo"/></returns>
    internal override KernelProcessStepInfo BuildStep(KernelProcessStepStateMetadata? stateMetadata = null)
    {
        KernelProcessStepState? stateObject = null;
        KernelProcessStepMetadataAttribute stepMetadataAttributes = KernelProcessStepMetadataFactory.ExtractProcessStepMetadataFromType(typeof(TStep));

        if (typeof(TStep).TryGetSubtypeOfStatefulStep(out Type? genericStepType) && genericStepType is not null)
        {
            // The step is a subclass of KernelProcessStep<>, so we need to extract the generic type argument
            // and create an instance of the corresponding KernelProcessStepState<>.
            var userStateType = genericStepType.GetGenericArguments()[0];
            Verify.NotNull(userStateType);

            var stateType = typeof(KernelProcessStepState<>).MakeGenericType(userStateType);
            Verify.NotNull(stateType);

            if (stateMetadata != null && stateMetadata.State != null && stateMetadata.State is JsonElement jsonState)
            {
                try
                {
                    this._initialState = jsonState.Deserialize(userStateType);
                }
                catch (JsonException)
                {
                    throw new KernelException($"The initial state provided for step {this.Name} is not of the correct type. The expected type is {userStateType.Name}.");
                }
            }

            // If the step has a user-defined state then we need to validate that the initial state is of the correct type.
            if (this._initialState is not null && this._initialState.GetType() != userStateType)
            {
                throw new KernelException($"The initial state provided for step {this.Name} is not of the correct type. The expected type is {userStateType.Name}.");
            }

            var initialState = this._initialState ?? Activator.CreateInstance(userStateType);
            stateObject = (KernelProcessStepState?)Activator.CreateInstance(stateType, this.Name, stepMetadataAttributes.Version, this.Id);
            stateType.GetProperty(nameof(KernelProcessStepState<object>.State))?.SetValue(stateObject, initialState);
        }
        else
        {
            // The step is a KernelProcessStep with no user-defined state, so we can use the base KernelProcessStepState.
            stateObject = new KernelProcessStepState(this.Name, stepMetadataAttributes.Version, this.Id);
        }

        Verify.NotNull(stateObject);

        // Build the edges first
        var builtEdges = this.Edges.ToDictionary(kvp => kvp.Key, kvp => kvp.Value.Select(e => e.Build()).ToList());

        // Then build the step with the edges and state.
        var builtStep = new KernelProcessStepInfo(typeof(TStep), stateObject, builtEdges);
        return builtStep;
    }

    /// <inheritdoc/>
    internal override Dictionary<string, KernelFunctionMetadata> GetFunctionMetadataMap()
    {
        var metadata = KernelFunctionMetadataFactory.CreateFromType(typeof(TStep));
        return metadata.ToDictionary(m => m.Name, m => m);
    }
}<|MERGE_RESOLUTION|>--- conflicted
+++ resolved
@@ -52,15 +52,10 @@
     /// <returns>An instance of <see cref="ProcessStepEdgeBuilder"/>.</returns>
     public ProcessStepEdgeBuilder OnFunctionResult(string? functionName = null)
     {
-<<<<<<< HEAD
-        // TODO: ADD CHECK SO FUNCTION_NAME IS NOT EMPTY OR ADD FUNCTION RESOLVER IN CASE STEP HAS ONLY ONE FUNCTION
-        // TODO: Add check functionName is valid
-=======
         if (string.IsNullOrWhiteSpace(functionName))
         {
             functionName = this.ResolveFunctionName();
         }
->>>>>>> 5c998f26
         return this.OnEvent($"{functionName}.OnResult");
     }
 
