--- conflicted
+++ resolved
@@ -269,14 +269,8 @@
                 throw new KernelException($"The initial state provided for step {this.Name} is not of the correct type. The expected type is {userStateType.Name}.");
             }
 
-<<<<<<< HEAD
-            stateObject = (KernelProcessStepState?)Activator.CreateInstance(stateType, this.Name, stepMetadataAttributes.Version, this.Id);
-            stateType.GetProperty(nameof(KernelProcessStepState<object>.State))?.SetValue(stateObject, this._initialState);
-=======
-            var initialState = this._initialState ?? Activator.CreateInstance(userStateType);
-            stateObject = (KernelProcessStepState?)Activator.CreateInstance(stateType, this.Name, this.Id);
+            var initialState = this._initialState ?? Activator.CreateInstance(userStateType, this.Name, this.Id);
             stateType.GetProperty(nameof(KernelProcessStepState<object>.State))?.SetValue(stateObject, initialState);
->>>>>>> db45cfa7
         }
         else
         {
