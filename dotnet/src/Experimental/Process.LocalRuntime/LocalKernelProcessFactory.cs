--- conflicted
+++ resolved
@@ -1,10 +1,7 @@
 ﻿// Copyright (c) Microsoft. All rights reserved.
 
 using System;
-<<<<<<< HEAD
 using System.Collections.Generic;
-=======
->>>>>>> 2e2ef6aa
 using System.Threading.Tasks;
 
 namespace Microsoft.SemanticKernel;
@@ -32,7 +29,25 @@
     }
 
     /// <summary>
-<<<<<<< HEAD
+    /// Starts the specified process and runs it to completion.
+    /// </summary>
+    /// <param name="process"></param>
+    /// <param name="kernel"></param>
+    /// <param name="initialEvent"></param>
+    /// <param name="timeout"></param>
+    /// <param name="externalMessageChannel"></param>
+    /// <returns></returns>
+    public static async Task<LocalKernelProcessContext> RunToEndAsync(this KernelProcess process, Kernel kernel, KernelProcessEvent initialEvent, TimeSpan? timeout = null, IExternalKernelProcessMessageChannel? externalMessageChannel = null)
+    {
+        Verify.NotNull(initialEvent, nameof(initialEvent));
+        TimeSpan timeoutValue = timeout ?? TimeSpan.FromSeconds(60);
+
+        LocalKernelProcessContext processContext = new(process, kernel, null, externalMessageChannel);
+        await processContext.StartWithEventAsync(initialEvent).ConfigureAwait(false);
+        return processContext;
+    }
+
+    /// <summary>
     /// Starts a specific process using registered processes
     /// </summary>
     /// <param name="kernel">Required: An instance of <see cref="Kernel"/></param>
@@ -69,22 +84,6 @@
         }
 
         LocalKernelProcessContext processContext = new(process, kernel, null, externalMessageChannel, storageConnector);
-=======
-    /// Starts the specified process and runs it to completion.
-    /// </summary>
-    /// <param name="process"></param>
-    /// <param name="kernel"></param>
-    /// <param name="initialEvent"></param>
-    /// <param name="timeout"></param>
-    /// <param name="externalMessageChannel"></param>
-    /// <returns></returns>
-    public static async Task<LocalKernelProcessContext> RunToEndAsync(this KernelProcess process, Kernel kernel, KernelProcessEvent initialEvent, TimeSpan? timeout = null, IExternalKernelProcessMessageChannel? externalMessageChannel = null)
-    {
-        Verify.NotNull(initialEvent, nameof(initialEvent));
-        TimeSpan timeoutValue = timeout ?? TimeSpan.FromSeconds(60);
-
-        LocalKernelProcessContext processContext = new(process, kernel, null, externalMessageChannel);
->>>>>>> 2e2ef6aa
         await processContext.StartWithEventAsync(initialEvent).ConfigureAwait(false);
         return processContext;
     }
