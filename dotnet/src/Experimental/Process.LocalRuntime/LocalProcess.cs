--- conflicted
+++ resolved
@@ -18,11 +18,6 @@
 
 internal sealed class LocalProcess : LocalStep, IDisposable
 {
-<<<<<<< HEAD
-    private const string EndProcessId = "Microsoft.SemanticKernel.Process.EndStep";
-
-=======
->>>>>>> ca4badff
     private readonly JoinableTaskFactory _joinableTaskFactory;
     private readonly JoinableTaskContext _joinableTaskContext;
     private readonly Channel<KernelProcessEvent> _externalEventChannel;
@@ -33,7 +28,6 @@
     internal readonly KernelProcess _process;
 
     private ILogger? _logger; // Note: Use the Logger property to access this field.
-    private ILogger Logger => this._logger ??= this.LoggerFactory?.CreateLogger<LocalProcess>() ?? NullLogger<LocalProcess>.Instance;
 
     private JoinableTask? _processTask;
     private CancellationTokenSource? _processCancelSource;
@@ -43,14 +37,9 @@
     /// </summary>
     /// <param name="process">The <see cref="KernelProcess"/> instance.</param>
     /// <param name="kernel">An instance of <see cref="Kernel"/></param>
-<<<<<<< HEAD
-    internal LocalProcess(KernelProcess process, Kernel kernel)
-        : base(process, kernel)
-=======
     /// <param name="parentProcessId">Optional. The Id of the parent process if one exists, otherwise null.</param>
     internal LocalProcess(KernelProcess process, Kernel kernel, string? parentProcessId = null)
         : base(process, kernel, parentProcessId)
->>>>>>> ca4badff
     {
         Verify.NotNull(process.Steps);
 
@@ -60,10 +49,7 @@
         this._externalEventChannel = Channel.CreateUnbounded<KernelProcessEvent>();
         this._joinableTaskContext = new JoinableTaskContext();
         this._joinableTaskFactory = new JoinableTaskFactory(this._joinableTaskContext);
-<<<<<<< HEAD
-=======
         this._logger = this._kernel.LoggerFactory?.CreateLogger(this.Name) ?? new NullLogger<LocalStep>();
->>>>>>> ca4badff
     }
 
     /// <summary>
@@ -136,11 +122,7 @@
     /// <returns>A <see cref="Task"/></returns>
     internal Task SendMessageAsync(KernelProcessEvent processEvent, Kernel? kernel = null)
     {
-<<<<<<< HEAD
-        Verify.NotNull(processEvent);
-=======
         Verify.NotNull(processEvent, nameof(processEvent));
->>>>>>> ca4badff
         return this._externalEventChannel.Writer.WriteAsync(processEvent).AsTask();
     }
 
@@ -148,14 +130,7 @@
     /// Gets the process information.
     /// </summary>
     /// <returns>An instance of <see cref="KernelProcess"/></returns>
-<<<<<<< HEAD
-    internal Task<KernelProcess> GetProcessInfoAsync()
-    {
-        return this.ToKernelProcessAsync();
-    }
-=======
     internal Task<KernelProcess> GetProcessInfoAsync() => this.ToKernelProcessAsync();
->>>>>>> ca4badff
 
     /// <summary>
     /// Handles a <see cref="ProcessMessage"/> that has been sent to the process. This happens only in the case
@@ -169,13 +144,7 @@
     {
         if (string.IsNullOrWhiteSpace(message.TargetEventId))
         {
-<<<<<<< HEAD
-            string errorMessage = "Internal Process Error: The target event id must be specified when sending a message to a step.";
-            this.Logger.LogError("{ErrorMessage}", errorMessage);
-            throw new KernelException(errorMessage);
-=======
             throw new KernelException("Internal Process Error: The target event id must be specified when sending a message to a step.").Log(this._logger);
->>>>>>> ca4badff
         }
 
         string eventId = message.TargetEventId!;
@@ -217,12 +186,10 @@
                     processStep = processStep with { State = processStep.State with { Id = Guid.NewGuid().ToString() } };
                 }
 
-<<<<<<< HEAD
                 localStep =
                     new LocalProcess(processStep, this._kernel)
                     {
                         ParentProcessId = this.Id,
-                        LoggerFactory = this.LoggerFactory,
                         EventFilter = this.EventFilter,
                     };
             }
@@ -232,36 +199,19 @@
                     new LocalMap(mapStep, this._kernel)
                     {
                         ParentProcessId = this.Id,
-                        LoggerFactory = this.LoggerFactory,
                     };
-=======
-                var process = new LocalProcess(
-                    process: kernelStep,
-                    kernel: this._kernel,
-                    parentProcessId: this.Id);
-
-                localStep = process;
->>>>>>> ca4badff
             }
             else
             {
                 // The current step should already have an Id.
                 Verify.NotNull(step.State?.Id);
 
-<<<<<<< HEAD
                 localStep =
                     new LocalStep(step, this._kernel)
                     {
                         ParentProcessId = this.Id,
-                        LoggerFactory = this.LoggerFactory,
                         EventFilter = this.EventFilter,
                     };
-=======
-                localStep = new LocalStep(
-                    stepInfo: step,
-                    kernel: this._kernel,
-                    parentProcessId: this.Id);
->>>>>>> ca4badff
             }
 
             this._steps.Add(localStep);
@@ -338,11 +288,7 @@
         }
         catch (Exception ex)
         {
-<<<<<<< HEAD
-            this.Logger?.LogError("An error occurred while running the process: {ErrorMessage}.", ex.Message);
-=======
             this._logger?.LogError(ex, "An error occurred while running the process.");
->>>>>>> ca4badff
             throw;
         }
         finally
