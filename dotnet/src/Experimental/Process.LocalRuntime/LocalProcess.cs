--- conflicted
+++ resolved
@@ -207,7 +207,6 @@
         // Initialize the input and output edges for the process
         this._outputEdges = this._process.Edges.ToDictionary(kvp => kvp.Key, kvp => kvp.Value.ToList());
 
-<<<<<<< HEAD
         // Initialize Storage Manager
         if (this.StorageManager != null)
         {
@@ -216,10 +215,6 @@
 
         // TODO: Pull user state from persisted state on resume.
         this._processStateManager = new ProcessStateManager(this._process.UserStateype, null);
-=======
-        // TODO: Pull user state from persisted state on resume.
-        this._processStateManager = new ProcessStateManager(this._process.UserStateType, null);
->>>>>>> c084b067
 
         // Initialize threads. TODO: Need to implement state management here.
         foreach (var kvp in this._process.Threads)
@@ -314,12 +309,8 @@
                     new LocalStep(step, this._kernel)
                     {
                         ParentProcessId = this.Id,
-<<<<<<< HEAD
                         EventProxy = this.EventProxy,
                         StorageManager = this.StorageManager,
-=======
-                        EventProxy = this.EventProxy
->>>>>>> c084b067
                     };
             }
 
@@ -346,7 +337,7 @@
 
         try
         {
-            // 
+            //
             await this.EnqueueOnEnterMessagesAsync(messageChannel).ConfigureAwait(false);
 
             // Run the Pregel algorithm until there are no more messages being sent.
@@ -545,7 +536,6 @@
                 base.EmitEvent(stepEvent);
             }
 
-<<<<<<< HEAD
             // Get the edges for the event and queue up the messages to be sent to the next steps.
             bool foundEdge = false;
             foreach (KernelProcessEdge edge in step.GetEdgeForEvent(stepEvent.QualifiedId))
@@ -560,21 +550,6 @@
                 messageChannel.Enqueue(message);
                 foundEdge = true;
             }
-
-            // Error event was raised with no edge to handle it, send it to an edge defined as the global error target.
-            if (!foundEdge && stepEvent.IsError)
-            {
-                if (this._outputEdges.TryGetValue(ProcessConstants.GlobalErrorEventId, out List<KernelProcessEdge>? edges))
-                {
-                    foreach (KernelProcessEdge edge in edges)
-                    {
-                        ProcessMessage message = ProcessMessageFactory.CreateFromEdge(edge, stepEvent.SourceId, stepEvent.Data);
-                        messageChannel.Enqueue(message);
-                    }
-                }
-            }
-=======
-            await this.EnqueueEdgesAsync(step.GetEdgeForEvent(stepEvent.QualifiedId), messageChannel, stepEvent).ConfigureAwait(false);
 
             //// Get the edges for the event and queue up the messages to be sent to the next steps.
             //bool foundEdge = false;
@@ -641,7 +616,6 @@
             //        }
             //    }
             //}
->>>>>>> c084b067
         }
     }
 
