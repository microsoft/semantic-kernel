﻿// Copyright (c) Microsoft. All rights reserved.

using System;
using System.Collections.Generic;
using System.Linq;
using System.Text.Json;
using System.Threading;
using System.Threading.Channels;
using System.Threading.Tasks;
using Microsoft.Extensions.Logging;
using Microsoft.Extensions.Logging.Abstractions;
using Microsoft.SemanticKernel.Agents;
using Microsoft.SemanticKernel.Process;
using Microsoft.SemanticKernel.Process.Internal;
using Microsoft.SemanticKernel.Process.Runtime;
using Microsoft.VisualStudio.Threading;

namespace Microsoft.SemanticKernel;

internal delegate bool ProcessEventProxy(ProcessEvent processEvent);

internal sealed class LocalProcess : LocalStep, System.IAsyncDisposable
{
    private readonly JoinableTaskFactory _joinableTaskFactory;
    private readonly JoinableTaskContext _joinableTaskContext;
    private readonly Channel<KernelProcessEvent> _externalEventChannel;
    private new readonly Lazy<ValueTask> _initializeTask;
    private readonly Dictionary<string, KernelProcessAgentThread> _threads = [];

    internal readonly List<KernelProcessStepInfo> _stepsInfos;
    internal readonly List<LocalStep> _steps = [];
    internal readonly KernelProcess _process;

    private readonly ILogger _logger;

    private JoinableTask? _processTask;
    private CancellationTokenSource? _processCancelSource;
    private ProcessStateManager? _processStateManager;

    /// <summary>
    /// Initializes a new instance of the <see cref="LocalProcess"/> class.
    /// </summary>
    /// <param name="process">The <see cref="KernelProcess"/> instance.</param>
    /// <param name="kernel">An instance of <see cref="Kernel"/></param>
    internal LocalProcess(KernelProcess process, Kernel kernel)
        : base(process, kernel)
    {
        Verify.NotNull(process.Steps);

        this._stepsInfos = new List<KernelProcessStepInfo>(process.Steps);
        this._process = process;
        this._initializeTask = new Lazy<ValueTask>(this.InitializeProcessAsync);
        this._externalEventChannel = Channel.CreateUnbounded<KernelProcessEvent>();
        this._joinableTaskContext = new JoinableTaskContext();
        this._joinableTaskFactory = new JoinableTaskFactory(this._joinableTaskContext);
        this._logger = this._kernel.LoggerFactory?.CreateLogger(this.Name) ?? new NullLogger<LocalStep>();
        // if parent id is null this is the root process
        this.RootProcessId = this.ParentProcessId == null ? this.Id : null;
    }

    /// <summary>
    /// The Id of the root process.
    /// </summary>
    internal string? RootProcessId { get; init; }

    /// <summary>
    /// Starts the process with an initial event and an optional kernel.
    /// </summary>
    /// <param name="kernel">The <see cref="Kernel"/> instance to use within the running process.</param>
    /// <param name="keepAlive">Indicates if the process should wait for external events after it's finished processing.</param>
    /// <returns> <see cref="Task"/></returns>
    internal async Task StartAsync(Kernel? kernel = null, bool keepAlive = true)
    {
        // Lazy one-time initialization of the process before staring it.
        await this._initializeTask.Value.ConfigureAwait(false);

        this._processCancelSource = new CancellationTokenSource();
        this._processTask = this._joinableTaskFactory.RunAsync(()
            => this.Internal_ExecuteAsync(kernel, keepAlive: keepAlive, cancellationToken: this._processCancelSource.Token));
    }

    /// <summary>
    /// Starts the process with an initial event and then waits for the process to finish. In this case the process will not
    /// keep alive waiting for external events after the internal messages have stopped.
    /// </summary>
    /// <param name="processEvent">Required. The <see cref="KernelProcessEvent"/> to start the process with.</param>
    /// <param name="kernel">Optional. A <see cref="Kernel"/> to use when executing the process.</param>
    /// <returns>A <see cref="Task"/></returns>
    internal async Task RunOnceAsync(KernelProcessEvent processEvent, Kernel? kernel = null)
    {
        Verify.NotNull(processEvent, nameof(processEvent));
        Verify.NotNullOrWhiteSpace(processEvent.Id, $"{nameof(processEvent)}.{nameof(KernelProcessEvent.Id)}");

        await Task.Yield(); // Ensure that the process has an opportunity to run in a different synchronization context.
        await this._externalEventChannel.Writer.WriteAsync(processEvent).ConfigureAwait(false);
        await this.StartAsync(kernel, keepAlive: false).ConfigureAwait(false);
        await this._processTask!.JoinAsync().ConfigureAwait(false);
    }

    /// <summary>
    /// Starts the process with an initial event and then waits for the process to finish. In this case the process will not
    /// keep alive waiting for external events after the internal messages have stopped.
    /// </summary>
    /// <param name="processEvent">Required. The <see cref="KernelProcessEvent"/> to start the process with.</param>
    /// <param name="kernel">Optional. A <see cref="Kernel"/> to use when executing the process.</param>
    /// <param name="timeout">Optional. A <see cref="TimeSpan"/> to wait for the process to finish.</param>
    /// <returns>A <see cref="Task"/></returns>
    internal async Task RunUntilEndAsync(KernelProcessEvent processEvent, Kernel? kernel = null, TimeSpan? timeout = null)
    {
        Verify.NotNull(processEvent, nameof(processEvent));
        Verify.NotNullOrWhiteSpace(processEvent.Id, $"{nameof(processEvent)}.{nameof(KernelProcessEvent.Id)}");

        await Task.Yield(); // Ensure that the process has an opportunity to run in a different synchronization context.
        await this._externalEventChannel.Writer.WriteAsync(processEvent).ConfigureAwait(false);
        await this.StartAsync(kernel, keepAlive: true).ConfigureAwait(false);
        await this._processTask!.JoinAsync().ConfigureAwait(false);
    }

    /// <summary>
    /// Stops a running process. This will cancel the process and wait for it to complete before returning.
    /// </summary>
    /// <returns>A <see cref="Task"/></returns>
    internal async Task StopAsync()
    {
        if (this._processTask is null || this._processCancelSource is null || this._processTask.IsCompleted)
        {
            return;
        }

        // Cancel the process and wait for it to complete.
        this._processCancelSource.Cancel();

        try
        {
            await this._processTask;
        }
        catch (OperationCanceledException)
        {
            // The task was cancelled, so we can ignore this exception.
        }
        finally
        {
            this._processCancelSource.Dispose();
        }
    }

    /// <summary>
    /// Sends a message to the process. This does not start the process if it's not already running, in
    /// this case the message will remain queued until the process is started.
    /// </summary>
    /// <param name="processEvent">Required. The <see cref="KernelProcessEvent"/> to start the process with.</param>
    /// <param name="kernel">Optional. A <see cref="Kernel"/> to use when executing the process.</param>
    /// <returns>A <see cref="Task"/></returns>
    internal async Task SendMessageAsync(KernelProcessEvent processEvent, Kernel? kernel = null)
    {
        Verify.NotNull(processEvent, nameof(processEvent));
        await this._externalEventChannel.Writer.WriteAsync(processEvent).AsTask().ConfigureAwait(false);

        // make sure the process is running in case it was already cancelled
        if (this._processCancelSource == null)
        {
            await this.StartAsync(this._kernel).ConfigureAwait(false);
        }
    }

    /// <summary>
    /// Gets the process information.
    /// </summary>
    /// <returns>An instance of <see cref="KernelProcess"/></returns>
    internal Task<KernelProcess> GetProcessInfoAsync() => this.ToKernelProcessAsync();

    /// <summary>
    /// Handles a <see cref="ProcessMessage"/> that has been sent to the process. This happens only in the case
    /// of a process (this one) running as a step within another process (this one's parent). In this case the
    /// entire sub-process should be executed within a single superstep.
    /// </summary>
    /// <param name="message">The message to process.</param>
    /// <returns>A <see cref="Task"/></returns>
    /// <exception cref="KernelException"></exception>
    internal override async Task HandleMessageAsync(ProcessMessage message)
    {
        if (string.IsNullOrWhiteSpace(message.TargetEventId))
        {
            throw new KernelException("Internal Process Error: The target event id must be specified when sending a message to a step.").Log(this._logger);
        }

        string eventId = message.TargetEventId!;
        if (this._outputEdges.TryGetValue(eventId, out List<KernelProcessEdge>? edges) && edges is not null)
        {
            // Create the external event that will be used to start the nested process. Since this event came
            // from outside this processes, we set the visibility to internal so that it's not emitted back out again.
            KernelProcessEvent nestedEvent = new() { Id = eventId, Data = message.TargetEventData, Visibility = KernelProcessEventVisibility.Internal };

            // Run the nested process completely within a single superstep.
            await this.RunOnceAsync(nestedEvent, this._kernel).ConfigureAwait(false);
        }
    }

    #region Private Methods

    /// <summary>
    /// Loads the process and initializes the steps. Once this is complete the process can be started.
    /// </summary>
    /// <returns>A <see cref="Task"/></returns>
    private async ValueTask InitializeProcessAsync()
    {
        // Initialize the input and output edges for the process
        this._outputEdges = this._process.Edges.ToDictionary(kvp => kvp.Key, kvp => kvp.Value.ToList());

        // TODO: Pull user state from persisted state on resume.
<<<<<<< HEAD
        this._processStateManager = new ProcessStateManager(this._process.UserStateype, null);
=======
        this._processStateManager = new ProcessStateManager(this._process.UserStateType, null);
>>>>>>> a4bdaac0

        // Initialize threads. TODO: Need to implement state management here.
        foreach (var kvp in this._process.Threads)
        {
            var threadDefinition = kvp.Value;
            KernelProcessAgentThread? processThread = null;
            if (threadDefinition.ThreadPolicy == KernelProcessThreadLifetime.Scoped)
            {
                // Create scoped threads now as they may be shared across steps
                AgentThread thread = await threadDefinition.CreateAgentThreadAsync(this._kernel).ConfigureAwait(false);
                processThread = new KernelProcessAgentThread
                {
                    ThreadId = thread.Id,
                    ThreadName = kvp.Key,
                    ThreadType = threadDefinition.ThreadType,
                    ThreadPolicy = threadDefinition.ThreadPolicy
                };
            }
            else
            {
                var thread = new KernelProcessAgentThread
                {
                    ThreadId = null,
                    ThreadName = kvp.Key,
                    ThreadType = threadDefinition.ThreadType,
                    ThreadPolicy = threadDefinition.ThreadPolicy
                };
            }

            this._threads.Add(kvp.Key, processThread ?? throw new KernelException("Failed to create process thread."));
        }

        // Initialize the steps within this process
        foreach (var step in this._stepsInfos)
        {
            LocalStep? localStep = null;

            // The current step should already have a name.
            Verify.NotNull(step.State?.Name);

            if (step is KernelProcess processStep)
            {
                // The process will only have an Id if its already been executed.
                if (string.IsNullOrWhiteSpace(processStep.State.Id))
                {
                    processStep = processStep with { State = processStep.State with { Id = Guid.NewGuid().ToString() } };
                }

                localStep =
                    new LocalProcess(processStep, this._kernel)
                    {
                        ParentProcessId = this.Id,
                        RootProcessId = this.RootProcessId,
                        EventProxy = this.EventProxy,
                        ExternalMessageChannel = this.ExternalMessageChannel,
                    };
            }
            else if (step is KernelProcessMap mapStep)
            {
                localStep =
                    new LocalMap(mapStep, this._kernel)
                    {
                        ParentProcessId = this.Id,
                    };
            }
            else if (step is KernelProcessProxy proxyStep)
            {
                localStep =
                    new LocalProxy(proxyStep, this._kernel)
                    {
                        ParentProcessId = this.RootProcessId,
                        EventProxy = this.EventProxy,
                        ExternalMessageChannel = this.ExternalMessageChannel
                    };
            }
            else if (step is KernelProcessAgentStep agentStep)
            {
                if (!this._threads.TryGetValue(agentStep.ThreadName, out KernelProcessAgentThread? thread) || thread is null)
                {
                    throw new KernelException($"The thread name {agentStep.ThreadName} does not have a matching thread variable defined.").Log(this._logger);
                }

                localStep = new LocalAgentStep(agentStep, this._kernel, thread, this._processStateManager, this.ParentProcessId);
            }
            else
            {
                // The current step should already have an Id.
                Verify.NotNull(step.State?.Id);

                localStep =
                    new LocalStep(step, this._kernel)
                    {
                        ParentProcessId = this.Id,
                        EventProxy = this.EventProxy
                    };
            }

            this._steps.Add(localStep);
        }
    }

    /// <summary>
    /// Initializes this process as a step within another process.
    /// </summary>
    /// <returns>A <see cref="ValueTask"/></returns>
    /// <exception cref="KernelException"></exception>
    protected override ValueTask InitializeStepAsync()
    {
        // The process does not need any further initialization as it's already been initialized.
        // Override the base method to prevent it from being called.
        return default;
    }

    private async Task Internal_ExecuteAsync(Kernel? kernel = null, int maxSupersteps = 100, bool keepAlive = true, TimeSpan? timeout = null, CancellationToken cancellationToken = default)
    {
        Kernel localKernel = kernel ?? this._kernel;
        Queue<ProcessMessage> messageChannel = new();

        try
        {
            // 
            await this.EnqueueOnEnterMessagesAsync(messageChannel).ConfigureAwait(false);

            // Run the Pregel algorithm until there are no more messages being sent.
            LocalStep? finalStep = null;
            for (int superstep = 0; superstep < maxSupersteps; superstep++)
            {
                // Check for external events
                this.EnqueueExternalMessages(messageChannel);

                // Get all of the messages that have been sent to the steps within the process and queue them up for processing.
                foreach (var step in this._steps)
                {
                    await this.EnqueueStepMessagesAsync(step, messageChannel).ConfigureAwait(false);
                }

                // Complete the writing side, indicating no more messages in this superstep.
                var messagesToProcess = messageChannel.ToArray();
                messageChannel.Clear();

                // If there are no messages to process, wait for an external event.
                if (messagesToProcess.Length == 0)
                {
                    if (!keepAlive || !await this._externalEventChannel.Reader.WaitToReadAsync(cancellationToken).ConfigureAwait(false))
                    {
                        this._processCancelSource?.Cancel();
                        break;
                    }
                }

                List<Task> messageTasks = [];
                foreach (var message in messagesToProcess)
                {
                    // Check for end condition
                    if (message.DestinationId.Equals(ProcessConstants.EndStepName, StringComparison.OrdinalIgnoreCase))
                    {
                        this._processCancelSource?.Cancel();
                        break;
                    }

                    var destinationStep = this._steps.First(v => v.Id == message.DestinationId);

                    // Send a message to the step
                    messageTasks.Add(destinationStep.HandleMessageAsync(message));
                    finalStep = destinationStep;
                }

                await Task.WhenAll(messageTasks).ConfigureAwait(false);
            }
        }
        catch (Exception ex)
        {
            this._logger?.LogError(ex, "An error occurred while running the process.");
            throw;
        }
        finally
        {
            this._processCancelSource?.Dispose();
            this._processCancelSource = null;
        }

        return;
    }

    private async Task EnqueueEdgesAsync(IEnumerable<KernelProcessEdge> edges, Queue<ProcessMessage> messageChannel, ProcessEvent processEvent)
    {
        bool foundEdge = false;
        List<KernelProcessEdge> defaultConditionedEdges = [];
        foreach (var edge in edges)
        {
            if (edge.Condition.DeclarativeDefinition?.Equals(ProcessConstants.Declarative.DefaultCondition, StringComparison.OrdinalIgnoreCase) ?? false)
            {
                defaultConditionedEdges.Add(edge);
                continue;
            }

            bool isConditionMet = await edge.Condition.Callback(processEvent.ToKernelProcessEvent(), this._processStateManager?.GetState()).ConfigureAwait(false);
            if (!isConditionMet)
            {
                continue;
            }

            // Handle different target types
            if (edge.OutputTarget is KernelProcessStateTarget stateTarget)
            {
                if (this._processStateManager is null)
                {
                    throw new KernelException("The process state manager is not initialized.").Log(this._logger);
                }

                await (this._processStateManager.ReduceAsync((stateType, state) =>
                {
                    var stateJson = JsonDocument.Parse(JsonSerializer.Serialize(state));
                    stateJson = JMESUpdate.UpdateState(stateJson, stateTarget.VariableUpdate.Path, stateTarget.VariableUpdate.Operation, stateTarget.VariableUpdate.Value);
                    return Task.FromResult(stateJson.Deserialize(stateType));
                })).ConfigureAwait(false);
            }
            else if (edge.OutputTarget is KernelProcessEmitTarget emitTarget)
            {
                // Emit target from process
            }
            else if (edge.OutputTarget is KernelProcessFunctionTarget functionTarget)
            {
                ProcessMessage message = ProcessMessageFactory.CreateFromEdge(edge, processEvent.SourceId, processEvent.Data);
                messageChannel.Enqueue(message);
            }
            else if (edge.OutputTarget is KernelProcessAgentInvokeTarget agentInvokeTarget)
            {
                ProcessMessage message = ProcessMessageFactory.CreateFromEdge(edge, processEvent.SourceId, processEvent.Data);
                messageChannel.Enqueue(message);
            }
            else
            {
                throw new KernelException("Failed to process edge type.");
            }

            foundEdge = true;
        }

        // If no edges were found for the event, check if there are any default conditioned edges to process.
        if (!foundEdge && defaultConditionedEdges.Count > 0)
        {
            foreach (KernelProcessEdge edge in defaultConditionedEdges)
            {
                ProcessMessage message = ProcessMessageFactory.CreateFromEdge(edge, this._process.State.Id!, null, null);
                messageChannel.Enqueue(message);

                // TODO: Handle state here as well
            }
        }

        // Error event was raised with no edge to handle it, send it to an edge defined as the global error target.
        if (!foundEdge && processEvent.IsError)
        {
            if (this._outputEdges.TryGetValue(ProcessConstants.GlobalErrorEventId, out List<KernelProcessEdge>? errorEdges))
            {
                foreach (KernelProcessEdge edge in errorEdges)
                {
                    ProcessMessage message = ProcessMessageFactory.CreateFromEdge(edge, processEvent.SourceId, processEvent.Data);
                    messageChannel.Enqueue(message);
                }
            }
        }
    }

    private async Task EnqueueOnEnterMessagesAsync(Queue<ProcessMessage> messageChannel)
    {
        // TODO: Process edges for the OnProcessStart event
        foreach (var kvp in this._process.Edges.Where(e => e.Key.EndsWith(ProcessConstants.Declarative.OnEnterEvent, StringComparison.OrdinalIgnoreCase)))
        {
            var processEvent = new ProcessEvent
            {
                Namespace = this.Name,
                SourceId = this._process.State.Id!,
                Data = null,
                Visibility = KernelProcessEventVisibility.Internal
            };

            await this.EnqueueEdgesAsync(kvp.Value, messageChannel, processEvent).ConfigureAwait(false);
        }
    }

    /// <summary>
    /// Processes external events that have been sent to the process, translates them to <see cref="ProcessMessage"/>s, and enqueues
    /// them to the provided message channel so that they can be processed in the next superstep.
    /// </summary>
    /// <param name="messageChannel">The message channel where messages should be enqueued.</param>
    private void EnqueueExternalMessages(Queue<ProcessMessage> messageChannel)
    {
        while (this._externalEventChannel.Reader.TryRead(out var externalEvent))
        {
            if (this._outputEdges.TryGetValue(externalEvent.Id, out List<KernelProcessEdge>? edges) && edges is not null)
            {
                foreach (var edge in edges)
                {
                    ProcessMessage message = ProcessMessageFactory.CreateFromEdge(edge, externalEvent.Id, externalEvent.Data);
                    messageChannel.Enqueue(message);
                }
            }
        }
    }

    /// <summary>
    /// Processes events emitted by the given step in the last superstep, translates them to <see cref="ProcessMessage"/>s, and enqueues
    /// them to the provided message channel so that they can be processed in the next superstep.
    /// </summary>
    /// <param name="step">The step containing outgoing events to process.</param>
    /// <param name="messageChannel">The message channel where messages should be enqueued.</param>
    private async Task EnqueueStepMessagesAsync(LocalStep step, Queue<ProcessMessage> messageChannel)
    {
        var allStepEvents = step.GetAllEvents();
        foreach (ProcessEvent stepEvent in allStepEvents)
        {
            // Emit the event out of the process (this one) if it's visibility is public.
            if (stepEvent.Visibility == KernelProcessEventVisibility.Public)
            {
                base.EmitEvent(stepEvent);
            }

            await this.EnqueueEdgesAsync(step.GetEdgeForEvent(stepEvent.QualifiedId), messageChannel, stepEvent).ConfigureAwait(false);

            //// Get the edges for the event and queue up the messages to be sent to the next steps.
            //bool foundEdge = false;
            //List<KernelProcessEdge> defaultConditionedEdges = [];
            //foreach (KernelProcessEdge edge in step.GetEdgeForEvent(stepEvent.QualifiedId))
            //{
            //    // TODO: Make this not a string comparison
            //    // Save default conditions for the end
            //    if (edge.Condition.DeclarativeDefinition?.Equals(ProcessConstants.Declarative.DefaultCondition, StringComparison.OrdinalIgnoreCase) ?? false)
            //    {
            //        defaultConditionedEdges.Add(edge);
            //        continue;
            //    }

            //    bool isConditionMet = await edge.Condition.Callback(stepEvent.ToKernelProcessEvent(), this._processStateManager?.GetState()).ConfigureAwait(false);
            //    if (!isConditionMet)
            //    {
            //        continue;
            //    }

            //    // Handle different target types
            //    if (edge.OutputTarget is KernelProcessStateTarget stateTarget)
            //    {
            //        // TODO: Update state
            //    }
            //    else if (edge.OutputTarget is KernelProcessEmitTarget emitTarget)
            //    {
            //        // Emit target from process
            //    }
            //    else if (edge.OutputTarget is KernelProcessFunctionTarget functionTarget)
            //    {
            //        ProcessMessage message = ProcessMessageFactory.CreateFromEdge(edge, stepEvent.SourceId, stepEvent.Data, stepEvent.WrittenToThread);
            //        messageChannel.Enqueue(message);
            //    }
            //    else
            //    {
            //        throw new KernelException("Failed to process edge type.");
            //    }

            //    foundEdge = true;
            //}

            //// If no edges were found for the event, check if there are any default conditioned edges to process.
            //if (!foundEdge && defaultConditionedEdges.Count > 0)
            //{
            //    foreach (KernelProcessEdge edge in defaultConditionedEdges)
            //    {
            //        ProcessMessage message = ProcessMessageFactory.CreateFromEdge(edge, stepEvent.SourceId, stepEvent.Data, stepEvent.WrittenToThread);
            //        messageChannel.Enqueue(message);

            //        // TODO: Handle state here as well
            //    }
            //}

            //// Error event was raised with no edge to handle it, send it to an edge defined as the global error target.
            //if (!foundEdge && stepEvent.IsError)
            //{
            //    if (this._outputEdges.TryGetValue(ProcessConstants.GlobalErrorEventId, out List<KernelProcessEdge>? edges))
            //    {
            //        foreach (KernelProcessEdge edge in edges)
            //        {
            //            ProcessMessage message = ProcessMessageFactory.CreateFromEdge(edge, stepEvent.SourceId, stepEvent.Data);
            //            messageChannel.Enqueue(message);
            //        }
            //    }
            //}
        }
    }

    /// <summary>
    /// Builds a <see cref="KernelProcess"/> from the current <see cref="LocalProcess"/>.
    /// </summary>
    /// <returns>An instance of <see cref="KernelProcess"/></returns>
    /// <exception cref="InvalidOperationException"></exception>
    private async Task<KernelProcess> ToKernelProcessAsync()
    {
        var processState = new KernelProcessState(this.Name, this._stepState.Version, this.Id);
        var stepTasks = this._steps.Select(step => step.ToKernelProcessStepInfoAsync()).ToList();
        var steps = await Task.WhenAll(stepTasks).ConfigureAwait(false);
        return new KernelProcess(processState, steps, this._outputEdges, this._process.Threads);
    }

    /// <summary>
    /// When the process is used as a step within another process, this method will be called
    /// rather than ToKernelProcessAsync when extracting the state.
    /// </summary>
    /// <returns>A <see cref="Task{T}"/> where T is <see cref="KernelProcess"/></returns>
    internal override async Task<KernelProcessStepInfo> ToKernelProcessStepInfoAsync()
    {
        return await this.ToKernelProcessAsync().ConfigureAwait(false);
    }

    #endregion

    /// <inheritdoc/>
    public override async Task DeinitializeStepAsync()
    {
        await this.DisposeAsync().ConfigureAwait(false);
    }

    public async ValueTask DisposeAsync()
    {
        this._externalEventChannel.Writer.Complete();
        this._joinableTaskContext.Dispose();
        foreach (var step in this._steps)
        {
            await step.DeinitializeStepAsync().ConfigureAwait(false);
        }
        this._processCancelSource?.Dispose();
    }
}<|MERGE_RESOLUTION|>--- conflicted
+++ resolved
@@ -208,11 +208,7 @@
         this._outputEdges = this._process.Edges.ToDictionary(kvp => kvp.Key, kvp => kvp.Value.ToList());
 
         // TODO: Pull user state from persisted state on resume.
-<<<<<<< HEAD
-        this._processStateManager = new ProcessStateManager(this._process.UserStateype, null);
-=======
         this._processStateManager = new ProcessStateManager(this._process.UserStateType, null);
->>>>>>> a4bdaac0
 
         // Initialize threads. TODO: Need to implement state management here.
         foreach (var kvp in this._process.Threads)
