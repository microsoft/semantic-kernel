﻿// Copyright (c) Microsoft. All rights reserved.
using System;
using System.Collections.Generic;
using System.Linq;
using System.Reflection;
using System.Threading.Tasks;
using Microsoft.Extensions.DependencyInjection;
using Microsoft.Extensions.Logging;
using Microsoft.Extensions.Logging.Abstractions;
using Microsoft.SemanticKernel.Process;
using Microsoft.SemanticKernel.Process.Internal;
using Microsoft.SemanticKernel.Process.Runtime;

namespace Microsoft.SemanticKernel;

/// <summary>
/// Represents a step in a process that is running in-process.
/// </summary>
internal class LocalStep : IKernelProcessMessageChannel
{
    private readonly Queue<ProcessEvent> _outgoingEventQueue = new();
    protected readonly Lazy<ValueTask> _initializeTask;
    private readonly ILogger _logger;

    protected readonly Kernel _kernel;
    protected readonly Dictionary<string, KernelFunction> _functions = [];
    private readonly Dictionary<string, LocalEdgeGroupProcessor> _edgeGroupProcessors = [];

    protected KernelProcessStepState _stepState;
    protected Dictionary<string, Dictionary<string, object?>?>? _inputs = [];
    protected Dictionary<string, Dictionary<string, object?>?>? _initialInputs = [];
    protected Dictionary<string, List<KernelProcessEdge>> _outputEdges;

    internal KernelProcessStep? _stepInstance = null;
    internal readonly KernelProcessStepInfo _stepInfo;
    internal readonly string _eventNamespace;

    /// <summary>
    /// Represents a step in a process that is running in-process.
    /// </summary>
    /// <param name="stepInfo">An instance of <see cref="KernelProcessStepInfo"/></param>
    /// <param name="kernel">Required. An instance of <see cref="Kernel"/>.</param>
    /// <param name="parentProcessId">Optional. The Id of the parent process if one exists.</param>
    public LocalStep(KernelProcessStepInfo stepInfo, Kernel kernel, string? parentProcessId = null)
    {
        Verify.NotNull(kernel, nameof(kernel));
        Verify.NotNull(stepInfo, nameof(stepInfo));

        // This special handling will be removed with the refactoring of KernelProcessState
        if (string.IsNullOrEmpty(stepInfo.State.Id))
        {
            stepInfo = stepInfo with { State = stepInfo.State with { Id = Guid.NewGuid().ToString() } };
        }

        this._kernel = kernel;
        this._stepInfo = stepInfo;
        this._logger = this._kernel.LoggerFactory?.CreateLogger(this._stepInfo.InnerStepType) ?? new NullLogger<LocalStep>();

        if (stepInfo is not KernelProcess and not KernelProcessMap and not KernelProcessProxy)
        {
            this.InitializeStepInitialInputs();
        }

        Verify.NotNull(stepInfo.State.Id);

        this.ParentProcessId = parentProcessId;
        this._stepState = stepInfo.State;
        this._initializeTask = new Lazy<ValueTask>(this.InitializeStepAsync);
        this._outputEdges = this._stepInfo.Edges.ToDictionary(kvp => kvp.Key, kvp => kvp.Value.ToList());
        this._eventNamespace = this.Id;
        this._edgeGroupProcessors = this._stepInfo.IncomingEdgeGroups?.ToDictionary(kvp => kvp.Key, kvp => new LocalEdgeGroupProcessor(kvp.Value)) ?? [];
<<<<<<< HEAD
    }

    internal void InitializeStepInitialInputs()
    {
        // Instantiate an instance of the inner step object
        this._stepInstance = (KernelProcessStep)ActivatorUtilities.CreateInstance(this._kernel.Services, this._stepInfo.InnerStepType);

        typeof(KernelProcessStep).GetProperty(nameof(KernelProcessStep.StepName))?.SetValue(this._stepInstance, this._stepInfo.State.Id);

        var kernelPlugin = KernelPluginFactory.CreateFromObject(this._stepInstance, pluginName: this._stepInfo.State.Name);

        // Load the kernel functions
        foreach (KernelFunction f in kernelPlugin)
        {
            this._functions.Add(f.Name, f);
        }

        // Initialize the input channels
        this.PopulateInitialInputs();
    }

    internal virtual void PopulateInitialInputs()
    {
        if (this._stepInfo is KernelProcessAgentStep agentStep)
        {
            this._initialInputs = this.FindInputChannels(this._functions, this._logger, this.ExternalMessageChannel, agentStep.AgentDefinition);
        }
        else
        {
            this._initialInputs = this.FindInputChannels(this._functions, this._logger, this.ExternalMessageChannel);
        }
=======
>>>>>>> c084b067
    }

    /// <summary>
    /// The Id of the parent process if one exists.
    /// </summary>
    internal string? ParentProcessId { get; init; }

    /// <summary>
    /// The name of the step.
    /// </summary>
    internal string Name => this._stepInfo.State.Name!;

    /// <summary>
    /// The Id of the step.
    /// </summary>
    internal string Id => this._stepInfo.State.Id!;

    /// <summary>
    /// An event proxy that can be used to intercept events emitted by the step.
    /// </summary>
    internal ProcessEventProxy? EventProxy { get; init; }

    internal IExternalKernelProcessMessageChannel? ExternalMessageChannel { get; init; }

    internal ProcessStorageManager? StorageManager { get; init; }

    /// <summary>
    /// Retrieves all events that have been emitted by this step in the previous superstep.
    /// </summary>
    /// <returns>An <see cref="IEnumerable{T}"/> where T is <see cref="KernelProcessEvent"/></returns>
    internal IEnumerable<ProcessEvent> GetAllEvents()
    {
        var allEvents = this._outgoingEventQueue.ToArray();
        this._outgoingEventQueue.Clear();
        return allEvents;
    }

    /// <summary>
    /// Retrieves all edges that are associated with the provided event Id.
    /// </summary>
    /// <param name="eventId">The event Id of interest.</param>
    /// <returns>A <see cref="IEnumerable{T}"/> where T is <see cref="KernelProcessEdge"/></returns>
    internal IEnumerable<KernelProcessEdge> GetEdgeForEvent(string eventId)
    {
        if (this._outputEdges is null)
        {
            return [];
        }

        if (this._outputEdges.TryGetValue(eventId, out List<KernelProcessEdge>? edges) && edges is not null)
        {
            return edges;
        }

        return [];
    }

    /// <summary>
    /// Emits an event from the step.
    /// </summary>
    /// <param name="processEvent">The event to emit.</param>
    /// <returns>A <see cref="ValueTask"/></returns>
    public ValueTask EmitEventAsync(KernelProcessEvent processEvent)
    {
        Verify.NotNullOrWhiteSpace(processEvent.Id, $"{nameof(processEvent)}.{nameof(KernelProcessEvent.Id)}");

        ProcessEvent emitEvent = ProcessEvent.Create(processEvent, this._eventNamespace);
        if (this.EventProxy?.Invoke(emitEvent) ?? true)
        {
            this.EmitEvent(emitEvent);
        }

        return default;
    }

    internal virtual void AssignStepFunctionParameterValues(ProcessMessage message)
    {
        if (this._functions is null || this._inputs is null || this._initialInputs is null)
        {
            throw new KernelException("The step has not been initialized.").Log(this._logger);
        }

        // Add the message values to the inputs for the function
        foreach (var kvp in message.Values)
        {
            if (this._inputs.TryGetValue(message.FunctionName, out Dictionary<string, object?>? functionName) && functionName != null && functionName.TryGetValue(kvp.Key, out object? parameterName) && parameterName != null)
            {
                this._logger.LogWarning("Step {StepName} already has input for {FunctionName}.{Key}, it is being overwritten with a message from Step named '{SourceId}'.", this.Name, message.FunctionName, kvp.Key, message.SourceId);
            }

            if (!this._inputs.TryGetValue(message.FunctionName, out Dictionary<string, object?>? functionParameters))
            {
                this._inputs[message.FunctionName] = [];
                functionParameters = this._inputs[message.FunctionName];
            }

            if (kvp.Value is KernelProcessEventData proxyData)
            {
                functionParameters![kvp.Key] = proxyData.ToObject();
            }
            else
            {
                functionParameters![kvp.Key] = kvp.Value;
            }
        }
    }

    /// <summary>
    /// Handles a <see cref="ProcessMessage"/> that has been sent to the step.
    /// </summary>
    /// <param name="message">The message to process.</param>
    /// <returns>A <see cref="Task"/></returns>
    /// <exception cref="KernelException"></exception>
    internal virtual async Task HandleMessageAsync(ProcessMessage message)
    {
        Verify.NotNull(message, nameof(message));

        // Lazy one-time initialization of the step before processing a message
        await this._initializeTask.Value.ConfigureAwait(false);

        if (this._functions is null || this._inputs is null || this._initialInputs is null)
        {
            throw new KernelException("The step has not been initialized.").Log(this._logger);
        }

        string messageLogParameters = string.Join(", ", message.Values.Select(kvp => $"{kvp.Key}: {kvp.Value}"));
        this._logger.LogDebug("Received message from '{SourceId}' targeting function '{FunctionName}' and parameters '{Parameters}'.", message.SourceId, message.FunctionName, messageLogParameters);

        if (!string.IsNullOrEmpty(message.GroupId))
        {
            this._logger.LogDebug("Step {StepName} received message from Step named '{SourceId}' with group Id '{GroupId}'.", this.Name, message.SourceId, message.GroupId);
            if (!this._edgeGroupProcessors.TryGetValue(message.GroupId, out LocalEdgeGroupProcessor? edgeGroupProcessor) || edgeGroupProcessor is null)
            {
                throw new KernelException($"Step {this.Name} received message from Step named '{message.SourceId}' with group Id '{message.GroupId}' that is not registered.").Log(this._logger);
            }

            if (!edgeGroupProcessor.TryGetResult(message, out Dictionary<string, object?>? result))
            {
                // The edge group processor has not received all required messages yet.
<<<<<<< HEAD
                await this.SaveStepEdgeDataAsync().ConfigureAwait(false);
                // Step has not been activated, saving state props before execution
                await this.SaveStepDataAsync().ConfigureAwait(false);
                return;
            }
            // Saving values with updated new edge value
            await this.SaveStepEdgeDataAsync().ConfigureAwait(false);

            // The edge group processor has received all required messages and has produced a result.
            message = message with { Values = result ?? [] };

            // Add the message values to the inputs for the function
            this.AssignStepFunctionParameterValues(message);
        }
        else
        {
            // Add the message values to the inputs for the function
            this.AssignStepFunctionParameterValues(message);

            // Not making use of edge groups, saving edge values only
            await this.SaveStepEdgeDataAsync().ConfigureAwait(false);
        }
=======
                return;
            }

            // The edge group processor has received all required messages and has produced a result.
            message = message with { Values = result ?? [] };
        }

        // Add the message values to the inputs for the function
        this.AssignStepFunctionParameterValues(message);
>>>>>>> c084b067

        // If we're still waiting for inputs on all of our functions then don't do anything.
        List<string> invocableFunctions = this._inputs.Where(i => i.Value != null && i.Value.All(v => v.Value != null)).Select(i => i.Key).ToList();
        var missingKeys = this._inputs.Where(i => i.Value is null || i.Value.Any(v => v.Value is null));

        if (invocableFunctions.Count == 0)
        {
            string missingKeysLog() => string.Join(", ", missingKeys.Select(k => $"{k.Key}: {string.Join(", ", k.Value?.Where(v => v.Value == null).Select(v => v.Key) ?? [])}"));
            this._logger.LogDebug("No invocable functions, missing keys: {MissingKeys}", missingKeysLog());
            return;
        }

        // A message can only target one function and should not result in a different function being invoked.
        var targetFunction = invocableFunctions.FirstOrDefault((name) => name == message.FunctionName) ??
            throw new InvalidOperationException($"A message targeting function '{message.FunctionName}' has resulted in a function named '{invocableFunctions.First()}' becoming invocable. Are the function names configured correctly?");

        this._logger.LogDebug("Step with Id `{StepId}` received all required input for function [{TargetFunction}] and is executing.", this.Name, targetFunction);

        // Concat all the inputs and run the function
        KernelArguments arguments = new(this._inputs[targetFunction]!);
        if (!this._functions.TryGetValue(targetFunction, out KernelFunction? function) || function == null)
        {
            throw new ArgumentException($"Function {targetFunction} not found in plugin {this.Name}");
        }

        // Invoke the function, catching all exceptions that it may throw, and then post the appropriate event.
#pragma warning disable CA1031 // Do not catch general exception types
        try
        {
            // TODO: Process edges for the OnStepEnter event: This feels like a good use for filters in the non-declarative version

            FunctionResult invokeResult = await this.InvokeFunction(function, this._kernel, arguments).ConfigureAwait(false);
            this.EmitEvent(
                ProcessEvent.Create(
                    invokeResult.GetValue<object>(),
                    this._eventNamespace,
                    sourceId: $"{targetFunction}.OnResult",
                    eventVisibility: KernelProcessEventVisibility.Public));

            // TODO: Process edges for the OnStepExit event: This feels like a good use for filters in the non-declarative version
        }
        catch (Exception ex)
        {
            this._logger.LogError(ex, "Error in Step {StepName}: {ErrorMessage}", this.Name, ex.Message);
            this.EmitEvent(
                ProcessEvent.Create(
                    KernelProcessError.FromException(ex),
                    this._eventNamespace,
                    sourceId: $"{targetFunction}.OnError",
                    eventVisibility: KernelProcessEventVisibility.Public,
                    isError: true));
        }
        finally
        {
            // Reset the inputs for the function that was just executed
            this._inputs[targetFunction] = new(this._initialInputs[targetFunction] ?? []);

            await this.SaveStepDataAsync().ConfigureAwait(false);
            if (this._edgeGroupProcessors != null)
            {
                foreach (var item in this._edgeGroupProcessors)
                {
                    item.Value.ClearMessageData();
                }
            }

            await this.SaveStepEdgeDataAsync().ConfigureAwait(false);
        }
#pragma warning restore CA1031 // Do not catch general exception types
    }

    /// <summary>
    /// Initializes the step with the provided step information.
    /// </summary>
    /// <returns>A <see cref="ValueTask"/></returns>
    /// <exception cref="KernelException"></exception>
    protected virtual async ValueTask InitializeStepAsync()
    {
        if (this._initialInputs == null || this._stepInstance == null)
        {
            throw new KernelException("Initial Inputs have not been initialize, cannot initialize step properly");
        }

<<<<<<< HEAD
        string key = this._stepInfo.State.Name;
        string id = this._stepInfo.State.Id!;

        if (this.StorageManager != null)
        {
            var storedEdgesData = await this.StorageManager.GetStepEdgeDataAsync(key, id).ConfigureAwait(false);
            if (this._edgeGroupProcessors != null && storedEdgesData.Item1 && storedEdgesData.Item2 != null)
            {
                foreach (var edgeGroup in this._edgeGroupProcessors)
                {
                    if (storedEdgesData.Item2.TryGetValue(edgeGroup.Key, out Dictionary<string, KernelProcessEventData?>? edgeGroupData) && edgeGroupData != null)
                    {
                        edgeGroup.Value.RehydrateMessageData(edgeGroupData.ToDictionary(edgeGroupData => edgeGroupData.Key, edgeGroupData => edgeGroupData.Value?.ToObject()));
                    }
                }
            }
            // it is not an edge group, it is regular edge
            // TODO-estenori: need to find out if only group support will be supported
            else if (!storedEdgesData.Item1 && storedEdgesData.Item2 != null)
            {
                Dictionary<string, Dictionary<string, object?>?> inputValuesDictionary = [];
                foreach (var function in this._initialInputs)
                {
                    if (storedEdgesData.Item2.TryGetValue(function.Key, out Dictionary<string, KernelProcessEventData?>? functionParameters) && functionParameters != null)
                    {
                        inputValuesDictionary[function.Key] = [];
                        foreach (var parameter in function.Value ?? [])
                        {
                            if (functionParameters != null && functionParameters.TryGetValue(parameter.Key, out KernelProcessEventData? data) && data != null)
                            {
                                // If the parameter is a KernelProcessEventData, we need to convert it to the original type
                                inputValuesDictionary[function.Key]![parameter.Key] = data.ToObject();
                            }
                            else
                            {
                                inputValuesDictionary[function.Key]![parameter.Key] = parameter.Value;
                            }
                        }
                    }
                }
                this._inputs = inputValuesDictionary;
            }
            else
            {
                this._inputs = this._initialInputs.ToDictionary(kvp => kvp.Key, kvp => kvp.Value?.ToDictionary(kvp => kvp.Key, kvp => kvp.Value));
            }
        }
        else
        {
            this._inputs = this._initialInputs.ToDictionary(kvp => kvp.Key, kvp => kvp.Value?.ToDictionary(kvp => kvp.Key, kvp => kvp.Value));
        }
=======
        // Initialize the input channels
        if (this._stepInfo is KernelProcessAgentStep agentStep)
        {
            this._initialInputs = this.FindInputChannels(this._functions, this._logger, this.ExternalMessageChannel, agentStep.AgentDefinition);
        }
        else
        {
            this._initialInputs = this.FindInputChannels(this._functions, this._logger, this.ExternalMessageChannel);
        }

        this._inputs = this._initialInputs.ToDictionary(kvp => kvp.Key, kvp => kvp.Value?.ToDictionary(kvp => kvp.Key, kvp => kvp.Value));
>>>>>>> c084b067

        // Activate the step with user-defined state if needed
        Type stateType = this._stepInfo.InnerStepType.ExtractStateType(out Type? userStateType, this._logger);

        KernelProcessStepState? stateObject = null;
        if (this.StorageManager != null)
        {
            var storedMetadataState = await this.StorageManager.GetStepDataAsync(key, id).ConfigureAwait(false);
            if (storedMetadataState != null)
            {
                stateObject = (KernelProcessStepState?)Activator.CreateInstance(stateType, this.Name, storedMetadataState.VersionInfo, this.Id);

                if (userStateType != null)
                {
                    // it is a step with custom state
                    stateType.GetProperty(nameof(KernelProcessStepState<object>.State))?.SetValue(stateObject, storedMetadataState.State);
                }
                stateObject?.InitializeUserState(stateType, userStateType);
            }
        }

        if (stateObject == null)
        {
            // no previous state in storage found, try using the default state instead
            stateObject = this._stepInfo.State;
            stateObject.InitializeUserState(stateType, userStateType);
        }

        if (stateObject is null)
        {
            throw new KernelException("The state object for the KernelProcessStep could not be created.").Log(this._logger);
        }

        MethodInfo methodInfo =
            this._stepInfo.InnerStepType.GetMethod(nameof(KernelProcessStep.ActivateAsync), [stateType]) ??
            throw new KernelException("The ActivateAsync method for the KernelProcessStep could not be found.").Log(this._logger);

        this._stepState = stateObject;

        ValueTask activateTask =
            (ValueTask?)methodInfo.Invoke(this._stepInstance, [stateObject]) ??
            throw new KernelException("The ActivateAsync method failed to complete.").Log(this._logger);

        await this._stepInstance.ActivateAsync(stateObject).ConfigureAwait(false);
        await activateTask.ConfigureAwait(false);
    }

    /// <summary>
    /// Deinitializes the step
    /// </summary>
    public virtual Task DeinitializeStepAsync()
    {
        this._logger.LogInformation("Step {Name} has deinitialized", this.Name);
        return Task.CompletedTask;
    }

    internal async virtual Task SaveStepDataAsync()
    {
        string stepKey = this._stepInfo.State.Name;
        string stepId = this._stepInfo.State.Id!;

        var state = (this._stepInfo with { State = this._stepState }).ToProcessStateMetadata();

        if (state != null && this.StorageManager != null)
        {
            bool stateSaved = await this.StorageManager.SaveStepStateDataAsync(stepKey, stepId, state).ConfigureAwait(false);
            bool parentSaved = await this.StorageManager.SaveParentDataAsync(stepKey, stepId, new() { ParentId = this.ParentProcessId! }).ConfigureAwait(false);
        }
    }

    internal async Task SaveStepEdgeDataAsync()
    {
        bool fromEdgeGroup = false;
        Dictionary<string, Dictionary<string, object?>?>? stepEdgesData = this._inputs;
        if (this._edgeGroupProcessors != null && this._edgeGroupProcessors.Count > 0)
        {
            stepEdgesData = this._edgeGroupProcessors.ToDictionary(kvp => kvp.Key, kvp => kvp.Value.MessageData)!;
            fromEdgeGroup = true;
        }

        string stepKey = this._stepInfo.State.Name;
        string stepId = this._stepInfo.State.Id!;

        if (this.StorageManager != null && stepEdgesData != null)
        {
            bool edgeDataSaved = await this.StorageManager.SaveStepEdgeDataAsync(stepKey, stepId, stepEdgesData, fromEdgeGroup).ConfigureAwait(false);
        }
    }

    /// <summary>
    /// Invokes the provides function with the provided kernel and arguments.
    /// </summary>
    /// <param name="function">The function to invoke.</param>
    /// <param name="kernel">The kernel to use for invocation.</param>
    /// <param name="arguments">The arguments to invoke with.</param>
    /// <returns>A <see cref="Task"/> containing the result of the function invocation.</returns>
    internal Task<FunctionResult> InvokeFunction(KernelFunction function, Kernel kernel, KernelArguments arguments)
    {
        return kernel.InvokeAsync(function, arguments: arguments);
    }

    /// <summary>
    /// Extracts the current state of the step and returns it as a <see cref="KernelProcessStepInfo"/>.
    /// </summary>
    /// <returns>An instance of <see cref="KernelProcessStepInfo"/></returns>
    internal virtual async Task<KernelProcessStepInfo> ToKernelProcessStepInfoAsync()
    {
        // Lazy one-time initialization of the step before extracting state information.
        // This allows state information to be extracted even if the step has not been activated.
        await this._initializeTask.Value.ConfigureAwait(false);

        KernelProcessStepInfo stepInfo = new(this._stepInfo.InnerStepType, this._stepState!, this._outputEdges);
        return stepInfo;
    }

    /// <summary>
    /// Emits an event from the step.
    /// </summary>
    /// <param name="localEvent">The event to emit.</param>
    protected void EmitEvent(ProcessEvent localEvent)
    {
        var scopedEvent = this.ScopedEvent(localEvent);
        this._outgoingEventQueue.Enqueue(scopedEvent);
    }

    /// <summary>
    /// Generates a scoped event for the step.
    /// </summary>
    /// <param name="localEvent">The event.</param>
    /// <returns>A <see cref="ProcessEvent"/> with the correctly scoped namespace.</returns>
    protected ProcessEvent ScopedEvent(ProcessEvent localEvent)
    {
        Verify.NotNull(localEvent, nameof(localEvent));
        return localEvent with { Namespace = this.Id };
    }
}<|MERGE_RESOLUTION|>--- conflicted
+++ resolved
@@ -69,7 +69,6 @@
         this._outputEdges = this._stepInfo.Edges.ToDictionary(kvp => kvp.Key, kvp => kvp.Value.ToList());
         this._eventNamespace = this.Id;
         this._edgeGroupProcessors = this._stepInfo.IncomingEdgeGroups?.ToDictionary(kvp => kvp.Key, kvp => new LocalEdgeGroupProcessor(kvp.Value)) ?? [];
-<<<<<<< HEAD
     }
 
     internal void InitializeStepInitialInputs()
@@ -101,8 +100,6 @@
         {
             this._initialInputs = this.FindInputChannels(this._functions, this._logger, this.ExternalMessageChannel);
         }
-=======
->>>>>>> c084b067
     }
 
     /// <summary>
@@ -242,7 +239,6 @@
             if (!edgeGroupProcessor.TryGetResult(message, out Dictionary<string, object?>? result))
             {
                 // The edge group processor has not received all required messages yet.
-<<<<<<< HEAD
                 await this.SaveStepEdgeDataAsync().ConfigureAwait(false);
                 // Step has not been activated, saving state props before execution
                 await this.SaveStepDataAsync().ConfigureAwait(false);
@@ -265,17 +261,6 @@
             // Not making use of edge groups, saving edge values only
             await this.SaveStepEdgeDataAsync().ConfigureAwait(false);
         }
-=======
-                return;
-            }
-
-            // The edge group processor has received all required messages and has produced a result.
-            message = message with { Values = result ?? [] };
-        }
-
-        // Add the message values to the inputs for the function
-        this.AssignStepFunctionParameterValues(message);
->>>>>>> c084b067
 
         // If we're still waiting for inputs on all of our functions then don't do anything.
         List<string> invocableFunctions = this._inputs.Where(i => i.Value != null && i.Value.All(v => v.Value != null)).Select(i => i.Key).ToList();
@@ -359,7 +344,6 @@
             throw new KernelException("Initial Inputs have not been initialize, cannot initialize step properly");
         }
 
-<<<<<<< HEAD
         string key = this._stepInfo.State.Name;
         string id = this._stepInfo.State.Id!;
 
@@ -411,19 +395,6 @@
         {
             this._inputs = this._initialInputs.ToDictionary(kvp => kvp.Key, kvp => kvp.Value?.ToDictionary(kvp => kvp.Key, kvp => kvp.Value));
         }
-=======
-        // Initialize the input channels
-        if (this._stepInfo is KernelProcessAgentStep agentStep)
-        {
-            this._initialInputs = this.FindInputChannels(this._functions, this._logger, this.ExternalMessageChannel, agentStep.AgentDefinition);
-        }
-        else
-        {
-            this._initialInputs = this.FindInputChannels(this._functions, this._logger, this.ExternalMessageChannel);
-        }
-
-        this._inputs = this._initialInputs.ToDictionary(kvp => kvp.Key, kvp => kvp.Value?.ToDictionary(kvp => kvp.Key, kvp => kvp.Value));
->>>>>>> c084b067
 
         // Activate the step with user-defined state if needed
         Type stateType = this._stepInfo.InnerStepType.ExtractStateType(out Type? userStateType, this._logger);
