﻿// Copyright (c) Microsoft. All rights reserved.

using System;
using System.Collections.Generic;
using System.Linq;
using System.Reflection;
using System.Threading.Tasks;
using Microsoft.Extensions.DependencyInjection;
using Microsoft.Extensions.Logging;
using Microsoft.Extensions.Logging.Abstractions;
using Microsoft.SemanticKernel.Process.Runtime;

namespace Microsoft.SemanticKernel;

/// <summary>
/// Represents a step in a process that is running in-process.
/// </summary>
internal class LocalStep : IKernelProcessMessageChannel
{
    private readonly Queue<ProcessEvent> _outgoingEventQueue = new();
    private readonly Lazy<ValueTask> _initializeTask;
    private readonly KernelProcessStepInfo _stepInfo;
    private readonly string _eventNamespace;
    private ILogger? _logger;
    private ILogger Logger => this._logger ??= this.LoggerFactory?.CreateLogger(this._stepInfo.InnerStepType) ?? NullLogger.Instance;
    protected readonly Kernel _kernel;
    protected KernelProcessStepState _stepState;
    protected Dictionary<string, Dictionary<string, object?>?>? _inputs = [];
    protected Dictionary<string, Dictionary<string, object?>?>? _initialInputs = [];
    protected readonly Dictionary<string, KernelFunction> _functions = [];
    protected Dictionary<string, List<KernelProcessEdge>> _outputEdges;

    /// <summary>
    /// Represents a step in a process that is running in-process.
    /// </summary>
    /// <param name="stepInfo">An instance of <see cref="KernelProcessStepInfo"/></param>
    /// <param name="kernel">Required. An instance of <see cref="Kernel"/>.</param>
    public LocalStep(KernelProcessStepInfo stepInfo, Kernel kernel)
    {
        // This special handling will be removed with the refactoring of KernelProcessState
        if (string.IsNullOrEmpty(stepInfo.State.Id) && stepInfo is KernelProcess)
        {
            stepInfo = stepInfo with { State = stepInfo.State with { Id = Guid.NewGuid().ToString() } };
        }

        Verify.NotNull(stepInfo);
        Verify.NotNull(kernel);
        Verify.NotNull(stepInfo.State.Id);

        this._kernel = kernel;
        this._stepInfo = stepInfo;
        this._stepState = stepInfo.State;
        this._initializeTask = new Lazy<ValueTask>(this.InitializeStepAsync);
        //this._logger = this.LoggerFactory?.CreateLogger(this._stepInfo.InnerStepType) ?? new NullLogger<LocalStep>();
        this._outputEdges = this._stepInfo.Edges.ToDictionary(kvp => kvp.Key, kvp => kvp.Value.ToList());
        this._eventNamespace = $"{this._stepInfo.State.Name}_{this._stepInfo.State.Id}";
    }

    /// <summary>
    /// The name of the step.
    /// </summary>
    internal string Name => this._stepInfo.State.Name!;

    /// <summary>
    /// The Id of the step.
    /// </summary>
    internal string Id => this._stepInfo.State.Id!;

    /// <summary>
    /// The Id of the parent process if one exists.
    /// </summary>
    internal string? ParentProcessId { get; init; }

    /// <summary>
    /// An instance of <see cref="LoggerFactory"/> used to create loggers.
    /// </summary>
    internal ILoggerFactory? LoggerFactory { get; init; }

    /// <summary>
    /// %%%
    /// </summary>
    public ProcessEventFilter? EventFilter { get; init; }

    /// <summary>
    /// Retrieves all events that have been emitted by this step in the previous superstep.
    /// </summary>
    /// <returns>An <see cref="IEnumerable{T}"/> where T is <see cref="KernelProcessEvent"/></returns>
    internal IEnumerable<ProcessEvent> GetAllEvents()
    {
        var allEvents = this._outgoingEventQueue.ToArray();
        this._outgoingEventQueue.Clear();
        return allEvents;
    }

    /// <summary>
    /// Retrieves all edges that are associated with the provided event Id.
    /// </summary>
    /// <param name="eventId">The event Id of interest.</param>
    /// <returns>A <see cref="IEnumerable{T}"/> where T is <see cref="KernelProcessEdge"/></returns>
    internal IEnumerable<KernelProcessEdge> GetEdgeForEvent(string eventId)
    {
        if (this._outputEdges is null)
        {
            return [];
        }

        if (this._outputEdges.TryGetValue(eventId, out List<KernelProcessEdge>? edges) && edges is not null)
        {
            return edges;
        }

        return [];
    }

    /// <summary>
    /// Emits an event from the step.
    /// </summary>
    /// <param name="processEvent">The event to emit.</param>
    /// <returns>A <see cref="ValueTask"/></returns>
    public ValueTask EmitEventAsync(KernelProcessEvent processEvent)
    {
        ProcessEvent emitEvent = ProcessEvent.FromKernelProcessEvent(processEvent, this._eventNamespace);
        if (this.EventFilter?.Invoke(processEvent) ?? true)
        {
            this.EmitEvent(emitEvent);
        }

        return default;
    }

    /// <summary>
    /// Handles a <see cref="ProcessMessage"/> that has been sent to the step.
    /// </summary>
    /// <param name="message">The message to process.</param>
    /// <returns>A <see cref="Task"/></returns>
    /// <exception cref="KernelException"></exception>
    internal virtual async Task HandleMessageAsync(ProcessMessage message)
    {
        Verify.NotNull(message);

        // Lazy one-time initialization of the step before processing a message
        await this._initializeTask.Value.ConfigureAwait(false);

        if (this._functions is null || this._inputs is null || this._initialInputs is null)
        {
            throw new KernelException("The step has not been initialized.");
        }

        string messageLogParameters = string.Join(", ", message.Values.Select(kvp => $"{kvp.Key}: {kvp.Value}"));
        this.Logger.LogDebug("Received message from '{SourceId}' targeting function '{FunctionName}' and parameters '{Parameters}'.", message.SourceId, message.FunctionName, messageLogParameters);

        // Add the message values to the inputs for the function
        foreach (var kvp in message.Values)
        {
            if (this._inputs.TryGetValue(message.FunctionName, out Dictionary<string, object?>? functionName) && functionName != null && functionName.TryGetValue(kvp.Key, out object? parameterName) && parameterName != null)
            {
                this.Logger.LogWarning("Step {StepName} already has input for {FunctionName}.{Key}, it is being overwritten with a message from Step named '{SourceId}'.", this.Name, message.FunctionName, kvp.Key, message.SourceId);
            }

            if (!this._inputs.TryGetValue(message.FunctionName, out Dictionary<string, object?>? functionParameters))
            {
                this._inputs[message.FunctionName] = new();
                functionParameters = this._inputs[message.FunctionName];
            }

            functionParameters![kvp.Key] = kvp.Value;
        }

        // If we're still waiting for inputs on all of our functions then don't do anything.
        List<string> invocableFunctions = this._inputs.Where(i => i.Value != null && i.Value.All(v => v.Value != null)).Select(i => i.Key).ToList();
        var missingKeys = this._inputs.Where(i => i.Value is null || i.Value.Any(v => v.Value is null));

        if (invocableFunctions.Count == 0)
        {
            string missingKeysLog() => string.Join(", ", missingKeys.Select(k => $"{k.Key}: {string.Join(", ", k.Value?.Where(v => v.Value == null).Select(v => v.Key) ?? [])}"));
            this.Logger.LogDebug("No invocable functions, missing keys: {MissingKeys}", missingKeysLog());
            return;
        }

        // A message can only target one function and should not result in a different function being invoked.
        var targetFunction = invocableFunctions.FirstOrDefault((name) => name == message.FunctionName) ??
            throw new InvalidOperationException($"A message targeting function '{message.FunctionName}' has resulted in a function named '{invocableFunctions.First()}' becoming invocable. Are the function names configured correctly?");

        this.Logger.LogDebug("Step with Id `{StepId}` received all required input for function [{TargetFunction}] and is executing.", this.Name, targetFunction);

        // Concat all the inputs and run the function
        KernelArguments arguments = new(this._inputs[targetFunction]!);
        if (!this._functions.TryGetValue(targetFunction, out KernelFunction? function) || function == null)
        {
            throw new ArgumentException($"Function {targetFunction} not found in plugin {this.Name}");
        }

        FunctionResult? invokeResult = null;
        string? eventName = null;
        object? eventValue = null;

        // Invoke the function, catching all exceptions that it may throw, and then post the appropriate event.
#pragma warning disable CA1031 // Do not catch general exception types
        try
        {
            invokeResult = await this.InvokeFunction(function, this._kernel, arguments).ConfigureAwait(false);
            eventName = $"{targetFunction}.OnResult";
            eventValue = invokeResult?.GetValue<object>();
        }
        catch (Exception ex)
        {
            this.Logger.LogError("Error in Step {StepName}: {ErrorMessage}", this.Name, ex.Message);
            eventName = $"{targetFunction}.OnError";
            eventValue = ex;
        }
        finally
        {
            await this.EmitEventAsync(new KernelProcessEvent { Id = eventName, Data = eventValue }).ConfigureAwait(false);

            // Reset the inputs for the function that was just executed
            this._inputs[targetFunction] = new(this._initialInputs[targetFunction] ?? []);
        }
#pragma warning restore CA1031 // Do not catch general exception types
    }

    /// <summary>
    /// Initializes the step with the provided step information.
    /// </summary>
    /// <returns>A <see cref="ValueTask"/></returns>
    /// <exception cref="KernelException"></exception>
    protected virtual async ValueTask InitializeStepAsync()
    {
        // Instantiate an instance of the inner step object
        KernelProcessStep stepInstance = (KernelProcessStep)ActivatorUtilities.CreateInstance(this._kernel.Services, this._stepInfo.InnerStepType);
        var kernelPlugin = KernelPluginFactory.CreateFromObject(stepInstance, pluginName: this._stepInfo.State.Name!);

        // Load the kernel functions
        foreach (KernelFunction f in kernelPlugin)
        {
            this._functions.Add(f.Name, f);
        }

        // Initialize the input channels
<<<<<<< HEAD
        this._initialInputs = this.FindInputChannels(this._functions, this.Logger);
        this._inputs = this._initialInputs.ToDictionary(kvp => kvp.Key, kvp => kvp.Value?.ToDictionary(kvp => kvp.Key, kvp => kvp.Value));

        // Activate the step with user-defined state if needed
        Type stateType = this._stepInfo.InspectStateType(out Type? userStateType, this.Logger);
=======
        this._initialInputs = this.FindInputChannels(this._functions, this._logger);
        this._inputs = this._initialInputs.ToDictionary(kvp => kvp.Key, kvp => kvp.Value?.ToDictionary(kvp => kvp.Key, kvp => kvp.Value));

        // Activate the step with user-defined state if needed
        Type stateType = this._stepInfo.InnerStepType.ExtractStateType(out Type? userStateType, this._logger);
>>>>>>> a8e9090b
        KernelProcessStepState stateObject = this._stepInfo.State;
        stateObject.InitializeUserState(stateType, userStateType);

        if (stateObject is null)
        {
            var errorMessage = "The state object for the KernelProcessStep could not be created.";
            this.Logger.LogError("{ErrorMessage}", errorMessage);
            throw new KernelException(errorMessage);
        }

        MethodInfo? methodInfo = this._stepInfo.InnerStepType.GetMethod(nameof(KernelProcessStep.ActivateAsync), [stateType]);
        if (methodInfo is null)
        {
            var errorMessage = "The ActivateAsync method for the KernelProcessStep could not be found.";
            this.Logger.LogError("{ErrorMessage}", errorMessage);
            throw new KernelException(errorMessage);
        }

        this._stepState = stateObject;
<<<<<<< HEAD
        var task = methodInfo.Invoke(stepInstance, [stateObject]);
        await stepInstance.ActivateAsync(stateObject).ConfigureAwait(false);
    }

=======

        ValueTask? activateTask = (ValueTask?)methodInfo.Invoke(stepInstance, [stateObject]);
        if (activateTask == null)
        {
            var errorMessage = "The ActivateAsync method failed to complete.";
            this._logger.LogError("{ErrorMessage}", errorMessage);
            throw new KernelException(errorMessage);
        }

        await stepInstance.ActivateAsync(stateObject).ConfigureAwait(false);
        await activateTask.Value.ConfigureAwait(false);
    }

>>>>>>> a8e9090b
    /// <summary>
    /// Invokes the provides function with the provided kernel and arguments.
    /// </summary>
    /// <param name="function">The function to invoke.</param>
    /// <param name="kernel">The kernel to use for invocation.</param>
    /// <param name="arguments">The arguments to invoke with.</param>
    /// <returns>A <see cref="Task"/> containing the result of the function invocation.</returns>
    private Task<FunctionResult> InvokeFunction(KernelFunction function, Kernel kernel, KernelArguments arguments)
    {
        return kernel.InvokeAsync(function, arguments: arguments);
    }

    /// <summary>
    /// Extracts the current state of the step and returns it as a <see cref="KernelProcessStepInfo"/>.
    /// </summary>
    /// <returns>An instance of <see cref="KernelProcessStepInfo"/></returns>
    internal virtual async Task<KernelProcessStepInfo> ToKernelProcessStepInfoAsync()
    {
        // Lazy one-time initialization of the step before extracting state information.
        // This allows state information to be extracted even if the step has not been activated.
        await this._initializeTask.Value.ConfigureAwait(false);

        var stepInfo = new KernelProcessStepInfo(this._stepInfo.InnerStepType, this._stepState!, this._outputEdges);
        return stepInfo;
    }

    /// <summary>
    /// Emits an event from the step.
    /// </summary>
    /// <param name="localEvent">The event to emit.</param>
    protected void EmitEvent(ProcessEvent localEvent)
    {
        var scopedEvent = this.ScopedEvent(localEvent);
        this._outgoingEventQueue.Enqueue(scopedEvent);
    }

    /// <summary>
    /// Generates a scoped event for the step.
    /// </summary>
    /// <param name="localEvent">The event.</param>
    /// <returns>A <see cref="ProcessEvent"/> with the correctly scoped namespace.</returns>
    protected ProcessEvent ScopedEvent(ProcessEvent localEvent)
    {
        Verify.NotNull(localEvent);
        return localEvent with { Namespace = $"{this.Name}_{this.Id}" };
    }

    /// <summary>
    /// Generates a scoped event for the step.
    /// </summary>
    /// <param name="processEvent">The event.</param>
    /// <returns>A <see cref="ProcessEvent"/> with the correctly scoped namespace.</returns>
    protected ProcessEvent ScopedEvent(KernelProcessEvent processEvent)
    {
        Verify.NotNull(processEvent);
        return ProcessEvent.FromKernelProcessEvent(processEvent, $"{this.Name}_{this.Id}");
    }
}<|MERGE_RESOLUTION|>--- conflicted
+++ resolved
@@ -236,19 +236,11 @@
         }
 
         // Initialize the input channels
-<<<<<<< HEAD
         this._initialInputs = this.FindInputChannels(this._functions, this.Logger);
         this._inputs = this._initialInputs.ToDictionary(kvp => kvp.Key, kvp => kvp.Value?.ToDictionary(kvp => kvp.Key, kvp => kvp.Value));
 
         // Activate the step with user-defined state if needed
-        Type stateType = this._stepInfo.InspectStateType(out Type? userStateType, this.Logger);
-=======
-        this._initialInputs = this.FindInputChannels(this._functions, this._logger);
-        this._inputs = this._initialInputs.ToDictionary(kvp => kvp.Key, kvp => kvp.Value?.ToDictionary(kvp => kvp.Key, kvp => kvp.Value));
-
-        // Activate the step with user-defined state if needed
-        Type stateType = this._stepInfo.InnerStepType.ExtractStateType(out Type? userStateType, this._logger);
->>>>>>> a8e9090b
+        Type stateType = this._stepInfo.InnerStepType.ExtractStateType(out Type? userStateType, this.Logger);
         KernelProcessStepState stateObject = this._stepInfo.State;
         stateObject.InitializeUserState(stateType, userStateType);
 
@@ -268,12 +260,6 @@
         }
 
         this._stepState = stateObject;
-<<<<<<< HEAD
-        var task = methodInfo.Invoke(stepInstance, [stateObject]);
-        await stepInstance.ActivateAsync(stateObject).ConfigureAwait(false);
-    }
-
-=======
 
         ValueTask? activateTask = (ValueTask?)methodInfo.Invoke(stepInstance, [stateObject]);
         if (activateTask == null)
@@ -287,7 +273,6 @@
         await activateTask.Value.ConfigureAwait(false);
     }
 
->>>>>>> a8e9090b
     /// <summary>
     /// Invokes the provides function with the provided kernel and arguments.
     /// </summary>
