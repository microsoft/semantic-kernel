--- conflicted
+++ resolved
@@ -118,16 +118,12 @@
     /// <returns>A <see cref="ValueTask"/></returns>
     public ValueTask EmitEventAsync(KernelProcessEvent processEvent)
     {
-<<<<<<< HEAD
-        ProcessEvent emitEvent = new(this._eventNamespace, processEvent, isError);
+        ProcessEvent emitEvent = ProcessEvent.Create(processEvent, this._eventNamespace);
         if (this.EventFilter?.Invoke(processEvent) ?? true)
         {
             this.EmitEvent(emitEvent);
         }
 
-=======
-        this.EmitEvent(ProcessEvent.Create(processEvent, this._eventNamespace));
->>>>>>> 6fee23cb
         return default;
     }
 
@@ -257,14 +253,8 @@
             throw new KernelException("The state object for the KernelProcessStep could not be created.").Log(this._logger);
         }
 
-<<<<<<< HEAD
-        MethodInfo? methodInfo = this._stepInfo.InnerStepType.GetMethod(nameof(KernelProcessStep.ActivateAsync), [stateType]);
-        if (methodInfo is null)
-        {
-=======
         MethodInfo methodInfo =
             this._stepInfo.InnerStepType.GetMethod(nameof(KernelProcessStep.ActivateAsync), [stateType]) ??
->>>>>>> 6fee23cb
             throw new KernelException("The ActivateAsync method for the KernelProcessStep could not be found.").Log(this._logger);
 
         this._stepState = stateObject;
@@ -273,12 +263,7 @@
             (ValueTask?)methodInfo.Invoke(stepInstance, [stateObject]) ??
             throw new KernelException("The ActivateAsync method failed to complete.").Log(this._logger);
 
-<<<<<<< HEAD
         await activateTask.Value.ConfigureAwait(false);
-=======
-        await stepInstance.ActivateAsync(stateObject).ConfigureAwait(false);
-        await activateTask.ConfigureAwait(false);
->>>>>>> 6fee23cb
     }
 
     /// <summary>
