--- conflicted
+++ resolved
@@ -22,12 +22,7 @@
     /// </summary>
     private static readonly Type s_genericType = typeof(KernelProcessStep<>);
 
-<<<<<<< HEAD
-    private readonly Queue<LocalEvent> _outgoingEventQueue = new();
-=======
-    private readonly Kernel _kernel;
     private readonly Queue<ProcessEvent> _outgoingEventQueue = new();
->>>>>>> b62c6928
     private readonly Lazy<ValueTask> _initializeTask;
     private readonly KernelProcessStepInfo _stepInfo;
     private readonly string _eventNamespace;
