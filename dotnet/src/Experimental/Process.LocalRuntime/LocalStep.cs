--- conflicted
+++ resolved
@@ -18,13 +18,8 @@
 internal class LocalStep : IKernelProcessMessageChannel
 {
     private readonly Queue<ProcessEvent> _outgoingEventQueue = new();
-<<<<<<< HEAD
     protected readonly Lazy<ValueTask> _initializeTask;
     private readonly ILogger _logger;
-=======
-    internal readonly Lazy<ValueTask> _initializeTask;
-    internal readonly ILogger _logger;
->>>>>>> 43233de9
 
     protected readonly Kernel _kernel;
     protected readonly Dictionary<string, KernelFunction> _functions = [];
