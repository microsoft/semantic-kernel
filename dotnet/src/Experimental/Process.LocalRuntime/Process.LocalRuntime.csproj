﻿<Project Sdk="Microsoft.NET.Sdk">

  <PropertyGroup>
    <!-- THIS PROPERTY GROUP MUST COME FIRST -->
    <AssemblyName>Microsoft.SemanticKernel.Process.LocalRuntime</AssemblyName>
    <RootNamespace>Microsoft.SemanticKernel.Process</RootNamespace>
    <TargetFrameworks>net8.0;netstandard2.0</TargetFrameworks>
    <EnablePackageValidation>false</EnablePackageValidation>
    <VersionSuffix>alpha</VersionSuffix>
  </PropertyGroup>

  <Import Project="$(RepoRoot)/dotnet/nuget/nuget-package.props" />
  <Import Project="$(RepoRoot)/dotnet/src/InternalUtilities/src/InternalUtilities.props" />
  <Import Project="$(RepoRoot)/dotnet/src/InternalUtilities/process/InternalUtilities.props" />
  <Import Project="$(RepoRoot)/dotnet/src/InternalUtilities/process/RuntimeUtilities.props" />

  <PropertyGroup>
    <!-- NuGet Package Settings -->
    <Title>Semantic Kernel Process - LocalRuntime</Title>
    <Description>Semantic Kernel Process LocalRuntime. This package is automatically installed by Semantic Kernel Process packages if needed.</Description>
  </PropertyGroup>

  <ItemGroup>
<<<<<<< HEAD
=======
    <ProjectReference Include="..\..\Agents\Core\Agents.Core.csproj" />
>>>>>>> c084b067
    <ProjectReference Include="..\..\Agents\OpenAI\Agents.OpenAI.csproj" />
    <ProjectReference Include="..\..\SemanticKernel.Core\SemanticKernel.Core.csproj" />
    <ProjectReference Include="..\Process.Abstractions\Process.Abstractions.csproj" />
  </ItemGroup>

  <ItemGroup>
    <InternalsVisibleTo Include="SemanticKernel.Process.UnitTests" />
    <InternalsVisibleTo Include="DynamicProxyGenAssembly2" />
  </ItemGroup>

  <ItemGroup>
    <PackageReference Include="JmesPath.Net" />
    <PackageReference Include="Microsoft.VisualStudio.Threading" />
    <PackageReference Include="System.Net.Http" />
    <PackageReference Include="System.Text.RegularExpressions" />
    <PackageReference Include="System.Threading.Channels" />
  </ItemGroup>

  <ItemGroup>
<<<<<<< HEAD
    <PackageReference Include="Azure.AI.Projects" />
=======
>>>>>>> c084b067
    <PackageReference Include="Azure.Identity" />
  </ItemGroup>

</Project><|MERGE_RESOLUTION|>--- conflicted
+++ resolved
@@ -17,14 +17,11 @@
   <PropertyGroup>
     <!-- NuGet Package Settings -->
     <Title>Semantic Kernel Process - LocalRuntime</Title>
-    <Description>Semantic Kernel Process LocalRuntime. This package is automatically installed by Semantic Kernel Process packages if needed.</Description>
+    <Description>Semantic Kernel Process LocalRuntime. This package is automatically installed by
+      Semantic Kernel Process packages if needed.</Description>
   </PropertyGroup>
 
   <ItemGroup>
-<<<<<<< HEAD
-=======
-    <ProjectReference Include="..\..\Agents\Core\Agents.Core.csproj" />
->>>>>>> c084b067
     <ProjectReference Include="..\..\Agents\OpenAI\Agents.OpenAI.csproj" />
     <ProjectReference Include="..\..\SemanticKernel.Core\SemanticKernel.Core.csproj" />
     <ProjectReference Include="..\Process.Abstractions\Process.Abstractions.csproj" />
@@ -44,10 +41,6 @@
   </ItemGroup>
 
   <ItemGroup>
-<<<<<<< HEAD
-    <PackageReference Include="Azure.AI.Projects" />
-=======
->>>>>>> c084b067
     <PackageReference Include="Azure.Identity" />
   </ItemGroup>
 
