--- conflicted
+++ resolved
@@ -13,11 +13,7 @@
 /// </summary>
 internal class MessageBufferActor : Actor, IMessageBuffer
 {
-<<<<<<< HEAD
-    private const string EventQueueState = "DaprMessageBufferState";
-=======
     private const string EventQueueState = "ProcessMessageBufferState";
->>>>>>> ae05f2cd
     private Queue<ProcessMessage>? _queue = new();
 
     /// <summary>
