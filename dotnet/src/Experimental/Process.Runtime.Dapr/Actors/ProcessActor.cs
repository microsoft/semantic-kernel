--- conflicted
+++ resolved
@@ -238,13 +238,7 @@
     /// entire sub-process should be executed within a single superstep.
     /// </summary>
     /// <param name="message">The message to process.</param>
-<<<<<<< HEAD
-    internal override async Task HandleMessageAsync(DaprMessage message)
-=======
-    /// <returns>A <see cref="Task"/></returns>
-    /// <exception cref="KernelException"></exception>
     internal override async Task HandleMessageAsync(ProcessMessage message)
->>>>>>> b62c6928
     {
         if (string.IsNullOrWhiteSpace(message.TargetEventId))
         {
