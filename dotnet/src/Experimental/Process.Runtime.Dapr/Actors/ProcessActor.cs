﻿// Copyright (c) Microsoft. All rights reserved.

using System;
using System.Collections.Generic;
using System.Linq;
using System.Threading;
using System.Threading.Channels;
using System.Threading.Tasks;
using Dapr.Actors;
using Dapr.Actors.Runtime;
using Microsoft.Extensions.Logging;
using Microsoft.Extensions.Logging.Abstractions;
using Microsoft.SemanticKernel.Process.Internal;
using Microsoft.SemanticKernel.Process.Runtime;
using Microsoft.SemanticKernel.Process.Serialization;
using Microsoft.VisualStudio.Threading;

namespace Microsoft.SemanticKernel;

internal sealed class ProcessActor : StepActor, IProcess, IDisposable
{
    private readonly JoinableTaskFactory _joinableTaskFactory;
    private readonly JoinableTaskContext _joinableTaskContext;
    private readonly Channel<KernelProcessEvent> _externalEventChannel;

    internal readonly List<IStep> _steps = [];

    internal IList<DaprStepInfo>? _stepsInfos;
    internal DaprProcessInfo? _process;
    private JoinableTask? _processTask;
    private CancellationTokenSource? _processCancelSource;
    private bool _isInitialized;
    private ILogger? _logger;

    /// <summary>
    /// Initializes a new instance of the <see cref="ProcessActor"/> class.
    /// </summary>
    /// <param name="host">The Dapr host actor</param>
    /// <param name="kernel">An instance of <see cref="Kernel"/></param>
    public ProcessActor(ActorHost host, Kernel kernel)
        : base(host, kernel)
    {
        this._externalEventChannel = Channel.CreateUnbounded<KernelProcessEvent>();
        this._joinableTaskContext = new JoinableTaskContext();
        this._joinableTaskFactory = new JoinableTaskFactory(this._joinableTaskContext);
    }

    #region Public Actor Methods

    public async Task InitializeProcessAsync(DaprProcessInfo processInfo, string? parentProcessId, string? eventProxyStepId = null)
    {
        Verify.NotNull(processInfo);
        Verify.NotNull(processInfo.Steps);

        // Only initialize once. This check is required as the actor can be re-activated from persisted state and
        // this should not result in multiple initializations.
        if (this._isInitialized)
        {
            return;
        }

        // Initialize the process
        await this.InitializeProcessActorAsync(processInfo, parentProcessId, eventProxyStepId).ConfigureAwait(false);

        // Save the state
        await this.StateManager.AddStateAsync(ActorStateKeys.ProcessInfoState, processInfo).ConfigureAwait(false);
        await this.StateManager.AddStateAsync(ActorStateKeys.StepParentProcessId, parentProcessId).ConfigureAwait(false);
        await this.StateManager.AddStateAsync(ActorStateKeys.StepActivatedState, true).ConfigureAwait(false);
        if (!string.IsNullOrWhiteSpace(eventProxyStepId))
        {
            await this.StateManager.AddStateAsync(ActorStateKeys.EventProxyStepId, eventProxyStepId).ConfigureAwait(false);
        }
        await this.StateManager.SaveStateAsync().ConfigureAwait(false);
    }

    /// <summary>
    /// Starts the process with an initial event and an optional kernel.
    /// </summary>
    /// <param name="keepAlive">Indicates if the process should wait for external events after it's finished processing.</param>
    /// <returns> <see cref="Task"/></returns>
    public Task StartAsync(bool keepAlive)
    {
        if (!this._isInitialized)
        {
            throw new InvalidOperationException("The process cannot be started before it has been initialized.").Log(this._logger);
        }

        this._processCancelSource = new CancellationTokenSource();
        this._processTask = this._joinableTaskFactory.RunAsync(()
            => this.Internal_ExecuteAsync(keepAlive: keepAlive, cancellationToken: this._processCancelSource.Token));

        return Task.CompletedTask;
    }

    /// <summary>
    /// Starts the process with an initial event and then waits for the process to finish. In this case the process will not
    /// keep alive waiting for external events after the internal messages have stopped.
    /// </summary>
    /// <param name="processEvent">Required. The <see cref="KernelProcessEvent"/> to start the process with.</param>
    /// <returns>A <see cref="Task"/></returns>
    public async Task RunOnceAsync(string processEvent)
    {
        Verify.NotNull(processEvent, nameof(processEvent));
        IExternalEventBuffer externalEventQueue = this.ProxyFactory.CreateActorProxy<IExternalEventBuffer>(new ActorId(this.Id.GetId()), nameof(ExternalEventBufferActor));
        await externalEventQueue.EnqueueAsync(processEvent).ConfigureAwait(false);
        await this.StartAsync(keepAlive: false).ConfigureAwait(false);
        await this._processTask!.JoinAsync().ConfigureAwait(false);
    }

    /// <summary>
    /// Stops a running process. This will cancel the process and wait for it to complete before returning.
    /// </summary>
    /// <returns>A <see cref="Task"/></returns>
    public async Task StopAsync()
    {
        if (this._processTask is null || this._processCancelSource is null || this._processTask.IsCompleted)
        {
            return;
        }

        // Cancel the process and wait for it to complete.
        this._processCancelSource.Cancel();

        try
        {
            await this._processTask;
        }
        catch (OperationCanceledException)
        {
            // The task was cancelled, so we can ignore this exception.
        }
        finally
        {
            this._processCancelSource.Dispose();
        }
    }

    /// <summary>
    /// Sends a message to the process. This does not start the process if it's not already running, in
    /// this case the message will remain queued until the process is started.
    /// </summary>
    /// <param name="processEvent">Required. The <see cref="KernelProcessEvent"/> to start the process with.</param>
    /// <returns>A <see cref="Task"/></returns>
    public async Task SendMessageAsync(string processEvent)
    {
        Verify.NotNull(processEvent, nameof(processEvent));
        await this._externalEventChannel.Writer.WriteAsync(processEvent.ToKernelProcessEvent()).ConfigureAwait(false);
    }

    /// <summary>
    /// Gets the process information.
    /// </summary>
    /// <returns>An instance of <see cref="KernelProcess"/></returns>
    public async Task<DaprProcessInfo> GetProcessInfoAsync()
    {
        return await this.ToDaprProcessInfoAsync().ConfigureAwait(false);
    }

    /// <summary>
    /// When the process is used as a step within another process, this method will be called
    /// rather than ToKernelProcessAsync when extracting the state.
    /// </summary>
    /// <returns>A <see cref="Task{DaprStepInfo}"/></returns>
    public override async Task<DaprStepInfo> ToDaprStepInfoAsync()
    {
        return await this.ToDaprProcessInfoAsync().ConfigureAwait(false);
    }

    protected override async Task OnActivateAsync()
    {
        var existingProcessInfo = await this.StateManager.TryGetStateAsync<DaprProcessInfo>(ActorStateKeys.ProcessInfoState).ConfigureAwait(false);
        if (existingProcessInfo.HasValue)
        {
            this.ParentProcessId = await this.StateManager.GetStateAsync<string>(ActorStateKeys.StepParentProcessId).ConfigureAwait(false);
            string? eventProxyStepId = null;
            if (await this.StateManager.ContainsStateAsync(ActorStateKeys.EventProxyStepId).ConfigureAwait(false))
            {
                eventProxyStepId = await this.StateManager.GetStateAsync<string>(ActorStateKeys.EventProxyStepId).ConfigureAwait(false);
            }
            await this.InitializeProcessActorAsync(existingProcessInfo.Value, this.ParentProcessId, eventProxyStepId).ConfigureAwait(false);
        }
    }

    /// <summary>
    /// The name of the step.
    /// </summary>
    protected override string Name => this._process?.State.Name ?? throw new KernelException("The Process must be initialized before accessing the Name property.").Log(this._logger);

    #endregion

    /// <summary>
    /// Handles a <see cref="ProcessMessage"/> that has been sent to the process. This happens only in the case
    /// of a process (this one) running as a step within another process (this one's parent). In this case the
    /// entire sub-process should be executed within a single superstep.
    /// </summary>
    /// <param name="message">The message to process.</param>
    internal override async Task HandleMessageAsync(ProcessMessage message)
    {
        if (string.IsNullOrWhiteSpace(message.TargetEventId))
        {
            throw new KernelException("Internal Process Error: The target event id must be specified when sending a message to a step.").Log(this._logger);
        }

        string eventId = message.TargetEventId!;
        if (this._outputEdges!.TryGetValue(eventId, out List<KernelProcessEdge>? edges) && edges is not null)
        {
            foreach (var edge in edges)
            {
                // Create the external event that will be used to start the nested process. Since this event came
                // from outside this processes, we set the visibility to internal so that it's not emitted back out again.
                KernelProcessEvent nestedEvent = new() { Id = eventId, Data = message.TargetEventData };

                // Run the nested process completely within a single superstep.
                await this.RunOnceAsync(nestedEvent.ToJson()).ConfigureAwait(false);
            }
        }
    }

    internal static ActorId GetScopedGlobalErrorEventBufferId(string processId) => new($"{ProcessConstants.GlobalErrorEventId}_{processId}");

    #region Private Methods

    /// <summary>
    /// Initializes this process as a step within another process.
    /// </summary>
    protected override ValueTask ActivateStepAsync()
    {
        // The process does not need any further initialization as it's already been initialized.
        // Override the base method to prevent it from being called.
        return default;
    }

    private async Task InitializeProcessActorAsync(DaprProcessInfo processInfo, string? parentProcessId, string? eventProxyStepId)
    {
        Verify.NotNull(processInfo, nameof(processInfo));
        Verify.NotNull(processInfo.Steps);

        this.ParentProcessId = parentProcessId;
        this._process = processInfo;
        this._stepsInfos = [.. this._process.Steps];
        this._logger = this._kernel.LoggerFactory?.CreateLogger(this._process.State.Name) ?? new NullLogger<ProcessActor>();
        if (!string.IsNullOrWhiteSpace(eventProxyStepId))
        {
            this.EventProxyStepId = new ActorId(eventProxyStepId);
        }

        // Initialize the input and output edges for the process
        this._outputEdges = this._process.Edges.ToDictionary(kvp => kvp.Key, kvp => kvp.Value.ToList());

        // Initialize the steps within this process
        foreach (var step in this._stepsInfos)
        {
            IStep? stepActor = null;

            // The current step should already have a name.
            Verify.NotNull(step.State?.Name);

            if (step is DaprProcessInfo processStep)
            {
                // The process will only have an Id if its already been executed.
                if (string.IsNullOrWhiteSpace(processStep.State.Id))
                {
                    processStep = processStep with { State = processStep.State with { Id = Guid.NewGuid().ToString() } };
                }

                // Initialize the step as a process.
                var scopedProcessId = this.ScopedActorId(new ActorId(processStep.State.Id!));
                var processActor = this.ProxyFactory.CreateActorProxy<IProcess>(scopedProcessId, nameof(ProcessActor));
                await processActor.InitializeProcessAsync(processStep, this.Id.GetId(), eventProxyStepId).ConfigureAwait(false);
                stepActor = this.ProxyFactory.CreateActorProxy<IStep>(scopedProcessId, nameof(ProcessActor));
            }
            else if (step is DaprMapInfo mapStep)
            {
                // Initialize the step as a map.
                ActorId scopedMapId = this.ScopedActorId(new ActorId(mapStep.State.Id!));
                IMap mapActor = this.ProxyFactory.CreateActorProxy<IMap>(scopedMapId, nameof(MapActor));
                await mapActor.InitializeMapAsync(mapStep, this.Id.GetId()).ConfigureAwait(false);
                stepActor = this.ProxyFactory.CreateActorProxy<IStep>(scopedMapId, nameof(MapActor));
            }
            else
            {
                // The current step should already have an Id.
                Verify.NotNull(step.State?.Id);

                var scopedStepId = this.ScopedActorId(new ActorId(step.State.Id!));
                stepActor = this.ProxyFactory.CreateActorProxy<IStep>(scopedStepId, nameof(StepActor));
                await stepActor.InitializeStepAsync(step, this.Id.GetId(), eventProxyStepId).ConfigureAwait(false);
            }

            this._steps.Add(stepActor);
        }

        this._isInitialized = true;
    }

    private async Task Internal_ExecuteAsync(int maxSupersteps = 100, bool keepAlive = true, CancellationToken cancellationToken = default)
    {
        try
        {
            // Run the Pregel algorithm until there are no more messages being sent.
            for (int superstep = 0; superstep < maxSupersteps; superstep++)
            {
                // Check for EndStep messages. If there are any then cancel the process.
                if (await this.IsEndMessageSentAsync().ConfigureAwait(false))
                {
                    this._processCancelSource?.Cancel();
                    break;
                }

                // Translate any global error events into an message that targets the appropriate step, when one exists.
                await this.HandleGlobalErrorMessageAsync().ConfigureAwait(false);

                // Check for external events
                await this.EnqueueExternalMessagesAsync().ConfigureAwait(false);

                // Reach out to all of the steps in the process and instruct them to retrieve their pending messages from their associated queues.
                var stepPreparationTasks = this._steps.Select(step => step.PrepareIncomingMessagesAsync()).ToArray();
                var messageCounts = await Task.WhenAll(stepPreparationTasks).ConfigureAwait(false);

                // If there are no messages to process, wait for an external event or finish.
                if (messageCounts.Sum() == 0)
                {
                    if (!keepAlive || !await this._externalEventChannel.Reader.WaitToReadAsync(cancellationToken).ConfigureAwait(false))
                    {
                        this._processCancelSource?.Cancel();
                        break;
                    }
                }

                // Process the incoming messages for each step.
                var stepProcessingTasks = this._steps.Select(step => step.ProcessIncomingMessagesAsync()).ToArray();
                await Task.WhenAll(stepProcessingTasks).ConfigureAwait(false);

                // Handle public events that need to be bubbled out of the process.
                await this.SendOutgoingPublicEventsAsync().ConfigureAwait(false);
            }
        }
        catch (Exception ex)
        {
            this._logger?.LogError(ex, "An error occurred while running the process: {ErrorMessage}.", ex.Message);
            throw;
        }
        finally
        {
            if (this._processCancelSource?.IsCancellationRequested ?? false)
            {
                this._processCancelSource.Cancel();
            }

            this._processCancelSource?.Dispose();
        }

        return;
    }

    /// <summary>
    /// Processes external events that have been sent to the process, translates them to <see cref="ProcessMessage"/>s, and enqueues
    /// them to the provided message channel so that they can be processed in the next superstep.
    /// </summary>
    private async Task EnqueueExternalMessagesAsync()
    {
        IExternalEventBuffer externalEventQueue = this.ProxyFactory.CreateActorProxy<IExternalEventBuffer>(new ActorId(this.Id.GetId()), nameof(ExternalEventBufferActor));
        IList<string> dequeuedEvents = await externalEventQueue.DequeueAllAsync().ConfigureAwait(false);
        IList<KernelProcessEvent> externalEvents = dequeuedEvents.ToKernelProcessEvents();

        foreach (KernelProcessEvent externalEvent in externalEvents)
        {
            if (this._outputEdges!.TryGetValue(externalEvent.Id!, out List<KernelProcessEdge>? edges) && edges is not null)
            {
                foreach (KernelProcessEdge edge in edges)
                {
                    ProcessMessage message = ProcessMessageFactory.CreateFromEdge(edge, externalEvent.Data);
                    var scopedMessageBufferId = this.ScopedActorId(new ActorId(edge.OutputTarget.StepId));
                    var messageQueue = this.ProxyFactory.CreateActorProxy<IMessageBuffer>(scopedMessageBufferId, nameof(MessageBufferActor));
                    await messageQueue.EnqueueAsync(message.ToJson()).ConfigureAwait(false);
                }
            }
        }
    }

    /// <summary>
    /// Check for the presence of an global-error event and any edges defined for processing it.
    /// When both exist, the error event is processed and sent to the appropriate targets.
    /// </summary>
    private async Task HandleGlobalErrorMessageAsync()
    {
        var errorEventQueue = this.ProxyFactory.CreateActorProxy<IEventBuffer>(ProcessActor.GetScopedGlobalErrorEventBufferId(this.Id.GetId()), nameof(EventBufferActor));

        IList<string> errorEvents = await errorEventQueue.DequeueAllAsync().ConfigureAwait(false);
        if (errorEvents.Count == 0)
        {
            // No error events in queue.
            return;
        }

        var errorEdges = this.GetEdgeForEvent(ProcessConstants.GlobalErrorEventId).ToArray();
        if (errorEdges.Length == 0)
        {
            // No further action is required when there are no targetes defined for processing the error.
            return;
        }

        IList<ProcessEvent> processErrorEvents = errorEvents.ToProcessEvents();
        foreach (var errorEdge in errorEdges)
        {
            foreach (ProcessEvent errorEvent in processErrorEvents)
            {
                var errorMessage = ProcessMessageFactory.CreateFromEdge(errorEdge, errorEvent.Data);
                var scopedErrorMessageBufferId = this.ScopedActorId(new ActorId(errorEdge.OutputTarget.StepId));
                var errorStepQueue = this.ProxyFactory.CreateActorProxy<IMessageBuffer>(scopedErrorMessageBufferId, nameof(MessageBufferActor));
                await errorStepQueue.EnqueueAsync(errorMessage.ToJson()).ConfigureAwait(false);
            }
        }
    }

    /// <summary>
    /// Public events that are produced inside of this process need to be sent to the parent process. This method reads
    /// all of the public events from the event buffer and sends them to the targeted step in the parent process.
    /// </summary>
    private async Task SendOutgoingPublicEventsAsync()
    {
        // Loop through all steps that are processes and call a function requesting their outgoing events, then queue them up.
        if (!string.IsNullOrWhiteSpace(this.ParentProcessId))
        {
            // Handle public events that need to be bubbled out of the process.
            IEventBuffer eventQueue = this.ProxyFactory.CreateActorProxy<IEventBuffer>(new ActorId(this.Id.GetId()), nameof(EventBufferActor));
            IList<string> allEvents = await eventQueue.DequeueAllAsync().ConfigureAwait(false);
            IList<ProcessEvent> processEvents = allEvents.ToProcessEvents();

            foreach (ProcessEvent processEvent in processEvents)
            {
                ProcessEvent scopedEvent = this.ScopedEvent(processEvent);
                if (this._outputEdges!.TryGetValue(scopedEvent.QualifiedId, out List<KernelProcessEdge>? edges) && edges is not null)
                {
                    foreach (var edge in edges)
                    {
                        ProcessMessage message = ProcessMessageFactory.CreateFromEdge(edge, scopedEvent.Data);
                        var scopedMessageBufferId = this.ScopedActorId(new ActorId(edge.OutputTarget.StepId), scopeToParent: true);
                        var messageQueue = this.ProxyFactory.CreateActorProxy<IMessageBuffer>(scopedMessageBufferId, nameof(MessageBufferActor));
                        await messageQueue.EnqueueAsync(message.ToJson()).ConfigureAwait(false);
                    }
                }
            }
        }
    }

    /// <summary>
    /// Determines is the end message has been sent to the process.
    /// </summary>
    /// <returns>True if the end message has been sent, otherwise false.</returns>
    private async Task<bool> IsEndMessageSentAsync()
    {
        var scopedMessageBufferId = this.ScopedActorId(new ActorId(ProcessConstants.EndStepName));
        var endMessageQueue = this.ProxyFactory.CreateActorProxy<IMessageBuffer>(scopedMessageBufferId, nameof(MessageBufferActor));
        var messages = await endMessageQueue.DequeueAllAsync().ConfigureAwait(false);
        return messages.Count > 0;
    }

    /// <summary>
    /// Builds a <see cref="DaprProcessInfo"/> from the current <see cref="ProcessActor"/>.
    /// </summary>
    /// <returns>An instance of <see cref="DaprProcessInfo"/></returns>
    /// <exception cref="InvalidOperationException"></exception>
    private async Task<DaprProcessInfo> ToDaprProcessInfoAsync()
    {
<<<<<<< HEAD
        KernelProcessState processState = new(this.Name, this._process!.State.Version, this.Id.GetId());
=======
        var processState = new KernelProcessState(this.Name, this._process!.State.Version, this.Id.GetId());
>>>>>>> 4283cf26
        var stepTasks = this._steps.Select(step => step.ToDaprStepInfoAsync()).ToList();
        var steps = await Task.WhenAll(stepTasks).ConfigureAwait(false);
        return new DaprProcessInfo { InnerStepDotnetType = this._process!.InnerStepDotnetType, Edges = this._process!.Edges, State = processState, Steps = [.. steps] };
    }

    /// <summary>
    /// Scopes the Id of a step within the process to the process.
    /// </summary>
    /// <param name="actorId">The actor Id to scope.</param>
    /// <param name="scopeToParent">Indicates if the Id should be scoped to the parent process.</param>
    /// <returns>A new <see cref="ActorId"/> which is scoped to the process.</returns>
    private ActorId ScopedActorId(ActorId actorId, bool scopeToParent = false)
    {
        if (scopeToParent && string.IsNullOrWhiteSpace(this.ParentProcessId))
        {
            throw new InvalidOperationException("The parent process Id must be set before scoping to the parent process.");
        }

        string id = scopeToParent ? this.ParentProcessId! : this.Id.GetId();
        return new ActorId($"{id}.{actorId.GetId()}");
    }

    /// <summary>
    /// Generates a scoped event for the step.
    /// </summary>
    /// <param name="daprEvent">The event.</param>
    /// <returns>A <see cref="ProcessEvent"/> with the correctly scoped namespace.</returns>
    private ProcessEvent ScopedEvent(ProcessEvent daprEvent)
    {
        Verify.NotNull(daprEvent);
        return daprEvent with { Namespace = $"{this.Name}_{this._process!.State.Id}" };
    }

    #endregion

    public void Dispose()
    {
        this._externalEventChannel.Writer.Complete();
        this._joinableTaskContext.Dispose();
        this._joinableTaskContext.Dispose();
        this._processCancelSource?.Dispose();
    }
}<|MERGE_RESOLUTION|>--- conflicted
+++ resolved
@@ -463,11 +463,7 @@
     /// <exception cref="InvalidOperationException"></exception>
     private async Task<DaprProcessInfo> ToDaprProcessInfoAsync()
     {
-<<<<<<< HEAD
-        KernelProcessState processState = new(this.Name, this._process!.State.Version, this.Id.GetId());
-=======
         var processState = new KernelProcessState(this.Name, this._process!.State.Version, this.Id.GetId());
->>>>>>> 4283cf26
         var stepTasks = this._steps.Select(step => step.ToDaprStepInfoAsync()).ToList();
         var steps = await Task.WhenAll(stepTasks).ConfigureAwait(false);
         return new DaprProcessInfo { InnerStepDotnetType = this._process!.InnerStepDotnetType, Edges = this._process!.Edges, State = processState, Steps = [.. steps] };
