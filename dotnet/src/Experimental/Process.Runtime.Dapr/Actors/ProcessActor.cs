﻿// Copyright (c) Microsoft. All rights reserved.

using System;
using System.Collections.Generic;
using System.Linq;
using System.Threading;
using System.Threading.Channels;
using System.Threading.Tasks;
using Dapr.Actors;
using Dapr.Actors.Runtime;
using Microsoft.Extensions.Logging;
using Microsoft.Extensions.Logging.Abstractions;
using Microsoft.SemanticKernel.Process.Runtime;
using Microsoft.VisualStudio.Threading;

namespace Microsoft.SemanticKernel;

internal sealed class ProcessActor : StepActor, IProcess, IDisposable
{
    private const string DaprProcessInfoStateName = nameof(DaprProcessInfo);
    private const string EndStepId = "Microsoft.SemanticKernel.Process.EndStep";
    private readonly JoinableTaskFactory _joinableTaskFactory;
    private readonly JoinableTaskContext _joinableTaskContext;
    private readonly Channel<KernelProcessEvent> _externalEventChannel;

    internal readonly List<IStep> _steps = [];
    internal readonly Kernel _kernel;

    internal List<DaprStepInfo>? _stepsInfos;
    internal DaprProcessInfo? _process;
    private JoinableTask? _processTask;
    private CancellationTokenSource? _processCancelSource;
    private bool _isInitialized;
    private ILogger? _logger;

    /// <summary>
    /// Initializes a new instance of the <see cref="ProcessActor"/> class.
    /// </summary>
    /// <param name="host">The Dapr host actor</param>
    /// <param name="kernel">An instance of <see cref="Kernel"/></param>
    /// <param name="loggerFactory">Optional. A <see cref="ILoggerFactory"/>.</param>
    public ProcessActor(ActorHost host, Kernel kernel, ILoggerFactory? loggerFactory)
        : base(host, kernel, loggerFactory)
    {
        this._kernel = kernel;
        this._externalEventChannel = Channel.CreateUnbounded<KernelProcessEvent>();
        this._joinableTaskContext = new JoinableTaskContext();
        this._joinableTaskFactory = new JoinableTaskFactory(this._joinableTaskContext);
    }

    #region Public Actor Methods

    public async Task InitializeProcessAsync(DaprProcessInfo processInfo, string? parentProcessId)
    {
        Verify.NotNull(processInfo);
        Verify.NotNull(processInfo.Steps);

        // Only initialize once. This check is required as the actor can be re-activated from persisted state and
        // this should not result in multiple initializations.
        if (this._isInitialized)
        {
            return;
        }

        // Initialize the process
        await this.Int_InitializeProcessAsync(processInfo, parentProcessId).ConfigureAwait(false);

        // Save the state
        await this.StateManager.AddStateAsync(DaprProcessInfoStateName, processInfo).ConfigureAwait(false);
        await this.StateManager.AddStateAsync("parentProcessId", parentProcessId).ConfigureAwait(false);
        await this.StateManager.AddStateAsync("kernelStepActivated", true).ConfigureAwait(false);
        await this.StateManager.SaveStateAsync().ConfigureAwait(false);
    }

    public async Task Int_InitializeProcessAsync(DaprProcessInfo processInfo, string? parentProcessId)
    {
        Verify.NotNull(processInfo);
        Verify.NotNull(processInfo.Steps);

        this.ParentProcessId = parentProcessId;
        this._process = processInfo;
        this._stepsInfos = new List<DaprStepInfo>(this._process.Steps);
        this._logger = this.LoggerFactory?.CreateLogger(this._process.State.Name) ?? new NullLogger<StepActor>();

        // Initialize the input and output edges for the process
        this._outputEdges = this._process.Edges.ToDictionary(kvp => kvp.Key, kvp => kvp.Value.ToList());

        // Initialize the steps within this process
        foreach (var step in this._stepsInfos)
        {
            IStep? stepActor = null;

            // The current step should already have a name.
            Verify.NotNull(step.State?.Name);

            if (step is DaprProcessInfo kernelStep)
            {
                // The process will only have an Id if its already been executed.
                if (string.IsNullOrWhiteSpace(kernelStep.State.Id))
                {
                    kernelStep = kernelStep with { State = kernelStep.State with { Id = Guid.NewGuid().ToString() } };
                }

                // Initialize the step as a process.
                var scopedProcessId = this.ScopedActorId(new ActorId(kernelStep.State.Id!));
                var processActor = this.ProxyFactory.CreateActorProxy<IProcess>(scopedProcessId, nameof(ProcessActor));
                await processActor.InitializeProcessAsync(kernelStep, this.Id.GetId()).ConfigureAwait(false);
                stepActor = this.ProxyFactory.CreateActorProxy<IStep>(scopedProcessId, nameof(ProcessActor));
            }
            else
            {
                // The current step should already have an Id.
                Verify.NotNull(step.State?.Id);

                var scopedStepId = this.ScopedActorId(new ActorId(step.State.Id!));
                stepActor = this.ProxyFactory.CreateActorProxy<IStep>(scopedStepId, nameof(StepActor));
                await stepActor.InitializeStepAsync(step, this.Id.GetId()).ConfigureAwait(false);
            }

            this._steps.Add(stepActor);
        }

        this._isInitialized = true;
    }

    /// <summary>
    /// Starts the process with an initial event and an optional kernel.
    /// </summary>
    /// <param name="keepAlive">Indicates if the process should wait for external events after it's finished processing.</param>
    /// <returns> <see cref="Task"/></returns>
    public Task StartAsync(bool keepAlive)
    {
        if (!this._isInitialized)
        {
            throw new InvalidOperationException("The process cannot be started before it has been initialized.");
        }

        this._processCancelSource = new CancellationTokenSource();
        this._processTask = this._joinableTaskFactory.RunAsync(()
            => this.Internal_ExecuteAsync(this._kernel, keepAlive: keepAlive, cancellationToken: this._processCancelSource.Token));

        return Task.CompletedTask;
    }

    /// <summary>
    /// Starts the process with an initial event and then waits for the process to finish. In this case the process will not
    /// keep alive waiting for external events after the internal messages have stopped.
    /// </summary>
    /// <param name="processEvent">Required. The <see cref="KernelProcessEvent"/> to start the process with.</param>
    /// <returns>A <see cref="Task"/></returns>
    public async Task RunOnceAsync(KernelProcessEvent processEvent)
    {
        Verify.NotNull(processEvent);
        var externalEventQueue = this.ProxyFactory.CreateActorProxy<IExternalEventBuffer>(new ActorId(this.Id.GetId()), nameof(ExternalEventBufferActor));
        await externalEventQueue.EnqueueAsync(processEvent).ConfigureAwait(false);
        await this.StartAsync(keepAlive: false).ConfigureAwait(false);
        await this._processTask!.JoinAsync().ConfigureAwait(false);
    }

    /// <summary>
    /// Stops a running process. This will cancel the process and wait for it to complete before returning.
    /// </summary>
    /// <returns>A <see cref="Task"/></returns>
    public async Task StopAsync()
    {
        if (this._processTask is null || this._processCancelSource is null || this._processTask.IsCompleted)
        {
            return;
        }

        // Cancel the process and wait for it to complete.
        this._processCancelSource.Cancel();

        try
        {
            await this._processTask;
        }
        catch (OperationCanceledException)
        {
            // The task was cancelled, so we can ignore this exception.
        }
        finally
        {
            this._processCancelSource.Dispose();
        }
    }

    /// <summary>
    /// Sends a message to the process. This does not start the process if it's not already running, in
    /// this case the message will remain queued until the process is started.
    /// </summary>
    /// <param name="processEvent">Required. The <see cref="KernelProcessEvent"/> to start the process with.</param>
    /// <returns>A <see cref="Task"/></returns>
    public async Task SendMessageAsync(KernelProcessEvent processEvent)
    {
        Verify.NotNull(processEvent);
        await this._externalEventChannel.Writer.WriteAsync(processEvent).ConfigureAwait(false);
    }

    /// <summary>
    /// Gets the process information.
    /// </summary>
    /// <returns>An instance of <see cref="KernelProcess"/></returns>
    public async Task<DaprProcessInfo> GetProcessInfoAsync()
    {
        return await this.ToDaprProcessInfoAsync().ConfigureAwait(false);
    }

    /// <summary>
    /// When the process is used as a step within another process, this method will be called
    /// rather than ToKernelProcessAsync when extracting the state.
    /// </summary>
    /// <returns>A <see cref="Task{T}"/> where T is <see cref="KernelProcess"/></returns>
    public override async Task<DaprStepInfo> ToDaprStepInfoAsync()
    {
        return await this.ToDaprProcessInfoAsync().ConfigureAwait(false);
    }

    protected override async Task OnActivateAsync()
    {
        var existingProcessInfo = await this.StateManager.TryGetStateAsync<DaprProcessInfo>(DaprProcessInfoStateName).ConfigureAwait(false);
        if (existingProcessInfo.HasValue)
        {
            this.ParentProcessId = await this.StateManager.GetStateAsync<string>("parentProcessId").ConfigureAwait(false);
            await this.Int_InitializeProcessAsync(existingProcessInfo.Value, this.ParentProcessId).ConfigureAwait(false);
        }
    }

    /// <summary>
    /// The name of the step.
    /// </summary>
    protected override string Name => this._process?.State.Name ?? throw new KernelException("The Process must be initialized before accessing the Name property.");

    #endregion

    /// <summary>
    /// Handles a <see cref="ProcessMessage"/> that has been sent to the process. This happens only in the case
    /// of a process (this one) running as a step within another process (this one's parent). In this case the
    /// entire sub-process should be executed within a single superstep.
    /// </summary>
    /// <param name="message">The message to process.</param>
    /// <returns>A <see cref="Task"/></returns>
    /// <exception cref="KernelException"></exception>
    internal override async Task HandleMessageAsync(ProcessMessage message)
    {
        if (string.IsNullOrWhiteSpace(message.TargetEventId))
        {
            string errorMessage = "Internal Process Error: The target event id must be specified when sending a message to a step.";
            this._logger?.LogError("{ErrorMessage}", errorMessage);
            throw new KernelException(errorMessage);
        }

        string eventId = message.TargetEventId!;
        if (this._outputEdges!.TryGetValue(eventId, out List<KernelProcessEdge>? edges) && edges is not null)
        {
            foreach (var edge in edges)
            {
                // Create the external event that will be used to start the nested process. Since this event came
                // from outside this processes, we set the visibility to internal so that it's not emitted back out again.
                var nestedEvent = new KernelProcessEvent() { Id = eventId, Data = message.TargetEventData, Visibility = KernelProcessEventVisibility.Internal };

                // Run the nested process completely within a single superstep.
                await this.RunOnceAsync(nestedEvent).ConfigureAwait(false);
            }
        }
    }

    #region Private Methods

    /// <summary>
    /// Initializes this process as a step within another process.
    /// </summary>
    /// <returns>A <see cref="ValueTask"/></returns>
    /// <exception cref="KernelException"></exception>
    protected override ValueTask ActivateStepAsync()
    {
        // The process does not need any further initialization as it's already been initialized.
        // Override the base method to prevent it from being called.
        return default;
    }

    private async Task Internal_ExecuteAsync(Kernel? kernel = null, int maxSupersteps = 100, bool keepAlive = true, CancellationToken cancellationToken = default)
    {
        Kernel localKernel = kernel ?? this._kernel;
        Queue<ProcessMessage> messageChannel = new();

        try
        {
            // Run the Pregel algorithm until there are no more messages being sent.
            for (int superstep = 0; superstep < maxSupersteps; superstep++)
            {
                // Check for EndStep messages. If there are any then cancel the process.
                if (await this.IsEndMessageSentAsync().ConfigureAwait(false))
                {
                    this._processCancelSource?.Cancel();
                    break;
                }

                // Check for external events
                await this.EnqueueExternalMessagesAsync().ConfigureAwait(false);

                // Reach out to all of the steps in the process and instruct them to retrieve their pending messages from their associated queues.
                var stepPreparationTasks = this._steps.Select(step => step.PrepareIncomingMessagesAsync()).ToList();
                var messageCounts = await Task.WhenAll(stepPreparationTasks).ConfigureAwait(false);

                // If there are no messages to process, wait for an external event or finish.
                if (messageCounts.Sum() == 0)
                {
                    if (!keepAlive || !await this._externalEventChannel.Reader.WaitToReadAsync(cancellationToken).ConfigureAwait(false))
                    {
                        this._processCancelSource?.Cancel();
                        break;
                    }
                }

                // Process the incoming messages for each step.
                var stepProcessingTasks = this._steps.Select(step => step.ProcessIncomingMessagesAsync()).ToList();
                await Task.WhenAll(stepProcessingTasks).ConfigureAwait(false);

                // Handle public events that need to be bubbled out of the process.
                var eventQueue = this.ProxyFactory.CreateActorProxy<IEventBuffer>(new ActorId(this.Id.GetId()), nameof(EventBufferActor));
                var allEvents = await eventQueue.DequeueAllAsync().ConfigureAwait(false);
            }
        }
        catch (Exception ex)
        {
            this._logger?.LogError("An error occurred while running the process: {ErrorMessage}.", ex.Message);
            throw;
        }
        finally
        {
            if (this._processCancelSource?.IsCancellationRequested ?? false)
            {
                this._processCancelSource.Cancel();
            }

            this._processCancelSource?.Dispose();
        }

        return;
    }

    /// <summary>
    /// Processes external events that have been sent to the process, translates them to <see cref="ProcessMessage"/>s, and enqueues
    /// them to the provided message channel so that they can be processed in the next superstep.
    /// </summary>
    private async Task EnqueueExternalMessagesAsync()
    {
        var externalEventQueue = this.ProxyFactory.CreateActorProxy<IExternalEventBuffer>(new ActorId(this.Id.GetId()), nameof(ExternalEventBufferActor));
        var externalEvents = await externalEventQueue.DequeueAllAsync().ConfigureAwait(false);

        foreach (var externalEvent in externalEvents)
        {
            if (this._outputEdges!.TryGetValue(externalEvent.Id!, out List<KernelProcessEdge>? edges) && edges is not null)
            {
                foreach (var edge in edges)
                {
                    ProcessMessage message = ProcessMessageFactory.CreateFromEdge(edge, externalEvent.Data);
<<<<<<< HEAD
                    var messageQueue = this.ProxyFactory.CreateActorProxy<IMessageBuffer>(new ActorId(edge.OutputTarget.StepId), nameof(MessageBufferActor));
=======
                    var scopedMessageBufferId = this.ScopedActorId(new ActorId(edge.OutputTarget.StepId));
                    var messageQueue = this.ProxyFactory.CreateActorProxy<IMessageBuffer>(scopedMessageBufferId, nameof(MessageBufferActor));
>>>>>>> ae05f2cd
                    await messageQueue.EnqueueAsync(message).ConfigureAwait(false);
                }
            }
        }
    }

    /// <summary>
    /// Determines is the end message has been sent to the process.
    /// </summary>
    /// <returns>True if the end message has been sent, otherwise false.</returns>
    private async Task<bool> IsEndMessageSentAsync()
    {
        var scopedMessageBufferId = this.ScopedActorId(new ActorId(EndStepId));
        var endMessageQueue = this.ProxyFactory.CreateActorProxy<IMessageBuffer>(scopedMessageBufferId, nameof(MessageBufferActor));
        var messages = await endMessageQueue.DequeueAllAsync().ConfigureAwait(false);
        return messages.Count > 0;
    }

    /// <summary>
    /// Builds a <see cref="KernelProcess"/> from the current <see cref="ProcessActor"/>.
    /// </summary>
    /// <returns>An instance of <see cref="KernelProcess"/></returns>
    /// <exception cref="InvalidOperationException"></exception>
    private async Task<DaprProcessInfo> ToDaprProcessInfoAsync()
    {
        var processState = new KernelProcessState(this.Name, this.Id.GetId());
        var stepTasks = this._steps.Select(step => step.ToDaprStepInfoAsync()).ToList();
        var steps = await Task.WhenAll(stepTasks).ConfigureAwait(false);
        return new DaprProcessInfo { InnerStepDotnetType = this._process!.InnerStepDotnetType, Edges = this._process!.Edges, State = processState, Steps = steps.ToList() };
    }

    /// <summary>
    /// Scopes the Id of a step within the process to the process.
    /// </summary>
    /// <param name="actorId">The actor Id to scope.</param>
    /// <returns>A new <see cref="ActorId"/> which is scoped to the process.</returns>
    private ActorId ScopedActorId(ActorId actorId)
    {
        return new ActorId($"{this.Id}.{actorId.GetId()}");
    }

    #endregion

    public void Dispose()
    {
        this._externalEventChannel.Writer.Complete();
        this._joinableTaskContext.Dispose();
        this._joinableTaskContext.Dispose();
        this._processCancelSource?.Dispose();
    }
}<|MERGE_RESOLUTION|>--- conflicted
+++ resolved
@@ -356,12 +356,8 @@
                 foreach (var edge in edges)
                 {
                     ProcessMessage message = ProcessMessageFactory.CreateFromEdge(edge, externalEvent.Data);
-<<<<<<< HEAD
-                    var messageQueue = this.ProxyFactory.CreateActorProxy<IMessageBuffer>(new ActorId(edge.OutputTarget.StepId), nameof(MessageBufferActor));
-=======
                     var scopedMessageBufferId = this.ScopedActorId(new ActorId(edge.OutputTarget.StepId));
                     var messageQueue = this.ProxyFactory.CreateActorProxy<IMessageBuffer>(scopedMessageBufferId, nameof(MessageBufferActor));
->>>>>>> ae05f2cd
                     await messageQueue.EnqueueAsync(message).ConfigureAwait(false);
                 }
             }
