--- conflicted
+++ resolved
@@ -116,27 +116,15 @@
     /// <returns></returns>
     public async Task KeyedRunOnceAsync(string processKey, string processId, string parentProcessId, string? eventProxyStepId, string processEvent)
     {
-<<<<<<< HEAD
         //if (!this._registeredProcesses.TryGetValue(processKey, out KernelProcess? process) || process is null)
         //{
         //    throw new ArgumentException($"The process with key '{processKey}' is not registered.", nameof(processKey));
         //}
 
-        //this._processKey = processKey; // TODO: save state
-        //var processWithId = process with { State = process.State with { Id = processId } };
+        this._processKey = processKey; // TODO: save state
+        //var processWithId = process with { State = process.State with { RunId = processId } };
         //var daprProcess = DaprProcessInfo.FromKernelProcess(processWithId);
         await this.InitializeProcessAsync(processKey, null, eventProxyStepId).ConfigureAwait(false);
-=======
-        if (!this._registeredProcesses.TryGetValue(processKey, out KernelProcess? process) || process is null)
-        {
-            throw new ArgumentException($"The process with key '{processKey}' is not registered.", nameof(processKey));
-        }
-
-        this._processKey = processKey; // TODO: save state
-        var processWithId = process with { State = process.State with { RunId = processId } };
-        var daprProcess = DaprProcessInfo.FromKernelProcess(processWithId);
-        await this.InitializeProcessAsync(daprProcess, null, eventProxyStepId).ConfigureAwait(false);
->>>>>>> 0ac82d61
         await this.RunOnceAsync(processEvent).ConfigureAwait(false);
     }
 
@@ -199,7 +187,7 @@
     /// Gets the process information.
     /// </summary>
     /// <returns>An instance of <see cref="KernelProcess"/></returns>
-    public async Task<DaprProcessInfo> GetProcessInfoAsync()
+    public async Task<IDictionary<string, KernelProcessStepState>> GetProcessInfoAsync()
     {
         return await this.ToDaprProcessInfoAsync().ConfigureAwait(false);
     }
@@ -209,9 +197,10 @@
     /// rather than ToKernelProcessAsync when extracting the state.
     /// </summary>
     /// <returns>A <see cref="Task{DaprStepInfo}"/></returns>
-    public override async Task<DaprStepInfo> ToDaprStepInfoAsync()
-    {
-        return await this.ToDaprProcessInfoAsync().ConfigureAwait(false);
+    public override Task<IDictionary<string, KernelProcessStepState>> GetStepStateAsync()
+    {
+        var processStepState = new Dictionary<string, KernelProcessStepState>() { { this._process!.State.StepId, this._process.State } };
+        return Task.FromResult((IDictionary<string, KernelProcessStepState>)processStepState);
     }
 
     protected override async Task OnActivateAsync()
@@ -309,22 +298,18 @@
             // The current step should already have a name.
             Verify.NotNull(step.State?.StepId);
 
-<<<<<<< HEAD
-            if (step is KernelProcess processStep)
-=======
             if (string.IsNullOrWhiteSpace(step.State.RunId))
->>>>>>> 0ac82d61
             {
                 // assigning running id to step if it does not have one, if it has one the step ran before
                 step.State.RunId = Guid.NewGuid().ToString();
             }
 
-            if (step is DaprProcessInfo processStep)
+            if (step is KernelProcess processStep)
             {
                 // Initialize the step as a process.
                 var scopedProcessId = this.ScopedActorId(new ActorId(processStep.State.RunId!));
                 var processActor = this.ProxyFactory.CreateActorProxy<IProcess>(scopedProcessId, nameof(ProcessActor));
-                await processActor.InitializeProcessAsync(processStep.State.Id, this.Id.GetId(), eventProxyStepId).ConfigureAwait(false); // TODO: specifying the process key as processStep.State.Id is not correct. Can we make the key and the process Id the same?
+                await processActor.InitializeProcessAsync(processStep.State.StepId, this.Id.GetId(), eventProxyStepId).ConfigureAwait(false); // TODO: specifying the process key as processStep.State.StepId is not correct. Can we make the key and the process Id the same?
                 stepActor = this.ProxyFactory.CreateActorProxy<IStep>(scopedProcessId, nameof(ProcessActor));
             }
             else if (step is KernelProcessMap mapStep)
@@ -332,7 +317,7 @@
                 // Initialize the step as a map.
                 ActorId scopedMapId = this.ScopedActorId(new ActorId(mapStep.State.RunId!));
                 IMap mapActor = this.ProxyFactory.CreateActorProxy<IMap>(scopedMapId, nameof(MapActor));
-                await mapActor.InitializeMapAsync(process.State.Id, mapStep.State.Id).ConfigureAwait(false);
+                await mapActor.InitializeMapAsync(process.State.StepId, mapStep.State.StepId).ConfigureAwait(false);
                 stepActor = this.ProxyFactory.CreateActorProxy<IStep>(scopedMapId, nameof(MapActor));
             }
             else if (step is KernelProcessProxy proxyStep)
@@ -340,7 +325,7 @@
                 // Initialize the step as a proxy
                 ActorId scopedProxyId = this.ScopedActorId(new ActorId(proxyStep.State.RunId!));
                 IProxy proxyActor = this.ProxyFactory.CreateActorProxy<IProxy>(scopedProxyId, nameof(ProxyActor));
-                await proxyActor.InitializeProxyAsync(process.State.Id, proxyStep.State.Id, this.Id.GetId()).ConfigureAwait(false);
+                await proxyActor.InitializeProxyAsync(process.State.StepId, proxyStep.State.StepId, this.Id.GetId()).ConfigureAwait(false);
                 stepActor = this.ProxyFactory.CreateActorProxy<IStep>(scopedProxyId, nameof(ProxyActor));
             }
             else if (step is KernelProcessAgentStep agentStepInfo)
@@ -348,7 +333,7 @@
                 // Initialize the step as a proxy
                 ActorId scopedAgentStepId = this.ScopedActorId(new ActorId(agentStepInfo.State.RunId!));
                 IAgentStep agentActor = this.ProxyFactory.CreateActorProxy<IAgentStep>(scopedAgentStepId, nameof(AgentStepActor));
-                await agentActor.InitializeAgentStepAsync(process.State.Id, agentStepInfo.State.Id, this.Id.GetId()).ConfigureAwait(false);
+                await agentActor.InitializeAgentStepAsync(process.State.StepId, agentStepInfo.State.StepId, this.Id.GetId()).ConfigureAwait(false);
                 stepActor = this.ProxyFactory.CreateActorProxy<IStep>(scopedAgentStepId, nameof(AgentStepActor));
             }
             else
@@ -358,7 +343,7 @@
 
                 var scopedStepId = this.ScopedActorId(new ActorId(step.State.RunId!));
                 stepActor = this.ProxyFactory.CreateActorProxy<IStep>(scopedStepId, nameof(StepActor));
-                await stepActor.InitializeStepAsync(process.State.Id, step.State.Id, this.Id.GetId(), eventProxyStepId).ConfigureAwait(false);
+                await stepActor.InitializeStepAsync(process.State.StepId, step.State.StepId, this.Id.GetId(), eventProxyStepId).ConfigureAwait(false);
             }
 
             this._steps.Add(stepActor);
@@ -550,13 +535,23 @@
     /// </summary>
     /// <returns>An instance of <see cref="DaprProcessInfo"/></returns>
     /// <exception cref="InvalidOperationException"></exception>
-    private async Task<DaprProcessInfo> ToDaprProcessInfoAsync()
-    {
-        throw new NotImplementedException();
-        //var processState = new KernelProcessState(this.Name, this._process!.State.Version, this.Id.GetId());
-        //var stepTasks = this._steps.Select(step => step.ToDaprStepInfoAsync()).ToList();
-        //var steps = await Task.WhenAll(stepTasks).ConfigureAwait(false);
-        //return new DaprProcessInfo { InnerStepDotnetType = this._process!.InnerStepDotnetType, Edges = this._process!.Edges, State = processState, Steps = [.. steps] };
+    private async Task<IDictionary<string, KernelProcessStepState>> ToDaprProcessInfoAsync()
+    {
+        var stepStates = new Dictionary<string, KernelProcessStepState>();
+        //stepStates.Add(this._process!.State.StepId, new KernelProcessState(this.Name, this._process!.State.Version, this.Id.GetId()));
+
+        var stepTasks = this._steps.Select(step => step.GetStepStateAsync()).ToList();
+        var steps = await Task.WhenAll(stepTasks).ConfigureAwait(false);
+
+        foreach (var step in steps)
+        {
+            foreach (var kvp in step)
+            {
+                stepStates.Add(kvp.Key, kvp.Value);
+            }
+        }
+
+        return stepStates;
     }
 
     /// <summary>
