﻿// Copyright (c) Microsoft. All rights reserved.

using System;
using System.Collections.Generic;
using System.Linq;
using System.Threading;
using System.Threading.Channels;
using System.Threading.Tasks;
using Dapr.Actors;
using Dapr.Actors.Runtime;
using Microsoft.Extensions.Logging;
using Microsoft.Extensions.Logging.Abstractions;
using Microsoft.SemanticKernel.Process.Internal;
using Microsoft.SemanticKernel.Process.Runtime;
using Microsoft.SemanticKernel.Process.Serialization;
using Microsoft.VisualStudio.Threading;

namespace Microsoft.SemanticKernel;

internal sealed class ProcessActor : StepActor, IProcess, IDisposable
{
    private readonly JoinableTaskFactory _joinableTaskFactory;
    private readonly JoinableTaskContext _joinableTaskContext;
    private readonly Channel<KernelProcessEvent> _externalEventChannel;

    internal readonly List<IStep> _steps = [];

    internal IList<DaprStepInfo>? _stepsInfos;
    internal DaprProcessInfo? _process;
    private JoinableTask? _processTask;
    private CancellationTokenSource? _processCancelSource;
    private bool _isInitialized;
    private ILogger? _logger;
    private string? _processKey;

    /// <summary>
    /// Initializes a new instance of the <see cref="ProcessActor"/> class.
    /// </summary>
    /// <param name="host">The Dapr host actor</param>
    /// <param name="kernel">An instance of <see cref="Kernel"/></param>
    /// <param name="registeredProcesses">The registered processes</param>
    public ProcessActor(ActorHost host, Kernel kernel, IReadOnlyDictionary<string, KernelProcess> registeredProcesses)
        : base(host, kernel, registeredProcesses)
    {
        Verify.NotNull(registeredProcesses, nameof(registeredProcesses));

        if (registeredProcesses.Count == 0)
        {
            throw new ArgumentException("The registered processes cannot be empty.", nameof(registeredProcesses));
        }

        this._externalEventChannel = Channel.CreateUnbounded<KernelProcessEvent>();
        this._joinableTaskContext = new JoinableTaskContext();
        this._joinableTaskFactory = new JoinableTaskFactory(this._joinableTaskContext);
    }

    #region Public Actor Methods

    public async Task InitializeProcessAsync(DaprProcessInfo processInfo, string? parentProcessId, string? eventProxyStepId = null)
    {
        Verify.NotNull(processInfo);
        Verify.NotNull(processInfo.Steps);

        // Only initialize once. This check is required as the actor can be re-activated from persisted state and
        // this should not result in multiple initializations.
        if (this._isInitialized)
        {
            return;
        }

        // Initialize the process
        await this.InitializeProcessActorAsync(processInfo, parentProcessId, eventProxyStepId).ConfigureAwait(false);

        // Save the state
        await this.StateManager.AddStateAsync(ActorStateKeys.ProcessInfoState, processInfo).ConfigureAwait(false);
        await this.StateManager.AddStateAsync(ActorStateKeys.StepParentProcessId, parentProcessId).ConfigureAwait(false);
        await this.StateManager.AddStateAsync(ActorStateKeys.StepActivatedState, true).ConfigureAwait(false);
        if (!string.IsNullOrWhiteSpace(eventProxyStepId))
        {
            await this.StateManager.AddStateAsync(ActorStateKeys.EventProxyStepId, eventProxyStepId).ConfigureAwait(false);
        }
        await this.StateManager.SaveStateAsync().ConfigureAwait(false);
    }

    /// <summary>
    /// Starts the process with an initial event and an optional kernel.
    /// </summary>
    /// <param name="keepAlive">Indicates if the process should wait for external events after it's finished processing.</param>
    /// <returns> <see cref="Task"/></returns>
    public Task StartAsync(bool keepAlive)
    {
        if (!this._isInitialized)
        {
            throw new InvalidOperationException("The process cannot be started before it has been initialized.").Log(this._logger);
        }

        this._processCancelSource = new CancellationTokenSource();
        this._processTask = this._joinableTaskFactory.RunAsync(()
            => this.Internal_ExecuteAsync(keepAlive: keepAlive, cancellationToken: this._processCancelSource.Token));

        return Task.CompletedTask;
    }

    /// <summary>
    /// Starts the process with an initial event and an optional kernel.
    /// </summary>
    /// <param name="processKey">The registration key of the process.</param>
    /// <param name="processId">The unique Id of the process.</param>
    /// <param name="parentProcessId">The unique Id of the parent process.</param>
    /// <param name="eventProxyStepId">The unique Id of the associated step proxy.</param>
    /// <param name="processEvent">The process event.</param>
    /// <returns></returns>
    public async Task KeyedRunOnceAsync(string processKey, string processId, string parentProcessId, string? eventProxyStepId, string processEvent)
    {
        if (!this._registeredProcesses.TryGetValue(processKey, out KernelProcess? process) || process is null)
        {
            throw new ArgumentException($"The process with key '{processKey}' is not registered.", nameof(processKey));
        }

        this._processKey = processKey; // TODO: save state
        var processWithId = process with { State = process.State with { Id = processId } };
        var daprProcess = DaprProcessInfo.FromKernelProcess(processWithId);
        await this.InitializeProcessAsync(daprProcess, null, eventProxyStepId).ConfigureAwait(false);
        await this.RunOnceAsync(processEvent).ConfigureAwait(false);
    }

    /// <summary>
    /// Starts the process with an initial event and then waits for the process to finish. In this case the process will not
    /// keep alive waiting for external events after the internal messages have stopped.
    /// </summary>
    /// <param name="processEvent">Required. The <see cref="KernelProcessEvent"/> to start the process with.</param>
    /// <returns>A <see cref="Task"/></returns>
    public async Task RunOnceAsync(string processEvent)
    {
        Verify.NotNull(processEvent, nameof(processEvent));
        IExternalEventBuffer externalEventQueue = this.ProxyFactory.CreateActorProxy<IExternalEventBuffer>(new ActorId(this.Id.GetId()), nameof(ExternalEventBufferActor));
        await externalEventQueue.EnqueueAsync(processEvent).ConfigureAwait(false);
        await this.StartAsync(keepAlive: false).ConfigureAwait(false);
        await this._processTask!.JoinAsync().ConfigureAwait(false);
    }

    /// <summary>
    /// Stops a running process. This will cancel the process and wait for it to complete before returning.
    /// </summary>
    /// <returns>A <see cref="Task"/></returns>
    public async Task StopAsync()
    {
        if (this._processTask is null || this._processCancelSource is null || this._processTask.IsCompleted)
        {
            return;
        }

        // Cancel the process and wait for it to complete.
        this._processCancelSource.Cancel();

        try
        {
            await this._processTask;
        }
        catch (OperationCanceledException)
        {
            // The task was cancelled, so we can ignore this exception.
        }
        finally
        {
            this._processCancelSource.Dispose();
        }
    }

    /// <summary>
    /// Sends a message to the process. This does not start the process if it's not already running, in
    /// this case the message will remain queued until the process is started.
    /// </summary>
    /// <param name="processEvent">Required. The <see cref="KernelProcessEvent"/> to start the process with.</param>
    /// <returns>A <see cref="Task"/></returns>
    public async Task SendMessageAsync(string processEvent)
    {
        Verify.NotNull(processEvent, nameof(processEvent));
        await this._externalEventChannel.Writer.WriteAsync(processEvent.ToKernelProcessEvent()).ConfigureAwait(false);
    }

    /// <summary>
    /// Gets the process information.
    /// </summary>
    /// <returns>An instance of <see cref="KernelProcess"/></returns>
    public async Task<DaprProcessInfo> GetProcessInfoAsync()
    {
        return await this.ToDaprProcessInfoAsync().ConfigureAwait(false);
    }

    /// <summary>
    /// When the process is used as a step within another process, this method will be called
    /// rather than ToKernelProcessAsync when extracting the state.
    /// </summary>
    /// <returns>A <see cref="Task{DaprStepInfo}"/></returns>
    public override async Task<DaprStepInfo> ToDaprStepInfoAsync()
    {
        return await this.ToDaprProcessInfoAsync().ConfigureAwait(false);
    }

    protected override async Task OnActivateAsync()
    {
        var existingProcessInfo = await this.StateManager.TryGetStateAsync<DaprProcessInfo>(ActorStateKeys.ProcessInfoState).ConfigureAwait(false);
        if (existingProcessInfo.HasValue)
        {
            this.ParentProcessId = await this.StateManager.GetStateAsync<string>(ActorStateKeys.StepParentProcessId).ConfigureAwait(false);
            string? eventProxyStepId = null;
            if (await this.StateManager.ContainsStateAsync(ActorStateKeys.EventProxyStepId).ConfigureAwait(false))
            {
                eventProxyStepId = await this.StateManager.GetStateAsync<string>(ActorStateKeys.EventProxyStepId).ConfigureAwait(false);
            }
            await this.InitializeProcessActorAsync(existingProcessInfo.Value, this.ParentProcessId, eventProxyStepId).ConfigureAwait(false);
        }
    }

    /// <summary>
    /// The name of the step.
    /// </summary>
    protected override string Name => this._process?.State.Name ?? throw new KernelException("The Process must be initialized before accessing the Name property.").Log(this._logger);

    #endregion

    /// <summary>
    /// Handles a <see cref="ProcessMessage"/> that has been sent to the process. This happens only in the case
    /// of a process (this one) running as a step within another process (this one's parent). In this case the
    /// entire sub-process should be executed within a single superstep.
    /// </summary>
    /// <param name="message">The message to process.</param>
    internal override async Task HandleMessageAsync(ProcessMessage message)
    {
        if (string.IsNullOrWhiteSpace(message.TargetEventId))
        {
            throw new KernelException("Internal Process Error: The target event id must be specified when sending a message to a step.").Log(this._logger);
        }

        string eventId = message.TargetEventId!;
        if (this._outputEdges!.TryGetValue(eventId, out List<KernelProcessEdge>? edges) && edges is not null)
        {
            foreach (var edge in edges)
            {
                // Create the external event that will be used to start the nested process. Since this event came
                // from outside this processes, we set the visibility to internal so that it's not emitted back out again.
                KernelProcessEvent nestedEvent = new() { Id = eventId, Data = message.TargetEventData };

                // Run the nested process completely within a single superstep.
                await this.RunOnceAsync(nestedEvent.ToJson()).ConfigureAwait(false);
            }
        }
    }

    internal static ActorId GetScopedGlobalErrorEventBufferId(string processId) => new($"{ProcessConstants.GlobalErrorEventId}_{processId}");

    #region Private Methods

    /// <summary>
    /// Initializes this process as a step within another process.
    /// </summary>
    protected override ValueTask ActivateStepAsync()
    {
        // The process does not need any further initialization as it's already been initialized.
        // Override the base method to prevent it from being called.
        return default;
    }

    private async Task InitializeProcessActorAsync(DaprProcessInfo processInfo, string? parentProcessId, string? eventProxyStepId)
    {
        Verify.NotNull(processInfo, nameof(processInfo));
        Verify.NotNull(processInfo.Steps);

        this.ParentProcessId = parentProcessId;
        this._process = processInfo;
        this._stepsInfos = [.. this._process.Steps];
        this._logger = this._kernel.LoggerFactory?.CreateLogger(this._process.State.Name) ?? new NullLogger<ProcessActor>();
        if (!string.IsNullOrWhiteSpace(eventProxyStepId))
        {
            this.EventProxyStepId = new ActorId(eventProxyStepId);
        }

        // Initialize the input and output edges for the process
        this._outputEdges = this._process.Edges.ToDictionary(kvp => kvp.Key, kvp => kvp.Value.ToList());

        // Initialize the steps within this process
        foreach (var step in this._stepsInfos)
        {
            IStep? stepActor = null;

            // The current step should already have a name.
            Verify.NotNull(step.State?.Name);

            if (step is DaprProcessInfo processStep)
            {
                // The process will only have an Id if its already been executed.
                if (string.IsNullOrWhiteSpace(processStep.State.Id))
                {
                    processStep = processStep with { State = processStep.State with { Id = Guid.NewGuid().ToString() } };
                }

                // Initialize the step as a process.
                var scopedProcessId = this.ScopedActorId(new ActorId(processStep.State.Id!));
                var processActor = this.ProxyFactory.CreateActorProxy<IProcess>(scopedProcessId, nameof(ProcessActor));
                await processActor.InitializeProcessAsync(processStep, this.Id.GetId(), eventProxyStepId).ConfigureAwait(false);
                stepActor = this.ProxyFactory.CreateActorProxy<IStep>(scopedProcessId, nameof(ProcessActor));
            }
            else if (step is DaprMapInfo mapStep)
            {
                // Initialize the step as a map.
                ActorId scopedMapId = this.ScopedActorId(new ActorId(mapStep.State.Id!));
                IMap mapActor = this.ProxyFactory.CreateActorProxy<IMap>(scopedMapId, nameof(MapActor));
                await mapActor.InitializeMapAsync(mapStep, this.Id.GetId()).ConfigureAwait(false);
                stepActor = this.ProxyFactory.CreateActorProxy<IStep>(scopedMapId, nameof(MapActor));
            }
            else if (step is DaprProxyInfo proxyStep)
            {
                // Initialize the step as a proxy
                ActorId scopedProxyId = this.ScopedActorId(new ActorId(proxyStep.State.Id!));
                IProxy proxyActor = this.ProxyFactory.CreateActorProxy<IProxy>(scopedProxyId, nameof(ProxyActor));
                await proxyActor.InitializeProxyAsync(proxyStep, this.Id.GetId()).ConfigureAwait(false);
                stepActor = this.ProxyFactory.CreateActorProxy<IStep>(scopedProxyId, nameof(ProxyActor));
            }
            else if (step is DaprAgentStepInfo agentStepInfo)
            {
                // Initialize the step as a proxy
                ActorId scopedAgentStepId = this.ScopedActorId(new ActorId(agentStepInfo.State.Id!));
                IAgentStep agentActor = this.ProxyFactory.CreateActorProxy<IAgentStep>(scopedAgentStepId, nameof(AgentStepActor));
                await agentActor.InitializeAgentStepAsync(agentStepInfo, this.Id.GetId()).ConfigureAwait(false);
                stepActor = this.ProxyFactory.CreateActorProxy<IStep>(scopedAgentStepId, nameof(AgentStepActor));
            }
            else
            {
                // The current step should already have an Id.
                Verify.NotNull(step.State?.Id);

                var scopedStepId = this.ScopedActorId(new ActorId(step.State.Id!));
                stepActor = this.ProxyFactory.CreateActorProxy<IStep>(scopedStepId, nameof(StepActor));
                await stepActor.InitializeStepAsync(step, this.Id.GetId(), eventProxyStepId, this._processKey).ConfigureAwait(false);
            }

            this._steps.Add(stepActor);
        }

        this._isInitialized = true;
    }

    private async Task Internal_ExecuteAsync(int maxSupersteps = 100, bool keepAlive = true, CancellationToken cancellationToken = default)
    {
        try
        {
            // Run the Pregel algorithm until there are no more messages being sent.
            for (int superstep = 0; superstep < maxSupersteps; superstep++)
            {
                // Check for EndStep messages. If there are any then cancel the process.
                if (await this.IsEndMessageSentAsync().ConfigureAwait(false))
                {
                    this._processCancelSource?.Cancel();
                    break;
                }

                // Translate any global error events into an message that targets the appropriate step, when one exists.
                await this.HandleGlobalErrorMessageAsync().ConfigureAwait(false);

                // Check for external events
                await this.EnqueueExternalMessagesAsync().ConfigureAwait(false);

                // Reach out to all of the steps in the process and instruct them to retrieve their pending messages from their associated queues.
                var stepPreparationTasks = this._steps.Select(step => step.PrepareIncomingMessagesAsync()).ToArray();
                var messageCounts = await Task.WhenAll(stepPreparationTasks).ConfigureAwait(false);

                // If there are no messages to process, wait for an external event or finish.
                if (messageCounts.Sum() == 0)
                {
                    if (!keepAlive || !await this._externalEventChannel.Reader.WaitToReadAsync(cancellationToken).ConfigureAwait(false))
                    {
                        this._processCancelSource?.Cancel();
                        break;
                    }
                }

                // Process the incoming messages for each step.
                var stepProcessingTasks = this._steps.Select(step => step.ProcessIncomingMessagesAsync()).ToArray();
                await Task.WhenAll(stepProcessingTasks).ConfigureAwait(false);

                // Handle public events that need to be bubbled out of the process.
                await this.SendOutgoingPublicEventsAsync().ConfigureAwait(false);
            }
        }
        catch (Exception ex)
        {
            this._logger?.LogError(ex, "An error occurred while running the process: {ErrorMessage}.", ex.Message);
            throw;
        }
        finally
        {
            if (this._processCancelSource?.IsCancellationRequested ?? false)
            {
                this._processCancelSource.Cancel();
            }

            this._processCancelSource?.Dispose();
        }

        return;
    }

    /// <summary>
    /// Processes external events that have been sent to the process, translates them to <see cref="ProcessMessage"/>s, and enqueues
    /// them to the provided message channel so that they can be processed in the next superstep.
    /// </summary>
    private async Task EnqueueExternalMessagesAsync()
    {
        IExternalEventBuffer externalEventQueue = this.ProxyFactory.CreateActorProxy<IExternalEventBuffer>(new ActorId(this.Id.GetId()), nameof(ExternalEventBufferActor));
        IList<string> dequeuedEvents = await externalEventQueue.DequeueAllAsync().ConfigureAwait(false);
        IList<KernelProcessEvent> externalEvents = dequeuedEvents.ToKernelProcessEvents();

        foreach (KernelProcessEvent externalEvent in externalEvents)
        {
            if (this._outputEdges!.TryGetValue(externalEvent.Id!, out List<KernelProcessEdge>? edges) && edges is not null)
            {
                foreach (KernelProcessEdge edge in edges)
                {
                    if (edge.OutputTarget is not KernelProcessFunctionTarget functionTarget)
                    {
<<<<<<< HEAD
                        throw new KernelException("Only KernelProcessFunctionTarget can be used as input events.");
=======
                        throw new KernelException("The target for the edge is not a function target.").Log(this._logger);
>>>>>>> c084b067
                    }

                    ProcessMessage message = ProcessMessageFactory.CreateFromEdge(edge, externalEvent.Id, externalEvent.Data);
                    var scopedMessageBufferId = this.ScopedActorId(new ActorId(functionTarget.StepId));
                    var messageQueue = this.ProxyFactory.CreateActorProxy<IMessageBuffer>(scopedMessageBufferId, nameof(MessageBufferActor));
                    await messageQueue.EnqueueAsync(message.ToJson()).ConfigureAwait(false);
                }
            }
        }
    }

    /// <summary>
    /// Check for the presence of an global-error event and any edges defined for processing it.
    /// When both exist, the error event is processed and sent to the appropriate targets.
    /// </summary>
    private async Task HandleGlobalErrorMessageAsync()
    {
        var errorEventQueue = this.ProxyFactory.CreateActorProxy<IEventBuffer>(ProcessActor.GetScopedGlobalErrorEventBufferId(this.Id.GetId()), nameof(EventBufferActor));

        IList<string> errorEvents = await errorEventQueue.DequeueAllAsync().ConfigureAwait(false);
        if (errorEvents.Count == 0)
        {
            // No error events in queue.
            return;
        }

        var errorEdges = this.GetEdgeForEvent(ProcessConstants.GlobalErrorEventId).ToArray();
        if (errorEdges.Length == 0)
        {
            // No further action is required when there are no targetes defined for processing the error.
            return;
        }

        IList<ProcessEvent> processErrorEvents = errorEvents.ToProcessEvents();
        foreach (var errorEdge in errorEdges)
        {
            if (errorEdge.OutputTarget is not KernelProcessFunctionTarget functionTarget)
            {
                throw new KernelException("Only KernelProcessFunctionTarget can be used as input events.");
            }

            foreach (ProcessEvent errorEvent in processErrorEvents)
            {
                if (errorEdge.OutputTarget is not KernelProcessFunctionTarget functionTarget)
                {
                    throw new KernelException("The target for the edge is not a function target.").Log(this._logger);
                }
                var errorMessage = ProcessMessageFactory.CreateFromEdge(errorEdge, errorEvent.SourceId, errorEvent.Data);
                var scopedErrorMessageBufferId = this.ScopedActorId(new ActorId(functionTarget.StepId));
                var errorStepQueue = this.ProxyFactory.CreateActorProxy<IMessageBuffer>(scopedErrorMessageBufferId, nameof(MessageBufferActor));
                await errorStepQueue.EnqueueAsync(errorMessage.ToJson()).ConfigureAwait(false);
            }
        }
    }

    /// <summary>
    /// Public events that are produced inside of this process need to be sent to the parent process. This method reads
    /// all of the public events from the event buffer and sends them to the targeted step in the parent process.
    /// </summary>
    private async Task SendOutgoingPublicEventsAsync()
    {
        // Loop through all steps that are processes and call a function requesting their outgoing events, then queue them up.
        if (!string.IsNullOrWhiteSpace(this.ParentProcessId))
        {
            // Handle public events that need to be bubbled out of the process.
            IEventBuffer eventQueue = this.ProxyFactory.CreateActorProxy<IEventBuffer>(new ActorId(this.Id.GetId()), nameof(EventBufferActor));
            IList<string> allEvents = await eventQueue.DequeueAllAsync().ConfigureAwait(false);
            IList<ProcessEvent> processEvents = allEvents.ToProcessEvents();

            foreach (ProcessEvent processEvent in processEvents)
            {
                ProcessEvent scopedEvent = this.ScopedEvent(processEvent);
                if (this._outputEdges!.TryGetValue(scopedEvent.QualifiedId, out List<KernelProcessEdge>? edges) && edges is not null)
                {
                    foreach (var edge in edges)
                    {
                        if (edge.OutputTarget is not KernelProcessFunctionTarget functionTarget)
                        {
<<<<<<< HEAD
                            throw new KernelException("Only KernelProcessFunctionTarget can be used as input events.");
=======
                            throw new KernelException("The target for the edge is not a function target.").Log(this._logger);
>>>>>>> c084b067
                        }

                        ProcessMessage message = ProcessMessageFactory.CreateFromEdge(edge, scopedEvent.SourceId, scopedEvent.Data);
                        var scopedMessageBufferId = this.ScopedActorId(new ActorId(functionTarget.StepId), scopeToParent: true);
                        var messageQueue = this.ProxyFactory.CreateActorProxy<IMessageBuffer>(scopedMessageBufferId, nameof(MessageBufferActor));
                        await messageQueue.EnqueueAsync(message.ToJson()).ConfigureAwait(false);
                    }
                }
            }
        }
    }

    /// <summary>
    /// Determines is the end message has been sent to the process.
    /// </summary>
    /// <returns>True if the end message has been sent, otherwise false.</returns>
    private async Task<bool> IsEndMessageSentAsync()
    {
        var scopedMessageBufferId = this.ScopedActorId(new ActorId(ProcessConstants.EndStepName));
        var endMessageQueue = this.ProxyFactory.CreateActorProxy<IMessageBuffer>(scopedMessageBufferId, nameof(MessageBufferActor));
        var messages = await endMessageQueue.DequeueAllAsync().ConfigureAwait(false);
        return messages.Count > 0;
    }

    /// <summary>
    /// Builds a <see cref="DaprProcessInfo"/> from the current <see cref="ProcessActor"/>.
    /// </summary>
    /// <returns>An instance of <see cref="DaprProcessInfo"/></returns>
    /// <exception cref="InvalidOperationException"></exception>
    private async Task<DaprProcessInfo> ToDaprProcessInfoAsync()
    {
        var processState = new KernelProcessState(this.Name, this._process!.State.Version, this.Id.GetId());
        var stepTasks = this._steps.Select(step => step.ToDaprStepInfoAsync()).ToList();
        var steps = await Task.WhenAll(stepTasks).ConfigureAwait(false);
        return new DaprProcessInfo { InnerStepDotnetType = this._process!.InnerStepDotnetType, Edges = this._process!.Edges, State = processState, Steps = [.. steps] };
    }

    /// <summary>
    /// Scopes the Id of a step within the process to the process.
    /// </summary>
    /// <param name="actorId">The actor Id to scope.</param>
    /// <param name="scopeToParent">Indicates if the Id should be scoped to the parent process.</param>
    /// <returns>A new <see cref="ActorId"/> which is scoped to the process.</returns>
    private ActorId ScopedActorId(ActorId actorId, bool scopeToParent = false)
    {
        if (scopeToParent && string.IsNullOrWhiteSpace(this.ParentProcessId))
        {
            throw new InvalidOperationException("The parent process Id must be set before scoping to the parent process.");
        }

        string id = scopeToParent ? this.ParentProcessId! : this.Id.GetId();
        return new ActorId($"{id}.{actorId.GetId()}");
    }

    /// <summary>
    /// Generates a scoped event for the step.
    /// </summary>
    /// <param name="daprEvent">The event.</param>
    /// <returns>A <see cref="ProcessEvent"/> with the correctly scoped namespace.</returns>
    private ProcessEvent ScopedEvent(ProcessEvent daprEvent)
    {
        Verify.NotNull(daprEvent);
        return daprEvent with { Namespace = this._process!.State.Id ?? throw new KernelException("Id not set in process state.") };
    }

    #endregion

    public void Dispose()
    {
        this._externalEventChannel.Writer.Complete();
        this._joinableTaskContext.Dispose();
        this._joinableTaskContext.Dispose();
        this._processCancelSource?.Dispose();
    }
}<|MERGE_RESOLUTION|>--- conflicted
+++ resolved
@@ -419,11 +419,7 @@
                 {
                     if (edge.OutputTarget is not KernelProcessFunctionTarget functionTarget)
                     {
-<<<<<<< HEAD
-                        throw new KernelException("Only KernelProcessFunctionTarget can be used as input events.");
-=======
                         throw new KernelException("The target for the edge is not a function target.").Log(this._logger);
->>>>>>> c084b067
                     }
 
                     ProcessMessage message = ProcessMessageFactory.CreateFromEdge(edge, externalEvent.Id, externalEvent.Data);
@@ -502,11 +498,7 @@
                     {
                         if (edge.OutputTarget is not KernelProcessFunctionTarget functionTarget)
                         {
-<<<<<<< HEAD
-                            throw new KernelException("Only KernelProcessFunctionTarget can be used as input events.");
-=======
                             throw new KernelException("The target for the edge is not a function target.").Log(this._logger);
->>>>>>> c084b067
                         }
 
                         ProcessMessage message = ProcessMessageFactory.CreateFromEdge(edge, scopedEvent.SourceId, scopedEvent.Data);
