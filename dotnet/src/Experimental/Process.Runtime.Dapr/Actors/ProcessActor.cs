--- conflicted
+++ resolved
@@ -82,7 +82,7 @@
 
         this._processCancelSource = new CancellationTokenSource();
         this._processTask = this._joinableTaskFactory.RunAsync(()
-            => this.Internal_ExecuteAsync(this._kernel, keepAlive: keepAlive, cancellationToken: this._processCancelSource.Token));
+            => this.Internal_ExecuteAsync(keepAlive: keepAlive, cancellationToken: this._processCancelSource.Token));
 
         return Task.CompletedTask;
     }
@@ -258,8 +258,6 @@
                 // The current step should already have an Id.
                 Verify.NotNull(step.State?.Id);
 
-                //Console.WriteLine($"##### PROCESS [{step.InnerStepDotnetType.Split(' ').First()}] - INIT #{step.Edges.Count}");
-
                 var scopedStepId = this.ScopedActorId(new ActorId(step.State.Id!));
                 stepActor = this.ProxyFactory.CreateActorProxy<IStep>(scopedStepId, nameof(StepActor));
                 await stepActor.InitializeStepAsync(step, this.Id.GetId()).ConfigureAwait(false);
@@ -271,13 +269,8 @@
         this._isInitialized = true;
     }
 
-    private async Task Internal_ExecuteAsync(Kernel? kernel = null, int maxSupersteps = 100, bool keepAlive = true, CancellationToken cancellationToken = default)
-    {
-<<<<<<< HEAD
-        Kernel localKernel = kernel ?? this._kernel;
-
-=======
->>>>>>> f0de0b61
+    private async Task Internal_ExecuteAsync(int maxSupersteps = 100, bool keepAlive = true, CancellationToken cancellationToken = default)
+    {
         try
         {
             // Run the Pregel algorithm until there are no more messages being sent.
@@ -361,7 +354,6 @@
     }
 
     /// <summary>
-<<<<<<< HEAD
     /// Check for the presence of an global-error event and any edges defined for processing it.
     /// When both exist, the error event is processed and sent to the appropriate targets.
     /// </summary>
@@ -371,7 +363,6 @@
         var errorEventQueue = this.ProxyFactory.CreateActorProxy<IEventBuffer>(scopedEventBufferId, nameof(EventBufferActor));
 
         var errorEvents = await errorEventQueue.DequeueAllAsync().ConfigureAwait(false);
-        Console.WriteLine($"##### PROCESS - ERROR EVENTS {errorEvents.Count}"); // %%% REMOVE
         if (errorEvents.Count == 0)
         {
             // No error events in queue.
@@ -384,8 +375,6 @@
             // No further action is required when there are no targetes defined for processing the error.
             return;
         }
-
-        Console.WriteLine($"##### PROCESS - ERROR EDGE {errorEdges.Length}"); // %%% REMOVE
 
         foreach (var errorEdge in errorEdges)
         {
@@ -395,7 +384,11 @@
                 var scopedErrorMessageBufferId = this.ScopedActorId(new ActorId(errorEdge.OutputTarget.StepId));
                 var errorStepQueue = this.ProxyFactory.CreateActorProxy<IMessageBuffer>(scopedErrorMessageBufferId, nameof(MessageBufferActor));
                 await errorStepQueue.EnqueueAsync(errorMessage).ConfigureAwait(false);
-=======
+            }
+        }
+    }
+
+    /// <summary>
     /// Public events that are produced inside of this process need to be sent to the parent process. This method reads
     /// all of the public events from the event buffer and sends them to the targeted step in the parent process.
     /// </summary>
@@ -421,7 +414,6 @@
                         await messageQueue.EnqueueAsync(message).ConfigureAwait(false);
                     }
                 }
->>>>>>> f0de0b61
             }
         }
     }
