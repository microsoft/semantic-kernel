--- conflicted
+++ resolved
@@ -355,14 +355,9 @@
             {
                 foreach (var edge in edges)
                 {
-<<<<<<< HEAD
                     ProcessMessage message = ProcessMessageFactory.CreateFromEdge(edge, externalEvent.Data);
-                    var messageQueue = this.ProxyFactory.CreateActorProxy<IMessageBuffer>(new ActorId(edge.OutputTarget.StepId), nameof(MessageBufferActor));
-=======
-                    DaprMessage message = DaprMessageFactory.CreateFromEdge(edge, externalEvent.Data);
                     var scopedMessageBufferId = this.ScopedActorId(new ActorId(edge.OutputTarget.StepId));
                     var messageQueue = this.ProxyFactory.CreateActorProxy<IMessageBuffer>(scopedMessageBufferId, nameof(MessageBufferActor));
->>>>>>> 23244e28
                     await messageQueue.EnqueueAsync(message).ConfigureAwait(false);
                 }
             }
