﻿// Copyright (c) Microsoft. All rights reserved.

using System;
using System.Collections.Generic;
using System.Linq;
using System.Reflection;
using System.Text.Json;
using System.Threading.Tasks;
using Dapr.Actors;
using Dapr.Actors.Runtime;
using Microsoft.Extensions.DependencyInjection;
using Microsoft.Extensions.Logging;
using Microsoft.Extensions.Logging.Abstractions;
using Microsoft.SemanticKernel.Process.Internal;
using Microsoft.SemanticKernel.Process.Runtime;
using Microsoft.SemanticKernel.Process.Serialization;

namespace Microsoft.SemanticKernel;

internal class StepActor : Actor, IStep, IKernelProcessMessageChannel
{
    protected readonly Lazy<ValueTask> _activateTask;
    protected readonly IReadOnlyDictionary<string, KernelProcess> _registeredProcesses;
    protected Dictionary<string, DaprEdgeGroupProcessor> _edgeGroupProcessors = [];

    private KernelProcessStepInfo? _stepInfo;
    private ILogger? _logger;

    private bool _isInitialized;

    protected readonly Kernel _kernel;
    protected string? _eventNamespace;

    internal Type? _innerStepType;
    internal Queue<ProcessMessage> _incomingMessages = new();
    internal KernelProcessStepState? _stepState;
    internal Type? _stepStateType;
    internal Dictionary<string, List<KernelProcessEdge>>? _outputEdges;
    internal readonly Dictionary<string, KernelFunction> _functions = [];
    internal Dictionary<string, Dictionary<string, object?>?>? _inputs = [];
    internal Dictionary<string, Dictionary<string, object?>?>? _initialInputs = [];

    internal string? ParentProcessId;
    internal ActorId? EventProxyStepId;

    /// <summary>
    /// Represents a step in a process that is running in-process.
    /// </summary>
    /// <param name="host">The host.</param>
    /// <param name="kernel">Required. An instance of <see cref="Kernel"/>.</param>
    /// <param name="registeredProcesses"></param>
    public StepActor(ActorHost host, Kernel kernel, IReadOnlyDictionary<string, KernelProcess> registeredProcesses)
        : base(host)
    {
        Verify.NotNull(kernel, nameof(kernel));

        this._kernel = kernel;
        this._activateTask = new Lazy<ValueTask>(this.ActivateStepAsync);
        this._registeredProcesses = registeredProcesses;
    }

    #region Public Actor Methods

    /// <summary>
    /// Initializes the step with the provided step information.
    /// </summary>
    /// <param name="processId"></param>
    /// <param name="stepId"></param>
    /// <param name="parentProcessId">The Id of the parent process if one exists.</param>
    /// <param name="eventProxyStepId">An optional identifier of an actor requesting to proxy events.</param>
    /// <returns>A <see cref="ValueTask"/></returns>
    public async Task InitializeStepAsync(string processId, string stepId, string? parentProcessId, string? eventProxyStepId = null)
    {
        Verify.NotNullOrWhiteSpace(processId, nameof(processId));
        Verify.NotNullOrWhiteSpace(stepId, nameof(stepId));

        if (!this._registeredProcesses.TryGetValue(processId, out var registeredProcess) || registeredProcess is null)
        {
<<<<<<< HEAD
            throw new InvalidOperationException("No process registered with the specified key");
        }
=======
            if (!this._registeredProcesses.TryGetValue(processKey, out var registeredProcess) || registeredProcess is null)
            {
                throw new InvalidOperationException("No process registered with the specified key");
            }

            var currentStep = registeredProcess.Steps.Where(s => s.State.RunId == stepInfo.State.RunId).FirstOrDefault();
            if (currentStep is null)
            {
                throw new InvalidOperationException("");
            }
>>>>>>> 0ac82d61

        var currentStep = registeredProcess.Steps.Where(s => s.State.Id == stepId).FirstOrDefault();
        if (currentStep is null)
        {
            throw new InvalidOperationException("");
        }

        this._edgeGroupProcessors = currentStep.IncomingEdgeGroups?.ToDictionary(kvp => kvp.Key, kvp => new DaprEdgeGroupProcessor(kvp.Value)) ?? [];

        // Only initialize once. This check is required as the actor can be re-activated from persisted state and
        // this should not result in multiple initializations.
        if (this._isInitialized)
        {
            return;
        }

        this.InitializeStep(currentStep, parentProcessId, eventProxyStepId);

        // Save initial state
        await this.StateManager.AddStateAsync(ActorStateKeys.StepInfoKey, stepId).ConfigureAwait(false);
        await this.StateManager.AddStateAsync(ActorStateKeys.StepParentProcessId, parentProcessId).ConfigureAwait(false);
        if (!string.IsNullOrWhiteSpace(eventProxyStepId))
        {
            await this.StateManager.AddStateAsync(ActorStateKeys.EventProxyStepId, eventProxyStepId).ConfigureAwait(false);
        }
        await this.StateManager.SaveStateAsync().ConfigureAwait(false);
    }

    /// <summary>
    /// Initializes the step with the provided step information.
    /// </summary>
    /// <param name="stepInfo">The <see cref="KernelProcessStepInfo"/> instance describing the step.</param>
    /// <param name="parentProcessId">The Id of the parent process if one exists.</param>
    /// <param name="eventProxyStepId">An optional identifier of an actor requesting to proxy events.</param>
    protected virtual void InitializeStep(KernelProcessStepInfo stepInfo, string? parentProcessId, string? eventProxyStepId = null)
    {
        Verify.NotNull(stepInfo, nameof(stepInfo));

        // Attempt to load the inner step type
        this._innerStepType = stepInfo.InnerStepType;
        if (this._innerStepType is null)
        {
            throw new KernelException($"Could not load the inner step type '{stepInfo.InnerStepType}'.").Log(this._logger);
        }

        this.ParentProcessId = parentProcessId;
        this._stepInfo = stepInfo;
        this._stepState = this._stepInfo.State;
        this._logger = this._kernel.LoggerFactory?.CreateLogger(this._innerStepType) ?? new NullLogger<StepActor>();
        this._outputEdges = this._stepInfo.Edges.ToDictionary(kvp => kvp.Key, kvp => kvp.Value.ToList());
        this._eventNamespace = this._stepInfo.State.RunId;

        if (!string.IsNullOrWhiteSpace(eventProxyStepId))
        {
            this.EventProxyStepId = new ActorId(eventProxyStepId);
        }

        this._isInitialized = true;
    }

    /// <summary>
    /// Triggers the step to dequeue all pending messages and prepare for processing.
    /// </summary>
    /// <returns>A <see cref="Task{Task}"/> where T is an <see cref="int"/> indicating the number of messages that are prepared for processing.</returns>
    public async Task<int> PrepareIncomingMessagesAsync()
    {
        IMessageBuffer messageQueue = this.ProxyFactory.CreateActorProxy<IMessageBuffer>(new ActorId(this.Id.GetId()), nameof(MessageBufferActor));
        IList<string> incoming = await messageQueue.DequeueAllAsync().ConfigureAwait(false);
        IList<ProcessMessage> messages = incoming.ToProcessMessages();

        foreach (ProcessMessage message in messages)
        {
            this._incomingMessages.Enqueue(message);
        }

        // Save the incoming messages to state
        await this.StateManager.SetStateAsync(ActorStateKeys.StepIncomingMessagesState, this._incomingMessages).ConfigureAwait(false);
        await this.StateManager.SaveStateAsync().ConfigureAwait(false);

        return this._incomingMessages.Count;
    }

    /// <summary>
    /// Triggers the step to process all prepared messages.
    /// </summary>
    /// <returns>A <see cref="Task"/></returns>
    public async Task ProcessIncomingMessagesAsync()
    {
        // Handle all the incoming messages one at a time
        while (this._incomingMessages.Count > 0)
        {
            var message = this._incomingMessages.Dequeue();
            await this.HandleMessageAsync(message).ConfigureAwait(false);

            // Save the incoming messages to state
            await this.StateManager.SetStateAsync(ActorStateKeys.StepIncomingMessagesState, this._incomingMessages).ConfigureAwait(false);
            await this.StateManager.SaveStateAsync().ConfigureAwait(false);
        }
    }

    /// <summary>
    /// Extracts the current state of the step and returns it as a <see cref="DaprStepInfo"/>.
    /// </summary>
    /// <returns>An instance of <see cref="DaprStepInfo"/></returns>
    public virtual Task<DaprStepInfo> ToDaprStepInfoAsync()
    {
        throw new NotImplementedException();

        //// Lazy one-time initialization of the step before extracting state information.
        //// This allows state information to be extracted even if the step has not been activated.
        //await this._activateTask.Value.ConfigureAwait(false);

        //var stepInfo = new DaprStepInfo { InnerStepDotnetType = this._stepInfo!.InnerStepDotnetType!, State = this._stepInfo.State, Edges = this._stepInfo.Edges! };
        //return stepInfo;
    }

    /// <summary>
    /// Overrides the base method to initialize the step from persisted state.
    /// </summary>
    /// <returns>A <see cref="Task"/></returns>
    protected override async Task OnActivateAsync()
    {
        var existingStepId = await this.StateManager.TryGetStateAsync<string>(ActorStateKeys.StepInfoKey).ConfigureAwait(false);
        if (existingStepId.HasValue)
        {
            // Initialize the step from persisted state
            string? parentProcessId = await this.StateManager.GetStateAsync<string>(ActorStateKeys.StepParentProcessId).ConfigureAwait(false);
            string? eventProxyStepId = null;
            if (await this.StateManager.ContainsStateAsync(ActorStateKeys.EventProxyStepId).ConfigureAwait(false))
            {
                eventProxyStepId = await this.StateManager.GetStateAsync<string>(ActorStateKeys.EventProxyStepId).ConfigureAwait(false);
            }

            var step = this._registeredProcesses.GetStepInfo<KernelProcessStepInfo>(parentProcessId, existingStepId.Value);
            this.InitializeStep(step, parentProcessId, eventProxyStepId);

            // Load the persisted incoming messages
            var incomingMessages = await this.StateManager.TryGetStateAsync<Queue<ProcessMessage>>(ActorStateKeys.StepIncomingMessagesState).ConfigureAwait(false);
            if (incomingMessages.HasValue)
            {
                this._incomingMessages = incomingMessages.Value;
            }
        }
    }

    #endregion

    /// <summary>
    /// The name of the step.
    /// </summary>
    protected virtual string Name => this._stepInfo?.State.StepId ?? throw new KernelException("The Step must be initialized before accessing the Name property.").Log(this._logger);

    /// <summary>
    /// Emits an event from the step.
    /// </summary>
    /// <param name="processEvent">The event to emit.</param>
    /// <returns>A <see cref="ValueTask"/></returns>
    public ValueTask EmitEventAsync(KernelProcessEvent processEvent) => this.EmitEventAsync(ProcessEvent.Create(processEvent, this._eventNamespace!));

    // TODO: this can be moved to shared runtime code, looks almost/same to localRuntime implementation
    internal virtual void AssignStepFunctionParameterValues(ProcessMessage message)
    {
        if (this._functions is null || this._inputs is null || this._initialInputs is null)
        {
            throw new KernelException("The step has not been initialized.").Log(this._logger);
        }

        // Add the message values to the inputs for the function
        foreach (var kvp in message.Values)
        {
            if (this._inputs.TryGetValue(message.FunctionName, out Dictionary<string, object?>? functionName) && functionName != null && functionName.TryGetValue(kvp.Key, out object? parameterName) && parameterName != null)
            {
                this._logger?.LogWarning("Step {StepName} already has input for {FunctionName}.{Key}, it is being overwritten with a message from Step named '{SourceId}'.", this.Name, message.FunctionName, kvp.Key, message.SourceId);
            }

            if (!this._inputs.TryGetValue(message.FunctionName, out Dictionary<string, object?>? functionParameters))
            {
                this._inputs[message.FunctionName] = [];
                functionParameters = this._inputs[message.FunctionName];
            }

            if (kvp.Value is KernelProcessEventData proxyData)
            {
                functionParameters![kvp.Key] = proxyData.ToObject();
            }
            else
            {
                functionParameters![kvp.Key] = kvp.Value;
            }
        }
    }

    /// <summary>
    /// Handles a <see cref="ProcessMessage"/> that has been sent to the step.
    /// </summary>
    /// <param name="message">The message to process.</param>
    /// <returns>A <see cref="Task"/></returns>
    /// <exception cref="KernelException"></exception>
    internal virtual async Task HandleMessageAsync(ProcessMessage message)
    {
        Verify.NotNull(message, nameof(message));

        // Lazy one-time initialization of the step before processing a message
        await this._activateTask.Value.ConfigureAwait(false);

        if (this._functions is null || this._inputs is null || this._initialInputs is null)
        {
            throw new KernelException("The step has not been initialized.").Log(this._logger);
        }

        string messageLogParameters = string.Join(", ", message.Values.Select(kvp => $"{kvp.Key}: {kvp.Value}"));
        this._logger?.LogDebug("Received message from '{SourceId}' targeting function '{FunctionName}' and parameters '{Parameters}'.", message.SourceId, message.FunctionName, messageLogParameters);

        if (!string.IsNullOrEmpty(message.GroupId))
        {
            this._logger?.LogDebug("Step {StepName} received message from Step named '{SourceId}' with group Id '{GroupId}'.", this.Name, message.SourceId, message.GroupId);
            if (!this._edgeGroupProcessors.TryGetValue(message.GroupId, out DaprEdgeGroupProcessor? edgeGroupProcessor) || edgeGroupProcessor is null)
            {
                throw new KernelException($"Step {this.Name} received message from Step named '{message.SourceId}' with group Id '{message.GroupId}' that is not registered.").Log(this._logger);
            }

            if (!edgeGroupProcessor.TryGetResult(message, out Dictionary<string, object?>? result))
            {
                // The edge group processor has not received all required messages yet.
                return;
            }

            // The edge group processor has received all required messages and has produced a result.
            message = message with { Values = result ?? [] };
        }

        // Add the message values to the inputs for the function
        this.AssignStepFunctionParameterValues(message);

        // If we're still waiting for inputs on all of our functions then don't do anything.
        List<string> invocableFunctions = this._inputs.Where(i => i.Value != null && i.Value.All(v => v.Value != null)).Select(i => i.Key).ToList();
        var missingKeys = this._inputs.Where(i => i.Value is null || i.Value.Any(v => v.Value is null));

        if (invocableFunctions.Count == 0)
        {
            string missingKeysLog() => string.Join(", ", missingKeys.Select(k => $"{k.Key}: {string.Join(", ", k.Value?.Where(v => v.Value == null).Select(v => v.Key) ?? [])}"));
            this._logger?.LogInformation("No invocable functions, missing keys: {MissingKeys}", missingKeysLog());
            return;
        }

        // A message can only target one function and should not result in a different function being invoked.
        var targetFunction = invocableFunctions.FirstOrDefault((name) => name == message.FunctionName) ??
            throw new InvalidOperationException($"A message targeting function '{message.FunctionName}' has resulted in a function named '{invocableFunctions.First()}' becoming invocable. Are the function names configured correctly?").Log(this._logger);

        this._logger?.LogInformation("Step with Id `{StepId}` received all required input for function [{TargetFunction}] and is executing.", this.Name, targetFunction);

        // Concat all the inputs and run the function
        KernelArguments arguments = new(this._inputs[targetFunction]!);
        if (!this._functions.TryGetValue(targetFunction, out KernelFunction? function) || function == null)
        {
            throw new InvalidOperationException($"Function {targetFunction} not found in plugin {this.Name}").Log(this._logger);
        }

        // Invoke the function, catching all exceptions that it may throw, and then post the appropriate event.
#pragma warning disable CA1031 // Do not catch general exception types
        try
        {
            this?._logger?.LogInformation("Invoking function {FunctionName} with arguments {Arguments}", targetFunction, arguments);
            FunctionResult invokeResult = await this.InvokeFunction(function, this._kernel, arguments).ConfigureAwait(false);

            this?.Logger?.LogInformation("Function {FunctionName} returned {Result}", targetFunction, invokeResult);

            // Persist the state after the function has been executed
            var stateJson = JsonSerializer.Serialize(this._stepState, this._stepStateType!);
            await this.StateManager.SetStateAsync(ActorStateKeys.StepStateJson, stateJson).ConfigureAwait(false);
            await this.StateManager.SaveStateAsync().ConfigureAwait(false);

            await this.EmitEventAsync(
                ProcessEvent.Create(
                    invokeResult.GetValue<object>(),
                    this._eventNamespace!,
                    sourceId: $"{targetFunction}.OnResult",
                    eventVisibility: KernelProcessEventVisibility.Public)).ConfigureAwait(false);
        }
        catch (Exception ex)
        {
            this._logger?.LogError(ex, "Error in Step {StepName}: {ErrorMessage}", this.Name, ex.Message);
            await this.EmitEventAsync(
                ProcessEvent.Create(
                    KernelProcessError.FromException(ex),
                    this._eventNamespace!,
                    sourceId: $"{targetFunction}.OnError",
                    eventVisibility: KernelProcessEventVisibility.Public,
                    isError: true)).ConfigureAwait(false);
        }
        finally
        {
            // Reset the inputs for the function that was just executed
            this._inputs[targetFunction] = new(this._initialInputs[targetFunction] ?? []);
        }
#pragma warning restore CA1031 // Do not catch general exception types
    }

    internal virtual Dictionary<string, Dictionary<string, object?>?> GenerateInitialInputs()
    {
        return this.FindInputChannels(this._functions, this._logger);
    }

    internal virtual KernelProcessStep GetStepInstance()
    {
        return (KernelProcessStep)ActivatorUtilities.CreateInstance(this._kernel.Services, this._innerStepType!);
    }

    /// <summary>
    /// Initializes the step with the provided step information.
    /// </summary>
    /// <returns>A <see cref="ValueTask"/></returns>
    /// <exception cref="KernelException"></exception>
    protected virtual async ValueTask ActivateStepAsync()
    {
        if (this._stepInfo is null)
        {
            throw new KernelException("A step cannot be activated before it has been initialized.").Log(this._logger);
        }

        // Instantiate an instance of the inner step object
        KernelProcessStep stepInstance = this.GetStepInstance();

        var kernelPlugin = KernelPluginFactory.CreateFromObject(stepInstance!, pluginName: this._stepInfo.State.StepId);

        // Load the kernel functions
        foreach (KernelFunction f in kernelPlugin)
        {
            this._functions.Add(f.Name, f);
        }

        // Initialize the input channels
        this._initialInputs = this.GenerateInitialInputs();
        this._inputs = this._initialInputs.ToDictionary(kvp => kvp.Key, kvp => kvp.Value?.ToDictionary(kvp => kvp.Key, kvp => kvp.Value));

        // Activate the step with user-defined state if needed
        KernelProcessStepState? stateObject = null;
        Type? stateType = null;

        // Check if the state has already been persisted
        var stepStateType = await this.StateManager.TryGetStateAsync<string>(ActorStateKeys.StepStateType).ConfigureAwait(false);
        if (stepStateType.HasValue)
        {
            stateType = Type.GetType(stepStateType.Value);
            var stateObjectJson = await this.StateManager.GetStateAsync<string>(ActorStateKeys.StepStateJson).ConfigureAwait(false);
            stateObject = JsonSerializer.Deserialize(stateObjectJson, stateType!) as KernelProcessStepState;
        }
        else
        {
            stateType = this._innerStepType.ExtractStateType(out Type? userStateType, this._logger);
            stateObject = this._stepInfo.State;

            // Persist the state type and type object.
            await this.StateManager.AddStateAsync(ActorStateKeys.StepStateType, stateType.AssemblyQualifiedName).ConfigureAwait(false);
            await this.StateManager.AddStateAsync(ActorStateKeys.StepStateJson, JsonSerializer.Serialize(stateObject)).ConfigureAwait(false);
            await this.StateManager.SaveStateAsync().ConfigureAwait(false);
        }

        if (stateType is null || stateObject is null)
        {
            throw new KernelException("The state object for the KernelProcessStep could not be created.").Log(this._logger);
        }

        MethodInfo? methodInfo =
            this._innerStepType!.GetMethod(nameof(KernelProcessStep.ActivateAsync), [stateType]) ??
            throw new KernelException("The ActivateAsync method for the KernelProcessStep could not be found.").Log(this._logger);

        this._stepState = stateObject;
        this._stepStateType = stateType;

        ValueTask activateTask =
            (ValueTask?)methodInfo.Invoke(stepInstance, [stateObject]) ??
            throw new KernelException("The ActivateAsync method failed to complete.").Log(this._logger);

        await stepInstance.ActivateAsync(stateObject).ConfigureAwait(false);
        await activateTask.ConfigureAwait(false);
    }

    /// <summary>
    /// Invokes the provides function with the provided kernel and arguments.
    /// </summary>
    /// <param name="function">The function to invoke.</param>
    /// <param name="kernel">The kernel to use for invocation.</param>
    /// <param name="arguments">The arguments to invoke with.</param>
    /// <returns>A <see cref="Task"/> containing the result of the function invocation.</returns>
    private Task<FunctionResult> InvokeFunction(KernelFunction function, Kernel kernel, KernelArguments arguments)
    {
        return kernel.InvokeAsync(function, arguments: arguments);
    }

    /// <summary>
    /// Emits an event from the step.
    /// </summary>
    /// <param name="daprEvent">The event to emit.</param>
    internal async ValueTask EmitEventAsync(ProcessEvent daprEvent)
    {
        // Emit the event out of the process (this one) if it's visibility is public.
        if (daprEvent.Visibility == KernelProcessEventVisibility.Public)
        {
            if (this.ParentProcessId is not null)
            {
                // Emit the event to the parent process
                IEventBuffer parentProcess = this.ProxyFactory.CreateActorProxy<IEventBuffer>(new ActorId(this.ParentProcessId), nameof(EventBufferActor));
                await parentProcess.EnqueueAsync(daprEvent.ToJson()).ConfigureAwait(false);
            }
        }

        if (this.EventProxyStepId != null)
        {
            IEventBuffer proxyBuffer = this.ProxyFactory.CreateActorProxy<IEventBuffer>(this.EventProxyStepId, nameof(EventBufferActor));
            await proxyBuffer.EnqueueAsync(daprEvent.ToJson()).ConfigureAwait(false);
        }

        // Get the edges for the event and queue up the messages to be sent to the next steps.
        bool foundEdge = false;
        foreach (KernelProcessEdge edge in this.GetEdgeForEvent(daprEvent.QualifiedId))
        {
            if (edge.OutputTarget is not KernelProcessFunctionTarget functionTarget)
            {
                throw new KernelException("The target for the edge is not a function target.").Log(this._logger);
            }
            ProcessMessage message = ProcessMessageFactory.CreateFromEdge(edge, daprEvent.SourceId, daprEvent.Data);
            ActorId scopedStepId = this.ScopedActorId(new ActorId(functionTarget.StepId));
            IMessageBuffer targetStep = this.ProxyFactory.CreateActorProxy<IMessageBuffer>(scopedStepId, nameof(MessageBufferActor));
            await targetStep.EnqueueAsync(message.ToJson()).ConfigureAwait(false);
            foundEdge = true;
        }

        // Error event was raised with no edge to handle it, send it to the global error event buffer.
        if (!foundEdge && daprEvent.IsError && this.ParentProcessId != null)
        {
            IEventBuffer parentProcess1 = this.ProxyFactory.CreateActorProxy<IEventBuffer>(ProcessActor.GetScopedGlobalErrorEventBufferId(this.ParentProcessId), nameof(EventBufferActor));
            await parentProcess1.EnqueueAsync(daprEvent.ToJson()).ConfigureAwait(false);
        }
    }

    /// <summary>
    /// Scopes the Id of a step within the process to the process.
    /// </summary>
    /// <param name="actorId">The actor Id to scope.</param>
    /// <returns>A new <see cref="ActorId"/> which is scoped to the process.</returns>
    internal ActorId ScopedActorId(ActorId actorId)
    {
        return new ActorId($"{this.ParentProcessId}.{actorId.GetId()}");
    }

    /// <summary>
    /// Retrieves all edges that are associated with the provided event Id.
    /// </summary>
    /// <param name="eventId">The event Id of interest.</param>
    /// <returns>A <see cref="IEnumerable{T}"/> where T is <see cref="KernelProcessEdge"/></returns>
    internal IEnumerable<KernelProcessEdge> GetEdgeForEvent(string eventId)
    {
        if (this._outputEdges is null)
        {
            return [];
        }

        if (this._outputEdges.TryGetValue(eventId, out List<KernelProcessEdge>? edges) && edges is not null)
        {
            return edges;
        }

        return [];
    }
}<|MERGE_RESOLUTION|>--- conflicted
+++ resolved
@@ -76,27 +76,10 @@
 
         if (!this._registeredProcesses.TryGetValue(processId, out var registeredProcess) || registeredProcess is null)
         {
-<<<<<<< HEAD
             throw new InvalidOperationException("No process registered with the specified key");
         }
-=======
-            if (!this._registeredProcesses.TryGetValue(processKey, out var registeredProcess) || registeredProcess is null)
-            {
-                throw new InvalidOperationException("No process registered with the specified key");
-            }
-
-            var currentStep = registeredProcess.Steps.Where(s => s.State.RunId == stepInfo.State.RunId).FirstOrDefault();
-            if (currentStep is null)
-            {
-                throw new InvalidOperationException("");
-            }
->>>>>>> 0ac82d61
-
-        var currentStep = registeredProcess.Steps.Where(s => s.State.Id == stepId).FirstOrDefault();
-        if (currentStep is null)
-        {
-            throw new InvalidOperationException("");
-        }
+
+        var currentStep = this._registeredProcesses.GetStepInfo<KernelProcessStepInfo>(processId, stepId);
 
         this._edgeGroupProcessors = currentStep.IncomingEdgeGroups?.ToDictionary(kvp => kvp.Key, kvp => new DaprEdgeGroupProcessor(kvp.Value)) ?? [];
 
@@ -195,16 +178,13 @@
     /// Extracts the current state of the step and returns it as a <see cref="DaprStepInfo"/>.
     /// </summary>
     /// <returns>An instance of <see cref="DaprStepInfo"/></returns>
-    public virtual Task<DaprStepInfo> ToDaprStepInfoAsync()
-    {
-        throw new NotImplementedException();
-
-        //// Lazy one-time initialization of the step before extracting state information.
-        //// This allows state information to be extracted even if the step has not been activated.
-        //await this._activateTask.Value.ConfigureAwait(false);
-
-        //var stepInfo = new DaprStepInfo { InnerStepDotnetType = this._stepInfo!.InnerStepDotnetType!, State = this._stepInfo.State, Edges = this._stepInfo.Edges! };
-        //return stepInfo;
+    public virtual async Task<IDictionary<string, KernelProcessStepState>> GetStepStateAsync()
+    {
+        // Lazy one-time initialization of the step before extracting state information.
+        // This allows state information to be extracted even if the step has not been activated.
+        await this._activateTask.Value.ConfigureAwait(false);
+
+        return new Dictionary<string, KernelProcessStepState>() { { this._stepInfo!.State.StepId, this._stepState } };
     }
 
     /// <summary>
