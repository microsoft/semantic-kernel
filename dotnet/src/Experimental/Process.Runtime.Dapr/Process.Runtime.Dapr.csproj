--- conflicted
+++ resolved
@@ -17,15 +17,13 @@
   <PropertyGroup>
     <!-- NuGet Package Settings -->
     <Title>Semantic Kernel Process - Dapr Runtime</Title>
-    <Description>Semantic Kernel Process Dapr Runtime. This package is automatically installed by Semantic Kernel Process packages if needed.</Description>
+    <Description>Semantic Kernel Process Dapr Runtime. This package is automatically installed by
+      Semantic Kernel Process packages if needed.</Description>
   </PropertyGroup>
 
   <ItemGroup>
-<<<<<<< HEAD
-=======
     <ProjectReference Include="..\..\Agents\AzureAI\Agents.AzureAI.csproj" />
     <ProjectReference Include="..\..\Agents\Core\Agents.Core.csproj" />
->>>>>>> c084b067
     <ProjectReference Include="..\..\Agents\OpenAI\Agents.OpenAI.csproj" />
     <ProjectReference Include="..\..\SemanticKernel.Core\SemanticKernel.Core.csproj" />
     <ProjectReference Include="..\Process.Abstractions\Process.Abstractions.csproj" />
