--- conflicted
+++ resolved
@@ -263,11 +263,7 @@
             .SendEventTo(new ProcessFunctionTargetBuilder(mapStep));
 
         // CountStep is not part of the map operation, rather it has been defined on the "outer" process.
-<<<<<<< HEAD
-        ProcessStepBuilder countStep = process.AddStepFromType<CommonSteps.CountStep>();
-=======
         ProcessStepBuilder countStep = process.AddStepFromType<CommonSteps.CountStep>(name: nameof(ProcessMapResultWithTargetInvalidAsync));
->>>>>>> 886e8226
         mapStep.MapOperation
             .OnEvent(ComputeStep.SquareEventId)
             .SendEventTo(new ProcessFunctionTargetBuilder(countStep));
@@ -326,11 +322,7 @@
         // Assert
         UnionState unionState = await GetUnionStateAsync(processContext);
         Assert.Equal(55L, unionState.SquareResult);
-<<<<<<< HEAD
         Assert.Equal(5, counterService.GetCount());
-=======
-        Assert.Equal(5, CommonSteps.CountStep.GetCount(CounterName));
->>>>>>> 886e8226
     }
 
     /// <summary>
