﻿// Copyright (c) Microsoft. All rights reserved.

using System.Collections.Generic;
using System.Linq;
using System.Threading;
using System.Threading.Tasks;
using Microsoft.SemanticKernel;
using Microsoft.SemanticKernel.Memory;
using Microsoft.SemanticKernel.Orchestration;
using Microsoft.SemanticKernel.Planning.Sequential;
using Moq;
using SemanticKernel.Extensions.UnitTests.XunitHelpers;
using Xunit;

namespace SemanticKernel.Extensions.UnitTests.Planning.SequentialPlanner;

public class SKContextExtensionsTests
{
    private async IAsyncEnumerable<T> GetAsyncEnumerableAsync<T>(IEnumerable<T> results)
    {
        foreach (T result in results)
        {
            yield return await Task.FromResult(result);
        }
    }

    [Fact]
    public async Task CanCallGetAvailableFunctionsWithNoFunctionsAsync()
    {
        // Arrange
        var kernel = new Mock<IKernel>();

        var variables = new ContextVariables();
        var functions = new FunctionCollection();
        var cancellationToken = default(CancellationToken);

        // Arrange Mock Memory and Result
        var memory = new Mock<ISemanticTextMemory>();
        var memoryQueryResult = new MemoryQueryResult(
            new MemoryRecordMetadata(
                isReference: false,
                id: "id",
                text: "text",
                description: "description",
                externalSourceName: "sourceName",
                additionalMetadata: "value"),
            relevance: 0.8,
            embedding: null);
        IAsyncEnumerable<MemoryQueryResult> asyncEnumerable = this.GetAsyncEnumerableAsync(new[] { memoryQueryResult });
        memory.Setup(x =>
                x.SearchAsync(It.IsAny<string>(), It.IsAny<string>(), It.IsAny<int>(), It.IsAny<double>(), It.IsAny<bool>(), It.IsAny<CancellationToken>()))
            .Returns(asyncEnumerable);

        var kernelContext = new Mock<IKernelExecutionContext>();
        kernelContext.SetupGet(x => x.Skills).Returns(skills);

        // Arrange GetAvailableFunctionsAsync parameters
<<<<<<< HEAD
        var context = new SKContext(kernelContext.Object, variables);
=======
        var context = new SKContext(kernel.Object, variables, functions);
>>>>>>> 59f3346d
        var config = new SequentialPlannerConfig() { Memory = memory.Object };
        var semanticQuery = "test";

        // Act
        var result = await context.GetAvailableFunctionsAsync(config, semanticQuery, cancellationToken);

        // Assert
        Assert.NotNull(result);
        memory.Verify(
            x => x.SearchAsync(It.IsAny<string>(), It.IsAny<string>(), It.IsAny<int>(), It.IsAny<double>(), It.IsAny<bool>(), It.IsAny<CancellationToken>()),
            Times.Never);
    }

    [Fact]
    public async Task CanCallGetAvailableFunctionsWithFunctionsAsync()
    {
        // Arrange
        var kernel = new Mock<IKernel>();
        var variables = new ContextVariables();
        var cancellationToken = default(CancellationToken);

        // Arrange FunctionView
        var functionMock = new Mock<ISKFunction>();
        var functionView = new FunctionView("functionName", "pluginName", "description");
        var nativeFunctionView = new FunctionView("nativeFunctionName", "pluginName", "description");
        var functionsView = new List<FunctionView>() { functionView, nativeFunctionView };

        // Arrange Mock Memory and Result
        var functions = new Mock<IFunctionCollection>();
        var memoryQueryResult =
            new MemoryQueryResult(
                new MemoryRecordMetadata(
                    isReference: false,
                    id: functionView.ToFullyQualifiedName(),
                    text: "text",
                    description: "description",
                    externalSourceName: "sourceName",
                    additionalMetadata: "value"),
                relevance: 0.8,
                embedding: null);
        var asyncEnumerable = this.GetAsyncEnumerableAsync(new[] { memoryQueryResult });
        var memory = new Mock<ISemanticTextMemory>();
        memory.Setup(x =>
                x.SearchAsync(It.IsAny<string>(), It.IsAny<string>(), It.IsAny<int>(), It.IsAny<double>(), It.IsAny<bool>(), It.IsAny<CancellationToken>()))
            .Returns(asyncEnumerable);

        functions.Setup(x => x.TryGetFunction(It.IsAny<string>(), It.IsAny<string>(), out It.Ref<ISKFunction?>.IsAny)).Returns(true);
        functions.Setup(x => x.GetFunction(It.IsAny<string>(), It.IsAny<string>())).Returns(functionMock.Object);
        functions.Setup(x => x.GetFunctionViews()).Returns(functionsView);

        var kernelContext = new Mock<IKernelExecutionContext>();
        kernelContext.SetupGet(x => x.Skills).Returns(skills.Object);

        // Arrange GetAvailableFunctionsAsync parameters
<<<<<<< HEAD
        var context = new SKContext(kernelContext.Object, variables);
=======
        var context = new SKContext(kernel.Object, variables, functions.Object);
>>>>>>> 59f3346d
        var config = new SequentialPlannerConfig() { Memory = memory.Object };
        var semanticQuery = "test";

        // Act
        var result = (await context.GetAvailableFunctionsAsync(config, semanticQuery, cancellationToken)).ToList();

        // Assert
        Assert.NotNull(result);
        Assert.Equal(2, result.Count);
        Assert.Equal(functionView, result[0]);

        // Arrange update IncludedFunctions
        config.IncludedFunctions.UnionWith(new List<string> { "nativeFunctionName" });

        // Act
        result = (await context.GetAvailableFunctionsAsync(config, semanticQuery)).ToList();

        // Assert
        Assert.NotNull(result);
        Assert.Equal(2, result.Count); // IncludedFunctions should be added to the result
        Assert.Equal(functionView, result[0]);
        Assert.Equal(nativeFunctionView, result[1]);
    }

    [Fact]
    public async Task CanCallGetAvailableFunctionsWithFunctionsWithRelevancyAsync()
    {
        // Arrange
        var kernel = new Mock<IKernel>();

        var variables = new ContextVariables();
        var cancellationToken = default(CancellationToken);

        // Arrange FunctionView
        var functionMock = new Mock<ISKFunction>();
        var functionView = new FunctionView("functionName", "pluginName", "description");
        var nativeFunctionView = new FunctionView("nativeFunctionName", "pluginName", "description");
        var functionsView = new List<FunctionView>() { functionView, nativeFunctionView };

        // Arrange Mock Memory and Result
        var functions = new Mock<IFunctionCollection>();
        var memoryQueryResult =
            new MemoryQueryResult(
                new MemoryRecordMetadata(
                    isReference: false,
                    id: functionView.ToFullyQualifiedName(),
                    text: "text",
                    description: "description",
                    externalSourceName: "sourceName",
                    additionalMetadata: "value"),
                relevance: 0.8,
                embedding: null);
        var asyncEnumerable = this.GetAsyncEnumerableAsync(new[] { memoryQueryResult });
        var memory = new Mock<ISemanticTextMemory>();
        memory.Setup(x =>
                x.SearchAsync(It.IsAny<string>(), It.IsAny<string>(), It.IsAny<int>(), It.IsAny<double>(), It.IsAny<bool>(), It.IsAny<CancellationToken>()))
            .Returns(asyncEnumerable);

        functions.Setup(x => x.TryGetFunction(It.IsAny<string>(), It.IsAny<string>(), out It.Ref<ISKFunction?>.IsAny)).Returns(true);
        functions.Setup(x => x.GetFunction(It.IsAny<string>(), It.IsAny<string>())).Returns(functionMock.Object);
        functions.Setup(x => x.GetFunctionViews()).Returns(functionsView);

        var kernelContext = new Mock<IKernelExecutionContext>();
        kernelContext.SetupGet(k => k.LoggerFactory).Returns(TestConsoleLogger.LoggerFactory);
        kernelContext.SetupGet(x => x.Skills).Returns(skills.Object);

        // Arrange GetAvailableFunctionsAsync parameters
<<<<<<< HEAD
        var context = new SKContext(kernelContext.Object, variables);
=======
        var context = new SKContext(kernel.Object, variables, functions.Object);
>>>>>>> 59f3346d
        var config = new SequentialPlannerConfig { RelevancyThreshold = 0.78, Memory = memory.Object };
        var semanticQuery = "test";

        // Act
        var result = (await context.GetAvailableFunctionsAsync(config, semanticQuery, cancellationToken)).ToList();

        // Assert
        Assert.NotNull(result);
        Assert.Single(result);
        Assert.Equal(functionView, result[0]);

        // Arrange update IncludedFunctions
        config.IncludedFunctions.UnionWith(new List<string> { "nativeFunctionName" });

        // Act
        result = (await context.GetAvailableFunctionsAsync(config, semanticQuery)).ToList();

        // Assert
        Assert.NotNull(result);
        Assert.Equal(2, result.Count); // IncludedFunctions should be added to the result
        Assert.Equal(functionView, result[0]);
        Assert.Equal(nativeFunctionView, result[1]);
    }

    [Fact]
    public async Task CanCallGetAvailableFunctionsAsyncWithDefaultRelevancyAsync()
    {
        // Arrange
        var kernel = new Mock<IKernel>();
        var kernelContext = new Mock<IKernelExecutionContext>();

        var variables = new ContextVariables();
        var functions = new FunctionCollection();
        var cancellationToken = default(CancellationToken);

        kernelContext.SetupGet(x => x.Skills).Returns(skills);

        // Arrange Mock Memory and Result
        var memory = new Mock<ISemanticTextMemory>();
        var memoryQueryResult =
            new MemoryQueryResult(
                new MemoryRecordMetadata(
                    isReference: false,
                    id: "id",
                    text: "text",
                    description: "description",
                    externalSourceName: "sourceName",
                    additionalMetadata: "value"),
                relevance: 0.8,
                embedding: null);
        var asyncEnumerable = this.GetAsyncEnumerableAsync(new[] { memoryQueryResult });
        memory.Setup(x =>
                x.SearchAsync(It.IsAny<string>(), It.IsAny<string>(), It.IsAny<int>(), It.IsAny<double>(), It.IsAny<bool>(), It.IsAny<CancellationToken>()))
            .Returns(asyncEnumerable);

        // Arrange GetAvailableFunctionsAsync parameters
<<<<<<< HEAD
        var context = new SKContext(kernelContext.Object, variables);
=======
        var context = new SKContext(kernel.Object, variables, functions);
>>>>>>> 59f3346d
        var config = new SequentialPlannerConfig { RelevancyThreshold = 0.78, Memory = memory.Object };
        var semanticQuery = "test";

        // Act
        var result = await context.GetAvailableFunctionsAsync(config, semanticQuery, cancellationToken);

        // Assert
        Assert.NotNull(result);
        memory.Verify(
            x => x.SearchAsync(It.IsAny<string>(), It.IsAny<string>(), It.IsAny<int>(), It.IsAny<double>(), It.IsAny<bool>(), It.IsAny<CancellationToken>()),
            Times.Once);
    }
}<|MERGE_RESOLUTION|>--- conflicted
+++ resolved
@@ -55,11 +55,7 @@
         kernelContext.SetupGet(x => x.Skills).Returns(skills);
 
         // Arrange GetAvailableFunctionsAsync parameters
-<<<<<<< HEAD
-        var context = new SKContext(kernelContext.Object, variables);
-=======
-        var context = new SKContext(kernel.Object, variables, functions);
->>>>>>> 59f3346d
+        var context = new SKContext(kernelContext.Object, variables);
         var config = new SequentialPlannerConfig() { Memory = memory.Object };
         var semanticQuery = "test";
 
@@ -114,11 +110,7 @@
         kernelContext.SetupGet(x => x.Skills).Returns(skills.Object);
 
         // Arrange GetAvailableFunctionsAsync parameters
-<<<<<<< HEAD
-        var context = new SKContext(kernelContext.Object, variables);
-=======
-        var context = new SKContext(kernel.Object, variables, functions.Object);
->>>>>>> 59f3346d
+        var context = new SKContext(kernelContext.Object, variables);
         var config = new SequentialPlannerConfig() { Memory = memory.Object };
         var semanticQuery = "test";
 
@@ -183,14 +175,10 @@
 
         var kernelContext = new Mock<IKernelExecutionContext>();
         kernelContext.SetupGet(k => k.LoggerFactory).Returns(TestConsoleLogger.LoggerFactory);
-        kernelContext.SetupGet(x => x.Skills).Returns(skills.Object);
-
-        // Arrange GetAvailableFunctionsAsync parameters
-<<<<<<< HEAD
-        var context = new SKContext(kernelContext.Object, variables);
-=======
-        var context = new SKContext(kernel.Object, variables, functions.Object);
->>>>>>> 59f3346d
+        kernelContext.SetupGet(x => x.Functions).Returns(functions.Object);
+
+        // Arrange GetAvailableFunctionsAsync parameters
+        var context = new SKContext(kernelContext.Object, variables);
         var config = new SequentialPlannerConfig { RelevancyThreshold = 0.78, Memory = memory.Object };
         var semanticQuery = "test";
 
@@ -247,11 +235,7 @@
             .Returns(asyncEnumerable);
 
         // Arrange GetAvailableFunctionsAsync parameters
-<<<<<<< HEAD
-        var context = new SKContext(kernelContext.Object, variables);
-=======
-        var context = new SKContext(kernel.Object, variables, functions);
->>>>>>> 59f3346d
+        var context = new SKContext(kernelContext.Object, variables);
         var config = new SequentialPlannerConfig { RelevancyThreshold = 0.78, Memory = memory.Object };
         var semanticQuery = "test";
 
