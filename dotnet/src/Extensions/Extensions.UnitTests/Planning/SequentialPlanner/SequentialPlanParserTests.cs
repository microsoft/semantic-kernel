﻿// Copyright (c) Microsoft. All rights reserved.

using System.Collections.Generic;
using System.Threading;
using Microsoft.Extensions.Logging;
using Microsoft.SemanticKernel;
using Microsoft.SemanticKernel.Diagnostics;
using Microsoft.SemanticKernel.Orchestration;
using Microsoft.SemanticKernel.Planning.Sequential;
using Microsoft.SemanticKernel.SemanticFunctions;
using Moq;
using Xunit;
using Xunit.Abstractions;

namespace SemanticKernel.Extensions.UnitTests.Planning.SequentialPlanner;

public class SequentialPlanParserTests
{
    private readonly ITestOutputHelper _testOutputHelper;

    public SequentialPlanParserTests(ITestOutputHelper testOutputHelper)
    {
        this._testOutputHelper = testOutputHelper;
    }

    private Mock<IKernel> CreateKernelMock(
        out Mock<IReadOnlyFunctionCollection> mockFunctionCollection,
        out Mock<ILogger> mockLogger)
    {
        mockFunctionCollection = new Mock<IReadOnlyFunctionCollection>();
        mockLogger = new Mock<ILogger>();

        var kernelMock = new Mock<IKernel>();
        kernelMock.SetupGet(k => k.Functions).Returns(mockFunctionCollection.Object);
        kernelMock.SetupGet(k => k.LoggerFactory).Returns(new Mock<ILoggerFactory>().Object);

        return kernelMock;
    }

    private SKContext CreateSKContext(
        IKernel kernel,
        ContextVariables? variables = null)
    {
        return new SKContext(kernel, variables, kernel.Functions);
    }

    private static Mock<ISKFunction> CreateMockFunction(FunctionView functionView, string result = "")
    {
        var mockFunction = new Mock<ISKFunction>();
        mockFunction.Setup(x => x.Describe()).Returns(functionView);
        mockFunction.Setup(x => x.Name).Returns(functionView.Name);
        mockFunction.Setup(x => x.PluginName).Returns(functionView.PluginName);
        return mockFunction;
    }

    private void CreateKernelAndFunctionCreateMocks(List<(string name, string pluginName, string description, bool isSemantic, string result)> functions,
        out IKernel kernel)
    {
        var kernelMock = this.CreateKernelMock(out var functionCollection, out _);
        kernel = kernelMock.Object;

        // For Create
        kernelMock.Setup(k => k.CreateNewContext()).Returns(this.CreateSKContext(kernel));

        var functionsView = new List<FunctionView>();
        foreach (var (name, pluginName, description, isSemantic, resultString) in functions)
        {
<<<<<<< HEAD
            var functionView = new FunctionView(name, pluginName, description, new List<ParameterView>() { new(name: "param", description: "description") }, isSemantic, true);
=======
            var functionView = new FunctionView(name, skillName, description)
            {
                Parameters = new ParameterView[] { new("param", "description") }
            };
>>>>>>> 4c7df67d
            var mockFunction = CreateMockFunction(functionView);
            functionsView.Add(functionView);

            var result = this.CreateSKContext(kernel);
            result.Variables.Update(resultString);
            mockFunction.Setup(x => x.InvokeAsync(It.IsAny<SKContext>(), null, It.IsAny<CancellationToken>()))
                .ReturnsAsync(result);

            if (string.IsNullOrEmpty(name))
            {
                kernelMock.Setup(x => x.RegisterSemanticFunction(
                    It.IsAny<string>(),
                    It.IsAny<string>(),
                    It.IsAny<SemanticFunctionConfig>()
                )).Returns(mockFunction.Object);
            }
            else
            {
                functionCollection.Setup(x => x.GetFunction(It.Is<string>(s => s == pluginName), It.Is<string>(s => s == name)))
                    .Returns(mockFunction.Object);
                ISKFunction? outFunc = mockFunction.Object;
                functionCollection.Setup(x => x.TryGetFunction(It.Is<string>(s => s == name), out outFunc)).Returns(true);
                functionCollection.Setup(x => x.TryGetFunction(It.Is<string>(s => s == pluginName), It.Is<string>(s => s == name), out outFunc)).Returns(true);
            }
        }

        functionCollection.Setup(x => x.GetFunctionViews()).Returns(functionsView);
    }

    [Fact]
    public void CanCallToPlanFromXml()
    {
        // Arrange
        var functions = new List<(string name, string pluginName, string description, bool isSemantic, string result)>()
        {
            ("Summarize", "SummarizePlugin", "Summarize an input", true, "This is the summary."),
            ("Translate", "WriterPlugin", "Translate to french", true, "Bonjour!"),
            ("GetEmailAddressAsync", "email", "Get email address", false, "johndoe@email.com"),
            ("SendEmailAsync", "email", "Send email", false, "Email sent."),
        };
        this.CreateKernelAndFunctionCreateMocks(functions, out var kernel);

        var planString =
            @"
<plan>
    <function.SummarizePlugin.Summarize/>
    <function.WriterPlugin.Translate language=""French"" setContextVariable=""TRANSLATED_SUMMARY""/>
    <function.email.GetEmailAddressAsync input=""John Doe"" setContextVariable=""EMAIL_ADDRESS"" appendToResult=""PLAN_RESULT""/>
    <function.email.SendEmailAsync input=""$TRANSLATED_SUMMARY"" email_address=""$EMAIL_ADDRESS""/>
</plan>";
        var goal = "Summarize an input, translate to french, and e-mail to John Doe";

        // Act
<<<<<<< HEAD
        var plan = planString.ToPlanFromXml(goal, SequentialPlanParser.GetPluginFunction(kernel.CreateNewContext()));
=======
        var plan = planString.ToPlanFromXml(goal, SequentialPlanParser.GetSkillFunction(kernel.Skills));
>>>>>>> 4c7df67d

        // Assert
        Assert.NotNull(plan);
        Assert.Equal("Summarize an input, translate to french, and e-mail to John Doe", plan.Description);

        Assert.Equal(4, plan.Steps.Count);
        Assert.Collection(plan.Steps,
            step =>
            {
                Assert.Equal("SummarizePlugin", step.PluginName);
                Assert.Equal("Summarize", step.Name);
            },
            step =>
            {
                Assert.Equal("WriterPlugin", step.PluginName);
                Assert.Equal("Translate", step.Name);
                Assert.Equal("French", step.Parameters["language"]);
                Assert.True(step.Outputs.Contains("TRANSLATED_SUMMARY"));
            },
            step =>
            {
                Assert.Equal("email", step.PluginName);
                Assert.Equal("GetEmailAddressAsync", step.Name);
                Assert.Equal("John Doe", step.Parameters["input"]);
                Assert.True(step.Outputs.Contains("EMAIL_ADDRESS"));
            },
            step =>
            {
                Assert.Equal("email", step.PluginName);
                Assert.Equal("SendEmailAsync", step.Name);
                Assert.Equal("$TRANSLATED_SUMMARY", step.Parameters["input"]);
                Assert.Equal("$EMAIL_ADDRESS", step.Parameters["email_address"]);
            }
        );
    }

    private const string GoalText = "Solve the equation x^2 = 2.";

    [Fact]
    public void InvalidPlanExecutePlanReturnsInvalidResult()
    {
        // Arrange
        this.CreateKernelAndFunctionCreateMocks(new(), out var kernel);
        var planString = "<someTag>";

        // Act
<<<<<<< HEAD
        Assert.Throws<SKException>(() => planString.ToPlanFromXml(GoalText, SequentialPlanParser.GetPluginFunction(kernel.CreateNewContext())));
=======
        Assert.Throws<SKException>(() => planString.ToPlanFromXml(GoalText, SequentialPlanParser.GetSkillFunction(kernel.Skills)));
>>>>>>> 4c7df67d
    }

    // Test that contains a #text node in the plan
    [Theory]
    [InlineData("Test the functionFlowRunner", @"<goal>Test the functionFlowRunner</goal>
    <plan>
    <function.MockPlugin.Echo input=""Hello World"" />
    This is some text
    </plan>")]
    public void CanCreatePlanWithTextNodes(string goalText, string planText)
    {
        // Arrange
        var functions = new List<(string name, string pluginName, string description, bool isSemantic, string result)>()
        {
            ("Echo", "MockPlugin", "Echo an input", true, "Mock Echo Result"),
        };
        this.CreateKernelAndFunctionCreateMocks(functions, out var kernel);

        // Act
<<<<<<< HEAD
        var plan = planText.ToPlanFromXml(goalText, SequentialPlanParser.GetPluginFunction(kernel.CreateNewContext()));
=======
        var plan = planText.ToPlanFromXml(goalText, SequentialPlanParser.GetSkillFunction(kernel.Skills));
>>>>>>> 4c7df67d

        // Assert
        Assert.NotNull(plan);
        Assert.Equal(goalText, plan.Description);
        Assert.Single(plan.Steps);
        Assert.Equal("MockPlugin", plan.Steps[0].PluginName);
        Assert.Equal("Echo", plan.Steps[0].Name);
    }

    [Theory]
    [InlineData("Test the functionFlowRunner", @"<goal>Test the functionFlowRunner</goal>
    <plan>
    <function.MockPlugin.Echo input=""Hello World"" />")]
    public void CanCreatePlanWithPartialXml(string goalText, string planText)
    {
        // Arrange
        var functions = new List<(string name, string pluginName, string description, bool isSemantic, string result)>()
        {
            ("Echo", "MockPlugin", "Echo an input", true, "Mock Echo Result"),
        };
        this.CreateKernelAndFunctionCreateMocks(functions, out var kernel);

        // Act
<<<<<<< HEAD
        var plan = planText.ToPlanFromXml(goalText, SequentialPlanParser.GetPluginFunction(kernel.CreateNewContext()));
=======
        var plan = planText.ToPlanFromXml(goalText, SequentialPlanParser.GetSkillFunction(kernel.Skills));
>>>>>>> 4c7df67d

        // Assert
        Assert.NotNull(plan);
        Assert.Equal(goalText, plan.Description);
        Assert.Single(plan.Steps);
        Assert.Equal("MockPlugin", plan.Steps[0].PluginName);
        Assert.Equal("Echo", plan.Steps[0].Name);
    }

    [Theory]
    [InlineData("Test the functionFlowRunner", @"<goal>Test the functionFlowRunner</goal>
    <plan>
    <function.Echo input=""Hello World"" />
    </plan>")]
    public void CanCreatePlanWithFunctionName(string goalText, string planText)
    {
        // Arrange
        var functions = new List<(string name, string pluginName, string description, bool isSemantic, string result)>()
        {
            ("Echo", "_GLOBAL_FUNCTIONS_", "Echo an input", true, "Mock Echo Result"),
        };
        this.CreateKernelAndFunctionCreateMocks(functions, out var kernel);

        // Act
<<<<<<< HEAD
        var plan = planText.ToPlanFromXml(goalText, SequentialPlanParser.GetPluginFunction(kernel.CreateNewContext()));
=======
        var plan = planText.ToPlanFromXml(goalText, SequentialPlanParser.GetSkillFunction(kernel.Skills));
>>>>>>> 4c7df67d

        // Assert
        Assert.NotNull(plan);
        Assert.Equal(goalText, plan.Description);
        Assert.Single(plan.Steps);
        Assert.Equal("_GLOBAL_FUNCTIONS_", plan.Steps[0].PluginName);
        Assert.Equal("Echo", plan.Steps[0].Name);
    }

    // Test that contains a #text node in the plan
    [Theory]
    [InlineData(@"
    <plan>
    <function.MockPlugin.Echo input=""Hello World"" />
    <function.MockPlugin.DoesNotExist input=""Hello World"" />
    </plan>", true)]
    [InlineData(@"
    <plan>
    <function.MockPlugin.Echo input=""Hello World"" />
    <function.MockPlugin.DoesNotExist input=""Hello World"" />
    </plan>", false)]
    public void CanCreatePlanWithInvalidFunctionNodes(string planText, bool allowMissingFunctions)
    {
        // Arrange
        var functions = new List<(string name, string pluginName, string description, bool isSemantic, string result)>()
        {
            ("Echo", "MockPlugin", "Echo an input", true, "Mock Echo Result"),
        };
        this.CreateKernelAndFunctionCreateMocks(functions, out var kernel);

        // Act
        if (allowMissingFunctions)
        {
            // it should not throw
<<<<<<< HEAD
            var plan = planText.ToPlanFromXml(string.Empty, SequentialPlanParser.GetPluginFunction(kernel.CreateNewContext()), allowMissingFunctions);
=======
            var plan = planText.ToPlanFromXml(string.Empty, SequentialPlanParser.GetSkillFunction(kernel.Skills), allowMissingFunctions);
>>>>>>> 4c7df67d

            // Assert
            Assert.NotNull(plan);
            Assert.Equal(2, plan.Steps.Count);

            Assert.Equal("MockPlugin", plan.Steps[0].PluginName);
            Assert.Equal("Echo", plan.Steps[0].Name);
            Assert.Null(plan.Steps[0].Description);

            Assert.Equal(plan.GetType().Name, plan.Steps[1].PluginName);
            Assert.NotEmpty(plan.Steps[1].Name);
            Assert.Equal("MockPlugin.DoesNotExist", plan.Steps[1].Description);
        }
        else
        {
<<<<<<< HEAD
            Assert.Throws<SKException>(() => planText.ToPlanFromXml(string.Empty, SequentialPlanParser.GetPluginFunction(kernel.CreateNewContext()), allowMissingFunctions));
=======
            Assert.Throws<SKException>(() => planText.ToPlanFromXml(string.Empty, SequentialPlanParser.GetSkillFunction(kernel.Skills), allowMissingFunctions));
>>>>>>> 4c7df67d
        }
    }

    [Theory]
    [InlineData("Test the functionFlowRunner", @"Possible result: <goal>Test the functionFlowRunner</goal>
    <plan>
    <function.MockPlugin.Echo input=""Hello World"" />
    This is some text
    </plan>")]
    [InlineData("Test the functionFlowRunner", @"
    <plan>
    <function.MockPlugin.Echo input=""Hello World"" />
    This is some text
    </plan>

    plan end")]
    [InlineData("Test the functionFlowRunner", @"
    <plan>
    <function.MockPlugin.Echo input=""Hello World"" />
    This is some text
    </plan>

    plan <xml> end")]
    public void CanCreatePlanWithOtherText(string goalText, string planText)
    {
        // Arrange
        var functions = new List<(string name, string pluginName, string description, bool isSemantic, string result)>()
        {
            ("Echo", "MockPlugin", "Echo an input", true, "Mock Echo Result"),
        };
        this.CreateKernelAndFunctionCreateMocks(functions, out var kernel);

        // Act
<<<<<<< HEAD
        var plan = planText.ToPlanFromXml(goalText, SequentialPlanParser.GetPluginFunction(kernel.CreateNewContext()));
=======
        var plan = planText.ToPlanFromXml(goalText, SequentialPlanParser.GetSkillFunction(kernel.Skills));
>>>>>>> 4c7df67d

        // Assert
        Assert.NotNull(plan);
        Assert.Equal(goalText, plan.Description);
        Assert.Single(plan.Steps);
        Assert.Equal("MockPlugin", plan.Steps[0].PluginName);
        Assert.Equal("Echo", plan.Steps[0].Name);
    }

    [Theory]
    [InlineData(@"<plan> <function.CodeSearch.codesearchresults_post organization=""MyOrg"" project=""Proj"" api_version=""7.1-preview.1"" server_url=""https://faketestorg.dev.azure.com/"" payload=""{&quot;searchText&quot;:&quot;test&quot;,&quot;$top&quot;:3,&quot;filters&quot;:{&quot;Repository/Project&quot;:[&quot;Proj&quot;],&quot;Repository/Repository&quot;:[&quot;Repo&quot;]}}"" content_type=""application/json"" appendToResult=""RESULT__TOP_THREE_RESULTS"" /> </plan>")]
    [InlineData("<plan>\n  <function.CodeSearch.codesearchresults_post organization=\"MyOrg\" project=\"MyProject\" api_version=\"7.1-preview.1\" payload=\"{&quot;searchText&quot;: &quot;MySearchText&quot;, &quot;filters&quot;: {&quot;pathFilters&quot;: [&quot;MyRepo&quot;]} }\" setContextVariable=\"SEARCH_RESULTS\"/>\n</plan><!-- END -->")]
    [InlineData("<plan>\n  <function.CodeSearch.codesearchresults_post organization=\"MyOrg\" project=\"MyProject\" api_version=\"7.1-preview.1\" server_url=\"https://faketestorg.dev.azure.com/\" payload=\"{ 'searchText': 'MySearchText', 'filters': { 'Project': ['MyProject'], 'Repository': ['MyRepo'] }, 'top': 3, 'skip': 0 }\" content_type=\"application/json\" appendToResult=\"RESULT__TOP_THREE_RESULTS\" />\n</plan><!-- END -->")]
    public void CanCreatePlanWithOpenApiPlugin(string planText)
    {
        // Arrange
        var functions = new List<(string name, string pluginName, string description, bool isSemantic, string result)>()
        {
            ("codesearchresults_post", "CodeSearch", "Echo an input", true, "Mock Echo Result"),
        };
        this.CreateKernelAndFunctionCreateMocks(functions, out var kernel);

        // Act
<<<<<<< HEAD
        var plan = planText.ToPlanFromXml(string.Empty, SequentialPlanParser.GetPluginFunction(kernel.CreateNewContext()));
=======
        var plan = planText.ToPlanFromXml(string.Empty, SequentialPlanParser.GetSkillFunction(kernel.Skills));
>>>>>>> 4c7df67d

        // Assert
        Assert.NotNull(plan);
        Assert.Single(plan.Steps);
        Assert.Equal("CodeSearch", plan.Steps[0].PluginName);
        Assert.Equal("codesearchresults_post", plan.Steps[0].Name);
    }

    // test that a <tag> that is not <function> will just get skipped
    [Theory]
    [InlineData("Test the functionFlowRunner", @"<plan>
    <function.MockPlugin.Echo input=""Hello World"" />
    <tag>Some other tag</tag>
    <function.MockPlugin.Echo />
    </plan>")]
    public void CanCreatePlanWithIgnoredNodes(string goalText, string planText)
    {
        // Arrange
        var functions = new List<(string name, string pluginName, string description, bool isSemantic, string result)>()
        {
            ("Echo", "MockPlugin", "Echo an input", true, "Mock Echo Result"),
        };
        this.CreateKernelAndFunctionCreateMocks(functions, out var kernel);

        // Act
<<<<<<< HEAD
        var plan = planText.ToPlanFromXml(goalText, SequentialPlanParser.GetPluginFunction(kernel.CreateNewContext()));
=======
        var plan = planText.ToPlanFromXml(goalText, SequentialPlanParser.GetSkillFunction(kernel.Skills));
>>>>>>> 4c7df67d

        // Assert
        Assert.NotNull(plan);
        Assert.Equal(goalText, plan.Description);
        Assert.Equal(2, plan.Steps.Count);
        Assert.Equal("MockPlugin", plan.Steps[0].PluginName);
        Assert.Equal("Echo", plan.Steps[0].Name);
        Assert.Empty(plan.Steps[1].Steps);
        Assert.Equal("MockPlugin", plan.Steps[1].PluginName);
        Assert.Equal("Echo", plan.Steps[1].Name);
    }
}<|MERGE_RESOLUTION|>--- conflicted
+++ resolved
@@ -65,14 +65,10 @@
         var functionsView = new List<FunctionView>();
         foreach (var (name, pluginName, description, isSemantic, resultString) in functions)
         {
-<<<<<<< HEAD
-            var functionView = new FunctionView(name, pluginName, description, new List<ParameterView>() { new(name: "param", description: "description") }, isSemantic, true);
-=======
-            var functionView = new FunctionView(name, skillName, description)
+            var functionView = new FunctionView(name, pluginName, description)
             {
                 Parameters = new ParameterView[] { new("param", "description") }
             };
->>>>>>> 4c7df67d
             var mockFunction = CreateMockFunction(functionView);
             functionsView.Add(functionView);
 
@@ -126,11 +122,7 @@
         var goal = "Summarize an input, translate to french, and e-mail to John Doe";
 
         // Act
-<<<<<<< HEAD
-        var plan = planString.ToPlanFromXml(goal, SequentialPlanParser.GetPluginFunction(kernel.CreateNewContext()));
-=======
-        var plan = planString.ToPlanFromXml(goal, SequentialPlanParser.GetSkillFunction(kernel.Skills));
->>>>>>> 4c7df67d
+        var plan = planString.ToPlanFromXml(goal, SequentialPlanParser.GetPluginFunction(kernel.Functions));
 
         // Assert
         Assert.NotNull(plan);
@@ -177,11 +169,7 @@
         var planString = "<someTag>";
 
         // Act
-<<<<<<< HEAD
-        Assert.Throws<SKException>(() => planString.ToPlanFromXml(GoalText, SequentialPlanParser.GetPluginFunction(kernel.CreateNewContext())));
-=======
-        Assert.Throws<SKException>(() => planString.ToPlanFromXml(GoalText, SequentialPlanParser.GetSkillFunction(kernel.Skills)));
->>>>>>> 4c7df67d
+        Assert.Throws<SKException>(() => planString.ToPlanFromXml(GoalText, SequentialPlanParser.GetPluginFunction(kernel.Functions)));
     }
 
     // Test that contains a #text node in the plan
@@ -201,11 +189,7 @@
         this.CreateKernelAndFunctionCreateMocks(functions, out var kernel);
 
         // Act
-<<<<<<< HEAD
-        var plan = planText.ToPlanFromXml(goalText, SequentialPlanParser.GetPluginFunction(kernel.CreateNewContext()));
-=======
-        var plan = planText.ToPlanFromXml(goalText, SequentialPlanParser.GetSkillFunction(kernel.Skills));
->>>>>>> 4c7df67d
+        var plan = planText.ToPlanFromXml(goalText, SequentialPlanParser.GetPluginFunction(kernel.Functions));
 
         // Assert
         Assert.NotNull(plan);
@@ -229,11 +213,7 @@
         this.CreateKernelAndFunctionCreateMocks(functions, out var kernel);
 
         // Act
-<<<<<<< HEAD
-        var plan = planText.ToPlanFromXml(goalText, SequentialPlanParser.GetPluginFunction(kernel.CreateNewContext()));
-=======
-        var plan = planText.ToPlanFromXml(goalText, SequentialPlanParser.GetSkillFunction(kernel.Skills));
->>>>>>> 4c7df67d
+        var plan = planText.ToPlanFromXml(goalText, SequentialPlanParser.GetPluginFunction(kernel.Functions));
 
         // Assert
         Assert.NotNull(plan);
@@ -258,11 +238,7 @@
         this.CreateKernelAndFunctionCreateMocks(functions, out var kernel);
 
         // Act
-<<<<<<< HEAD
-        var plan = planText.ToPlanFromXml(goalText, SequentialPlanParser.GetPluginFunction(kernel.CreateNewContext()));
-=======
-        var plan = planText.ToPlanFromXml(goalText, SequentialPlanParser.GetSkillFunction(kernel.Skills));
->>>>>>> 4c7df67d
+        var plan = planText.ToPlanFromXml(goalText, SequentialPlanParser.GetPluginFunction(kernel.Functions));
 
         // Assert
         Assert.NotNull(plan);
@@ -297,11 +273,7 @@
         if (allowMissingFunctions)
         {
             // it should not throw
-<<<<<<< HEAD
-            var plan = planText.ToPlanFromXml(string.Empty, SequentialPlanParser.GetPluginFunction(kernel.CreateNewContext()), allowMissingFunctions);
-=======
-            var plan = planText.ToPlanFromXml(string.Empty, SequentialPlanParser.GetSkillFunction(kernel.Skills), allowMissingFunctions);
->>>>>>> 4c7df67d
+            var plan = planText.ToPlanFromXml(string.Empty, SequentialPlanParser.GetPluginFunction(kernel.Functions), allowMissingFunctions);
 
             // Assert
             Assert.NotNull(plan);
@@ -317,11 +289,7 @@
         }
         else
         {
-<<<<<<< HEAD
-            Assert.Throws<SKException>(() => planText.ToPlanFromXml(string.Empty, SequentialPlanParser.GetPluginFunction(kernel.CreateNewContext()), allowMissingFunctions));
-=======
-            Assert.Throws<SKException>(() => planText.ToPlanFromXml(string.Empty, SequentialPlanParser.GetSkillFunction(kernel.Skills), allowMissingFunctions));
->>>>>>> 4c7df67d
+            Assert.Throws<SKException>(() => planText.ToPlanFromXml(string.Empty, SequentialPlanParser.GetPluginFunction(kernel.Functions), allowMissingFunctions));
         }
     }
 
@@ -355,11 +323,7 @@
         this.CreateKernelAndFunctionCreateMocks(functions, out var kernel);
 
         // Act
-<<<<<<< HEAD
-        var plan = planText.ToPlanFromXml(goalText, SequentialPlanParser.GetPluginFunction(kernel.CreateNewContext()));
-=======
-        var plan = planText.ToPlanFromXml(goalText, SequentialPlanParser.GetSkillFunction(kernel.Skills));
->>>>>>> 4c7df67d
+        var plan = planText.ToPlanFromXml(goalText, SequentialPlanParser.GetPluginFunction(kernel.Functions));
 
         // Assert
         Assert.NotNull(plan);
@@ -383,11 +347,7 @@
         this.CreateKernelAndFunctionCreateMocks(functions, out var kernel);
 
         // Act
-<<<<<<< HEAD
-        var plan = planText.ToPlanFromXml(string.Empty, SequentialPlanParser.GetPluginFunction(kernel.CreateNewContext()));
-=======
-        var plan = planText.ToPlanFromXml(string.Empty, SequentialPlanParser.GetSkillFunction(kernel.Skills));
->>>>>>> 4c7df67d
+        var plan = planText.ToPlanFromXml(string.Empty, SequentialPlanParser.GetPluginFunction(kernel.Functions));
 
         // Assert
         Assert.NotNull(plan);
@@ -413,11 +373,7 @@
         this.CreateKernelAndFunctionCreateMocks(functions, out var kernel);
 
         // Act
-<<<<<<< HEAD
-        var plan = planText.ToPlanFromXml(goalText, SequentialPlanParser.GetPluginFunction(kernel.CreateNewContext()));
-=======
-        var plan = planText.ToPlanFromXml(goalText, SequentialPlanParser.GetSkillFunction(kernel.Skills));
->>>>>>> 4c7df67d
+        var plan = planText.ToPlanFromXml(goalText, SequentialPlanParser.GetPluginFunction(kernel.Functions));
 
         // Assert
         Assert.NotNull(plan);
