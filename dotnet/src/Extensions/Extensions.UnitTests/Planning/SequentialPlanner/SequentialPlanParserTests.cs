--- conflicted
+++ resolved
@@ -45,11 +45,7 @@
         IKernel kernel,
         ContextVariables? variables = null)
     {
-<<<<<<< HEAD
-        return new SKContext(variables, kernel.Memory, kernel.Skills, kernel.Log);
-=======
-        return new SKContext(variables, kernel.Skills, kernel.Log, cancellationToken);
->>>>>>> 9dd8604b
+        return new SKContext(variables, kernel.Skills, kernel.Log);
     }
 
     private static Mock<ISKFunction> CreateMockFunction(FunctionView functionView, string result = "")
