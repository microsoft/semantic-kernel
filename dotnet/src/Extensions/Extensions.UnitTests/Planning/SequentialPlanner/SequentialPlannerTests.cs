// Copyright (c) Microsoft. All rights reserved.

using System.Collections.Generic;
using System.Linq;
using System.Text.Json.Nodes;
using System.Threading;
using System.Threading.Tasks;
using Microsoft.Extensions.Logging;
using Microsoft.SemanticKernel;
using Microsoft.SemanticKernel.AI.TextCompletion;
using Microsoft.SemanticKernel.Diagnostics;
using Microsoft.SemanticKernel.Orchestration;
using Microsoft.SemanticKernel.SemanticFunctions;
using Microsoft.SemanticKernel.SkillDefinition;
using Moq;
using Xunit;

namespace SemanticKernel.Extensions.UnitTests.Planning.SequentialPlanner;

public sealed class SequentialPlannerTests
{
    [Theory]
    [InlineData("Write a poem or joke and send it in an e-mail to Kai.")]
    public async Task ItCanCreatePlanAsync(string goal)
    {
        // Arrange
        var kernel = new Mock<IKernel>();
        kernel.Setup(x => x.Logger).Returns(new Mock<ILogger>().Object);

        var input = new List<(string name, string skillName, string description, bool isSemantic)>()
        {
            ("SendEmail", "email", "Send an e-mail", false),
            ("GetEmailAddress", "email", "Get an e-mail address", false),
            ("Translate", "WriterSkill", "Translate something", true),
            ("Summarize", "SummarizeSkill", "Summarize something", true)
        };

        var functionsView = new FunctionsView();
        var skills = new Mock<ISkillCollection>();
        foreach (var (name, skillName, description, isSemantic) in input)
        {
            var functionView = new FunctionView(name, skillName, description, new List<ParameterView>(), isSemantic, true);
            var mockFunction = CreateMockFunction(functionView);
            functionsView.AddFunction(functionView);

            mockFunction.Setup(x =>
<<<<<<< HEAD
                    x.InvokeAsync(It.IsAny<SKContext>(), It.IsAny<CompleteRequestSettings>(), It.IsAny<CancellationToken>()))
                .Returns<SKContext, CompleteRequestSettings, CancellationToken>((context, settings, cancellationToken) =>
            mockFunction
                .Setup(x => x.InvokeAsync(It.IsAny<SKContext>(), It.IsAny<ITextCompletion>(), It.IsAny<CompleteRequestSettings>()))
                .Returns<SKContext, ITextCompletion?, CompleteRequestSettings>((context, tc, settings) =>
=======
                    x.InvokeAsync(It.IsAny<SKContext>(), It.IsAny<JsonObject>(), It.IsAny<ILogger>(), It.IsAny<CancellationToken>()))
                .Returns<SKContext, JsonObject, ILogger, CancellationToken>((context, settings, log, cancel) =>
>>>>>>> 9d876b20
                {
                    context.Variables.Update("MOCK FUNCTION CALLED");
                    return Task.FromResult(context);
                });

            skills
                .Setup(x => x.GetFunction(It.Is<string>(s => s == skillName), It.Is<string>(s => s == name)))
                .Returns(mockFunction.Object);

            ISKFunction? outFunc = mockFunction.Object;
            skills.Setup(x => x.TryGetFunction(It.Is<string>(s => s == skillName), It.Is<string>(s => s == name), out outFunc)).Returns(true);
        }

        skills.Setup(x => x.GetFunctionsView(It.IsAny<bool>(), It.IsAny<bool>())).Returns(functionsView);

        var expectedFunctions = input.Select(x => x.name).ToList();
        var expectedSkills = input.Select(x => x.skillName).ToList();

        var context = new SKContext(
            new ContextVariables(),
            skills.Object,
            new Mock<ILogger>().Object
        );

        var returnContext = new SKContext(
            new ContextVariables(),
            skills.Object,
            new Mock<ILogger>().Object
        );
        var planString =
            @"
<plan>
    <function.SummarizeSkill.Summarize/>
    <function.WriterSkill.Translate language=""French"" setContextVariable=""TRANSLATED_SUMMARY""/>
    <function.email.GetEmailAddress input=""John Doe"" setContextVariable=""EMAIL_ADDRESS""/>
    <function.email.SendEmail input=""$TRANSLATED_SUMMARY"" email_address=""$EMAIL_ADDRESS""/>
</plan>";

        returnContext.Variables.Update(planString);

        var mockFunctionFlowFunction = new Mock<ISKFunction>();
        mockFunctionFlowFunction.Setup(x => x.InvokeAsync(
            It.IsAny<SKContext>(),
            null,
            default
<<<<<<< HEAD
        )).Callback<SKContext, CompleteRequestSettings, CancellationToken>(
            (c, s, ct) => c.Variables.Update("Hello world!")
=======
        )).Callback<SKContext, JsonObject, ILogger, CancellationToken>(
            (c, s, l, ct) => c.Variables.Update("Hello world!")
>>>>>>> 9d876b20
        ).Returns(() => Task.FromResult(returnContext));
        mockFunctionFlowFunction
            .Setup(x => x.InvokeAsync(It.IsAny<SKContext>(), null, null))
            .Callback<SKContext, ITextCompletion?, CompleteRequestSettings>((c, tc, s) => c.Variables.Update("Hello world!"))
            .Returns(() => Task.FromResult(returnContext));

        // Mock Skills
        kernel.Setup(x => x.Skills).Returns(skills.Object);
        kernel.Setup(x => x.CreateNewContext()).Returns(context);

        kernel.Setup(x => x.RegisterSemanticFunction(
            It.IsAny<string>(),
            It.IsAny<string>(),
            It.IsAny<SemanticFunctionConfig>()
        )).Returns(mockFunctionFlowFunction.Object);

        var planner = new Microsoft.SemanticKernel.Planning.SequentialPlanner(kernel.Object);

        // Act
        var plan = await planner.CreatePlanAsync(goal, default);

        // Assert
        Assert.Equal(goal, plan.Description);

        Assert.Contains(
            plan.Steps,
            step =>
                expectedFunctions.Contains(step.Name) &&
                expectedSkills.Contains(step.SkillName));

        foreach (var expectedFunction in expectedFunctions)
        {
            Assert.Contains(
                plan.Steps,
                step => step.Name == expectedFunction);
        }

        foreach (var expectedSkill in expectedSkills)
        {
            Assert.Contains(
                plan.Steps,
                step => step.SkillName == expectedSkill);
        }
    }

    [Fact]
    public async Task EmptyGoalThrowsAsync()
    {
        // Arrange
        var kernel = new Mock<IKernel>();
        // kernel.Setup(x => x.Logger).Returns(new Mock<ILogger>().Object);

        var planner = new Microsoft.SemanticKernel.Planning.SequentialPlanner(kernel.Object);

        // Act
        await Assert.ThrowsAsync<SKException>(async () => await planner.CreatePlanAsync(""));
    }

    [Fact]
    public async Task InvalidXMLThrowsAsync()
    {
        // Arrange
        var kernel = new Mock<IKernel>();
        var skills = new Mock<ISkillCollection>();

        var functionsView = new FunctionsView();
        skills.Setup(x => x.GetFunctionsView(It.IsAny<bool>(), It.IsAny<bool>())).Returns(functionsView);

        var planString = "<plan>notvalid<</plan>";
        var returnContext = new SKContext(
            new ContextVariables(planString),
            skills.Object,
            new Mock<ILogger>().Object
        );

        var context = new SKContext(
            new ContextVariables(),
            skills.Object,
            new Mock<ILogger>().Object
        );

        var mockFunctionFlowFunction = new Mock<ISKFunction>();
        mockFunctionFlowFunction.Setup(x => x.InvokeAsync(
            It.IsAny<SKContext>(),
            null,
            default
<<<<<<< HEAD
        )).Callback<SKContext, CompleteRequestSettings, CancellationToken>(
            (c, s, ct) => c.Variables.Update("Hello world!")
=======
        )).Callback<SKContext, JsonObject, ILogger, CancellationToken?>(
            (c, s, l, ct) => c.Variables.Update("Hello world!")
>>>>>>> 9d876b20
        ).Returns(() => Task.FromResult(returnContext));
        mockFunctionFlowFunction
            .Setup(x => x.InvokeAsync(It.IsAny<SKContext>(), null, null))
            .Callback<SKContext, ITextCompletion, CompleteRequestSettings>((c, ct, s) => c.Variables.Update("Hello world!"))
            .Returns(() => Task.FromResult(returnContext));

        // Mock Skills
        kernel.Setup(x => x.Skills).Returns(skills.Object);
        kernel.Setup(x => x.CreateNewContext()).Returns(context);

        kernel.Setup(x => x.RegisterSemanticFunction(
            It.IsAny<string>(),
            It.IsAny<string>(),
            It.IsAny<SemanticFunctionConfig>()
        )).Returns(mockFunctionFlowFunction.Object);

        var planner = new Microsoft.SemanticKernel.Planning.SequentialPlanner(kernel.Object);

        // Act
        await Assert.ThrowsAsync<SKException>(async () => await planner.CreatePlanAsync("goal"));
    }

    // Method to create Mock<ISKFunction> objects
    private static Mock<ISKFunction> CreateMockFunction(FunctionView functionView)
    {
        var mockFunction = new Mock<ISKFunction>();
        mockFunction.Setup(x => x.Describe()).Returns(functionView);
        mockFunction.Setup(x => x.Name).Returns(functionView.Name);
        mockFunction.Setup(x => x.SkillName).Returns(functionView.SkillName);
        return mockFunction;
    }
}<|MERGE_RESOLUTION|>--- conflicted
+++ resolved
@@ -44,16 +44,13 @@
             functionsView.AddFunction(functionView);
 
             mockFunction.Setup(x =>
-<<<<<<< HEAD
                     x.InvokeAsync(It.IsAny<SKContext>(), It.IsAny<CompleteRequestSettings>(), It.IsAny<CancellationToken>()))
                 .Returns<SKContext, CompleteRequestSettings, CancellationToken>((context, settings, cancellationToken) =>
             mockFunction
                 .Setup(x => x.InvokeAsync(It.IsAny<SKContext>(), It.IsAny<ITextCompletion>(), It.IsAny<CompleteRequestSettings>()))
                 .Returns<SKContext, ITextCompletion?, CompleteRequestSettings>((context, tc, settings) =>
-=======
                     x.InvokeAsync(It.IsAny<SKContext>(), It.IsAny<JsonObject>(), It.IsAny<ILogger>(), It.IsAny<CancellationToken>()))
                 .Returns<SKContext, JsonObject, ILogger, CancellationToken>((context, settings, log, cancel) =>
->>>>>>> 9d876b20
                 {
                     context.Variables.Update("MOCK FUNCTION CALLED");
                     return Task.FromResult(context);
@@ -99,13 +96,10 @@
             It.IsAny<SKContext>(),
             null,
             default
-<<<<<<< HEAD
         )).Callback<SKContext, CompleteRequestSettings, CancellationToken>(
             (c, s, ct) => c.Variables.Update("Hello world!")
-=======
         )).Callback<SKContext, JsonObject, ILogger, CancellationToken>(
             (c, s, l, ct) => c.Variables.Update("Hello world!")
->>>>>>> 9d876b20
         ).Returns(() => Task.FromResult(returnContext));
         mockFunctionFlowFunction
             .Setup(x => x.InvokeAsync(It.IsAny<SKContext>(), null, null))
@@ -192,13 +186,10 @@
             It.IsAny<SKContext>(),
             null,
             default
-<<<<<<< HEAD
         )).Callback<SKContext, CompleteRequestSettings, CancellationToken>(
             (c, s, ct) => c.Variables.Update("Hello world!")
-=======
         )).Callback<SKContext, JsonObject, ILogger, CancellationToken?>(
             (c, s, l, ct) => c.Variables.Update("Hello world!")
->>>>>>> 9d876b20
         ).Returns(() => Task.FromResult(returnContext));
         mockFunctionFlowFunction
             .Setup(x => x.InvokeAsync(It.IsAny<SKContext>(), null, null))
