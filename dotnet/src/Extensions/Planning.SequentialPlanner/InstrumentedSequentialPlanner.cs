--- conflicted
+++ resolved
@@ -34,11 +34,8 @@
     {
         using var activity = s_activitySource.StartActivity($"{PlannerType}.CreatePlan");
 
-<<<<<<< HEAD
         s_executionTotalCounter.Add(1);
 
-=======
->>>>>>> 29ecb716
         this._logger.LogInformation("{PlannerType}: Plan creation started.", PlannerType);
 
         // Sensitive data, logging as trace, disabled by default
@@ -52,21 +49,12 @@
 
             var plan = await this._planner.CreatePlanAsync(goal, cancellationToken).ConfigureAwait(false);
 
-            stopwatch.Stop();
+            s_executionTimeHistogram.Record(stopwatch.ElapsedMilliseconds);
 
-<<<<<<< HEAD
             s_executionSuccessCounter.Add(1);
-
-            s_executionTimeHistogram.Record(stopwatch.ElapsedMilliseconds);
 
             this._logger.LogInformation("{PlannerType}: Plan creation status: {Status}", PlannerType, "Success");
 
-            this._logger.LogInformation("{PlannerType}: Plan creation finished in {ExecutionTime}ms", PlannerType, stopwatch.ElapsedMilliseconds);
-
-=======
-            this._logger.LogInformation("{PlannerType}: Plan creation status: {Status}", PlannerType, "Success");
-
->>>>>>> 29ecb716
             this._logger.LogInformation("{PlannerType}: Created plan: \n {Plan}", PlannerType, plan.ToSafePlanString());
 
             // Sensitive data, logging as trace, disabled by default
@@ -76,13 +64,8 @@
         }
         catch (Exception ex)
         {
-<<<<<<< HEAD
             s_executionFailureCounter.Add(1);
 
-            this._logger.LogInformation("{PlannerType}: Plan creation status: {Status}", PlannerType, "Failed");
-
-            this._logger.LogError(ex, "{PlannerType}: Plan creation exception details: {Message}", PlannerType, ex.Message);
-=======
             this._logger.LogInformation("{PlannerType}: Plan creation status: {Status}", PlannerType, "Failed");
             this._logger.LogError(ex, "{PlannerType}: Plan creation exception details: {Message}", PlannerType, ex.Message);
 
@@ -90,9 +73,10 @@
         }
         finally
         {
+            stopwatch.Stop();
+            
             this._logger.LogInformation("{PlannerType}: Plan creation finished in {ExecutionTime}ms.", PlannerType, stopwatch.ElapsedMilliseconds);
->>>>>>> 29ecb716
-
+            
             throw;
         }
     }
@@ -100,10 +84,7 @@
     #region private ================================================================================
 
     private const string PlannerType = nameof(SequentialPlanner);
-<<<<<<< HEAD
-=======
 
->>>>>>> 29ecb716
     private readonly ISequentialPlanner _planner;
     private readonly ILogger _logger;
 
@@ -124,12 +105,7 @@
     /// <summary>
     /// Histogram to measure and track the execution time of the plan creation.
     /// </summary>
-<<<<<<< HEAD
     private static Histogram<double> s_executionTimeHistogram = s_meter.CreateHistogram<double>(
-=======
-    private static Histogram<double> s_createPlanExecutionTime =
-        s_meter.CreateHistogram<double>(
->>>>>>> 29ecb716
             name: $"SK.{PlannerType}.CreatePlan.ExecutionTime",
             unit: "ms",
             description: "Tracks the execution time (in milliseconds) of the CreatePlan function.");
