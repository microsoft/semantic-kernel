--- conflicted
+++ resolved
@@ -145,12 +145,8 @@
 
             if (function != null)
             {
-<<<<<<< HEAD
-                logger ??= context.LoggerFactory.CreateLogger(nameof(SKContext));
-
-=======
                 logger ??= context.LoggerFactory.CreateLogger(typeof(SKContext));
->>>>>>> ce825bcf
+              
                 if (logger.IsEnabled(LogLevel.Debug))
                 {
                     logger.LogDebug("Found relevant function. Relevance Score: {0}, Function: {1}", memoryEntry.Relevance, function.ToFullyQualifiedName());
