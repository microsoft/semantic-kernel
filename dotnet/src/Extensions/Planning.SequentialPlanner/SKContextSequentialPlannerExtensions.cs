﻿// Copyright (c) Microsoft. All rights reserved.

<<<<<<< HEAD
#pragma warning disable IDE0130
// ReSharper disable once CheckNamespace - Using NS of SKContext
namespace Microsoft.SemanticKernel.Orchestration;

=======
using System;
>>>>>>> 727c13cf
using System.Collections.Concurrent;
using System.Collections.Generic;
using System.Linq;
using System.Threading;
using System.Threading.Tasks;
using Extensions.Logging;
using Memory;
using Planning.Sequential;
using SkillDefinition;

#pragma warning restore IDE0130

/// <summary>
/// Provides extension methods for the <see cref="SKContext"/> class to work with sequential planners.
/// </summary>
public static class SKContextSequentialPlannerExtensions
{
    internal const string PlannerMemoryCollectionName = "Planning.SKFunctionsManual";

    internal const string PlanSKFunctionsAreRemembered = "Planning.SKFunctionsAreRemembered";


    /// <summary>
    /// Returns a string containing the manual for all available functions.
    /// </summary>
    /// <param name="context">The SKContext to get the functions manual for.</param>
    /// <param name="semanticQuery">The semantic query for finding relevant registered functions</param>
    /// <param name="config">The planner skill config.</param>
    /// <param name="cancellationToken">The <see cref="CancellationToken"/> to monitor for cancellation requests. The default is <see cref="CancellationToken.None"/>.</param>
    /// <returns>A string containing the manual for all available functions.</returns>
    public static async Task<string> GetFunctionsManualAsync(
        this SKContext context,
        string? semanticQuery = null,
        SequentialPlannerConfig? config = null,
        CancellationToken cancellationToken = default)
    {
        config ??= new SequentialPlannerConfig();

        // Use configured function provider if available, otherwise use the default SKContext function provider.
        IOrderedEnumerable<FunctionView> functions = config.GetAvailableFunctionsAsync is null
            ? await context.GetAvailableFunctionsAsync(config, semanticQuery, cancellationToken).ConfigureAwait(false)
            : await config.GetAvailableFunctionsAsync(config, semanticQuery, cancellationToken).ConfigureAwait(false);

        return string.Join("\n\n", functions.Select(x => x.ToManualString()));
    }


    /// <summary>
    /// Returns a list of functions that are available to the user based on the semantic query and the excluded skills and functions.
    /// </summary>
    /// <param name="context">The SKContext</param>
    /// <param name="config">The planner config.</param>
    /// <param name="semanticQuery">The semantic query for finding relevant registered functions</param>
    /// <param name="cancellationToken">The <see cref="CancellationToken"/> to monitor for cancellation requests. The default is <see cref="CancellationToken.None"/>.</param>
    /// <returns>A list of functions that are available to the user based on the semantic query and the excluded skills and functions.</returns>
    public static async Task<IOrderedEnumerable<FunctionView>> GetAvailableFunctionsAsync(
        this SKContext context,
        SequentialPlannerConfig config,
        string? semanticQuery = null,
        CancellationToken cancellationToken = default)
    {
        var functionsView = context.Skills.GetFunctionViews();

        var availableFunctions = functionsView
            .Where(s => !config.ExcludedSkills.Contains(s.SkillName, StringComparer.OrdinalIgnoreCase)
                && !config.ExcludedFunctions.Contains(s.Name, StringComparer.OrdinalIgnoreCase))
            .ToList();

        List<FunctionView>? result = null;

        if (string.IsNullOrEmpty(semanticQuery) || config.Memory is NullMemory || config.RelevancyThreshold is null)
        {
            // If no semantic query is provided, return all available functions.
            // If a Memory provider has not been registered, return all available functions.
            result = availableFunctions;
        }
        else
        {
            result = new List<FunctionView>();

            // Remember functions in memory so that they can be searched.
            await RememberFunctionsAsync(context, config.Memory, availableFunctions, cancellationToken).ConfigureAwait(false);

            // Search for functions that match the semantic query.
            var memories = config.Memory.SearchAsync(
                PlannerMemoryCollectionName,
                semanticQuery!,
                config.MaxRelevantFunctions,
                config.RelevancyThreshold.Value,
                cancellationToken: cancellationToken);

            // Add functions that were found in the search results.
            result.AddRange(await GetRelevantFunctionsAsync(context, availableFunctions, memories, cancellationToken).ConfigureAwait(false));

            // Add any missing functions that were included but not found in the search results.
            var missingFunctions = config.IncludedFunctions
                .Except(result.Select(x => x.Name))
                .Join(availableFunctions, f => f, af => af.Name, (_, af) => af);

            result.AddRange(missingFunctions);
        }

        return result
            .OrderBy(x => x.SkillName)
            .ThenBy(x => x.Name);
    }


    private static async Task<IEnumerable<FunctionView>> GetRelevantFunctionsAsync(
        SKContext context,
        IEnumerable<FunctionView> availableFunctions,
        IAsyncEnumerable<MemoryQueryResult> memories,
        CancellationToken cancellationToken = default)
    {
        ILogger? logger = null;
        var relevantFunctions = new ConcurrentBag<FunctionView>();

        await foreach (var memoryEntry in memories.WithCancellation(cancellationToken))
        {
            var function = availableFunctions.FirstOrDefault(x => x.ToFullyQualifiedName() == memoryEntry.Metadata.Id);

            if (function != null)
            {
                logger ??= context.LoggerFactory.CreateLogger(typeof(SKContext));

                if (logger.IsEnabled(LogLevel.Debug))
                {
                    logger.LogDebug("Found relevant function. Relevance Score: {0}, Function: {1}", memoryEntry.Relevance, function.ToFullyQualifiedName());
                }

                relevantFunctions.Add(function);
            }
        }

        return relevantFunctions;
    }


    /// <summary>
    /// Saves all available functions to memory.
    /// </summary>
    /// <param name="context">The SKContext to save the functions to.</param>
    /// <param name="memory">The memory provided to store the functions to.</param>
    /// <param name="availableFunctions">The available functions to save.</param>
    /// <param name="cancellationToken">The <see cref="CancellationToken"/> to monitor for cancellation requests. The default is <see cref="CancellationToken.None"/>.</param>
    internal static async Task RememberFunctionsAsync(
        SKContext context,
        ISemanticTextMemory memory,
        List<FunctionView> availableFunctions,
        CancellationToken cancellationToken = default)
    {
        // Check if the functions have already been saved to memory.
        if (context.Variables.ContainsKey(PlanSKFunctionsAreRemembered))
        {
            return;
        }

        foreach (var function in availableFunctions)
        {
            var functionName = function.ToFullyQualifiedName();
            var key = functionName;
            var description = string.IsNullOrEmpty(function.Description) ? functionName : function.Description;
            var textToEmbed = function.ToEmbeddingString();

            // It'd be nice if there were a saveIfNotExists method on the memory interface
            var memoryEntry = await memory.GetAsync(collection: PlannerMemoryCollectionName, key: key, withEmbedding: false,
                cancellationToken: cancellationToken).ConfigureAwait(false);

            if (memoryEntry == null)
            {
                // TODO It'd be nice if the minRelevanceScore could be a parameter for each item that was saved to memory
                // As folks may want to tune their functions to be more or less relevant.
                // Memory now supports these such strategies.
                await memory.SaveInformationAsync(collection: PlannerMemoryCollectionName, text: textToEmbed, id: key, description: description,
                    additionalMetadata: string.Empty, cancellationToken: cancellationToken).ConfigureAwait(false);
            }
        }

        // Set a flag to indicate that the functions have been saved to memory.
        context.Variables.Set(PlanSKFunctionsAreRemembered, "true");
    }
}<|MERGE_RESOLUTION|>--- conflicted
+++ resolved
@@ -1,13 +1,6 @@
 ﻿// Copyright (c) Microsoft. All rights reserved.
 
-<<<<<<< HEAD
-#pragma warning disable IDE0130
-// ReSharper disable once CheckNamespace - Using NS of SKContext
-namespace Microsoft.SemanticKernel.Orchestration;
-
-=======
 using System;
->>>>>>> 727c13cf
 using System.Collections.Concurrent;
 using System.Collections.Generic;
 using System.Linq;
