--- conflicted
+++ resolved
@@ -52,10 +52,7 @@
     /// <summary>
     /// The maximum number of tokens to allow in a plan.
     /// </summary>
-<<<<<<< HEAD
     public int? MaxTokens { get; set; }
-=======
-    public int MaxTokens { get; set; } = 1024;
 
     /// <summary>
     /// Whether to allow missing functions in the plan on creation.
@@ -73,5 +70,4 @@
     /// Optional callback to get a function by name.
     /// </summary>
     public Func<string, string, ISKFunction?>? GetSkillFunction { get; set; }
->>>>>>> d0194855
 }