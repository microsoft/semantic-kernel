﻿// Copyright (c) Microsoft. All rights reserved.

using System;
using System.Collections.Generic;
using System.ComponentModel;
using System.Diagnostics.CodeAnalysis;
using System.Globalization;
using System.Linq;
using System.Text.Json;
using System.Text.RegularExpressions;
using System.Threading;
using System.Threading.Tasks;
using Microsoft.Extensions.Logging;
using Microsoft.SemanticKernel.AI;
using Microsoft.SemanticKernel.AI.ChatCompletion;
using Microsoft.SemanticKernel.AI.TextCompletion;
using Microsoft.SemanticKernel.Diagnostics;
using Microsoft.SemanticKernel.Orchestration;
using Microsoft.SemanticKernel.Planning.Stepwise;
using Microsoft.SemanticKernel.SemanticFunctions;
using Microsoft.SemanticKernel.Services;
using Microsoft.SemanticKernel.SkillDefinition;
using Microsoft.SemanticKernel.TemplateEngine.Prompt;

#pragma warning disable IDE0130
// ReSharper disable once CheckNamespace - Using NS of Plan
namespace Microsoft.SemanticKernel.Planning;
#pragma warning restore IDE0130

/// <summary>
/// A planner that creates a Stepwise plan using Mrkl systems.
/// </summary>
/// <remarks>
/// An implementation of a Mrkl system as described in https://arxiv.org/pdf/2205.00445.pdf
/// </remarks>
public class StepwisePlanner : IStepwisePlanner
{
    /// <summary>
    /// Initialize a new instance of the <see cref="StepwisePlanner"/> class.
    /// </summary>
    /// <param name="kernel">The semantic kernel instance.</param>
    /// <param name="config">Optional configuration object</param>
    public StepwisePlanner(
        IKernel kernel,
        StepwisePlannerConfig? config = null)
    {
        Verify.NotNull(kernel);
        this._kernel = kernel;

        // Set up Config with default values and excluded skills
        this.Config = config ?? new();
        this.Config.ExcludedSkills.Add(RestrictedSkillName);

        // Set up prompt templates
        this._promptTemplate = this.Config.GetPromptTemplate?.Invoke() ?? EmbeddedResource.Read("Skills.StepwiseStep.skprompt.txt");
        this._manualTemplate = EmbeddedResource.Read("Skills.RenderFunctionManual.skprompt.txt");
        this._questionTemplate = EmbeddedResource.Read("Skills.RenderQuestion.skprompt.txt");

        // Load or use default PromptConfig
        this._promptConfig = this.Config.PromptUserConfig ?? LoadPromptConfigFromResource();

        // Set MaxTokens for the prompt config
        if (this._promptConfig.Completion is null)
        {
            this._promptConfig.Completion = new AIRequestSettings();
        }
        this._promptConfig.Completion.ExtensionData["max_tokens"] = this.Config.MaxTokens;

        // Initialize prompt renderer
        this._promptRenderer = new PromptTemplateEngine(this._kernel.LoggerFactory);

        // Import native functions
        this._nativeFunctions = this._kernel.ImportSkill(this, RestrictedSkillName);

        // Create context and logger
        this._logger = this._kernel.LoggerFactory.CreateLogger(this.GetType());
    }

    /// <inheritdoc />
    public Plan CreatePlan(string goal)
    {
        if (string.IsNullOrEmpty(goal))
        {
            throw new SKException("The goal specified is empty");
        }

        Plan planStep = new(this._nativeFunctions["ExecutePlan"]);
        planStep.Parameters.Set("question", goal);

        planStep.Outputs.Add("stepCount");
        planStep.Outputs.Add("skillCount");
        planStep.Outputs.Add("stepsTaken");
        planStep.Outputs.Add("iterations");

        Plan plan = new(goal);

        plan.AddSteps(planStep);

        return plan;
    }

    /// <summary>
    /// Execute a plan
    /// </summary>
    /// <param name="question">The question to answer</param>
    /// <param name="context">The context to use</param>
    /// <param name="cancellationToken">The <see cref="CancellationToken"/> to monitor for cancellation requests. The default is <see cref="CancellationToken.None"/>.</param>
    /// <returns>The context with the result</returns>
    /// <exception cref="SKException">No AIService available for getting completions.</exception>
    [SKFunction, SKName("ExecutePlan"), Description("Execute a plan")]
    public async Task<SKContext> ExecutePlanAsync(
        [Description("The question to answer")]
        string question,
        SKContext context,
        CancellationToken cancellationToken = default)
    {
        if (string.IsNullOrEmpty(question))
        {
            context.Variables.Update("Question not found.");
            return context;
        }

        ChatHistory chatHistory = await this.InitializeChatHistoryAsync(this.CreateChatHistory(this._kernel, out var aiService), aiService, context, cancellationToken).ConfigureAwait(false);

        if (aiService is null)
        {
            throw new SKException("No AIService available for getting completions.");
        }

        if (chatHistory is null)
        {
            throw new SKException("ChatHistory is null.");
        }

        var startingMessageCount = chatHistory.Count;

        var stepsTaken = new List<SystemStep>();
        SystemStep? lastStep = null;

        async Task<SystemStep> GetNextStepAsync()
        {
<<<<<<< HEAD
            var actionText = await this.GetNextStepCompletionAsync(stepsTaken, chatHistory, aiService, startingMessageCount, cancellationToken).ConfigureAwait(false);
=======
            var actionText = await this.GetNextStepCompletionAsync(stepsTaken, chatHistory, aiService, startingMessageCount, token).ConfigureAwait(false);
>>>>>>> de7e478b
            this._logger?.LogDebug("Response: {ActionText}", actionText);
            return this.ParseResult(actionText);
        }

        SKContext? TryGetFinalAnswer(SystemStep step, int iterations, SKContext context)
        {
            // If a final answer is found, update the context to be returned
            if (!string.IsNullOrEmpty(step.FinalAnswer))
            {
                this._logger?.LogInformation("Final Answer: {FinalAnswer}", step.FinalAnswer);

                context.Variables.Update(step.FinalAnswer);

                stepsTaken.Add(step);

                // Add additional results to the context
                AddExecutionStatsToContext(stepsTaken, context, iterations);

                return context;
            }

            return null;
        }

        bool TryGetObservations(SystemStep step)
        {
            // If no Action/Thought is found, return any already available Observation from parsing the response.
            // Otherwise, add a message to the chat history to guide LLM into returning the next thought|action.
            if (string.IsNullOrEmpty(step.Action) &&
                string.IsNullOrEmpty(step.Thought))
            {
                // If there is an observation, add it to the chat history
                if (!string.IsNullOrEmpty(step.Observation))
                {
                    this._logger?.LogWarning("Invalid response from LLM, observation: {Observation}", step.Observation);
                    chatHistory.AddUserMessage($"{Observation} {step.Observation}");
                    stepsTaken.Add(step);
                    lastStep = step;
                    return true;
                }

                if (lastStep is not null && string.IsNullOrEmpty(lastStep.Action))
                {
                    this._logger?.LogWarning("No response from LLM, expected Action");
                    chatHistory.AddUserMessage(Action);
                }
                else
                {
                    this._logger?.LogWarning("No response from LLM, expected Thought");
                    chatHistory.AddUserMessage(Thought);
                }

                // No action or thought from LLM
                return true;
            }

            return false;
        }

        SystemStep AddNextStep(SystemStep step)
        {
            // If the thought is empty and the last step had no action, copy action to last step and set as new nextStep
            if (string.IsNullOrEmpty(step.Thought) && lastStep is not null && string.IsNullOrEmpty(lastStep.Action))
            {
                lastStep.Action = step.Action;
                lastStep.ActionVariables = step.ActionVariables;

                lastStep.OriginalResponse += step.OriginalResponse;
                step = lastStep;
                if (chatHistory.Count > startingMessageCount)
                {
                    chatHistory.RemoveAt(chatHistory.Count - 1);
                }
            }
            else
            {
                this._logger?.LogInformation("Thought: {Thought}", step.Thought);
                stepsTaken.Add(step);
                lastStep = step;
            }

            return step;
        }

        async Task<bool> TryGetActionObservationAsync(SystemStep step)
        {
            if (!string.IsNullOrEmpty(step.Action))
            {
                this._logger?.LogInformation("Action: {Action}({ActionVariables}).",
                    step.Action, JsonSerializer.Serialize(step.ActionVariables));

                // add [thought and] action to chat history
                var actionMessage = $"{Action} {{\"action\": \"{step.Action}\",\"action_variables\": {JsonSerializer.Serialize(step.ActionVariables)}}}";
                var message = string.IsNullOrEmpty(step.Thought) ? actionMessage : $"{Thought} {step.Thought}\n{actionMessage}";

                chatHistory.AddAssistantMessage(message);

                // Invoke the action
                try
                {
                    var result = await this.InvokeActionAsync(step.Action, step.ActionVariables, cancellationToken).ConfigureAwait(false);

                    if (string.IsNullOrEmpty(result))
                    {
                        step.Observation = "Got no result from action";
                    }
                    else
                    {
                        step.Observation = result;
                    }
                }
                catch (Exception ex) when (!ex.IsCriticalException())
                {
                    step.Observation = $"Error invoking action {step.Action} : {ex.Message}";
                    this._logger?.LogWarning(ex, "Error invoking action {Action}", step.Action);
                }

                this._logger?.LogInformation("Observation: {Observation}", step.Observation);
                chatHistory.AddUserMessage($"{Observation} {step.Observation}");

                return true;
            }

            return false;
        }

        bool TryGetThought(SystemStep step)
        {
            // Add thought to chat history
            if (!string.IsNullOrEmpty(step.Thought))
            {
                chatHistory.AddAssistantMessage($"{Thought} {step.Thought}");
            }

            return false;
        }

        for (int i = 0; i < this.Config.MaxIterations; i++)
        {
            // sleep for a bit to avoid rate limiting
            if (i > 0)
            {
                await Task.Delay(this.Config.MinIterationTimeMs, cancellationToken).ConfigureAwait(false);
            }

            // Get next step from LLM
            var nextStep = await GetNextStepAsync().ConfigureAwait(false);

            // If final answer is available, we're done, return the context
            var finalContext = TryGetFinalAnswer(nextStep, i + 1, context);
            if (finalContext is not null)
            {
                return finalContext;
            }

            // If we have an observation before running the action, continue to the next iteration
            if (TryGetObservations(nextStep))
            {
                continue;
            }

            // Add next step to steps taken, merging with last step if necessary
            // (e.g. the LLM gave Thought and Action one at a time, merge to encourage LLM to give both at once in future steps)
            nextStep = AddNextStep(nextStep);

            // Execute actions and get observations
            if (await TryGetActionObservationAsync(nextStep).ConfigureAwait(false))
            {
                continue;
            }

            this._logger?.LogInformation("Action: No action to take");

            // If we have a thought, continue to the next iteration
            if (TryGetThought(nextStep))
            {
                continue;
            }
        }

        AddExecutionStatsToContext(stepsTaken, context, this.Config.MaxIterations);
        context.Variables.Update("Result not found, review 'stepsTaken' to see what happened.");

        return context;
    }

    #region setup helpers

    private async Task<ChatHistory> InitializeChatHistoryAsync(ChatHistory chatHistory, IAIService aiService, SKContext context, CancellationToken cancellationToken)
    {
        string userManual = await this.GetUserManualAsync(context, cancellationToken).ConfigureAwait(false);
        string userQuestion = await this.GetUserQuestionAsync(context, cancellationToken).ConfigureAwait(false);

        var systemContext = this._kernel.CreateNewContext();

        systemContext.Variables.Set("suffix", this.Config.Suffix);
        systemContext.Variables.Set("functionDescriptions", userManual);
<<<<<<< HEAD
        string systemMessage = await this.GetSystemMessageAsync(systemContext, cancellationToken).ConfigureAwait(false);
=======
        string systemMessage = await this.GetSystemMessageAsync(systemContext).ConfigureAwait(false);
>>>>>>> de7e478b

        chatHistory.AddSystemMessage(systemMessage);
        chatHistory.AddUserMessage(userQuestion);

        return chatHistory;
    }

    private ChatHistory CreateChatHistory(IKernel kernel, out IAIService aiService)
    {
        ChatHistory chatHistory;
        if (TryGetChatCompletion(this._kernel, out var chatCompletion))
        {
            chatHistory = chatCompletion.CreateNewChat();
            aiService = chatCompletion;
        }
        else
        {
            var textCompletion = this._kernel.GetService<ITextCompletion>();
            aiService = textCompletion;
            chatHistory = new ChatHistory();
        }

        return chatHistory;
    }

    private async Task<string> GetUserManualAsync(SKContext context, CancellationToken cancellationToken)
    {
        var descriptions = await this.GetFunctionDescriptionsAsync(cancellationToken).ConfigureAwait(false);
        context.Variables.Set("functionDescriptions", descriptions);
        return await this._promptRenderer.RenderAsync(this._manualTemplate, context, cancellationToken).ConfigureAwait(false);
    }

    private Task<string> GetUserQuestionAsync(SKContext context, CancellationToken cancellationToken)
        => this._promptRenderer.RenderAsync(this._questionTemplate, context, cancellationToken);

<<<<<<< HEAD
    private Task<string> GetSystemMessageAsync(SKContext context, CancellationToken cancellationToken)
        => this._promptRenderer.RenderAsync(this._promptTemplate, context, cancellationToken);
=======
    private Task<string> GetSystemMessageAsync(SKContext context)
    {
        return this._promptRenderer.RenderAsync(this._promptTemplate, context);
    }
>>>>>>> de7e478b

    #endregion setup helpers

    #region execution helpers

    private Task<string> GetNextStepCompletionAsync(List<SystemStep> stepsTaken, ChatHistory chatHistory, IAIService aiService, int startingMessageCount, CancellationToken token)
    {
        var skipStart = startingMessageCount;
        var skipCount = 0;

        string? originalThought = null;

        var tokenCount = chatHistory.GetTokenCount();
        while (tokenCount >= this.Config.MaxTokens && chatHistory.Count > skipStart)
        {
            originalThought = $"{Thought} {stepsTaken.FirstOrDefault()?.Thought}";
            tokenCount = chatHistory.GetTokenCount($"{originalThought}\n{TrimMessage}", skipStart, ++skipCount);
        }

        var reducedChatHistory = new ChatHistory();
        reducedChatHistory.AddRange(chatHistory.Where((m, i) => i < skipStart || i >= skipStart + skipCount));

        if (skipCount > 0 && originalThought is not null)
        {
            reducedChatHistory.InsertMessage(skipStart, AuthorRole.Assistant, TrimMessage);
            reducedChatHistory.InsertMessage(skipStart, AuthorRole.Assistant, originalThought);
        }

        return this.GetCompletionAsync(aiService, reducedChatHistory, stepsTaken.Count == 0, token);
    }

    private async Task<string> GetCompletionAsync(IAIService aiService, ChatHistory chatHistory, bool addThought, CancellationToken token)
    {
        if (aiService is IChatCompletion chatCompletion)
        {
            var llmResponse = (await ChatCompletionExtensions.GenerateMessageAsync(chatCompletion, chatHistory, this._promptConfig.Completion, token).ConfigureAwait(false));
            return llmResponse;
        }
        else if (aiService is ITextCompletion textCompletion)
        {
            var thoughtProcess = string.Join("\n", chatHistory.Select(m => m.Content));

            // Add Thought to the thought process at the start of the first iteration
            if (addThought)
            {
                thoughtProcess = $"{thoughtProcess}\n{Thought}";
                addThought = false;
            }

            thoughtProcess = $"{thoughtProcess}\n";
            IReadOnlyList<ITextResult> results = await textCompletion.GetCompletionsAsync(thoughtProcess, this._promptConfig.Completion, token).ConfigureAwait(false);

            if (results.Count == 0)
            {
                throw new SKException("No completions returned.");
            }

            return await results[0].GetCompletionAsync(token).ConfigureAwait(false);
        }

        throw new SKException("No AIService available for getting completions.");
    }

    /// <summary>
    /// Parse LLM response into a SystemStep during execution
    /// </summary>
    /// <param name="input">The response from the LLM</param>
    /// <returns>A SystemStep</returns>
    protected internal virtual SystemStep ParseResult(string input)
    {
        var result = new SystemStep
        {
            OriginalResponse = input
        };

        // Extract final answer
        Match finalAnswerMatch = s_finalAnswerRegex.Match(input);

        if (finalAnswerMatch.Success)
        {
            result.FinalAnswer = finalAnswerMatch.Groups[1].Value.Trim();
            return result;
        }

        // Extract thought
        Match thoughtMatch = s_thoughtRegex.Match(input);

        if (thoughtMatch.Success)
        {
            // if it contains Action, it was only an action
            if (!thoughtMatch.Value.Contains(Action))
            {
                result.Thought = thoughtMatch.Value.Trim();
            }
        }
        else if (!input.Contains(Action))
        {
            result.Thought = input;
        }
        else
        {
            return result;
        }

        result.Thought = result.Thought.Replace(Thought, string.Empty).Trim();

        // Extract action
        // Using regex is prone to issues with complex action json, so we use a simple string search instead
        // This can be less fault tolerant in some scenarios where the LLM tries to call multiple actions, for example.
        // TODO -- that could possibly be improved if we allow an action to be a list of actions.
        int actionIndex = input.IndexOf(Action, StringComparison.OrdinalIgnoreCase);

        if (actionIndex != -1)
        {
            int jsonStartIndex = input.IndexOf("{", actionIndex, StringComparison.OrdinalIgnoreCase);
            if (jsonStartIndex != -1)
            {
                int jsonEndIndex = input.Substring(jsonStartIndex).LastIndexOf("}", StringComparison.OrdinalIgnoreCase);
                if (jsonEndIndex != -1)
                {
                    string json = input.Substring(jsonStartIndex, jsonEndIndex + 1);

                    try
                    {
                        var systemStepResults = JsonSerializer.Deserialize<SystemStep>(json);

                        if (systemStepResults is not null)
                        {
                            result.Action = systemStepResults.Action;
                            result.ActionVariables = systemStepResults.ActionVariables;
                        }
                    }
                    catch (JsonException je)
                    {
                        result.Observation = $"Action parsing error: {je.Message}\nInvalid action: {json}";
                    }
                }
            }
        }

        return result;
    }

    private async Task<string> InvokeActionAsync(string actionName, Dictionary<string, string> actionVariables, CancellationToken cancellationToken)
    {
        var availableFunctions = await this.GetAvailableFunctionsAsync(cancellationToken).ConfigureAwait(false);
        var targetFunction = availableFunctions.FirstOrDefault(f => ToFullyQualifiedName(f) == actionName);
        if (targetFunction == null)
        {
            this._logger?.LogDebug("Attempt to invoke action {Action} failed", actionName);
            return $"{actionName} is not in [AVAILABLE FUNCTIONS]. Please try again using one of the [AVAILABLE FUNCTIONS].";
        }

        try
        {
            ISKFunction function = this.GetFunction(targetFunction);

            var vars = this.CreateActionContextVariables(actionVariables);
            var result = await this._kernel.RunAsync(function, vars, cancellationToken).ConfigureAwait(false);

            this._logger?.LogTrace("Invoked {FunctionName}. Result: {Result}", targetFunction.Name, result.Result);

            return result.Result;
        }
        catch (Exception e) when (!e.IsCriticalException())
        {
            this._logger?.LogError(e, "Something went wrong in system step: {Plugin}.{Function}. Error: {Error}", targetFunction.SkillName, targetFunction.Name, e.Message);
            throw;
        }
    }

    private ISKFunction GetFunction(FunctionView targetFunction)
    {
        var getFunction = (string skillName, string functionName) =>
        {
            return this._kernel.Skills.GetFunction(skillName, functionName);
        };
        var getSkillFunction = this.Config.GetSkillFunction ?? getFunction;
        var function = getSkillFunction(targetFunction.SkillName, targetFunction.Name);
        return function;
    }

    private async Task<string> GetFunctionDescriptionsAsync(CancellationToken cancellationToken)
    {
        // Use configured function provider if available, otherwise use the default SKContext function provider.
        var availableFunctions = await this.GetAvailableFunctionsAsync(cancellationToken).ConfigureAwait(false);
        var functionDescriptions = string.Join("\n\n", availableFunctions.Select(x => ToManualString(x)));
        return functionDescriptions;
    }

    private Task<IOrderedEnumerable<FunctionView>> GetAvailableFunctionsAsync(CancellationToken cancellationToken)
    {
        if (this.Config.GetAvailableFunctionsAsync is null)
        {
<<<<<<< HEAD
            FunctionsView functionsView = this._kernel.Skills!.GetFunctionsView();
=======
            var functionsView = this._context.Skills!.GetFunctionViews();
>>>>>>> de7e478b

            var excludedSkills = this.Config.ExcludedSkills ?? new();
            var excludedFunctions = this.Config.ExcludedFunctions ?? new();

            var availableFunctions =
                functionsView
                    .Where(s => !excludedSkills.Contains(s.SkillName) && !excludedFunctions.Contains(s.Name))
                    .OrderBy(x => x.SkillName)
                    .ThenBy(x => x.Name);

            return Task.FromResult(availableFunctions);
        }

        return this.Config.GetAvailableFunctionsAsync(this.Config, null, cancellationToken);
    }

    private ContextVariables CreateActionContextVariables(Dictionary<string, string> actionVariables)
    {
        ContextVariables vars = new();
        if (actionVariables != null)
        {
            foreach (var kvp in actionVariables)
            {
                vars.Set(kvp.Key, kvp.Value);
            }
        }

        return vars;
    }

    #endregion execution helpers

    private static PromptTemplateConfig LoadPromptConfigFromResource()
    {
        string promptConfigString = EmbeddedResource.Read("Skills.StepwiseStep.config.json");
        return !string.IsNullOrEmpty(promptConfigString) ? PromptTemplateConfig.FromJson(promptConfigString) : new PromptTemplateConfig();
    }

    private static bool TryGetChatCompletion(IKernel kernel, [NotNullWhen(true)] out IChatCompletion? chatCompletion)
    {
        try
        {
            // Client used to request answers to chat completion models
            // TODO #2635 - Using TryGetService would improve cost of this method to avoid exception handling
            chatCompletion = kernel.GetService<IChatCompletion>();
            return true;
        }
        catch (SKException)
        {
            chatCompletion = null;
        }

        return false;
    }

    private static void AddExecutionStatsToContext(List<SystemStep> stepsTaken, SKContext context, int iterations)
    {
        context.Variables.Set("stepCount", stepsTaken.Count.ToString(CultureInfo.InvariantCulture));
        context.Variables.Set("stepsTaken", JsonSerializer.Serialize(stepsTaken));
        context.Variables.Set("iterations", iterations.ToString(CultureInfo.InvariantCulture));

        Dictionary<string, int> actionCounts = new();
        foreach (var step in stepsTaken)
        {
            if (string.IsNullOrEmpty(step.Action)) { continue; }

            _ = actionCounts.TryGetValue(step.Action, out int currentCount);
            actionCounts[step.Action!] = ++currentCount;
        }

        var skillCallListWithCounts = string.Join(", ", actionCounts.Keys.Select(skill =>
            $"{skill}({actionCounts[skill]})"));

        var skillCallCountStr = actionCounts.Values.Sum().ToString(CultureInfo.InvariantCulture);

        context.Variables.Set("skillCount", $"{skillCallCountStr} ({skillCallListWithCounts})");
    }

    private static string ToManualString(FunctionView function)
    {
        var inputs = string.Join("\n", function.Parameters.Select(parameter =>
        {
            var defaultValueString = string.IsNullOrEmpty(parameter.DefaultValue) ? string.Empty : $"(default='{parameter.DefaultValue}')";
            return $"  - {parameter.Name}: {parameter.Description} {defaultValueString}";
        }));

        var functionDescription = function.Description.Trim();

        if (string.IsNullOrEmpty(inputs))
        {
            return $"{ToFullyQualifiedName(function)}: {functionDescription}\n";
        }

        return $"{ToFullyQualifiedName(function)}: {functionDescription}\n{inputs}\n";
    }

    private static string ToFullyQualifiedName(FunctionView function)
    {
        return $"{function.SkillName}.{function.Name}";
    }

    #region private

    /// <summary>
    /// The configuration for the StepwisePlanner
    /// </summary>
    private StepwisePlannerConfig Config { get; }

    // Context used to access the list of functions in the kernel
    private readonly IKernel _kernel;
    private readonly ILogger? _logger;

    /// <summary>
    /// Planner native functions
    /// </summary>
    private IDictionary<string, ISKFunction> _nativeFunctions = new Dictionary<string, ISKFunction>();

    /// <summary>
    /// The prompt template to use for the system step
    /// </summary>
    private string _promptTemplate;

    /// <summary>
    /// The question template to use for the system step
    /// </summary>
    private string _questionTemplate;

    /// <summary>
    /// The function manual template to use for the system step
    /// </summary>
    private string _manualTemplate;

    /// <summary>
    /// The prompt renderer to use for the system step
    /// </summary>
    private PromptTemplateEngine _promptRenderer;

    /// <summary>
    /// The prompt config to use for the system step
    /// </summary>
    private PromptTemplateConfig _promptConfig;

    /// <summary>
    /// The name to use when creating semantic functions that are restricted from plan creation
    /// </summary>
    private const string RestrictedSkillName = "StepwisePlanner_Excluded";

    /// <summary>
    /// The Action tag
    /// </summary>
    private const string Action = "[ACTION]";

    /// <summary>
    /// The Thought tag
    /// </summary>
    private const string Thought = "[THOUGHT]";

    /// <summary>
    /// The Observation tag
    /// </summary>
    private const string Observation = "[OBSERVATION]";

    /// <summary>
    /// The chat message to include when trimming thought process history
    /// </summary>
    private const string TrimMessage = "... I've removed some of my previous work to make room for the new stuff ...";

    /// <summary>
    /// The regex for parsing the thought response
    /// </summary>
    private static readonly Regex s_thoughtRegex = new(@"(\[THOUGHT\])?(?<thought>.+?)(?=\[ACTION\]|$)", RegexOptions.Singleline | RegexOptions.IgnoreCase);

    /// <summary>
    /// The regex for parsing the final answer response
    /// </summary>
    private static readonly Regex s_finalAnswerRegex = new(@"\[FINAL[_\s\-]?ANSWER\](?<final_answer>.+)", RegexOptions.Singleline | RegexOptions.IgnoreCase);

    #endregion private
}<|MERGE_RESOLUTION|>--- conflicted
+++ resolved
@@ -139,11 +139,7 @@
 
         async Task<SystemStep> GetNextStepAsync()
         {
-<<<<<<< HEAD
             var actionText = await this.GetNextStepCompletionAsync(stepsTaken, chatHistory, aiService, startingMessageCount, cancellationToken).ConfigureAwait(false);
-=======
-            var actionText = await this.GetNextStepCompletionAsync(stepsTaken, chatHistory, aiService, startingMessageCount, token).ConfigureAwait(false);
->>>>>>> de7e478b
             this._logger?.LogDebug("Response: {ActionText}", actionText);
             return this.ParseResult(actionText);
         }
@@ -341,11 +337,7 @@
 
         systemContext.Variables.Set("suffix", this.Config.Suffix);
         systemContext.Variables.Set("functionDescriptions", userManual);
-<<<<<<< HEAD
         string systemMessage = await this.GetSystemMessageAsync(systemContext, cancellationToken).ConfigureAwait(false);
-=======
-        string systemMessage = await this.GetSystemMessageAsync(systemContext).ConfigureAwait(false);
->>>>>>> de7e478b
 
         chatHistory.AddSystemMessage(systemMessage);
         chatHistory.AddUserMessage(userQuestion);
@@ -381,15 +373,8 @@
     private Task<string> GetUserQuestionAsync(SKContext context, CancellationToken cancellationToken)
         => this._promptRenderer.RenderAsync(this._questionTemplate, context, cancellationToken);
 
-<<<<<<< HEAD
     private Task<string> GetSystemMessageAsync(SKContext context, CancellationToken cancellationToken)
         => this._promptRenderer.RenderAsync(this._promptTemplate, context, cancellationToken);
-=======
-    private Task<string> GetSystemMessageAsync(SKContext context)
-    {
-        return this._promptRenderer.RenderAsync(this._promptTemplate, context);
-    }
->>>>>>> de7e478b
 
     #endregion setup helpers
 
@@ -584,11 +569,7 @@
     {
         if (this.Config.GetAvailableFunctionsAsync is null)
         {
-<<<<<<< HEAD
-            FunctionsView functionsView = this._kernel.Skills!.GetFunctionsView();
-=======
-            var functionsView = this._context.Skills!.GetFunctionViews();
->>>>>>> de7e478b
+            var functionsView = this._kernel.Skills!.GetFunctionsView();
 
             var excludedSkills = this.Config.ExcludedSkills ?? new();
             var excludedFunctions = this.Config.ExcludedFunctions ?? new();
