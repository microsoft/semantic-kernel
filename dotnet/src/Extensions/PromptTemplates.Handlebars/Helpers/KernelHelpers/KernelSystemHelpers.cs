--- conflicted
+++ resolved
@@ -88,13 +88,8 @@
                 throw new HandlebarsRuntimeException("`json` helper requires a value to be passed in.");
             }
 
-<<<<<<< HEAD
-            object objectToSerialize = arguments[0];
-=======
             var args = ProcessArguments(arguments, variables);
             object objectToSerialize = args[0];
-            var type = objectToSerialize.GetType();
->>>>>>> 38dc3cb2
 
             return objectToSerialize switch
             {
@@ -135,7 +130,15 @@
         handlebarsInstance.RegisterHelper("or", (in HelperOptions options, in Context context, in Arguments arguments) =>
         {
             var args = ProcessArguments(arguments, variables);
-            return args.Any(arg => arg != null && arg is not false);
+
+            return args.Any(arg =>
+            {
+                return arg switch
+                {
+                    bool booleanArg => booleanArg,
+                    _ => arg is null
+                };
+            });
         });
 
         handlebarsInstance.RegisterHelper("add", (in HelperOptions options, in Context context, in Arguments arguments) =>
@@ -146,19 +149,8 @@
 
         handlebarsInstance.RegisterHelper("subtract", (in HelperOptions options, in Context context, in Arguments arguments) =>
         {
-<<<<<<< HEAD
-            return arguments.Any(arg =>
-            {
-                return arg switch
-                {
-                    bool booleanArg => booleanArg,
-                    _ => arg is null
-                };
-            });
-=======
             var args = ProcessArguments(arguments, variables);
             return args.Aggregate((a, b) => decimal.Parse(a.ToString(), kernel.Culture) - decimal.Parse(b.ToString(), kernel.Culture));
->>>>>>> 38dc3cb2
         });
 
         handlebarsInstance.RegisterHelper("equals", (in HelperOptions options, in Context context, in Arguments arguments) =>
