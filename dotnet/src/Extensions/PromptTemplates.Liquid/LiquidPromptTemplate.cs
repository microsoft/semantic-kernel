--- conflicted
+++ resolved
@@ -1,7 +1,7 @@
 ﻿// Copyright (c) Microsoft. All rights reserved.
 
 using System;
-using System.Collections.Generic;
+using System.Linq;
 using System.Text;
 using System.Text.RegularExpressions;
 using System.Threading;
@@ -22,16 +22,13 @@
     private readonly bool _allowUnsafeContent;
     private static readonly Regex s_roleRegex = new(@"(?<role>system|assistant|user|function):[\s]+");
 
-<<<<<<< HEAD
-    public LiquidPromptTemplate(PromptTemplateConfig config, bool allowUnsafeContent = false)
-=======
     /// <summary>
     /// Constructor for Liquid PromptTemplate.
     /// </summary>
     /// <param name="config">Prompt template configuration</param>
+    /// <param name="allowUnsafeContent">Whether to allow unsafe content in the template</param>
     /// <exception cref="ArgumentException">throw if <see cref="PromptTemplateConfig.TemplateFormat"/> is not <see cref="LiquidPromptTemplateFactory.LiquidTemplateFormat"/></exception>
-    public LiquidPromptTemplate(PromptTemplateConfig config)
->>>>>>> 3a4a23cc
+    public LiquidPromptTemplate(PromptTemplateConfig config, bool allowUnsafeContent = false)
     {
         if (config.TemplateFormat != LiquidPromptTemplateFactory.LiquidTemplateFormat)
         {
@@ -50,33 +47,8 @@
         var template = this._config.Template;
         //template = this.PreProcessTemplate(template);
         var liquidTemplate = Template.ParseLiquid(template);
-<<<<<<< HEAD
         arguments = this.GetVariables(arguments);
         var renderedResult = liquidTemplate.Render(arguments.ToDictionary(kv => kv.Key, kv => kv.Value));
-=======
-        Dictionary<string, object> nonEmptyArguments = new();
-        foreach (var p in this._config.InputVariables)
-        {
-            if (p.Default is null || (p.Default is string s && string.IsNullOrWhiteSpace(s)))
-            {
-                continue;
-            }
-
-            nonEmptyArguments[p.Name] = p.Default;
-        }
-
-        foreach (var p in arguments ?? new KernelArguments())
-        {
-            if (p.Value is null)
-            {
-                continue;
-            }
-
-            nonEmptyArguments[p.Key] = p.Value;
-        }
-
-        var renderedResult = liquidTemplate.Render(nonEmptyArguments);
->>>>>>> 3a4a23cc
 
         // parse chat history
         // for every text like below
