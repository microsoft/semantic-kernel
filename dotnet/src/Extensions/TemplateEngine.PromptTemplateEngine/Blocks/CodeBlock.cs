﻿// Copyright (c) Microsoft. All rights reserved.

using System;
using System.Collections.Generic;
using System.Threading;
using System.Threading.Tasks;
using Microsoft.Extensions.Logging;
using Microsoft.SemanticKernel.Diagnostics;
using Microsoft.SemanticKernel.Orchestration;
using Microsoft.SemanticKernel.SkillDefinition;

namespace Microsoft.SemanticKernel.TemplateEngine.Prompt.Blocks;

#pragma warning disable CA2254 // error strings are used also internally, not just for logging
#pragma warning disable CA1031 // IsCriticalException is an internal utility and should not be used by extensions

// ReSharper disable TemplateIsNotCompileTimeConstantProblem
internal sealed class CodeBlock : Block, ICodeRendering
{
    internal override BlockTypes Type => BlockTypes.Code;

    /// <summary>
    /// Initializes a new instance of the <see cref="CodeBlock"/> class.
    /// </summary>
    /// <param name="content">Block content</param>
    /// <param name="loggerFactory">The <see cref="ILoggerFactory"/> to use for logging. If null, no logging will be performed.</param>
    public CodeBlock(string? content, ILoggerFactory? loggerFactory)
        : this(new CodeTokenizer(loggerFactory).Tokenize(content), content?.Trim(), loggerFactory)
    {
    }

    /// <summary>
    /// Initializes a new instance of the <see cref="CodeBlock"/> class.
    /// </summary>
    /// <param name="tokens">A list of blocks</param>
    /// <param name="content">Block content</param>
    /// <param name="loggerFactory">The <see cref="ILoggerFactory"/> to use for logging. If null, no logging will be performed.</param>
    public CodeBlock(List<Block> tokens, string? content, ILoggerFactory? loggerFactory)
        : base(content?.Trim(), loggerFactory)
    {
        this._tokens = tokens;
    }

    /// <inheritdoc/>
    public override bool IsValid(out string errorMsg)
    {
        errorMsg = "";

        foreach (Block token in this._tokens)
        {
            if (!token.IsValid(out errorMsg))
            {
                this.Logger.LogError(errorMsg);
                return false;
            }
        }

        if (this._tokens.Count > 0 && this._tokens[0].Type == BlockTypes.NamedArg)
        {
            errorMsg = "Unexpected named argument found. Expected function name first.";
            this.Logger.LogError(errorMsg);
            return false;
        }

        if (this._tokens.Count > 1 && !this.IsValidFunctionCall(out errorMsg))
        {
            return false;
        }

        this._validated = true;

        return true;
    }

    /// <inheritdoc/>
    public async Task<string> RenderCodeAsync(SKContext context, CancellationToken cancellationToken = default)
    {
        if (!this._validated && !this.IsValid(out var error))
        {
            throw new SKException(error);
        }

        this.Logger.LogTrace("Rendering code: `{Content}`", this.Content);

        switch (this._tokens[0].Type)
        {
            case BlockTypes.Value:
            case BlockTypes.Variable:
                return ((ITextRendering)this._tokens[0]).Render(context.Variables);

            case BlockTypes.FunctionId:
                return await this.RenderFunctionCallAsync((FunctionIdBlock)this._tokens[0], context).ConfigureAwait(false);
        }

        throw new SKException($"Unexpected first token type: {this._tokens[0].Type:G}");
    }

    #region private ================================================================================

    private bool _validated;
    private readonly List<Block> _tokens;

    private async Task<string> RenderFunctionCallAsync(FunctionIdBlock fBlock, SKContext context)
    {
        if (context.Skills == null)
        {
            throw new SKException("Skill collection not found in the context");
        }

        if (!this.GetFunctionFromSkillCollection(context.Skills!, fBlock, out ISKFunction? function))
        {
            var errorMsg = $"Function `{fBlock.Content}` not found";
            this.Logger.LogError(errorMsg);
            throw new SKException(errorMsg);
        }

        SKContext contextClone = context.Clone();

        // If the code syntax is {{functionName $varName}} use $varName instead of $input
        // If the code syntax is {{functionName 'value'}} use "value" instead of $input
        if (this._tokens.Count > 1)
        {
            contextClone = this.PopulateContextWithFunctionArguments(contextClone);
        }

        try
        {
            contextClone = await function!.InvokeAsync(contextClone).ConfigureAwait(false);
        }
        catch (Exception ex)
        {
<<<<<<< HEAD
            this.Logger.LogError(ex, "Function {Function} execution failed with error {Error}", fBlock.Content, ex.Message);
            throw;
=======
            this.Logger.LogError(ex, "Something went wrong when invoking function with custom input: {SkillName}.{FunctionName}. Error: {ErrorMessage}",
                function!.SkillName, function.Name, ex.Message);
            localException = ex;
        }

        if (contextClone.ErrorOccurred || localException is not null)
        {
            var lastException = localException ?? contextClone.LastException;
            var errorMsg = $"Function `{fBlock.Content}` execution failed. {lastException?.GetType().FullName}: {lastException?.Message}";
            this.Logger.LogError(errorMsg);
            throw new SKException(errorMsg, lastException);
>>>>>>> cfebcaec
        }

        return contextClone.Result;
    }

    private bool GetFunctionFromSkillCollection(
        IReadOnlySkillCollection skills,
        FunctionIdBlock fBlock,
        out ISKFunction? function)
    {
        if (string.IsNullOrEmpty(fBlock.SkillName))
        {
            // Function in the global skill
            return skills.TryGetFunction(fBlock.FunctionName, out function);
        }

        // Function within a specific skill
        return skills.TryGetFunction(fBlock.SkillName, fBlock.FunctionName, out function);
    }

    private bool IsValidFunctionCall(out string errorMsg)
    {
        errorMsg = "";
        if (this._tokens[0].Type != BlockTypes.FunctionId)
        {
            errorMsg = $"Unexpected second token found: {this._tokens[1].Content}";
            this.Logger.LogError(errorMsg);
            return false;
        }

        if (this._tokens[1].Type is not BlockTypes.Value and not BlockTypes.Variable and not BlockTypes.NamedArg)
        {
            errorMsg = "The first arg of a function must be a quoted string, variable or named argument";
            this.Logger.LogError(errorMsg);
            return false;
        }

        for (int i = 2; i < this._tokens.Count; i++)
        {
            if (this._tokens[i].Type is not BlockTypes.NamedArg)
            {
                errorMsg = $"Functions only support named arguments after the first argument. Argument {i} is not named.";
                this.Logger.LogError(errorMsg);
                return false;
            }
        }

        return true;
    }

    private SKContext PopulateContextWithFunctionArguments(SKContext context)
    {
        // Clone the context to avoid unexpected and hard to test input mutation
        var contextClone = context.Clone();
        var firstArg = this._tokens[1];

        // Sensitive data, logging as trace, disabled by default
        this.Logger.LogTrace("Passing variable/value: `{Content}`", firstArg.Content);

        var namedArgsStartIndex = 1;
        if (firstArg.Type is not BlockTypes.NamedArg)
        {
            string input = ((ITextRendering)this._tokens[1]).Render(contextClone.Variables);
            // Keep previous trust information when updating the input
            contextClone.Variables.Update(input);
            namedArgsStartIndex++;
        }

        for (int i = namedArgsStartIndex; i < this._tokens.Count; i++)
        {
            var arg = this._tokens[i] as NamedArgBlock;

            // When casting fails because the block isn't a NamedArg, arg is null
            if (arg == null)
            {
                var errorMsg = "Functions support up to one positional argument";
                this.Logger.LogError(errorMsg);
                throw new SKException($"Unexpected first token type: {this._tokens[i].Type:G}");
            }

            // Sensitive data, logging as trace, disabled by default
            this.Logger.LogTrace("Passing variable/value: `{Content}`", arg.Content);

            contextClone.Variables.Set(arg.Name, arg.GetValue(context.Variables));
        }

        return contextClone;
    }
    #endregion
}
// ReSharper restore TemplateIsNotCompileTimeConstantProblem
#pragma warning restore CA2254<|MERGE_RESOLUTION|>--- conflicted
+++ resolved
@@ -129,22 +129,8 @@
         }
         catch (Exception ex)
         {
-<<<<<<< HEAD
-            this.Logger.LogError(ex, "Function {Function} execution failed with error {Error}", fBlock.Content, ex.Message);
+            this.Logger.LogError(ex, "Function {Plugin}.{Function} execution failed with error {Error}", function!.SkillName, function.Name, ex.Message);
             throw;
-=======
-            this.Logger.LogError(ex, "Something went wrong when invoking function with custom input: {SkillName}.{FunctionName}. Error: {ErrorMessage}",
-                function!.SkillName, function.Name, ex.Message);
-            localException = ex;
-        }
-
-        if (contextClone.ErrorOccurred || localException is not null)
-        {
-            var lastException = localException ?? contextClone.LastException;
-            var errorMsg = $"Function `{fBlock.Content}` execution failed. {lastException?.GetType().FullName}: {lastException?.Message}";
-            this.Logger.LogError(errorMsg);
-            throw new SKException(errorMsg, lastException);
->>>>>>> cfebcaec
         }
 
         return contextClone.Result;
