--- conflicted
+++ resolved
@@ -163,13 +163,7 @@
         }
 
         //Deserializing JSON payload to gRPC request message
-<<<<<<< HEAD
-        return JsonSerializer.Deserialize(payload, type, new JsonSerializerOptions { PropertyNameCaseInsensitive = true }) ??
-=======
-        var instance = JsonSerializer.Deserialize(payload, type, s_propertyCaseInsensitiveOptions);
-        if (instance == null)
-        {
->>>>>>> 47b87943
+        return JsonSerializer.Deserialize(payload, type, s_propertyCaseInsensitiveOptions) ??
             throw new SKException($"Impossible to create gRPC request message for the '{operation.Name}' gRPC operation.");
     }
 
