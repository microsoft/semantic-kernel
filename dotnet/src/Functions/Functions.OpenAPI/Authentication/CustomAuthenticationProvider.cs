﻿// Copyright (c) Microsoft. All rights reserved.

using System;
using System.Net.Http;
using System.Threading.Tasks;

namespace Microsoft.SemanticKernel.Functions.OpenAPI.Authentication;

/// <summary>
/// Retrieves authentication content (scheme and value) via the provided delegate and applies it to HTTP requests.
/// </summary>
public sealed class CustomAuthenticationProvider
{
    private readonly Func<Task<string>> _header;
    private readonly Func<Task<string>> _value;

    /// <summary>
    /// Creates an instance of the <see cref="CustomAuthenticationProvider"/> class.
    /// </summary>
    /// <param name="header">Delegate for retrieving the header name.</param>
    /// <param name="value">Delegate for retrieving the value.</param>
    public CustomAuthenticationProvider(Func<Task<string>> header, Func<Task<string>> value)
    {
        this._header = header;
        this._value = value;
    }

    /// <summary>
    /// Applies the header and value to the provided HTTP request message.
    /// </summary>
    /// <param name="request">The HTTP request message.</param>
<<<<<<< HEAD
    /// <param name="authConfig">The <see cref="OpenAIAuthenticationManifest"/> used to authenticate.</param>
    public async Task AuthenticateRequestAsync(HttpRequestMessage request, OpenAIAuthenticationManifest? authConfig = null)
=======
    public async Task AuthenticateRequestAsync(HttpRequestMessage request)
>>>>>>> cc6dd60d
    {
        var header = await this._header().ConfigureAwait(false);
        var value = await this._value().ConfigureAwait(false);
        request.Headers.Add(header, value);
    }
}<|MERGE_RESOLUTION|>--- conflicted
+++ resolved
@@ -29,12 +29,7 @@
     /// Applies the header and value to the provided HTTP request message.
     /// </summary>
     /// <param name="request">The HTTP request message.</param>
-<<<<<<< HEAD
-    /// <param name="authConfig">The <see cref="OpenAIAuthenticationManifest"/> used to authenticate.</param>
-    public async Task AuthenticateRequestAsync(HttpRequestMessage request, OpenAIAuthenticationManifest? authConfig = null)
-=======
     public async Task AuthenticateRequestAsync(HttpRequestMessage request)
->>>>>>> cc6dd60d
     {
         var header = await this._header().ConfigureAwait(false);
         var value = await this._value().ConfigureAwait(false);
