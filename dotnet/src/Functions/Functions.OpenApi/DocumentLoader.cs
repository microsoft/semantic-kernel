--- conflicted
+++ resolved
@@ -67,18 +67,7 @@
     {
         cancellationToken.ThrowIfCancellationRequested();
 
-<<<<<<< HEAD
-        CheckIfFileExists(filePath);
-=======
-        var pluginJson = string.Empty;
-
-        if (!File.Exists(filePath))
-        {
-            var exception = new FileNotFoundException($"Invalid file path. The specified path '{filePath}' does not exist.");
-            logger.LogError(exception, "Invalid file path. The specified path '{FilePath}' does not exist.", filePath);
-            throw exception;
-        }
->>>>>>> 5d8d7386
+        CheckIfFileExists(filePath, logger);
 
         logger.LogTrace("Importing document from '{FilePath}'", filePath);
 
@@ -90,11 +79,13 @@
             ).ConfigureAwait(false);
     }
 
-    private static void CheckIfFileExists(string filePath)
+    private static void CheckIfFileExists(string filePath, ILogger logger)
     {
         if (!File.Exists(filePath))
         {
-            throw new FileNotFoundException($"Invalid URI. The specified path '{filePath}' does not exist.");
+            var exception = new FileNotFoundException($"Invalid file path. The specified path '{filePath}' does not exist.");
+            logger.LogError(exception, "Invalid file path. The specified path '{FilePath}' does not exist.", filePath);
+            throw exception;
         }
     }
 
@@ -102,7 +93,7 @@
         string filePath,
         ILogger logger)
     {
-        CheckIfFileExists(filePath);
+        CheckIfFileExists(filePath, logger);
 
         logger.LogTrace("Importing document from {0}", filePath);
 
