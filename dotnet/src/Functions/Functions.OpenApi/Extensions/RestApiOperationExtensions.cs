--- conflicted
+++ resolved
@@ -38,11 +38,6 @@
             parameters.AddRange(GetPayloadParameters(operation, addPayloadParamsFromMetadata, enablePayloadNamespacing));
         }
 
-<<<<<<< HEAD
-        // Set parameter argument name, if not already set, that contain only supported by SK template language symbols.
-        foreach (var parameter in parameters)
-        {
-=======
         foreach (var parameter in parameters)
         {
             // The functionality of replacing invalid symbols and setting the argument name   
@@ -50,7 +45,6 @@
             // not supported by SK at that time. More context -   
             // https://github.com/microsoft/semantic-kernel/pull/283#discussion_r1156286780   
             // It's kept for backward compatibility only.  
->>>>>>> 4a92f34c
             parameter.ArgumentName ??= InvalidSymbolsRegex().Replace(parameter.Name, "_");
         }
 
