﻿// Copyright (c) Microsoft. All rights reserved.

using System;
using System.Collections.Generic;
using System.Linq;
using System.Net.Http;
using System.Text.Json.Nodes;
using System.Web;

namespace Microsoft.SemanticKernel.Plugins.OpenApi;

/// <summary>
/// The REST API operation.
/// </summary>
public sealed class RestApiOperation
{
    /// <summary>
    /// A static empty dictionary to default to when none is provided.
    /// </summary>
    private static readonly Dictionary<string, object?> s_emptyDictionary = [];

    /// <summary>
    /// Gets the name of an artificial parameter to be used for operation having "text/plain" payload media type.
    /// </summary>
    public static string PayloadArgumentName => "payload";

    /// <summary>
    /// Gets the name of an artificial parameter to be used for indicate payload media-type if it's missing in payload metadata.
    /// </summary>
    public static string ContentTypeArgumentName => "content-type";

    /// <summary>
    /// The operation identifier.
    /// </summary>
    public string Id { get; }

    /// <summary>
    /// The operation description.
    /// </summary>
    public string Description { get; }

    /// <summary>
    /// The operation path.
    /// </summary>
    public string Path { get; }

    /// <summary>
    /// The operation method - GET, POST, PUT, DELETE.
    /// </summary>
    public HttpMethod Method { get; }

    /// <summary>
    /// The server.
    /// </summary>
    public RestApiOperationServer Server { get; }

    /// <summary>
    /// The security requirement.
    /// </summary>
    public IReadOnlyList<RestApiSecurityRequirement>? SecurityRequirements { get; }

    /// <summary>
    /// The operation parameters.
    /// </summary>
    public IReadOnlyList<RestApiOperationParameter> Parameters { get; }

    /// <summary>
    /// The list of possible operation responses.
    /// </summary>
    public IReadOnlyDictionary<string, RestApiOperationExpectedResponse> Responses { get; }

    /// <summary>
    /// The operation payload.
    /// </summary>
    public RestApiOperationPayload? Payload { get; }

    /// <summary>
    /// Additional unstructured metadata about the operation.
    /// </summary>
    public IReadOnlyDictionary<string, object?> Extensions { get; init; } = s_emptyDictionary;

    /// <summary>
    /// Creates an instance of a <see cref="RestApiOperation"/> class.
    /// </summary>
    /// <param name="id">The operation identifier.</param>
    /// <param name="server">The server.</param>
    /// <param name="path">The operation path.</param>
    /// <param name="method">The operation method.</param>
    /// <param name="description">The operation description.</param>
    /// <param name="parameters">The operation parameters.</param>
    /// <param name="payload">The operation payload.</param>
    /// <param name="responses">The operation responses.</param>
<<<<<<< HEAD
    /// <param name="securityRequirements">The operation security requirements.</param>
    public RestApiOperation(
=======
    internal RestApiOperation(
>>>>>>> 113cea09
        string id,
        RestApiOperationServer server,
        string path,
        HttpMethod method,
        string description,
        IReadOnlyList<RestApiOperationParameter> parameters,
        RestApiOperationPayload? payload = null,
<<<<<<< HEAD
        IDictionary<string, RestApiOperationExpectedResponse>? responses = null,
        IReadOnlyList<RestApiSecurityRequirement>? securityRequirements = null)
=======
        IReadOnlyDictionary<string, RestApiOperationExpectedResponse>? responses = null)
>>>>>>> 113cea09
    {
        this.Id = id;
        this.Server = server;
        this.Path = path;
        this.Method = method;
        this.Description = description;
        this.Parameters = parameters;
        this.Payload = payload;
        this.Responses = responses ?? new Dictionary<string, RestApiOperationExpectedResponse>();
        this.SecurityRequirements = securityRequirements;
    }

    /// <summary>
    /// Builds operation Url.
    /// </summary>
    /// <param name="arguments">The operation arguments.</param>
    /// <param name="serverUrlOverride">Override for REST API operation server url.</param>
    /// <param name="apiHostUrl">The URL of REST API host.</param>
    /// <returns>The operation Url.</returns>
    internal Uri BuildOperationUrl(IDictionary<string, object?> arguments, Uri? serverUrlOverride = null, Uri? apiHostUrl = null)
    {
        var serverUrl = this.GetServerUrl(serverUrlOverride, apiHostUrl, arguments);

        var path = this.BuildPath(this.Path, arguments);

        return new Uri(serverUrl, $"{path.TrimStart('/')}");
    }

    /// <summary>
    /// Builds operation request headers.
    /// </summary>
    /// <param name="arguments">The operation arguments.</param>
    /// <returns>The request headers.</returns>
    internal IDictionary<string, string> BuildHeaders(IDictionary<string, object?> arguments)
    {
        var headers = new Dictionary<string, string>();

        var parameters = this.Parameters.Where(p => p.Location == RestApiOperationParameterLocation.Header);

        foreach (var parameter in parameters)
        {
            if (!arguments.TryGetValue(parameter.Name, out object? argument) || argument is null)
            {
                // Throw an exception if the parameter is a required one but no value is provided.
                if (parameter.IsRequired)
                {
                    throw new KernelException($"No argument is provided for the '{parameter.Name}' required parameter of the operation - '{this.Id}'.");
                }

                // Skipping not required parameter if no argument provided for it.
                continue;
            }

            var parameterStyle = parameter.Style ?? RestApiOperationParameterStyle.Simple;

            if (!s_parameterSerializers.TryGetValue(parameterStyle, out var serializer))
            {
                throw new KernelException($"The headers parameter '{parameterStyle}' serialization style is not supported.");
            }

            var node = OpenApiTypeConverter.Convert(parameter.Name, parameter.Type, argument);

            //Serializing the parameter and adding it to the headers.
            headers.Add(parameter.Name, serializer.Invoke(parameter, node));
        }

        return headers;
    }

    /// <summary>
    /// Builds the operation query string.
    /// </summary>
    /// <param name="arguments">The operation arguments.</param>
    /// <returns>The query string.</returns>
    internal string BuildQueryString(IDictionary<string, object?> arguments)
    {
        var segments = new List<string>();

        var parameters = this.Parameters.Where(p => p.Location == RestApiOperationParameterLocation.Query);

        foreach (var parameter in parameters)
        {
            if (!arguments.TryGetValue(parameter.Name, out object? argument) || argument is null)
            {
                // Throw an exception if the parameter is a required one but no value is provided.
                if (parameter.IsRequired)
                {
                    throw new KernelException($"No argument or value is provided for the '{parameter.Name}' required parameter of the operation - '{this.Id}'.");
                }

                // Skipping not required parameter if no argument provided for it.
                continue;
            }

            var parameterStyle = parameter.Style ?? RestApiOperationParameterStyle.Form;

            if (!s_parameterSerializers.TryGetValue(parameterStyle, out var serializer))
            {
                throw new KernelException($"The query string parameter '{parameterStyle}' serialization style is not supported.");
            }

            var node = OpenApiTypeConverter.Convert(parameter.Name, parameter.Type, argument);

            // Serializing the parameter and adding it to the query string if there's an argument for it.
            segments.Add(serializer.Invoke(parameter, node));
        }

        return string.Join("&", segments);
    }

    #region private

    /// <summary>
    /// Builds operation path.
    /// </summary>
    /// <param name="pathTemplate">The original path template.</param>
    /// <param name="arguments">The operation arguments.</param>
    /// <returns>The path.</returns>
    private string BuildPath(string pathTemplate, IDictionary<string, object?> arguments)
    {
        var parameters = this.Parameters.Where(p => p.Location == RestApiOperationParameterLocation.Path);

        foreach (var parameter in parameters)
        {
            if (!arguments.TryGetValue(parameter.Name, out object? argument) || argument is null)
            {
                // Throw an exception if the parameter is a required one but no value is provided.
                if (parameter.IsRequired)
                {
                    throw new KernelException($"No argument is provided for the '{parameter.Name}' required parameter of the operation - '{this.Id}'.");
                }

                // Skipping not required parameter if no argument provided for it.
                continue;
            }

            var parameterStyle = parameter.Style ?? RestApiOperationParameterStyle.Simple;

            if (!s_parameterSerializers.TryGetValue(parameterStyle, out var serializer))
            {
                throw new KernelException($"The path parameter '{parameterStyle}' serialization style is not supported.");
            }

            var node = OpenApiTypeConverter.Convert(parameter.Name, parameter.Type, argument);

            // Serializing the parameter and adding it to the path.
            pathTemplate = pathTemplate.Replace($"{{{parameter.Name}}}", HttpUtility.UrlEncode(serializer.Invoke(parameter, node)));
        }

        return pathTemplate;
    }

    /// <summary>
    /// Returns operation server Url.
    /// </summary>
    /// <param name="serverUrlOverride">Override for REST API operation server url.</param>
    /// <param name="apiHostUrl">The URL of REST API host.</param>
    /// <param name="arguments">The operation arguments.</param>
    /// <returns>The operation server url.</returns>
    private Uri GetServerUrl(Uri? serverUrlOverride, Uri? apiHostUrl, IDictionary<string, object?> arguments)
    {
        string serverUrlString;

        if (serverUrlOverride is not null)
        {
            serverUrlString = serverUrlOverride.AbsoluteUri;
        }
        else if (this.Server.Url is not null)
        {
            serverUrlString = this.Server.Url;
            foreach (var variable in this.Server.Variables)
            {
                arguments.TryGetValue(variable.Key, out object? value);
                string? strValue = value as string;
                if (strValue is not null && variable.Value.IsValid(strValue))
                {
                    serverUrlString = serverUrlString.Replace($"{{{variable.Key}}}", strValue);
                }
                else if (variable.Value.Default is not null)
                {
                    serverUrlString = serverUrlString.Replace($"{{{variable.Key}}}", variable.Value.Default);
                }
                else
                {
                    throw new KernelException($"No value provided for the '{variable.Key}' server variable of the operation - '{this.Id}'.");
                }
            }
        }
        else
        {
            serverUrlString =
                apiHostUrl?.AbsoluteUri ??
                throw new InvalidOperationException($"Server url is not defined for operation {this.Id}");
        }

        // Make sure base url ends with trailing slash
        if (!serverUrlString.EndsWith("/", StringComparison.OrdinalIgnoreCase))
        {
            serverUrlString += "/";
        }

        return new Uri(serverUrlString);
    }

    private static readonly Dictionary<RestApiOperationParameterStyle, Func<RestApiOperationParameter, JsonNode, string>> s_parameterSerializers = new()
    {
        { RestApiOperationParameterStyle.Simple, SimpleStyleParameterSerializer.Serialize },
        { RestApiOperationParameterStyle.Form, FormStyleParameterSerializer.Serialize },
        { RestApiOperationParameterStyle.SpaceDelimited, SpaceDelimitedStyleParameterSerializer.Serialize },
        { RestApiOperationParameterStyle.PipeDelimited, PipeDelimitedStyleParameterSerializer.Serialize }
    };

    # endregion
}<|MERGE_RESOLUTION|>--- conflicted
+++ resolved
@@ -90,12 +90,8 @@
     /// <param name="parameters">The operation parameters.</param>
     /// <param name="payload">The operation payload.</param>
     /// <param name="responses">The operation responses.</param>
-<<<<<<< HEAD
     /// <param name="securityRequirements">The operation security requirements.</param>
-    public RestApiOperation(
-=======
     internal RestApiOperation(
->>>>>>> 113cea09
         string id,
         RestApiOperationServer server,
         string path,
@@ -103,12 +99,8 @@
         string description,
         IReadOnlyList<RestApiOperationParameter> parameters,
         RestApiOperationPayload? payload = null,
-<<<<<<< HEAD
-        IDictionary<string, RestApiOperationExpectedResponse>? responses = null,
+        IReadOnlyDictionary<string, RestApiOperationExpectedResponse>? responses = null,
         IReadOnlyList<RestApiSecurityRequirement>? securityRequirements = null)
-=======
-        IReadOnlyDictionary<string, RestApiOperationExpectedResponse>? responses = null)
->>>>>>> 113cea09
     {
         this.Id = id;
         this.Server = server;
