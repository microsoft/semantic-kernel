﻿// Copyright (c) Microsoft. All rights reserved.

using System;
using System.Collections.Generic;
using System.Diagnostics.CodeAnalysis;
using System.Linq;

namespace Microsoft.SemanticKernel.Plugins.OpenApi;

/// <summary>
/// REST API server variable.
/// </summary>
[Experimental("SKEXP0040")]
public sealed class RestApiServerVariable
{
    /// <summary>
    /// The variable argument name.
    /// If provided, the argument name will be used to search for the corresponding variable value in function arguments.
    /// If no property value is found using the argument name, the original name represented by the  <see cref="RestApiServer.Variables"/> dictionary key will be used for the search instead.
    /// </summary>
    public string? ArgumentName
    {
        get => this._argumentName;
        set
        {
            this.ThrowIfFrozen();
            this._argumentName = value;
        }
    }

    /// <summary>
    /// An optional description for the server variable. CommonMark syntax MAY be used for rich text representation.
    /// </summary>
    public string? Description { get; }

    /// <summary>
    /// REQUIRED. The default value to use for substitution, and to send, if an alternate value is not supplied.
    /// Unlike the Schema Object's default, this value MUST be provided by the consumer.
    /// </summary>
    public string Default { get; }

    /// <summary>
    /// An enumeration of string values to be used if the substitution options are from a limited set.
    /// </summary>
    public IReadOnlyList<string>? Enum { get; }

    /// <summary>
    /// Construct a new <see cref="RestApiServerVariable"/> object.
    /// </summary>
    /// <param name="defaultValue">The default value to use for substitution.</param>
    /// <param name="description">An optional description for the server variable.</param>
    /// <param name="enumValues">An enumeration of string values to be used if the substitution options are from a limited set.</param>
    internal RestApiServerVariable(string defaultValue, string? description = null, List<string>? enumValues = null)
    {
        this.Default = defaultValue;
        this.Description = description;
        this.Enum = enumValues;
    }

    /// <summary>
    /// Return true if the value is valid based on the enumeration of string values to be used.
    /// </summary>
    /// <param name="value">Value to be used as a substitution.</param>
    public bool IsValid(string? value)
    {
        return this.Enum?.Contains(value!) ?? true;
    }

    /// <summary>
    /// Makes the current instance unmodifiable.
    /// </summary>
    internal void Freeze()
    {
<<<<<<< HEAD
=======
        if (this._isFrozen)
        {
            return;
        }

>>>>>>> 4a92f34c
        this._isFrozen = true;
    }

    /// <summary>
    /// Throws an <see cref="InvalidOperationException"/> if the <see cref="RestApiServerVariable"/> is frozen.
    /// </summary>
    /// <exception cref="InvalidOperationException"></exception>
    private void ThrowIfFrozen()
    {
        if (this._isFrozen)
        {
            throw new InvalidOperationException("RestApiOperationServerVariable is frozen and cannot be modified.");
        }
    }

    private string? _argumentName;
    private bool _isFrozen = false;
}<|MERGE_RESOLUTION|>--- conflicted
+++ resolved
@@ -71,14 +71,11 @@
     /// </summary>
     internal void Freeze()
     {
-<<<<<<< HEAD
-=======
         if (this._isFrozen)
         {
             return;
         }
 
->>>>>>> 4a92f34c
         this._isFrozen = true;
     }
 
