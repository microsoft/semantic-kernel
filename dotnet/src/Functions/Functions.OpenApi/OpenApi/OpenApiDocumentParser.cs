﻿// Copyright (c) Microsoft. All rights reserved.

using System;
using System.Collections.Generic;
using System.Collections.ObjectModel;
using System.Globalization;
using System.IO;
using System.Linq;
using System.Net.Http;
using System.Text;
using System.Text.Json;
using System.Text.Json.Nodes;
using System.Threading;
using System.Threading.Tasks;
using Microsoft.Extensions.Logging;
using Microsoft.Extensions.Logging.Abstractions;
using Microsoft.OpenApi.Any;
using Microsoft.OpenApi.Interfaces;
using Microsoft.OpenApi.Models;
using Microsoft.OpenApi.Readers;
using Microsoft.OpenApi.Writers;
using Microsoft.SemanticKernel.Text;

namespace Microsoft.SemanticKernel.Plugins.OpenApi;

/// <summary>
/// Parser for OpenAPI documents.
/// </summary>
internal sealed class OpenApiDocumentParser(ILoggerFactory? loggerFactory = null) : IOpenApiDocumentParser
{
    /// <inheritdoc/>
    public async Task<RestApiSpecification> ParseAsync(
        Stream stream,
        bool ignoreNonCompliantErrors = false,
        IList<string>? operationsToExclude = null,
        CancellationToken cancellationToken = default)
    {
        var jsonObject = await this.DowngradeDocumentVersionToSupportedOneAsync(stream, cancellationToken).ConfigureAwait(false);

        using var memoryStream = new MemoryStream(JsonSerializer.SerializeToUtf8Bytes(jsonObject, JsonOptionsCache.WriteIndented));

        var result = await this._openApiReader.ReadAsync(memoryStream, cancellationToken).ConfigureAwait(false);

        this.AssertReadingSuccessful(result, ignoreNonCompliantErrors);

        return new(ExtractRestApiInfo(result.OpenApiDocument), ExtractRestApiOperations(result.OpenApiDocument, operationsToExclude, this._logger));
    }

    #region private

    /// <summary>
    /// Max depth to traverse down OpenAPI schema to discover payload properties.
    /// </summary>
    private const int PayloadPropertiesHierarchyMaxDepth = 10;

    /// <summary>
    /// Name of property that contains OpenAPI document version.
    /// </summary>
    private const string OpenApiVersionPropertyName = "openapi";

    /// <summary>
    /// Latest supported version of OpenAPI document.
    /// </summary>
    private static readonly Version s_latestSupportedVersion = new(3, 0, 1);

    /// <summary>
    /// List of supported Media Types.
    /// </summary>
    private static readonly List<string> s_supportedMediaTypes =
    [
        "application/json",
        "text/plain"
    ];

    private readonly OpenApiStreamReader _openApiReader = new();
    private readonly ILogger _logger = loggerFactory?.CreateLogger(typeof(OpenApiDocumentParser)) ?? NullLogger.Instance;

    /// <summary>
    /// Downgrades the version of an OpenAPI document to the latest supported one - 3.0.1.
    /// This class relies on Microsoft.OpenAPI.NET library to work with OpenAPI documents.
    /// The library, at the moment, does not support 3.1 spec, and the latest supported version is 3.0.1.
    /// There's an open issue tracking the support progress - https://github.com/microsoft/OpenAPI.NET/issues/795
    /// This method should be removed/revised as soon the support is added.
    /// </summary>
    /// <param name="stream">The original OpenAPI document stream.</param>
    /// <param name="cancellationToken">The cancellation token.</param>
    /// <returns>OpenAPI document with downgraded document version.</returns>
    private async Task<JsonObject> DowngradeDocumentVersionToSupportedOneAsync(Stream stream, CancellationToken cancellationToken)
    {
        var jsonObject = await ConvertContentToJsonAsync(stream, cancellationToken).ConfigureAwait(false) ?? throw new KernelException("Parsing of OpenAPI document failed.");
        if (!jsonObject.TryGetPropertyValue(OpenApiVersionPropertyName, out var propertyNode))
        {
            // The document is either malformed or has 2.x version that specifies document version in the 'swagger' property rather than in the 'openapi' one.
            return jsonObject;
        }

        if (propertyNode is not JsonValue value)
        {
            // The 'openapi' property has unexpected type.
            return jsonObject;
        }

        if (!Version.TryParse(value.ToString(), out var version))
        {
            // The 'openapi' property is malformed.
            return jsonObject;
        }

        if (version > s_latestSupportedVersion)
        {
            jsonObject[OpenApiVersionPropertyName] = s_latestSupportedVersion.ToString();
        }

        return jsonObject;
    }

    /// <summary>
    /// Converts YAML content to JSON content.
    /// The method uses SharpYaml library that comes as a not-direct dependency of Microsoft.OpenAPI.NET library.
    /// Should be replaced later when there's more convenient way to convert YAML content to JSON one.
    /// </summary>
    /// <param name="stream">The YAML/JSON content stream.</param>
    /// <param name="cancellationToken">The <see cref="CancellationToken"/> to monitor for cancellation requests. The default is <see cref="CancellationToken.None"/>.</param>
    /// <returns>JSON content stream.</returns>
    private static async Task<JsonObject?> ConvertContentToJsonAsync(Stream stream, CancellationToken cancellationToken = default)
    {
        var serializer = new SharpYaml.Serialization.Serializer();

        var obj = serializer.Deserialize(stream);

        using var memoryStream = new MemoryStream(Encoding.UTF8.GetBytes(JsonSerializer.Serialize(obj)));

        return await JsonSerializer.DeserializeAsync<JsonObject>(memoryStream, cancellationToken: cancellationToken).ConfigureAwait(false);
    }

    /// <summary>
    /// Parses an OpenAPI document and extracts REST API information.
    /// </summary>
    /// <param name="document">The OpenAPI document.</param>
    /// <returns>Rest API information.</returns>
    private static RestApiInfo ExtractRestApiInfo(OpenApiDocument document)
    {
        return new()
        {
            Title = document.Info.Title,
            Description = document.Info.Description,
            Version = document.Info.Version,
        };
    }

    /// <summary>
    /// Parses an OpenAPI document and extracts REST API operations.
    /// </summary>
    /// <param name="document">The OpenAPI document.</param>
    /// <param name="operationsToExclude">Optional list of operations not to import, e.g. in case they are not supported</param>
    /// <param name="logger">Used to perform logging.</param>
    /// <returns>List of Rest operations.</returns>
    private static List<RestApiOperation> ExtractRestApiOperations(OpenApiDocument document, IList<string>? operationsToExclude, ILogger logger)
    {
        var result = new List<RestApiOperation>();

        foreach (var pathPair in document.Paths)
        {
<<<<<<< HEAD
            var operations = CreateRestApiOperations(document, pathPair.Key, pathPair.Value, operationsToExclude, logger);
=======
            var operations = CreateRestApiOperations(document.Servers, pathPair.Key, pathPair.Value, operationsToExclude, logger);
>>>>>>> 7b22f00c

            result.AddRange(operations);
        }

        return result;
    }

    /// <summary>
    /// Creates REST API operation.
    /// </summary>
<<<<<<< HEAD
    /// <param name="document">The OpenAPI document.</param>
=======
    /// <param name="servers">Rest api servers.</param>
>>>>>>> 7b22f00c
    /// <param name="path">Rest resource path.</param>
    /// <param name="pathItem">Rest resource metadata.</param>
    /// <param name="operationsToExclude">Optional list of operations not to import, e.g. in case they are not supported</param>
    /// <param name="logger">Used to perform logging.</param>
    /// <returns>Rest operation.</returns>
<<<<<<< HEAD
    internal static List<RestApiOperation> CreateRestApiOperations(OpenApiDocument document, string path, OpenApiPathItem pathItem, IList<string>? operationsToExclude, ILogger logger)
=======
    internal static List<RestApiOperation> CreateRestApiOperations(IList<OpenApiServer> servers, string path, OpenApiPathItem pathItem, IList<string>? operationsToExclude, ILogger logger)
>>>>>>> 7b22f00c
    {
        var server = document.Servers.FirstOrDefault();
        var securitySchemes = CreateRestApiOperationSecuritySchemes(document.Components?.SecuritySchemes);
        var securityRequirements = CreateRestApiOperationSecurityRequirements(document.SecurityRequirements);

        var operations = new List<RestApiOperation>();

        foreach (var operationPair in pathItem.Operations)
        {
            var method = operationPair.Key.ToString();

            var operationItem = operationPair.Value;

            if (operationsToExclude is not null && operationsToExclude.Contains(operationItem.OperationId, StringComparer.OrdinalIgnoreCase))
            {
                continue;
            }

            var operation = new RestApiOperation(
<<<<<<< HEAD
                operationItem.OperationId,
                operationServer,
                path,
                new HttpMethod(method),
                string.IsNullOrEmpty(operationItem.Description) ? operationItem.Summary : operationItem.Description,
                CreateRestApiOperationParameters(operationItem.OperationId, operationItem.Parameters),
                CreateRestApiOperationPayload(operationItem.OperationId, operationItem.RequestBody),
                CreateRestApiOperationExpectedResponses(operationItem.Responses).ToDictionary(item => item.Item1, item => item.Item2),
                CreateRestApiOperationSecurityRequirements(operationItem.Security, securityRequirements)
=======
                id: operationItem.OperationId,
                servers: CreateRestApiOperationServers(servers),
                path: path,
                method: new HttpMethod(method),
                description: string.IsNullOrEmpty(operationItem.Description) ? operationItem.Summary : operationItem.Description,
                parameters: CreateRestApiOperationParameters(operationItem.OperationId, operationItem.Parameters),
                payload: CreateRestApiOperationPayload(operationItem.OperationId, operationItem.RequestBody),
                responses: CreateRestApiOperationExpectedResponses(operationItem.Responses).ToDictionary(item => item.Item1, item => item.Item2)
>>>>>>> 7b22f00c
            )
            {
                Extensions = CreateRestApiOperationExtensions(operationItem.Extensions, logger)
            };

            operations.Add(operation);
        }

        return operations;
    }

    /// <summary>
    /// Build a list of <see cref="RestApiOperationServer"/> objects from the given list of <see cref="OpenApiServer"/> objects.
    /// </summary>
    /// <param name="servers">Represents servers which hosts the REST API.</param>
    private static List<RestApiOperationServer> CreateRestApiOperationServers(IList<OpenApiServer> servers)
    {
        var result = new List<RestApiOperationServer>(servers.Count);

        foreach (var server in servers)
        {
            var variables = server.Variables.ToDictionary(item => item.Key, item => new RestApiOperationServerVariable(item.Value.Default, item.Value.Description, item.Value.Enum));
            result.Add(new(server?.Url, variables));
        }

        return result;
    }

    /// <summary>
    /// Build a dictionary of <see cref="RestApiSecurityScheme"/> objects from the given <see cref="OpenApiSecurityScheme"/> objects.
    /// </summary>
    /// <param name="securitySchemes">Represents the security schemes used by the REST API.</param>
    private static ReadOnlyDictionary<string, RestApiSecurityScheme> CreateRestApiOperationSecuritySchemes(IDictionary<string, OpenApiSecurityScheme>? securitySchemes)
    {
        var result = new Dictionary<string, RestApiSecurityScheme>();

        if (securitySchemes is not null)
        {
            foreach (var item in securitySchemes)
            {
                result.Add(item.Key, CreateRestApiSecurityScheme(item.Value));
            }
        }

        return new ReadOnlyDictionary<string, RestApiSecurityScheme>(result);
    }

    /// <summary>
    /// Build a <see cref="RestApiSecurityScheme"/> objects from the given <see cref="OpenApiSecurityScheme"/> object.
    /// </summary>
    /// <param name="securityScheme">The REST API security scheme.</param>
    private static RestApiSecurityScheme CreateRestApiSecurityScheme(OpenApiSecurityScheme securityScheme)
    {
        return new RestApiSecurityScheme()
        {
            SecuritySchemeType = securityScheme.Type.ToString(),
            Description = securityScheme.Description,
            Name = securityScheme.Name,
            ParameterLocation = securityScheme.In.ToString(),
            Scheme = securityScheme.Scheme,
            BearerFormat = securityScheme.BearerFormat,
            Flows = CreateRestApiOAuthFlows(securityScheme.Flows),
            OpenIdConnectUrl = securityScheme.OpenIdConnectUrl
        };
    }

    /// <summary>
    /// Build a <see cref="RestApiOAuthFlows"/> object from the given <see cref="OpenApiOAuthFlows"/> object.
    /// </summary>
    /// <param name="flows">The REST API OAuth flows.</param>
    private static RestApiOAuthFlows? CreateRestApiOAuthFlows(OpenApiOAuthFlows? flows)
    {
        return flows is not null ? new RestApiOAuthFlows()
        {
            Implicit = CreateRestApiOAuthFlow(flows.Implicit),
            Password = CreateRestApiOAuthFlow(flows.Password),
            ClientCredentials = CreateRestApiOAuthFlow(flows.ClientCredentials),
            AuthorizationCode = CreateRestApiOAuthFlow(flows.AuthorizationCode),
        } : null;
    }

    /// <summary>
    /// Build a <see cref="RestApiOAuthFlow"/> object from the given <see cref="OpenApiOAuthFlow"/> object.
    /// </summary>
    /// <param name="flow">The REST API OAuth flow.</param>
    private static RestApiOAuthFlow? CreateRestApiOAuthFlow(OpenApiOAuthFlow? flow)
    {
        return flow is not null ? new RestApiOAuthFlow()
        {
            AuthorizationUrl = flow.AuthorizationUrl,
            TokenUrl = flow.TokenUrl,
            RefreshUrl = flow.RefreshUrl,
            Scopes = new ReadOnlyDictionary<string, string>(flow.Scopes ?? new Dictionary<string, string>())
        } : null;
    }

    /// <summary>
    /// Build a list of <see cref="RestApiSecurityRequirement"/> objects from the given <see cref="OpenApiSecurityRequirement"/> objects.
    /// </summary>
    /// <param name="security">The REST API operation security</param>
    /// <param name="globalRequirements">Existing global security requirements</param>
    private static List<RestApiSecurityRequirement> CreateRestApiOperationSecurityRequirements(IList<OpenApiSecurityRequirement>? security, List<RestApiSecurityRequirement>? globalRequirements = null)
    {
        var operationRequirements = new List<RestApiSecurityRequirement>();

        if (security is not null)
        {
            foreach (var item in security)
            {
                foreach (var keyValuePair in item)
                {
                    if (keyValuePair.Key is not OpenApiSecurityScheme openApiSecurityScheme)
                    {
                        throw new KernelException("The security scheme is not supported.");
                    }

                    operationRequirements.Add(new RestApiSecurityRequirement(new Dictionary<RestApiSecurityScheme, IList<string>> { { CreateRestApiSecurityScheme(openApiSecurityScheme), keyValuePair.Value } }));
                }
            }
        }

        // add globally defined security requirements that are not overridden at the operation level
        if (globalRequirements is not null)
        {
            // create a HashSet to track the types of security schemes already in the local requirements  
            var existingSchemeTypes = new HashSet<string>(operationRequirements.SelectMany(req => req.Keys).Select(scheme => scheme.SecuritySchemeType));

            foreach (var globalRequirement in globalRequirements)
            {
                foreach (var scheme in globalRequirement.Keys)
                {
                    // if the scheme type is not already in the local requirements, add it  
                    if (!existingSchemeTypes.Contains(scheme.SecuritySchemeType))
                    {
                        var newRequirement = new Dictionary<RestApiSecurityScheme, IList<string>>
                        {
                            [scheme] = globalRequirement[scheme]
                        };

                        operationRequirements.Add(new RestApiSecurityRequirement(newRequirement));
                        existingSchemeTypes.Add(scheme.SecuritySchemeType);
                    }
                }
            }
        }

        return operationRequirements;
    }

    /// <summary>
    /// Build a dictionary of extension key value pairs from the given open api extension model, where the key is the extension name
    /// and the value is either the actual value in the case of primitive types like string, int, date, etc, or a json string in the
    /// case of complex types.
    /// </summary>
    /// <param name="extensions">The dictionary of extension properties in the open api model.</param>
    /// <param name="logger">Used to perform logging.</param>
    /// <returns>The dictionary of extension properties using a simplified model that doesn't use any open api models.</returns>
    /// <exception cref="KernelException">Thrown when any extension data types are encountered that are not supported.</exception>
    private static Dictionary<string, object?> CreateRestApiOperationExtensions(IDictionary<string, IOpenApiExtension> extensions, ILogger logger)
    {
        var result = new Dictionary<string, object?>();

        // Map each extension property.
        foreach (var extension in extensions)
        {
            if (extension.Value is IOpenApiPrimitive primitive)
            {
                // Set primitive values directly into the dictionary.
                object? extensionValueObj = GetParameterValue(primitive, "extension property", extension.Key);
                result.Add(extension.Key, extensionValueObj);
            }
            else if (extension.Value is IOpenApiAny any)
            {
                // Serialize complex objects and set as json strings.
                // The only remaining type not referenced here is null, but the default value of extensionValueObj
                // is null, so if we just continue that will handle the null case.
                if (any.AnyType is AnyType.Array or AnyType.Object)
                {
                    var schemaBuilder = new StringBuilder();
                    var jsonWriter = new OpenApiJsonWriter(new StringWriter(schemaBuilder, CultureInfo.InvariantCulture), new OpenApiJsonWriterSettings() { Terse = true });
                    extension.Value.Write(jsonWriter, Microsoft.OpenApi.OpenApiSpecVersion.OpenApi3_0);
                    object? extensionValueObj = schemaBuilder.ToString();
                    result.Add(extension.Key, extensionValueObj);
                }
            }
            else
            {
                logger.LogWarning("The type of extension property '{ExtensionPropertyName}' is not supported while trying to consume the OpenApi schema.", extension.Key);
            }
        }

        return result;
    }

    /// <summary>
    /// Creates REST API operation parameters.
    /// </summary>
    /// <param name="operationId">The operation id.</param>
    /// <param name="parameters">The OpenAPI parameters.</param>
    /// <returns>The parameters.</returns>
    private static List<RestApiOperationParameter> CreateRestApiOperationParameters(string operationId, IList<OpenApiParameter> parameters)
    {
        var result = new List<RestApiOperationParameter>();

        foreach (var parameter in parameters)
        {
            if (parameter.In is null)
            {
                throw new KernelException($"Parameter location of {parameter.Name} parameter of {operationId} operation is undefined.");
            }

            if (parameter.Style is null)
            {
                throw new KernelException($"Parameter style of {parameter.Name} parameter of {operationId} operation is undefined.");
            }

            var restParameter = new RestApiOperationParameter(
                parameter.Name,
                parameter.Schema.Type,
                parameter.Required,
                parameter.Explode,
                (RestApiOperationParameterLocation)Enum.Parse(typeof(RestApiOperationParameterLocation), parameter.In.ToString()!),
                (RestApiOperationParameterStyle)Enum.Parse(typeof(RestApiOperationParameterStyle), parameter.Style.ToString()!),
                parameter.Schema.Items?.Type,
                GetParameterValue(parameter.Schema.Default, "parameter", parameter.Name),
                parameter.Description,
                parameter.Schema.Format,
                parameter.Schema.ToJsonSchema()
            );

            result.Add(restParameter);
        }

        return result;
    }

    /// <summary>
    /// Creates REST API operation payload.
    /// </summary>
    /// <param name="operationId">The operation id.</param>
    /// <param name="requestBody">The OpenAPI request body.</param>
    /// <returns>The REST API operation payload.</returns>
    private static RestApiOperationPayload? CreateRestApiOperationPayload(string operationId, OpenApiRequestBody requestBody)
    {
        if (requestBody?.Content is null)
        {
            return null;
        }

        var mediaType = s_supportedMediaTypes.FirstOrDefault(requestBody.Content.ContainsKey) ?? throw new KernelException($"Neither of the media types of {operationId} is supported.");
        var mediaTypeMetadata = requestBody.Content[mediaType];

        var payloadProperties = GetPayloadProperties(operationId, mediaTypeMetadata.Schema);

        return new RestApiOperationPayload(mediaType, payloadProperties, requestBody.Description, mediaTypeMetadata?.Schema?.ToJsonSchema());
    }

    private static IEnumerable<(string, RestApiOperationExpectedResponse)> CreateRestApiOperationExpectedResponses(OpenApiResponses responses)
    {
        foreach (var response in responses)
        {
            var mediaType = s_supportedMediaTypes.FirstOrDefault(response.Value.Content.ContainsKey);
            if (mediaType is not null)
            {
                var matchingSchema = response.Value.Content[mediaType].Schema;
                var description = response.Value.Description ?? matchingSchema?.Description ?? string.Empty;

                yield return (response.Key, new RestApiOperationExpectedResponse(description, mediaType, matchingSchema?.ToJsonSchema()));
            }
        }
    }

    /// <summary>
    /// Returns REST API operation payload properties.
    /// </summary>
    /// <param name="operationId">The operation id.</param>
    /// <param name="schema">An OpenAPI document schema representing request body properties.</param>
    /// <param name="level">Current level in OpenAPI schema.</param>
    /// <returns>The REST API operation payload properties.</returns>
    private static List<RestApiOperationPayloadProperty> GetPayloadProperties(string operationId, OpenApiSchema? schema, int level = 0)
    {
        if (schema is null)
        {
            return [];
        }

        if (level > PayloadPropertiesHierarchyMaxDepth)
        {
            throw new KernelException($"Max level {PayloadPropertiesHierarchyMaxDepth} of traversing payload properties of {operationId} operation is exceeded.");
        }

        var result = new List<RestApiOperationPayloadProperty>();

        foreach (var propertyPair in schema.Properties)
        {
            var propertyName = propertyPair.Key;

            var propertySchema = propertyPair.Value;

            var property = new RestApiOperationPayloadProperty(
                propertyName,
                propertySchema.Type,
                schema.Required.Contains(propertyName),
                GetPayloadProperties(operationId, propertySchema, level + 1),
                propertySchema.Description,
                propertySchema.Format,
                propertySchema.ToJsonSchema(),
                GetParameterValue(propertySchema.Default, "payload property", propertyName));

            result.Add(property);
        }

        return result;
    }

    /// <summary>
    /// Returns parameter value.
    /// </summary>
    /// <param name="valueMetadata">The value metadata.</param>
    /// <param name="entityDescription">A description of the type of entity we are trying to get a value for.</param>
    /// <param name="entityName">The name of the entity that we are trying to get the value for.</param>
    /// <returns>The parameter value.</returns>
    private static object? GetParameterValue(IOpenApiAny valueMetadata, string entityDescription, string entityName)
    {
        if (valueMetadata is not IOpenApiPrimitive value)
        {
            return null;
        }

        return value.PrimitiveType switch
        {
            PrimitiveType.Integer => ((OpenApiInteger)value).Value,
            PrimitiveType.Long => ((OpenApiLong)value).Value,
            PrimitiveType.Float => ((OpenApiFloat)value).Value,
            PrimitiveType.Double => ((OpenApiDouble)value).Value,
            PrimitiveType.String => ((OpenApiString)value).Value,
            PrimitiveType.Byte => ((OpenApiByte)value).Value,
            PrimitiveType.Binary => ((OpenApiBinary)value).Value,
            PrimitiveType.Boolean => ((OpenApiBoolean)value).Value,
            PrimitiveType.Date => ((OpenApiDate)value).Value,
            PrimitiveType.DateTime => ((OpenApiDateTime)value).Value,
            PrimitiveType.Password => ((OpenApiPassword)value).Value,
            _ => throw new KernelException($"The value type '{value.PrimitiveType}' of {entityDescription} '{entityName}' is not supported."),
        };
    }

    /// <summary>
    /// Asserts the successful reading of OpenAPI document.
    /// </summary>
    /// <param name="readResult">The reading results to be checked.</param>
    /// <param name="ignoreNonCompliantErrors">Flag indicating whether to ignore non-compliant errors.
    /// If set to true, the parser will not throw exceptions for non-compliant documents.
    /// Please note that enabling this option may result in incomplete or inaccurate parsing results.
    /// </param>
    private void AssertReadingSuccessful(ReadResult readResult, bool ignoreNonCompliantErrors)
    {
        if (readResult.OpenApiDiagnostic.Errors.Any())
        {
            var message = $"Parsing of '{readResult.OpenApiDocument.Info?.Title}' OpenAPI document complete with the following errors: {string.Join(";", readResult.OpenApiDiagnostic.Errors)}";

            this._logger.LogWarning("{Message}", message);

            if (!ignoreNonCompliantErrors)
            {
                throw new KernelException(message);
            }
        }
    }

    #endregion
}<|MERGE_RESOLUTION|>--- conflicted
+++ resolved
@@ -161,12 +161,7 @@
 
         foreach (var pathPair in document.Paths)
         {
-<<<<<<< HEAD
             var operations = CreateRestApiOperations(document, pathPair.Key, pathPair.Value, operationsToExclude, logger);
-=======
-            var operations = CreateRestApiOperations(document.Servers, pathPair.Key, pathPair.Value, operationsToExclude, logger);
->>>>>>> 7b22f00c
-
             result.AddRange(operations);
         }
 
@@ -176,21 +171,13 @@
     /// <summary>
     /// Creates REST API operation.
     /// </summary>
-<<<<<<< HEAD
     /// <param name="document">The OpenAPI document.</param>
-=======
-    /// <param name="servers">Rest api servers.</param>
->>>>>>> 7b22f00c
     /// <param name="path">Rest resource path.</param>
     /// <param name="pathItem">Rest resource metadata.</param>
     /// <param name="operationsToExclude">Optional list of operations not to import, e.g. in case they are not supported</param>
     /// <param name="logger">Used to perform logging.</param>
     /// <returns>Rest operation.</returns>
-<<<<<<< HEAD
     internal static List<RestApiOperation> CreateRestApiOperations(OpenApiDocument document, string path, OpenApiPathItem pathItem, IList<string>? operationsToExclude, ILogger logger)
-=======
-    internal static List<RestApiOperation> CreateRestApiOperations(IList<OpenApiServer> servers, string path, OpenApiPathItem pathItem, IList<string>? operationsToExclude, ILogger logger)
->>>>>>> 7b22f00c
     {
         var server = document.Servers.FirstOrDefault();
         var securitySchemes = CreateRestApiOperationSecuritySchemes(document.Components?.SecuritySchemes);
@@ -210,17 +197,6 @@
             }
 
             var operation = new RestApiOperation(
-<<<<<<< HEAD
-                operationItem.OperationId,
-                operationServer,
-                path,
-                new HttpMethod(method),
-                string.IsNullOrEmpty(operationItem.Description) ? operationItem.Summary : operationItem.Description,
-                CreateRestApiOperationParameters(operationItem.OperationId, operationItem.Parameters),
-                CreateRestApiOperationPayload(operationItem.OperationId, operationItem.RequestBody),
-                CreateRestApiOperationExpectedResponses(operationItem.Responses).ToDictionary(item => item.Item1, item => item.Item2),
-                CreateRestApiOperationSecurityRequirements(operationItem.Security, securityRequirements)
-=======
                 id: operationItem.OperationId,
                 servers: CreateRestApiOperationServers(servers),
                 path: path,
@@ -228,8 +204,8 @@
                 description: string.IsNullOrEmpty(operationItem.Description) ? operationItem.Summary : operationItem.Description,
                 parameters: CreateRestApiOperationParameters(operationItem.OperationId, operationItem.Parameters),
                 payload: CreateRestApiOperationPayload(operationItem.OperationId, operationItem.RequestBody),
-                responses: CreateRestApiOperationExpectedResponses(operationItem.Responses).ToDictionary(item => item.Item1, item => item.Item2)
->>>>>>> 7b22f00c
+                responses: CreateRestApiOperationExpectedResponses(operationItem.Responses).ToDictionary(item => item.Item1, item => item.Item2),
+                securityRequirements: CreateRestApiOperationSecurityRequirements(operationItem.Security, securityRequirements)
             )
             {
                 Extensions = CreateRestApiOperationExtensions(operationItem.Extensions, logger)
