--- conflicted
+++ resolved
@@ -186,39 +186,16 @@
     /// <returns>Rest operation.</returns>
     internal static List<RestApiOperation> CreateRestApiOperations(OpenApiDocument document, string path, OpenApiPathItem pathItem, OpenApiDocumentParserOptions? options, ILogger logger)
     {
-<<<<<<< HEAD
-        var operations = new List<RestApiOperation>();
-        var operationServers = CreateRestApiOperationServers(document.Servers);
-
-        foreach (var operationPair in pathItem.Operations)
-=======
         try
->>>>>>> 5d8d7386
         {
             var operations = new List<RestApiOperation>();
+            var operationServers = CreateRestApiOperationServers(document.Servers);
 
             foreach (var operationPair in pathItem.Operations)
             {
                 var method = operationPair.Key.ToString();
 
-<<<<<<< HEAD
-            var operation = new RestApiOperation(
-                id: operationItem.OperationId,
-                servers: operationServers,
-                path: path,
-                method: new HttpMethod(method),
-                description: string.IsNullOrEmpty(operationItem.Description) ? operationItem.Summary : operationItem.Description,
-                parameters: CreateRestApiOperationParameters(operationItem.OperationId, operationItem.Parameters),
-                payload: CreateRestApiOperationPayload(operationItem.OperationId, operationItem.RequestBody),
-                responses: CreateRestApiOperationExpectedResponses(operationItem.Responses).ToDictionary(static item => item.Item1, static item => item.Item2),
-                securityRequirements: CreateRestApiOperationSecurityRequirements(operationItem.Security)
-            )
-            {
-                Extensions = CreateRestApiOperationExtensions(operationItem.Extensions, logger)
-            };
-=======
                 var operationItem = operationPair.Value;
->>>>>>> 5d8d7386
 
                 // Skip the operation parsing and don't add it to the result operations list if it's explicitly excluded by the predicate.
                 if (!options?.OperationSelectionPredicate?.Invoke(new OperationSelectionPredicateContext(operationItem.OperationId, path, method, operationItem.Description)) ?? false)
@@ -228,13 +205,13 @@
 
                 var operation = new RestApiOperation(
                     id: operationItem.OperationId,
-                    servers: CreateRestApiOperationServers(document.Servers),
+                    servers: operationServers,
                     path: path,
                     method: new HttpMethod(method),
                     description: string.IsNullOrEmpty(operationItem.Description) ? operationItem.Summary : operationItem.Description,
                     parameters: CreateRestApiOperationParameters(operationItem.OperationId, operationItem.Parameters),
                     payload: CreateRestApiOperationPayload(operationItem.OperationId, operationItem.RequestBody),
-                    responses: CreateRestApiOperationExpectedResponses(operationItem.Responses).ToDictionary(item => item.Item1, item => item.Item2),
+                    responses: CreateRestApiOperationExpectedResponses(operationItem.Responses).ToDictionary(static item => item.Item1, static item => item.Item2),
                     securityRequirements: CreateRestApiOperationSecurityRequirements(operationItem.Security)
                 )
                 {
