﻿// Copyright (c) Microsoft. All rights reserved.

using System;
using System.Collections.Generic;
using System.Collections.ObjectModel;
using System.Globalization;
using System.IO;
using System.Linq;
using System.Net.Http;
using System.Text;
using System.Text.RegularExpressions;
using System.Threading;
using System.Threading.Tasks;
using Microsoft.Extensions.Logging;
using Microsoft.Extensions.Logging.Abstractions;
using Microsoft.SemanticKernel.Http;

namespace Microsoft.SemanticKernel.Plugins.OpenApi;

/// <summary>
/// Provides static factory methods for creating OpenAPI KernelPlugin implementations.
/// </summary>
public static partial class OpenApiKernelPluginFactory
{
    /// <summary>
    /// Creates a plugin from an OpenAPI specification.
    /// </summary>
    /// <param name="pluginName">Plugin name.</param>
    /// <param name="filePath">The file path to the OpenAPI Plugin.</param>
    /// <param name="executionParameters">Plugin execution parameters.</param>
    /// <param name="cancellationToken">The cancellation token.</param>
    /// <returns>A KernelPlugin instance whose functions correspond to the OpenAPI operations.</returns>
    public static async Task<KernelPlugin> CreateFromOpenApiAsync(
        string pluginName,
        string filePath,
        OpenApiFunctionExecutionParameters? executionParameters = null,
        CancellationToken cancellationToken = default)
    {
        Verify.ValidPluginName(pluginName);

#pragma warning disable CA2000 // Dispose objects before losing scope. No need to dispose the Http client here. It can either be an internal client using NonDisposableHttpClientHandler or an external client managed by the calling code, which should handle its disposal.
        var httpClient = HttpClientProvider.GetHttpClient(executionParameters?.HttpClient);
#pragma warning restore CA2000

        var openApiSpec = await DocumentLoader.LoadDocumentFromFilePathAsync(
            filePath,
            NullLogger.Instance,
            cancellationToken).ConfigureAwait(false);

        return await CreateOpenApiPluginAsync(
            pluginName,
            executionParameters,
            httpClient,
            openApiSpec,
            cancellationToken: cancellationToken).ConfigureAwait(false);
    }

    /// <summary>
    /// Creates a plugin from an OpenAPI specification.
    /// </summary>
    /// <param name="pluginName">Plugin name.</param>
    /// <param name="uri">A local or remote URI referencing the OpenAPI Plugin.</param>
    /// <param name="executionParameters">Plugin execution parameters.</param>
    /// <param name="cancellationToken">The cancellation token.</param>
    /// <returns>A KernelPlugin instance whose functions correspond to the OpenAPI operations.</returns>
    public static async Task<KernelPlugin> CreateFromOpenApiAsync(
        string pluginName,
        Uri uri,
        OpenApiFunctionExecutionParameters? executionParameters = null,
        CancellationToken cancellationToken = default)
    {
        Verify.ValidPluginName(pluginName);

#pragma warning disable CA2000 // Dispose objects before losing scope. No need to dispose the Http client here. It can either be an internal client using NonDisposableHttpClientHandler or an external client managed by the calling code, which should handle its disposal.
        var httpClient = HttpClientProvider.GetHttpClient(executionParameters?.HttpClient);
#pragma warning restore CA2000

        var openApiSpec = await DocumentLoader.LoadDocumentFromUriAsync(
            uri,
            NullLogger.Instance,
            httpClient,
            executionParameters?.AuthCallback,
            executionParameters?.UserAgent,
            cancellationToken).ConfigureAwait(false);

        return await CreateOpenApiPluginAsync(
            pluginName,
            executionParameters,
            httpClient,
            openApiSpec,
            uri,
            cancellationToken: cancellationToken).ConfigureAwait(false);
    }

    /// <summary>
    /// Creates a plugin from an OpenAPI specification.
    /// </summary>
    /// <param name="pluginName">Plugin name.</param>
    /// <param name="stream">A stream representing the OpenAPI Plugin.</param>
    /// <param name="executionParameters">Plugin execution parameters.</param>
    /// <param name="cancellationToken">The cancellation token.</param>
    /// <returns>A KernelPlugin instance whose functions correspond to the OpenAPI operations.</returns>
    public static async Task<KernelPlugin> CreateFromOpenApiAsync(
        string pluginName,
        Stream stream,
        OpenApiFunctionExecutionParameters? executionParameters = null,
        CancellationToken cancellationToken = default)
    {
        Verify.ValidPluginName(pluginName);

#pragma warning disable CA2000 // Dispose objects before losing scope. No need to dispose the Http client here. It can either be an internal client using NonDisposableHttpClientHandler or an external client managed by the calling code, which should handle its disposal.
        var httpClient = HttpClientProvider.GetHttpClient(executionParameters?.HttpClient);
#pragma warning restore CA2000

        var openApiSpec = await DocumentLoader.LoadDocumentFromStreamAsync(stream).ConfigureAwait(false);

        return await CreateOpenApiPluginAsync(
            pluginName,
            executionParameters,
            httpClient,
            openApiSpec,
            cancellationToken: cancellationToken).ConfigureAwait(false);
    }

    /// <summary>
    /// Creates a plugin from an OpenAPI specification.
    /// </summary>
    internal static async Task<KernelPlugin> CreateOpenApiPluginAsync(
        string pluginName,
        OpenApiFunctionExecutionParameters? executionParameters,
        HttpClient httpClient,
        string pluginJson,
        Uri? documentUri = null,
        ILoggerFactory? loggerFactory = null,
        CancellationToken cancellationToken = default)
    {
        using var documentStream = new MemoryStream(System.Text.Encoding.UTF8.GetBytes(pluginJson));

        loggerFactory ??= NullLoggerFactory.Instance;

        var parser = new OpenApiDocumentParser(loggerFactory);

        var restApi = await parser.ParseAsync(
            documentStream,
            executionParameters?.IgnoreNonCompliantErrors ?? false,
            executionParameters?.OperationsToExclude,
            cancellationToken).ConfigureAwait(false);

        var runner = new RestApiOperationRunner(
            httpClient,
            executionParameters?.AuthCallback,
            executionParameters?.UserAgent,
            executionParameters?.EnableDynamicPayload ?? true,
            executionParameters?.EnablePayloadNamespacing ?? false,
            executionParameters?.HttpResponseContentReader);

        var functions = new List<KernelFunction>();
        ILogger logger = loggerFactory.CreateLogger(typeof(OpenApiKernelExtensions)) ?? NullLogger.Instance;
        foreach (var operation in restApi.Operations)
        {
            try
            {
                logger.LogTrace("Registering Rest function {0}.{1}", pluginName, operation.Id);
                functions.Add(CreateRestApiFunction(pluginName, runner, operation, executionParameters, documentUri, loggerFactory));
            }
            catch (Exception ex) when (!ex.IsCriticalException())
            {
                //Logging the exception and keep registering other Rest functions
                logger.LogWarning(ex, "Something went wrong while rendering the Rest function. Function: {PluginName}.{OperationId}. Error: {Message}",
                    pluginName, operation.Id, ex.Message);
            }
        }

        return KernelPluginFactory.CreateFromFunctions(pluginName, restApi.Info.Description, functions);
    }

    /// <summary>
    /// Registers KernelFunctionFactory for a REST API operation.
    /// </summary>
    /// <param name="pluginName">Plugin name.</param>
    /// <param name="runner">The REST API operation runner.</param>
    /// <param name="operation">The REST API operation.</param>
    /// <param name="executionParameters">Function execution parameters.</param>
    /// <param name="documentUri">The URI of OpenAPI document.</param>
    /// <param name="loggerFactory">The logger factory.</param>
    /// <returns>An instance of <see cref="KernelFunctionFromPrompt"/> class.</returns>
    internal static KernelFunction CreateRestApiFunction(
        string pluginName,
        RestApiOperationRunner runner,
        RestApiOperation operation,
        OpenApiFunctionExecutionParameters? executionParameters,
        Uri? documentUri = null,
        ILoggerFactory? loggerFactory = null)
    {
        IReadOnlyList<RestApiOperationParameter> restOperationParameters = operation.GetParameters(
            executionParameters?.EnableDynamicPayload ?? true,
            executionParameters?.EnablePayloadNamespacing ?? false
        );

        var logger = loggerFactory?.CreateLogger(typeof(OpenApiKernelExtensions)) ?? NullLogger.Instance;

        async Task<RestApiOperationResponse> ExecuteAsync(Kernel kernel, KernelFunction function, KernelArguments variables, CancellationToken cancellationToken)
        {
            try
            {
                // Extract function arguments from context
                var arguments = new KernelArguments();
                foreach (var parameter in restOperationParameters)
                {
                    // A try to resolve argument by alternative parameter name
                    if (!string.IsNullOrEmpty(parameter.AlternativeName) &&
                        variables.TryGetValue(parameter.AlternativeName!, out object? value) &&
                        value is not null)
                    {
                        arguments.Add(parameter.Name, value);
                        continue;
                    }

                    // A try to resolve argument by original parameter name
                    if (variables.TryGetValue(parameter.Name, out value) &&
                        value is not null)
                    {
                        arguments.Add(parameter.Name, value);
                        continue;
                    }

                    if (parameter.IsRequired)
                    {
                        throw new KeyNotFoundException(
                            $"No variable found in context to use as an argument for the '{parameter.Name}' parameter of the '{pluginName}.{operation.Id}' Rest function.");
                    }
                }

                var options = new RestApiOperationRunOptions
                {
                    Kernel = kernel,
                    KernelFunction = function,
                    KernelArguments = arguments,
                    ServerUrlOverride = executionParameters?.ServerUrlOverride,
                    ApiHostUrl = documentUri is not null ? new Uri(documentUri.GetLeftPart(UriPartial.Authority)) : null
                };

                return await runner.RunAsync(operation, arguments, options, cancellationToken).ConfigureAwait(false);
            }
            catch (Exception ex) when (!ex.IsCriticalException())
            {
                logger!.LogError(ex, "RestAPI function {Plugin}.{Name} execution failed with error {Error}", pluginName, operation.Id, ex.Message);
                throw;
            }
        }

        var parameters = restOperationParameters
            .Select(p => new KernelParameterMetadata(p.AlternativeName ?? p.Name)
            {
                Description = $"{p.Description ?? p.Name}",
                DefaultValue = p.DefaultValue ?? string.Empty,
                IsRequired = p.IsRequired,
                ParameterType = ConvertParameterDataType(p),
                Schema = p.Schema ?? (p.Type is null ? null : KernelJsonSchema.Parse($$"""{"type":"{{p.Type}}"}""")),
            })
            .ToList();

        var returnParameter = operation.GetDefaultReturnParameter();

        // Add unstructured metadata, specific to Open API, to the metadata property bag.
        var additionalMetadata = new Dictionary<string, object?>
        {
            { OpenApiKernelPluginFactory.OperationExtensionsMethodKey, operation.Method.ToString().ToUpperInvariant() },
<<<<<<< HEAD
            { OpenApiKernelPluginFactory.OperationExtensionsPathKey, operation.Path },
            { OpenApiKernelPluginFactory.OperationExtensionsServerUrlsKey, operation.Servers is { Count: > 0 } servers && !string.IsNullOrEmpty(servers[0].Url) ? [servers[0].Url! ] : Array.Empty<string>() }
=======
            { OpenApiKernelPluginFactory.OperationExtensionsServerUrlsKey, operation.Servers is { Count: > 0 } servers && !string.IsNullOrEmpty(servers[0].Url) ? [servers[0].Url! ] : Array.Empty<string>() },
            { OpenApiKernelPluginFactory.OperationExtensionsOperationKey, operation }
>>>>>>> e0626c55
        };

        if (operation.Extensions is { Count: > 0 })
        {
            additionalMetadata.Add(OpenApiKernelPluginFactory.OperationExtensionsMetadataKey, operation.Extensions);
        }

        return KernelFunctionFactory.CreateFromMethod(
            method: ExecuteAsync,
            new KernelFunctionFromMethodOptions
            {
                FunctionName = ConvertOperationToValidFunctionName(operation, logger),
                Description = operation.Description,
                Parameters = parameters,
                ReturnParameter = returnParameter,
                LoggerFactory = loggerFactory,
                AdditionalMetadata = new ReadOnlyDictionary<string, object?>(additionalMetadata),
            });
    }

    #region private

    /// <summary>The metadata property bag key to use when storing the method of an operation.</summary>
    private const string OperationExtensionsMethodKey = "method";

    /// <summary>The metadata property bag key to use when storing the operation.</summary>
    private const string OperationExtensionsOperationKey = "operation";

    /// <summary>The metadata property bag key to use when storing the server of an operation.</summary>
    private const string OperationExtensionsServerUrlsKey = "server-urls";

    /// <summary>The metadata property bag key to use for the list of extension values provided in the swagger file at the operation level.</summary>
    private const string OperationExtensionsMetadataKey = "operation-extensions";

    /// <summary>
    /// Converts operation id to valid <see cref="KernelFunction"/> name.
    /// A function name can contain only ASCII letters, digits, and underscores.
    /// </summary>
    /// <param name="operation">The REST API operation.</param>
    /// <param name="logger">The logger.</param>
    /// <returns>Valid KernelFunction name.</returns>
    private static string ConvertOperationToValidFunctionName(RestApiOperation operation, ILogger logger)
    {
        if (!string.IsNullOrWhiteSpace(operation.Id))
        {
            return ConvertOperationIdToValidFunctionName(operationId: operation.Id, logger: logger);
        }

        // Tokenize operation path on forward and back slashes
        string[] tokens = operation.Path.Split('/', '\\');
        StringBuilder result = new();
        result.Append(CultureInfo.CurrentCulture.TextInfo.ToTitleCase(operation.Method.ToString()));

        foreach (string token in tokens)
        {
            // Removes all characters that are not ASCII letters, digits, and underscores.
            string formattedToken = RemoveInvalidCharsRegex().Replace(token, "");
            result.Append(CultureInfo.CurrentCulture.TextInfo.ToTitleCase(formattedToken.ToLower(CultureInfo.CurrentCulture)));
        }

        logger.LogInformation("""Operation method "{Method}" with path "{Path}" converted to "{Result}" to comply with SK Function name requirements. Use "{Result}" when invoking function.""", operation.Method, operation.Path, result, result);

        return result.ToString();
    }

    /// <summary>
    /// Converts operation id to valid <see cref="KernelFunction"/> name.
    /// A function name can contain only ASCII letters, digits, and underscores.
    /// </summary>
    /// <param name="operationId">The operation id.</param>
    /// <param name="logger">The logger.</param>
    /// <returns>Valid KernelFunction name.</returns>
    private static string ConvertOperationIdToValidFunctionName(string operationId, ILogger logger)
    {
        try
        {
            Verify.ValidFunctionName(operationId);
            return operationId;
        }
        catch (ArgumentException)
        {
            // The exception indicates that the operationId is not a valid function name.
            // To comply with the KernelFunction name requirements, it needs to be converted or sanitized.
            // Therefore, it should not be re-thrown, but rather swallowed to allow the conversion below.
        }

        // Tokenize operation id on forward and back slashes
        string[] tokens = operationId.Split('/', '\\');
        string result = string.Empty;

        foreach (string token in tokens)
        {
            // Removes all characters that are not ASCII letters, digits, and underscores.
            string formattedToken = RemoveInvalidCharsRegex().Replace(token, "");
            result += CultureInfo.CurrentCulture.TextInfo.ToTitleCase(formattedToken.ToLower(CultureInfo.CurrentCulture));
        }

        logger.LogInformation("""Operation name "{OperationId}" converted to "{Result}" to comply with SK Function name requirements. Use "{Result}" when invoking function.""", operationId, result, result);

        return result;
    }

    /// <summary>
    /// Converts the parameter type to a C# <see cref="Type"/> object.
    /// </summary>
    /// <param name="parameter">The REST API operation parameter.</param>
    /// <returns></returns>
    private static Type? ConvertParameterDataType(RestApiOperationParameter parameter)
    {
        return parameter.Type switch
        {
            "string" => typeof(string),
            "boolean" => typeof(bool),
            "number" => parameter.Format switch
            {
                "float" => typeof(float),
                "double" => typeof(double),
                _ => typeof(double)
            },
            "integer" => parameter.Format switch
            {
                "int32" => typeof(int),
                "int64" => typeof(long),
                _ => typeof(long)
            },
            "object" => typeof(object),
            _ => null
        };
    }

    /// <summary>
    /// Used to convert operationId to SK function names.
    /// </summary>
#if NET
    [GeneratedRegex("[^0-9A-Za-z_]")]
    private static partial Regex RemoveInvalidCharsRegex();
#else
    private static Regex RemoveInvalidCharsRegex() => s_removeInvalidCharsRegex;
    private static readonly Regex s_removeInvalidCharsRegex = new("[^0-9A-Za-z_./-/{/}]", RegexOptions.Compiled);
#endif

    #endregion
}<|MERGE_RESOLUTION|>--- conflicted
+++ resolved
@@ -266,13 +266,8 @@
         var additionalMetadata = new Dictionary<string, object?>
         {
             { OpenApiKernelPluginFactory.OperationExtensionsMethodKey, operation.Method.ToString().ToUpperInvariant() },
-<<<<<<< HEAD
             { OpenApiKernelPluginFactory.OperationExtensionsPathKey, operation.Path },
             { OpenApiKernelPluginFactory.OperationExtensionsServerUrlsKey, operation.Servers is { Count: > 0 } servers && !string.IsNullOrEmpty(servers[0].Url) ? [servers[0].Url! ] : Array.Empty<string>() }
-=======
-            { OpenApiKernelPluginFactory.OperationExtensionsServerUrlsKey, operation.Servers is { Count: > 0 } servers && !string.IsNullOrEmpty(servers[0].Url) ? [servers[0].Url! ] : Array.Empty<string>() },
-            { OpenApiKernelPluginFactory.OperationExtensionsOperationKey, operation }
->>>>>>> e0626c55
         };
 
         if (operation.Extensions is { Count: > 0 })
