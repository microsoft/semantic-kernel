﻿// Copyright (c) Microsoft. All rights reserved.

using System;
using System.Collections.Generic;
using System.Collections.ObjectModel;
using System.Diagnostics.CodeAnalysis;
using System.Globalization;
using System.IO;
using System.Linq;
using System.Net.Http;
using System.Text;
using System.Text.RegularExpressions;
using System.Threading;
using System.Threading.Tasks;
using Microsoft.Extensions.Logging;
using Microsoft.Extensions.Logging.Abstractions;
using Microsoft.SemanticKernel.Http;

namespace Microsoft.SemanticKernel.Plugins.OpenApi;

/// <summary>
/// Provides static factory methods for creating KernelPlugins from OpenAPI specifications.
/// </summary>
public static partial class OpenApiKernelPluginFactory
{
    /// <summary>
    /// Creates <see cref="KernelPlugin"/> from an OpenAPI specification.
    /// </summary>
    /// <param name="pluginName">The plugin name.</param>
    /// <param name="filePath">The file path to the OpenAPI specification.</param>
    /// <param name="executionParameters">The OpenAPI specification parsing and function execution parameters.</param>
    /// <param name="cancellationToken">The cancellation token.</param>
<<<<<<< HEAD
    /// <returns>A <see cref="KernelPlugin"/> instance whose functions correspond to the OpenAPI operations.</returns>
=======
    /// <returns>A <see cref="KernelPlugin"/> instance that contains functions corresponding to the operations defined in the OpenAPI specification.</returns>
>>>>>>> 5c11e65f
    public static async Task<KernelPlugin> CreateFromOpenApiAsync(
        string pluginName,
        string filePath,
        OpenApiFunctionExecutionParameters? executionParameters = null,
        CancellationToken cancellationToken = default)
    {
        Verify.ValidPluginName(pluginName);

#pragma warning disable CA2000 // Dispose objects before losing scope. No need to dispose the Http client here. It can either be an internal client using NonDisposableHttpClientHandler or an external client managed by the calling code, which should handle its disposal.
        var httpClient = HttpClientProvider.GetHttpClient(executionParameters?.HttpClient);
#pragma warning restore CA2000

        var loggerFactory = executionParameters?.LoggerFactory;
        var logger = loggerFactory?.CreateLogger(typeof(OpenApiKernelExtensions)) ?? NullLogger.Instance;

        var openApiSpec = await DocumentLoader.LoadDocumentFromFilePathAsync(
            filePath,
            logger,
            cancellationToken).ConfigureAwait(false);

        return await CreateOpenApiPluginAsync(
            pluginName,
            executionParameters,
            httpClient,
            openApiSpec,
            loggerFactory: loggerFactory,
            cancellationToken: cancellationToken).ConfigureAwait(false);
    }

    /// <summary>
    /// Creates <see cref="KernelPlugin"/> from an OpenAPI specification.
    /// </summary>
    /// <param name="pluginName">The plugin name.</param>
    /// <param name="uri">A URI referencing the OpenAPI specification.</param>
    /// <param name="executionParameters">The OpenAPI specification parsing and function execution parameters.</param>
    /// <param name="cancellationToken">The cancellation token.</param>
<<<<<<< HEAD
    /// <returns>A <see cref="KernelPlugin"/> instance whose functions correspond to the OpenAPI operations.</returns>
=======
    /// <returns>A <see cref="KernelPlugin"/> instance that contains functions corresponding to the operations defined in the OpenAPI specification.</returns>
>>>>>>> 5c11e65f
    public static async Task<KernelPlugin> CreateFromOpenApiAsync(
        string pluginName,
        Uri uri,
        OpenApiFunctionExecutionParameters? executionParameters = null,
        CancellationToken cancellationToken = default)
    {
        Verify.ValidPluginName(pluginName);

#pragma warning disable CA2000 // Dispose objects before losing scope. No need to dispose the Http client here. It can either be an internal client using NonDisposableHttpClientHandler or an external client managed by the calling code, which should handle its disposal.
        var httpClient = HttpClientProvider.GetHttpClient(executionParameters?.HttpClient);
#pragma warning restore CA2000

        var loggerFactory = executionParameters?.LoggerFactory;
        var logger = loggerFactory?.CreateLogger(typeof(OpenApiKernelExtensions)) ?? NullLogger.Instance;

        var openApiSpec = await DocumentLoader.LoadDocumentFromUriAsync(
            uri,
            logger,
            httpClient,
            executionParameters?.AuthCallback,
            executionParameters?.UserAgent,
            cancellationToken).ConfigureAwait(false);

        return await CreateOpenApiPluginAsync(
            pluginName,
            executionParameters,
            httpClient,
            openApiSpec,
            uri,
            loggerFactory,
            cancellationToken: cancellationToken).ConfigureAwait(false);
    }

    /// <summary>
    /// Creates <see cref="KernelPlugin"/> from an OpenAPI specification.
    /// </summary>
    /// <param name="pluginName">The plugin name.</param>
    /// <param name="stream">A stream representing the OpenAPI specification.</param>
    /// <param name="executionParameters">The OpenAPI specification parsing and function execution parameters.</param>
    /// <param name="cancellationToken">The cancellation token.</param>
<<<<<<< HEAD
    /// <returns>A <see cref="KernelPlugin"/> instance whose functions correspond to the OpenAPI operations.</returns>
=======
    /// <returns>A <see cref="KernelPlugin"/> instance that contains functions corresponding to the operations defined in the OpenAPI specification.</returns>
>>>>>>> 5c11e65f
    public static async Task<KernelPlugin> CreateFromOpenApiAsync(
        string pluginName,
        Stream stream,
        OpenApiFunctionExecutionParameters? executionParameters = null,
        CancellationToken cancellationToken = default)
    {
        Verify.ValidPluginName(pluginName);

#pragma warning disable CA2000 // Dispose objects before losing scope. No need to dispose the Http client here. It can either be an internal client using NonDisposableHttpClientHandler or an external client managed by the calling code, which should handle its disposal.
        var httpClient = HttpClientProvider.GetHttpClient(executionParameters?.HttpClient);
#pragma warning restore CA2000

        var openApiSpec = await DocumentLoader.LoadDocumentFromStreamAsync(stream).ConfigureAwait(false);

        return await CreateOpenApiPluginAsync(
            pluginName,
            executionParameters,
            httpClient,
            openApiSpec,
            loggerFactory: executionParameters?.LoggerFactory,
            cancellationToken: cancellationToken).ConfigureAwait(false);
    }

    /// <summary>
    /// Creates <see cref="KernelPlugin"/> from an OpenAPI specification.
    /// </summary>
    /// <param name="pluginName">The plugin name.</param>
    /// <param name="specification">The specification model.</param>
    /// <param name="executionParameters">The OpenAPI specification parsing and function execution parameters.</param>
    /// <returns>A <see cref="KernelPlugin"/> instance that contains functions corresponding to the operations defined in the OpenAPI specification.</returns>
    [Experimental("SKEXP0040")]
    public static KernelPlugin CreateFromOpenApi(
        string pluginName,
        RestApiSpecification specification,
        OpenApiFunctionExecutionParameters? executionParameters = null)
    {
        Verify.ValidPluginName(pluginName);

#pragma warning disable CA2000 // Dispose objects before losing scope. No need to dispose the Http client here. It can either be an internal client using NonDisposableHttpClientHandler or an external client managed by the calling code, which should handle its disposal.
        var httpClient = HttpClientProvider.GetHttpClient(executionParameters?.HttpClient);
#pragma warning restore CA2000

        return CreateOpenApiPlugin(
            pluginName: pluginName,
            executionParameters: executionParameters,
            httpClient: httpClient,
            specification: specification);
    }

    /// <summary>
    /// Creates a plugin from an OpenAPI specification.
    /// </summary>
    internal static async Task<KernelPlugin> CreateOpenApiPluginAsync(
        string pluginName,
        OpenApiFunctionExecutionParameters? executionParameters,
        HttpClient httpClient,
        string pluginJson,
        Uri? documentUri = null,
        ILoggerFactory? loggerFactory = null,
        CancellationToken cancellationToken = default)
    {
        using var documentStream = new MemoryStream(System.Text.Encoding.UTF8.GetBytes(pluginJson));

        loggerFactory ??= NullLoggerFactory.Instance;

        var parser = new OpenApiDocumentParser(loggerFactory);

        var restApi = await parser.ParseAsync(
            stream: documentStream,
            options: new OpenApiDocumentParserOptions
            {
                IgnoreNonCompliantErrors = executionParameters?.IgnoreNonCompliantErrors ?? false,
                OperationSelectionPredicate = (context) =>
                {
                    return !executionParameters?.OperationsToExclude.Contains(context.Id ?? string.Empty) ?? true;
                }
            },
            cancellationToken: cancellationToken).ConfigureAwait(false);

        return CreateOpenApiPlugin(
            pluginName: pluginName,
            executionParameters: executionParameters,
            httpClient: httpClient,
            specification: restApi,
            documentUri: documentUri,
            loggerFactory: loggerFactory);
    }

    /// <summary>
    /// Creates a plugin from an OpenAPI specification.
    /// </summary>
    internal static KernelPlugin CreateOpenApiPlugin(
        string pluginName,
        OpenApiFunctionExecutionParameters? executionParameters,
        HttpClient httpClient,
        RestApiSpecification specification,
        Uri? documentUri = null,
        ILoggerFactory? loggerFactory = null)
    {
        loggerFactory ??= NullLoggerFactory.Instance;

        var runner = new RestApiOperationRunner(
            httpClient,
            executionParameters?.AuthCallback,
            executionParameters?.UserAgent,
            executionParameters?.EnableDynamicPayload ?? true,
            executionParameters?.EnablePayloadNamespacing ?? false,
            executionParameters?.HttpResponseContentReader);

        var functions = new List<KernelFunction>();
        ILogger logger = loggerFactory.CreateLogger(typeof(OpenApiKernelExtensions)) ?? NullLogger.Instance;
        foreach (var operation in specification.Operations)
        {
            try
            {
<<<<<<< HEAD
                logger.LogTrace("Registering Rest function {PluginName}.{OperationId}", pluginName, operation.Id);
                functions.Add(CreateRestApiFunction(pluginName, runner, restApi.Info, restApi.SecurityRequirements, operation, executionParameters, documentUri, loggerFactory));
=======
                logger.LogTrace("Registering Rest function {0}.{1}", pluginName, operation.Id);
                functions.Add(CreateRestApiFunction(pluginName, runner, specification.Info, specification.SecurityRequirements, operation, executionParameters, documentUri, loggerFactory));
>>>>>>> 5c11e65f
                operation.Freeze();
            }
            catch (Exception ex) when (!ex.IsCriticalException())
            {
                // Logging the exception and keep registering other Rest functions
                logger.LogWarning(ex, "Something went wrong while rendering the Rest function. Function: {PluginName}.{OperationId}. Error: {Message}",
                    pluginName, operation.Id, ex.Message);
            }
        }

        return KernelPluginFactory.CreateFromFunctions(pluginName, specification.Info.Description, functions);
    }

    /// <summary>
    /// Registers <see cref="KernelFunctionFactory"/>> for a REST API operation.
    /// </summary>
    /// <param name="pluginName">Plugin name.</param>
    /// <param name="runner">The REST API operation runner.</param>
    /// <param name="info">The REST API info.</param>
    /// <param name="security">The REST API security requirements.</param>
    /// <param name="operation">The REST API operation.</param>
    /// <param name="executionParameters">Function execution parameters.</param>
    /// <param name="documentUri">The URI of OpenAPI document.</param>
    /// <param name="loggerFactory">The logger factory.</param>
    /// <returns>An instance of <see cref="KernelFunctionFromPrompt"/> class.</returns>
    internal static KernelFunction CreateRestApiFunction(
        string pluginName,
        RestApiOperationRunner runner,
        RestApiInfo info,
        List<RestApiSecurityRequirement>? security,
        RestApiOperation operation,
        OpenApiFunctionExecutionParameters? executionParameters,
        Uri? documentUri = null,
        ILoggerFactory? loggerFactory = null)
    {
        IReadOnlyList<RestApiParameter> restOperationParameters = operation.GetParameters(
            executionParameters?.EnableDynamicPayload ?? true,
            executionParameters?.EnablePayloadNamespacing ?? false
        );

        var logger = loggerFactory?.CreateLogger(typeof(OpenApiKernelExtensions)) ?? NullLogger.Instance;

        async Task<RestApiOperationResponse> ExecuteAsync(Kernel kernel, KernelFunction function, KernelArguments variables, CancellationToken cancellationToken)
        {
            try
            {
                var options = new RestApiOperationRunOptions
                {
                    Kernel = kernel,
                    KernelFunction = function,
                    KernelArguments = variables,
                    ServerUrlOverride = executionParameters?.ServerUrlOverride,
                    ApiHostUrl = documentUri is not null ? new Uri(documentUri.GetLeftPart(UriPartial.Authority)) : null
                };

                return await runner.RunAsync(operation, variables, options, cancellationToken).ConfigureAwait(false);
            }
            catch (Exception ex) when (!ex.IsCriticalException())
            {
                logger!.LogError(ex, "RestAPI function {Plugin}.{OperationId} execution failed with error {Error}", pluginName, operation.Id, ex.Message);
                throw;
            }
        }

        var parameters = restOperationParameters
            .Select(p => new KernelParameterMetadata(p.ArgumentName ?? p.Name)
            {
                Description = $"{p.Description ?? p.Name}",
                DefaultValue = p.DefaultValue ?? string.Empty,
                IsRequired = p.IsRequired,
                ParameterType = ConvertParameterDataType(p),
                Schema = p.Schema ?? (p.Type is null ? null : KernelJsonSchema.Parse($$"""{"type":"{{p.Type}}"}""")),
            })
            .ToList();

        var returnParameter = operation.GetDefaultReturnParameter();

        // Add unstructured metadata, specific to Open API, to the metadata property bag.
        var additionalMetadata = new Dictionary<string, object?>
        {
            { OpenApiKernelPluginFactory.OperationExtensionsMethodKey, operation.Method.ToString().ToUpperInvariant() },
            { OpenApiKernelPluginFactory.OperationExtensionsOperationKey, operation },
            { OpenApiKernelPluginFactory.OperationExtensionsInfoKey, info },
            { OpenApiKernelPluginFactory.OperationExtensionsSecurityKey, security },
            { OpenApiKernelPluginFactory.OperationExtensionsServerUrlsKey, operation.Servers is { Count: > 0 } servers && !string.IsNullOrEmpty(servers[0].Url) ? [servers[0].Url! ] : Array.Empty<string>() }
        };

        if (operation.Extensions is { Count: > 0 })
        {
            additionalMetadata.Add(OpenApiKernelPluginFactory.OperationExtensionsMetadataKey, operation.Extensions);
        }

        return KernelFunctionFactory.CreateFromMethod(
            method: ExecuteAsync,
            new KernelFunctionFromMethodOptions
            {
                FunctionName = ConvertOperationToValidFunctionName(operation, logger),
                Description = operation.Description,
                Parameters = parameters,
                ReturnParameter = returnParameter,
                LoggerFactory = loggerFactory,
                AdditionalMetadata = new ReadOnlyDictionary<string, object?>(additionalMetadata),
            });
    }

    #region private

    /// <summary>The metadata property bag key to use when storing the method of an operation.</summary>
    private const string OperationExtensionsMethodKey = "method";

    /// <summary>The metadata property bag key to use when storing the operation.</summary>
    private const string OperationExtensionsOperationKey = "operation";

    /// <summary>The metadata property bag key to use when storing the API information.</summary>
    private const string OperationExtensionsInfoKey = "info";

    /// <summary>The metadata property bag key to use when storing the security requirements.</summary>
    private const string OperationExtensionsSecurityKey = "security";

    /// <summary>The metadata property bag key to use when storing the server of an operation.</summary>
    private const string OperationExtensionsServerUrlsKey = "server-urls";

    /// <summary>The metadata property bag key to use for the list of extension values provided in the swagger file at the operation level.</summary>
    private const string OperationExtensionsMetadataKey = "operation-extensions";

    /// <summary>
    /// Converts operation id to valid <see cref="KernelFunction"/> name.
    /// A function name can contain only ASCII letters, digits, and underscores.
    /// </summary>
    /// <param name="operation">The REST API operation.</param>
    /// <param name="logger">The logger.</param>
    /// <returns>Valid <see cref="KernelFunction"/>> name.</returns>
    private static string ConvertOperationToValidFunctionName(RestApiOperation operation, ILogger logger)
    {
        if (!string.IsNullOrWhiteSpace(operation.Id))
        {
            return ConvertOperationIdToValidFunctionName(operationId: operation.Id!, logger: logger);
        }

        // Tokenize operation path on forward and back slashes
        string[] tokens = operation.Path.Split('/', '\\');
        StringBuilder result = new();
        result.Append(CultureInfo.CurrentCulture.TextInfo.ToTitleCase(operation.Method.ToString()));

        foreach (string token in tokens)
        {
            // Removes all characters that are not ASCII letters, digits, and underscores.
            string formattedToken = RemoveInvalidCharsRegex().Replace(token, "");
            result.Append(CultureInfo.CurrentCulture.TextInfo.ToTitleCase(formattedToken.ToLower(CultureInfo.CurrentCulture)));
        }

        logger.LogInformation("""Operation method "{Method}" with path "{Path}" converted to "{Result}" to comply with SK Function name requirements. Use "{Result}" when invoking function.""", operation.Method, operation.Path, result, result);

        return result.ToString();
    }

    /// <summary>
    /// Converts operation id to valid <see cref="KernelFunction"/> name.
    /// A function name can contain only ASCII letters, digits, and underscores.
    /// </summary>
    /// <param name="operationId">The operation id.</param>
    /// <param name="logger">The logger.</param>
    /// <returns>Valid <see cref="KernelFunction"/> name.</returns>
    private static string ConvertOperationIdToValidFunctionName(string operationId, ILogger logger)
    {
        try
        {
            Verify.ValidFunctionName(operationId);
            return operationId;
        }
        catch (ArgumentException)
        {
            // The exception indicates that the operationId is not a valid function name.
            // To comply with the KernelFunction name requirements, it needs to be converted or sanitized.
            // Therefore, it should not be re-thrown, but rather swallowed to allow the conversion below.
        }

        // Tokenize operation id on forward and back slashes
        string[] tokens = operationId.Split('/', '\\');
        string result = string.Empty;

        foreach (string token in tokens)
        {
            // Removes all characters that are not ASCII letters, digits, and underscores.
            string formattedToken = RemoveInvalidCharsRegex().Replace(token, "");
            result += CultureInfo.CurrentCulture.TextInfo.ToTitleCase(formattedToken.ToLower(CultureInfo.CurrentCulture));
        }

        logger.LogInformation("""Operation name "{OperationId}" converted to "{Result}" to comply with SK Function name requirements. Use "{Result}" when invoking function.""", operationId, result, result);

        return result;
    }

    /// <summary>
    /// Converts the parameter type to a C# <see cref="Type"/> object.
    /// </summary>
    /// <param name="parameter">The REST API parameter.</param>
    private static Type? ConvertParameterDataType(RestApiParameter parameter)
    {
        return parameter.Type switch
        {
            "string" => typeof(string),
            "boolean" => typeof(bool),
            "number" => parameter.Format switch
            {
                "float" => typeof(float),
                "double" => typeof(double),
                _ => typeof(double)
            },
            "integer" => parameter.Format switch
            {
                "int32" => typeof(int),
                "int64" => typeof(long),
                _ => typeof(long)
            },
            "object" => typeof(object),
            _ => null
        };
    }

    /// <summary>
    /// Used to convert operationId to SK function names.
    /// </summary>
#if NET
    [GeneratedRegex("[^0-9A-Za-z_]")]
    private static partial Regex RemoveInvalidCharsRegex();
#else
    private static Regex RemoveInvalidCharsRegex() => s_removeInvalidCharsRegex;
    private static readonly Regex s_removeInvalidCharsRegex = new("[^0-9A-Za-z_./-/{/}]", RegexOptions.Compiled);
#endif

    #endregion
}<|MERGE_RESOLUTION|>--- conflicted
+++ resolved
@@ -30,11 +30,7 @@
     /// <param name="filePath">The file path to the OpenAPI specification.</param>
     /// <param name="executionParameters">The OpenAPI specification parsing and function execution parameters.</param>
     /// <param name="cancellationToken">The cancellation token.</param>
-<<<<<<< HEAD
-    /// <returns>A <see cref="KernelPlugin"/> instance whose functions correspond to the OpenAPI operations.</returns>
-=======
     /// <returns>A <see cref="KernelPlugin"/> instance that contains functions corresponding to the operations defined in the OpenAPI specification.</returns>
->>>>>>> 5c11e65f
     public static async Task<KernelPlugin> CreateFromOpenApiAsync(
         string pluginName,
         string filePath,
@@ -71,11 +67,7 @@
     /// <param name="uri">A URI referencing the OpenAPI specification.</param>
     /// <param name="executionParameters">The OpenAPI specification parsing and function execution parameters.</param>
     /// <param name="cancellationToken">The cancellation token.</param>
-<<<<<<< HEAD
-    /// <returns>A <see cref="KernelPlugin"/> instance whose functions correspond to the OpenAPI operations.</returns>
-=======
     /// <returns>A <see cref="KernelPlugin"/> instance that contains functions corresponding to the operations defined in the OpenAPI specification.</returns>
->>>>>>> 5c11e65f
     public static async Task<KernelPlugin> CreateFromOpenApiAsync(
         string pluginName,
         Uri uri,
@@ -116,11 +108,7 @@
     /// <param name="stream">A stream representing the OpenAPI specification.</param>
     /// <param name="executionParameters">The OpenAPI specification parsing and function execution parameters.</param>
     /// <param name="cancellationToken">The cancellation token.</param>
-<<<<<<< HEAD
-    /// <returns>A <see cref="KernelPlugin"/> instance whose functions correspond to the OpenAPI operations.</returns>
-=======
     /// <returns>A <see cref="KernelPlugin"/> instance that contains functions corresponding to the operations defined in the OpenAPI specification.</returns>
->>>>>>> 5c11e65f
     public static async Task<KernelPlugin> CreateFromOpenApiAsync(
         string pluginName,
         Stream stream,
@@ -236,13 +224,8 @@
         {
             try
             {
-<<<<<<< HEAD
                 logger.LogTrace("Registering Rest function {PluginName}.{OperationId}", pluginName, operation.Id);
-                functions.Add(CreateRestApiFunction(pluginName, runner, restApi.Info, restApi.SecurityRequirements, operation, executionParameters, documentUri, loggerFactory));
-=======
-                logger.LogTrace("Registering Rest function {0}.{1}", pluginName, operation.Id);
                 functions.Add(CreateRestApiFunction(pluginName, runner, specification.Info, specification.SecurityRequirements, operation, executionParameters, documentUri, loggerFactory));
->>>>>>> 5c11e65f
                 operation.Freeze();
             }
             catch (Exception ex) when (!ex.IsCriticalException())
