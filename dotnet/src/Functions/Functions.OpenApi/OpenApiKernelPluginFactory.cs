--- conflicted
+++ resolved
@@ -266,12 +266,8 @@
         var additionalMetadata = new Dictionary<string, object?>
         {
             { OpenApiKernelPluginFactory.OperationExtensionsMethodKey, operation.Method.ToString().ToUpperInvariant() },
-<<<<<<< HEAD
-            { OpenApiKernelPluginFactory.OperationExtensionsServerUrlsKey, string.IsNullOrEmpty(operation.Server?.Url) ? Array.Empty<string>() : [ operation.Server!.Url! ] },
-=======
             { OpenApiKernelPluginFactory.OperationExtensionsPathKey, operation.Path },
             { OpenApiKernelPluginFactory.OperationExtensionsServerUrlsKey, string.IsNullOrEmpty(operation.Server?.Url) ? Array.Empty<string>() : [ operation.Server!.Url! ] }
->>>>>>> 711afeae
         };
         if (operation.SecurityRequirements is not null)
         {
