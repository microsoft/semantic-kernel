--- conflicted
+++ resolved
@@ -1,4 +1,4 @@
-﻿<Project Sdk="Microsoft.NET.Sdk">
+<Project Sdk="Microsoft.NET.Sdk">
   <PropertyGroup>
     <AssemblyName>SemanticKernel.Functions.UnitTests</AssemblyName>
     <RootNamespace>SemanticKernel.Functions.UnitTests</RootNamespace>
@@ -12,23 +12,19 @@
   <Import Project="$(RepoRoot)/dotnet/src/InternalUtilities/test/TestInternalUtilities.props" />
   <ItemGroup>
     <None Remove="Grpc\protoV3.proto" />
-<<<<<<< HEAD
     <None Remove="OpenApi\TestPlugins\ai-plugin.json" />
     <None Remove="OpenApi\TestPlugins\ai-plugin2.json" />
     <None Remove="OpenApi\TestPlugins\documentV3_1.yaml" />
     <None Remove="OpenApi\TestPlugins\openapi_feature_testsV3_0.json" />
     <None Remove="OpenApi\TestPlugins\nonCompliant_documentV3_0.json" />
     <None Remove="OpenApi\TestPlugins\OpenApi.json" />
-=======
     <None Remove="OpenAPI\TestPlugins\ai-plugin.json" />
     <None Remove="OpenAPI\TestPlugins\documentV3_1.yaml" />
     <None Remove="OpenAPI\TestPlugins\nonCompliant_documentV3_0.json" />
     <None Remove="OpenAPI\TestPlugins\openapi.json" />
->>>>>>> db249e58
   </ItemGroup>
   <ItemGroup>
     <EmbeddedResource Include="Grpc\Protobuf\TestPlugins\protoV3.proto" />
-<<<<<<< HEAD
     <EmbeddedResource Include="OpenApi\TestPlugins\ai-plugin.json" />
     <EmbeddedResource Include="OpenApi\TestPlugins\ai-plugin2.json" />
     <EmbeddedResource Include="OpenApi\TestPlugins\documentV2_0.json" />
@@ -46,13 +42,11 @@
     <EmbeddedResource Include="OpenApi\TestResponses\200FakeResponseSchema.json" />
     <EmbeddedResource Include="OpenApi\TestResponses\FakeResponseSchema.json" />
     <EmbeddedResource Include="OpenApi\TestResponses\DefaultResponseSchema.json" />
-=======
     <EmbeddedResource Include="OpenAPI\TestPlugins\ai-plugin.json" />
     <EmbeddedResource Include="OpenAPI\TestPlugins\documentV2_0.json" />
     <EmbeddedResource Include="OpenAPI\TestPlugins\nonCompliant_documentV3_0.json" />
     <EmbeddedResource Include="OpenAPI\TestPlugins\documentV3_1.yaml" />
     <EmbeddedResource Include="OpenAPI\TestPlugins\documentV3_0.json" />
->>>>>>> db249e58
   </ItemGroup>
   <ItemGroup>
     <PackageReference Include="Microsoft.NET.Test.Sdk" />
