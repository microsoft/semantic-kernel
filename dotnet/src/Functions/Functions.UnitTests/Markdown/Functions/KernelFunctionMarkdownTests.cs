--- conflicted
+++ resolved
@@ -19,11 +19,7 @@
         Assert.NotNull(model);
         Assert.Equal("TellMeAbout", model.Name);
         Assert.Equal("Hello AI, tell me about {{$input}}", model.Template);
-<<<<<<< HEAD
-        Assert.Equal(3, model.ExecutionSettings.Count);
-=======
         Assert.Equal(6, model.ExecutionSettings.Count);
->>>>>>> 0640dddc
         Assert.Equal("gpt4", model.ExecutionSettings["service1"].ModelId);
         Assert.Equal("gpt3.5", model.ExecutionSettings["service2"].ModelId);
         Assert.Equal("gpt3.5-turbo", model.ExecutionSettings["service3"].ModelId);
@@ -111,58 +107,6 @@
     }
 
     [Fact]
-    public void ItShouldInitializeFunctionChoiceBehaviorsFromMarkdown()
-    {
-        // Arrange
-        var kernel = new Kernel();
-        kernel.Plugins.AddFromFunctions("p1", [KernelFunctionFactory.CreateFromMethod(() => { }, "f1")]);
-        kernel.Plugins.AddFromFunctions("p2", [KernelFunctionFactory.CreateFromMethod(() => { }, "f2")]);
-        kernel.Plugins.AddFromFunctions("p3", [KernelFunctionFactory.CreateFromMethod(() => { }, "f3")]);
-
-        // Act
-        var function = KernelFunctionMarkdown.CreateFromPromptMarkdown(Markdown, "TellMeAbout");
-
-        // Assert
-        Assert.NotNull(function);
-        Assert.NotEmpty(function.ExecutionSettings);
-
-        Assert.Equal(3, function.ExecutionSettings.Count);
-
-        // AutoFunctionCallChoice for service1
-        var service1ExecutionSettings = function.ExecutionSettings["service1"];
-        Assert.NotNull(service1ExecutionSettings?.FunctionChoiceBehavior);
-
-        var autoConfig = service1ExecutionSettings.FunctionChoiceBehavior.GetConfiguration(new FunctionChoiceBehaviorConfigurationContext([]) { Kernel = kernel });
-        Assert.NotNull(autoConfig);
-        Assert.Equal(FunctionChoice.Auto, autoConfig.Choice);
-        Assert.NotNull(autoConfig.Functions);
-        Assert.Equal("p1", autoConfig.Functions.Single().PluginName);
-        Assert.Equal("f1", autoConfig.Functions.Single().Name);
-
-        // RequiredFunctionCallChoice for service2
-        var service2ExecutionSettings = function.ExecutionSettings["service2"];
-        Assert.NotNull(service2ExecutionSettings?.FunctionChoiceBehavior);
-
-        var requiredConfig = service2ExecutionSettings.FunctionChoiceBehavior.GetConfiguration(new FunctionChoiceBehaviorConfigurationContext([]) { Kernel = kernel });
-        Assert.NotNull(requiredConfig);
-        Assert.Equal(FunctionChoice.Required, requiredConfig.Choice);
-        Assert.NotNull(requiredConfig.Functions);
-        Assert.Equal("p2", requiredConfig.Functions.Single().PluginName);
-        Assert.Equal("f2", requiredConfig.Functions.Single().Name);
-
-        // NoneFunctionCallChoice for service3
-        var service3ExecutionSettings = function.ExecutionSettings["service3"];
-        Assert.NotNull(service3ExecutionSettings?.FunctionChoiceBehavior);
-
-        var noneConfig = service3ExecutionSettings.FunctionChoiceBehavior.GetConfiguration(new FunctionChoiceBehaviorConfigurationContext([]) { Kernel = kernel });
-        Assert.NotNull(noneConfig);
-        Assert.Equal(FunctionChoice.None, noneConfig.Choice);
-        Assert.NotNull(noneConfig.Functions);
-        Assert.Equal("p3", noneConfig.Functions.Single().PluginName);
-        Assert.Equal("f3", noneConfig.Functions.Single().Name);
-    }
-
-    [Fact]
     public void ItShouldCreatePromptFunctionFromMarkdown()
     {
         // Arrange
@@ -217,8 +161,6 @@
                     "type": "none",
                     "functions": ["p3.f3"]
                 }
-<<<<<<< HEAD
-=======
             }
         }
         ```
@@ -253,7 +195,6 @@
             "service6" : {
                 "model_id": "gpt4",
                 "temperature": 0.7
->>>>>>> 0640dddc
             }
         }
         ```
