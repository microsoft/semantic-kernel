﻿// Copyright (c) Microsoft. All rights reserved.

using System;
using System.Collections.Generic;
using System.Linq;
using System.Net.Http;
using Microsoft.SemanticKernel.Plugins.OpenApi;
using Xunit;

namespace SemanticKernel.Functions.UnitTests.OpenApi;

public class RestApiOperationExtensionsTests
{
    [Theory]
    [InlineData("PUT")]
    [InlineData("POST")]
    public void ItShouldAddPayloadAndContentTypeParametersByDefault(string method)
    {
        //Arrange
        var payload = CreateTestJsonPayload();

        var operation = CreateTestOperation(method, payload);

        //Act
        var parameters = operation.GetParameters(addPayloadParamsFromMetadata: false);

        //Assert
        Assert.NotNull(parameters);

        var payloadParam = parameters.FirstOrDefault(p => p.Name == "payload");
        Assert.NotNull(payloadParam);
        Assert.Equal("object", payloadParam.Type);
        Assert.True(payloadParam.IsRequired);
        Assert.Equal("REST API request body.", payloadParam.Description);

        var contentTypeParam = parameters.FirstOrDefault(p => p.Name == "content-type");
        Assert.NotNull(contentTypeParam);
        Assert.Equal("string", contentTypeParam.Type);
        Assert.False(contentTypeParam.IsRequired);
        Assert.Equal("Content type of REST API request body.", contentTypeParam.Description);
    }

    [Theory]
    [InlineData("PUT")]
    [InlineData("POST")]
    public void ItShouldAddPayloadAndContentTypeParametersWhenSpecified(string method)
    {
        //Arrange
        var payload = CreateTestJsonPayload();

        var operation = CreateTestOperation(method, payload);

        //Act
        var parameters = operation.GetParameters(addPayloadParamsFromMetadata: false);

        //Assert
        Assert.NotNull(parameters);

        var payloadProp = parameters.FirstOrDefault(p => p.Name == "payload");
        Assert.NotNull(payloadProp);
        Assert.Equal("object", payloadProp.Type);
        Assert.True(payloadProp.IsRequired);
        Assert.Equal("REST API request body.", payloadProp.Description);

        var contentTypeProp = parameters.FirstOrDefault(p => p.Name == "content-type");
        Assert.NotNull(contentTypeProp);
        Assert.Equal("string", contentTypeProp.Type);
        Assert.False(contentTypeProp.IsRequired);
        Assert.Equal("Content type of REST API request body.", contentTypeProp.Description);
    }

    [Theory]
    [InlineData("PUT")]
    [InlineData("POST")]
    public void ItShouldAddPayloadAndContentTypePropertiesForPlainTextContentType(string method)
    {
        //Arrange
        var payload = CreateTestTextPayload();

        var operation = CreateTestOperation(method, payload);

        //Act
        var parameters = operation.GetParameters(addPayloadParamsFromMetadata: false);

        //Assert
        Assert.NotNull(parameters);

        var payloadParam = parameters.FirstOrDefault(p => p.Name == "payload");
        Assert.NotNull(payloadParam);
        Assert.Equal("string", payloadParam.Type);
        Assert.True(payloadParam.IsRequired);
        Assert.Equal("REST API request body.", payloadParam.Description);

        var contentTypeParam = parameters.FirstOrDefault(p => p.Name == "content-type");
        Assert.NotNull(contentTypeParam);
        Assert.Equal("string", contentTypeParam.Type);
        Assert.False(contentTypeParam.IsRequired);
        Assert.Equal("Content type of REST API request body.", contentTypeParam.Description);
    }

    [Theory]
    [InlineData("PUT")]
    [InlineData("POST")]
    public void ItShouldAddPayloadAndContentTypePropertiesIfParametersFromPayloadMetadataAreNotRequired(string method)
    {
        //Arrange
        var payload = CreateTestJsonPayload();

        var operation = CreateTestOperation(method, payload);

        //Act
        var parameters = operation.GetParameters(addPayloadParamsFromMetadata: false);

        //Assert
        Assert.NotNull(parameters);

        var payloadParam = parameters.FirstOrDefault(p => p.Name == "payload");
        Assert.NotNull(payloadParam);
        Assert.Equal("object", payloadParam.Type);
        Assert.True(payloadParam.IsRequired);
        Assert.Equal("REST API request body.", payloadParam.Description);

        var contentTypeParam = parameters.FirstOrDefault(p => p.Name == "content-type");
        Assert.NotNull(contentTypeParam);
        Assert.Equal("string", contentTypeParam.Type);
        Assert.False(contentTypeParam.IsRequired);
        Assert.Equal("Content type of REST API request body.", contentTypeParam.Description);
    }

    [Theory]
    [InlineData("PUT")]
    [InlineData("POST")]
    public void ItShouldAddParametersDeclaredInPayloadMetadata(string method)
    {
        //Arrange
        var payload = CreateTestJsonPayload();

        var operation = CreateTestOperation(method, payload);

        //Act
        var parameters = operation.GetParameters(addPayloadParamsFromMetadata: true);

        //Assert
        Assert.NotNull(parameters);

        Assert.Equal(5, parameters.Count); //5 props from payload

        var name = parameters.FirstOrDefault(p => p.Name == "name");
        Assert.NotNull(name);
        Assert.Equal("string", name.Type);
        Assert.True(name.IsRequired);
        Assert.Equal("The name.", name.Description);

        var landmarks = parameters.FirstOrDefault(p => p.Name == "landmarks");
        Assert.NotNull(landmarks);
        Assert.Equal("array", landmarks.Type);
        Assert.False(landmarks.IsRequired);
        Assert.Equal("The landmarks.", landmarks.Description);

        var leader = parameters.FirstOrDefault(p => p.Name == "leader");
        Assert.NotNull(leader);
        Assert.Equal("string", leader.Type);
        Assert.True(leader.IsRequired);
        Assert.Equal("The leader.", leader.Description);

        var population = parameters.FirstOrDefault(p => p.Name == "population");
        Assert.NotNull(population);
        Assert.Equal("integer", population.Type);
        Assert.True(population.IsRequired);
        Assert.Equal("The population.", population.Description);

        var hasMagicWards = parameters.FirstOrDefault(p => p.Name == "hasMagicWards");
        Assert.NotNull(hasMagicWards);
        Assert.Equal("boolean", hasMagicWards.Type);
        Assert.False(hasMagicWards.IsRequired);
        Assert.Null(hasMagicWards.Description);
    }

    [Theory]
    [InlineData("PUT")]
    [InlineData("POST")]
    public void ItShouldAddNamespaceToParametersDeclaredInPayloadMetadata(string method)
    {
        //Arrange
        var payload = CreateTestJsonPayload();

        var operation = CreateTestOperation(method, payload);

        //Act
        var parameters = operation.GetParameters(addPayloadParamsFromMetadata: true, enablePayloadNamespacing: true);

        //Assert
        Assert.NotNull(parameters);

        Assert.Equal(5, parameters.Count); //5 props from payload

        var name = parameters.FirstOrDefault(p => p.Name == "name");
        Assert.NotNull(name);
        Assert.Equal("string", name.Type);
        Assert.True(name.IsRequired);
        Assert.Equal("The name.", name.Description);

        var landmarks = parameters.FirstOrDefault(p => p.Name == "location.landmarks");
        Assert.NotNull(landmarks);
        Assert.Equal("array", landmarks.Type);
        Assert.False(landmarks.IsRequired);
        Assert.Equal("The landmarks.", landmarks.Description);

        var leader = parameters.FirstOrDefault(p => p.Name == "rulingCouncil.leader");
        Assert.NotNull(leader);
        Assert.Equal("string", leader.Type);
        Assert.True(leader.IsRequired);
        Assert.Equal("The leader.", leader.Description);

        var population = parameters.FirstOrDefault(p => p.Name == "population");
        Assert.NotNull(population);
        Assert.Equal("integer", population.Type);
        Assert.True(population.IsRequired);
        Assert.Equal("The population.", population.Description);

        var hasMagicWards = parameters.FirstOrDefault(p => p.Name == "hasMagicWards");
        Assert.NotNull(hasMagicWards);
        Assert.Equal("boolean", hasMagicWards.Type);
        Assert.False(hasMagicWards.IsRequired);
        Assert.Null(hasMagicWards.Description);
    }

    [Theory]
    [InlineData("PUT")]
    [InlineData("POST")]
    public void ItShouldSetArgumentNameToPayloadParameters(string method)
    {
        //Arrange
        var latitude = new RestApiPayloadProperty("location.latitude", "number", false, []);
        var place = new RestApiPayloadProperty("place", "string", true, []);

        var payload = new RestApiPayload("application/json", [place, latitude]);

        var operation = CreateTestOperation(method, payload);

        //Act
        var parameters = operation.GetParameters(addPayloadParamsFromMetadata: true);

        //Assert
        Assert.NotNull(parameters);

        var placeProp = parameters.FirstOrDefault(p => p.Name == "place");
        Assert.NotNull(placeProp);
        Assert.Equal("place", placeProp.ArgumentName);

        var personNameProp = parameters.FirstOrDefault(p => p.Name == "location.latitude");
        Assert.NotNull(personNameProp);
        Assert.Equal("location_latitude", personNameProp.ArgumentName);
    }

    [Theory]
    [InlineData("PUT")]
    [InlineData("POST")]
    public void ItShouldNotSetArgumentNameToPayloadParametersIfItIsAlreadyProvided(string method)
    {
        //Arrange
        var latitude = new RestApiPayloadProperty("location.latitude", "number", false, []) { ArgumentName = "alt.location.latitude" };
        var place = new RestApiPayloadProperty("place", "string", true, []) { ArgumentName = "alt+place" };

        var payload = new RestApiPayload("application/json", [place, latitude]);

        var operation = CreateTestOperation(method, payload);

        //Act
        var parameters = operation.GetParameters(addPayloadParamsFromMetadata: true);

        //Assert
        Assert.NotNull(parameters);

        var placeProp = parameters.FirstOrDefault(p => p.Name == "place");
        Assert.NotNull(placeProp);
        Assert.Equal("alt+place", placeProp.ArgumentName);

        var personNameProp = parameters.FirstOrDefault(p => p.Name == "location.latitude");
        Assert.NotNull(personNameProp);
        Assert.Equal("alt.location.latitude", personNameProp.ArgumentName);
    }

    [Fact]
    public void ItShouldSetArgumentNameToNonPayloadParameters()
    {
        //Arrange
        List<RestApiParameter> parameters = [
            new RestApiParameter("p-1", "number", false, false, RestApiParameterLocation.Path),
            new RestApiParameter("p$2", "string", false, false, RestApiParameterLocation.Query),
            new RestApiParameter("p3", "number", false, false, RestApiParameterLocation.Header)
        ];

        var operation = CreateTestOperation("GET", parameters: parameters);

        //Act
        var processedParameters = operation.GetParameters();

        //Assert
        Assert.NotNull(processedParameters);

        var pathParameter = processedParameters.Single(p => p.Name == "p-1");
        Assert.NotNull(pathParameter);
        Assert.Equal("p_1", pathParameter.ArgumentName);

        var queryStringParameter = processedParameters.Single(p => p.Name == "p$2");
        Assert.NotNull(queryStringParameter);
        Assert.Equal("p_2", queryStringParameter.ArgumentName);

        var headerParameter = processedParameters.Single(p => p.Name == "p3");
        Assert.NotNull(headerParameter);
        Assert.Equal("p3", headerParameter.ArgumentName);
    }

    [Fact]
    public void ItShouldNotSetArgumentNameToNonPayloadParametersIfItIsAlreadyProvided()
    {
        //Arrange
        List<RestApiParameter> parameters = [
            new RestApiParameter("p-1", "number", false, false, RestApiParameterLocation.Path) { ArgumentName = "alt.p1" },
<<<<<<< HEAD
            new RestApiParameter("p$2", "string", false, false, RestApiParameterLocation.Query)  { ArgumentName = "alt.p2" },
=======
            new RestApiParameter("p$2", "string", false, false, RestApiParameterLocation.Query) { ArgumentName = "alt.p2" },
>>>>>>> 4a92f34c
            new RestApiParameter("p3", "number", false, false, RestApiParameterLocation.Header) { ArgumentName = "alt.p3" }
        ];

        var operation = CreateTestOperation("GET", parameters: parameters);

        //Act
        var processedParameters = operation.GetParameters();

        //Assert
        Assert.NotNull(processedParameters);

        var pathParameter = processedParameters.Single(p => p.Name == "p-1");
        Assert.NotNull(pathParameter);
        Assert.Equal("alt.p1", pathParameter.ArgumentName);

        var queryStringParameter = processedParameters.Single(p => p.Name == "p$2");
        Assert.NotNull(queryStringParameter);
        Assert.Equal("alt.p2", queryStringParameter.ArgumentName);

        var headerParameter = processedParameters.Single(p => p.Name == "p3");
        Assert.NotNull(headerParameter);
        Assert.Equal("alt.p3", headerParameter.ArgumentName);
    }

    private static RestApiOperation CreateTestOperation(string method, RestApiPayload? payload = null, Uri? url = null, List<RestApiParameter>? parameters = null)
    {
        return new RestApiOperation(
            id: "fake-id",
            servers: [new(url?.AbsoluteUri)],
            path: "fake-path",
            method: new HttpMethod(method),
            description: "fake-description",
            parameters: parameters ?? [],
            responses: new Dictionary<string, RestApiExpectedResponse>(),
            securityRequirements: [],
            payload: payload);
    }

    private static RestApiPayload CreateTestJsonPayload()
    {
        var name = new RestApiPayloadProperty(
            name: "name",
            type: "string",
            isRequired: true,
            properties: [],
            description: "The name.");

        var leader = new RestApiPayloadProperty(
            name: "leader",
            type: "string",
            isRequired: true,
            properties: [],
            description: "The leader.");

        var landmarks = new RestApiPayloadProperty(
            name: "landmarks",
            type: "array",
            isRequired: false,
            properties: [],
            description: "The landmarks.");

        var location = new RestApiPayloadProperty(
            name: "location",
            type: "object",
            isRequired: true,
            properties: [landmarks],
            description: "The location.");

        var rulingCouncil = new RestApiPayloadProperty(
            name: "rulingCouncil",
            type: "object",
            isRequired: true,
            properties: [leader],
            description: "The ruling council.");

        var population = new RestApiPayloadProperty(
            name: "population",
            type: "integer",
            isRequired: true,
            properties: [],
            description: "The population.");

        var hasMagicWards = new RestApiPayloadProperty(
            name: "hasMagicWards",
            type: "boolean",
            isRequired: false,
            properties: []);

        return new RestApiPayload("application/json", [name, location, rulingCouncil, population, hasMagicWards]);
    }

    private static RestApiPayload CreateTestTextPayload()
    {
        return new RestApiPayload("text/plain", []);
    }
}<|MERGE_RESOLUTION|>--- conflicted
+++ resolved
@@ -318,11 +318,7 @@
         //Arrange
         List<RestApiParameter> parameters = [
             new RestApiParameter("p-1", "number", false, false, RestApiParameterLocation.Path) { ArgumentName = "alt.p1" },
-<<<<<<< HEAD
-            new RestApiParameter("p$2", "string", false, false, RestApiParameterLocation.Query)  { ArgumentName = "alt.p2" },
-=======
             new RestApiParameter("p$2", "string", false, false, RestApiParameterLocation.Query) { ArgumentName = "alt.p2" },
->>>>>>> 4a92f34c
             new RestApiParameter("p3", "number", false, false, RestApiParameterLocation.Header) { ArgumentName = "alt.p3" }
         ];
 
