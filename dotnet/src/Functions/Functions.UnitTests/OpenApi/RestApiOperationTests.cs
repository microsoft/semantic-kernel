--- conflicted
+++ resolved
@@ -23,23 +23,14 @@
     {
         // Arrange
         var sut = new RestApiOperation(
-<<<<<<< HEAD
-            "fake_id",
-            [new RestApiServer("https://fake-random-test-host")],
-            "/",
-            HttpMethod.Get,
-            "fake_description",
-            []
-=======
-            id: "fake_id",
-            servers: [new RestApiOperationServer("https://fake-random-test-host")],
+            id: "fake_id",
+            servers: [new RestApiServer("https://fake-random-test-host")],
             path: "/",
             method: HttpMethod.Get,
             description: "fake_description",
             parameters: [],
-            responses: new Dictionary<string, RestApiOperationExpectedResponse>(),
-            securityRequirements: []
->>>>>>> d48e17a4
+            responses: new Dictionary<string, RestApiExpectedResponse>(),
+            securityRequirements: []
         );
 
         var arguments = new Dictionary<string, object?>();
@@ -56,23 +47,14 @@
     {
         // Arrange
         var sut = new RestApiOperation(
-<<<<<<< HEAD
-            "fake_id",
-            [new RestApiServer("https://fake-random-test-host")],
-            "/",
-            HttpMethod.Get,
-            "fake_description",
-            []
-=======
-            id: "fake_id",
-            servers: [new RestApiOperationServer("https://fake-random-test-host")],
+            id: "fake_id",
+            servers: [new RestApiServer("https://fake-random-test-host")],
             path: "/",
             method: HttpMethod.Get,
             description: "fake_description",
             parameters: [],
-            responses: new Dictionary<string, RestApiOperationExpectedResponse>(),
-            securityRequirements: []
->>>>>>> d48e17a4
+            responses: new Dictionary<string, RestApiExpectedResponse>(),
+            securityRequirements: []
         );
 
         var fakeHostUrlOverride = "https://fake-random-test-host-override";
@@ -108,23 +90,14 @@
         };
 
         var sut = new RestApiOperation(
-<<<<<<< HEAD
-            "fake_id",
-            [new RestApiServer("https://fake-random-test-host")],
-            "/{p1}/{p2}/other_fake_path_section",
-            HttpMethod.Get,
-            "fake_description",
-            parameters
-=======
-            id: "fake_id",
-            servers: [new RestApiOperationServer("https://fake-random-test-host")],
+            id: "fake_id",
+            servers: [new RestApiServer("https://fake-random-test-host")],
             path: "/{p1}/{p2}/other_fake_path_section",
             method: HttpMethod.Get,
             description: "fake_description",
             parameters: parameters,
-            responses: new Dictionary<string, RestApiOperationExpectedResponse>(),
-            securityRequirements: []
->>>>>>> d48e17a4
+            responses: new Dictionary<string, RestApiExpectedResponse>(),
+            securityRequirements: []
         );
 
         var arguments = new Dictionary<string, object?>
@@ -162,23 +135,14 @@
         };
 
         var sut = new RestApiOperation(
-<<<<<<< HEAD
-            "fake_id",
-            [new RestApiServer("https://fake-random-test-host")],
-            "/{p1}/{p2}/other_fake_path_section",
-            HttpMethod.Get,
-            "fake_description",
-            parameters
-=======
-            id: "fake_id",
-            servers: [new RestApiOperationServer("https://fake-random-test-host")],
+            id: "fake_id",
+            servers: [new RestApiServer("https://fake-random-test-host")],
             path: "/{p1}/{p2}/other_fake_path_section",
             method: HttpMethod.Get,
             description: "fake_description",
             parameters: parameters,
-            responses: new Dictionary<string, RestApiOperationExpectedResponse>(),
-            securityRequirements: []
->>>>>>> d48e17a4
+            responses: new Dictionary<string, RestApiExpectedResponse>(),
+            securityRequirements: []
         );
 
         var arguments = new Dictionary<string, object?>
@@ -215,24 +179,15 @@
         };
 
         var sut = new RestApiOperation(
-<<<<<<< HEAD
-            "fake_id",
-            [new RestApiServer("https://fake-random-test-host")],
-            "{fake-path}/",
-            HttpMethod.Get,
-            "fake_description",
-            parameters);
-=======
-            id: "fake_id",
-            servers: [new RestApiOperationServer("https://fake-random-test-host")],
+            id: "fake_id",
+            servers: [new RestApiServer("https://fake-random-test-host")],
             path: "{fake-path}/",
             method: HttpMethod.Get,
             description: "fake_description",
             parameters: parameters,
-            responses: new Dictionary<string, RestApiOperationExpectedResponse>(),
-            securityRequirements: []
-        );
->>>>>>> d48e17a4
+            responses: new Dictionary<string, RestApiExpectedResponse>(),
+            securityRequirements: []
+        );
 
         var fakeHostUrlOverride = "https://fake-random-test-host-override";
 
@@ -268,24 +223,15 @@
         };
 
         var sut = new RestApiOperation(
-<<<<<<< HEAD
-            "fake_id",
-            [new RestApiServer("https://fake-random-test-host")],
-            "fake-path/",
-            HttpMethod.Get,
-            "fake_description",
-            parameters);
-=======
-            id: "fake_id",
-            servers: [new RestApiOperationServer("https://fake-random-test-host")],
+            id: "fake_id",
+            servers: [new RestApiServer("https://fake-random-test-host")],
             path: "fake-path/",
             method: HttpMethod.Get,
             description: "fake_description",
             parameters: parameters,
-            responses: new Dictionary<string, RestApiOperationExpectedResponse>(),
-            securityRequirements: []
-        );
->>>>>>> d48e17a4
+            responses: new Dictionary<string, RestApiExpectedResponse>(),
+            securityRequirements: []
+        );
 
         var arguments = new Dictionary<string, object?>
         {
@@ -314,24 +260,15 @@
         };
 
         var sut = new RestApiOperation(
-<<<<<<< HEAD
-            "fake_id",
-            [new RestApiServer("https://fake-random-test-host")],
-            "fake-path/",
-            HttpMethod.Get,
-            "fake_description",
-            parameters);
-=======
-            id: "fake_id",
-            servers: [new RestApiOperationServer("https://fake-random-test-host")],
+            id: "fake_id",
+            servers: [new RestApiServer("https://fake-random-test-host")],
             path: "fake-path/",
             method: HttpMethod.Get,
             description: "fake_description",
             parameters: parameters,
-            responses: new Dictionary<string, RestApiOperationExpectedResponse>(),
-            securityRequirements: []
-        );
->>>>>>> d48e17a4
+            responses: new Dictionary<string, RestApiExpectedResponse>(),
+            securityRequirements: []
+        );
 
         var arguments = new Dictionary<string, object?>
         {
@@ -359,24 +296,15 @@
         };
 
         var sut = new RestApiOperation(
-<<<<<<< HEAD
-            "fake_id",
-            [new RestApiServer("https://fake-random-test-host")],
-            "fake-path/",
-            HttpMethod.Get,
-            "fake_description",
-            parameters);
-=======
-            id: "fake_id",
-            servers: [new RestApiOperationServer("https://fake-random-test-host")],
+            id: "fake_id",
+            servers: [new RestApiServer("https://fake-random-test-host")],
             path: "fake-path/",
             method: HttpMethod.Get,
             description: "fake_description",
             parameters: parameters,
-            responses: new Dictionary<string, RestApiOperationExpectedResponse>(),
-            securityRequirements: []
-        );
->>>>>>> d48e17a4
+            responses: new Dictionary<string, RestApiExpectedResponse>(),
+            securityRequirements: []
+        );
 
         var arguments = new Dictionary<string, object?>
         {
@@ -419,20 +347,16 @@
             { "fake_header_two", "fake_header_two_value" }
         };
 
-<<<<<<< HEAD
-        var sut = new RestApiOperation("fake_id", [new RestApiServer("http://fake_url")], "fake_path", HttpMethod.Get, "fake_description", parameters);
-=======
-        var sut = new RestApiOperation(
-            id: "fake_id",
-            servers: [new RestApiOperationServer("http://fake_url")],
+        var sut = new RestApiOperation(
+            id: "fake_id",
+            servers: [new RestApiServer("http://fake_url")],
             path: "fake_path",
             method: HttpMethod.Get,
             description: "fake_description",
             parameters: parameters,
-            responses: new Dictionary<string, RestApiOperationExpectedResponse>(),
-            securityRequirements: []
-        );
->>>>>>> d48e17a4
+            responses: new Dictionary<string, RestApiExpectedResponse>(),
+            securityRequirements: []
+        );
 
         // Act
         var headers = sut.BuildHeaders(arguments);
@@ -451,30 +375,22 @@
     public void ShouldThrowExceptionIfNoValueProvidedForRequiredHeader()
     {
         // Arrange
-<<<<<<< HEAD
-        var metadata = new List<RestApiParameter>
-=======
-        var parameters = new List<RestApiOperationParameter>
->>>>>>> d48e17a4
+        var parameters = new List<RestApiParameter>
         {
             new(name: "fake_header_one", type: "string", isRequired: true, expand: false, location: RestApiParameterLocation.Header, style: RestApiParameterStyle.Simple),
             new(name: "fake_header_two", type : "string", isRequired : false, expand : false, location : RestApiParameterLocation.Header, style: RestApiParameterStyle.Simple)
         };
 
-<<<<<<< HEAD
-        var sut = new RestApiOperation("fake_id", [new RestApiServer("http://fake_url")], "fake_path", HttpMethod.Get, "fake_description", metadata);
-=======
-        var sut = new RestApiOperation(
-            id: "fake_id",
-            servers: [new RestApiOperationServer("http://fake_url")],
+        var sut = new RestApiOperation(
+            id: "fake_id",
+            servers: [new RestApiServer("http://fake_url")],
             path: "fake_path",
             method: HttpMethod.Get,
             description: "fake_description",
             parameters: parameters,
-            responses: new Dictionary<string, RestApiOperationExpectedResponse>(),
-            securityRequirements: []
-        );
->>>>>>> d48e17a4
+            responses: new Dictionary<string, RestApiExpectedResponse>(),
+            securityRequirements: []
+        );
 
         // Act
         void Act() => sut.BuildHeaders(new Dictionary<string, object?>());
@@ -487,11 +403,7 @@
     public void ItShouldSkipOptionalHeaderHavingNoValue()
     {
         // Arrange
-<<<<<<< HEAD
-        var metadata = new List<RestApiParameter>
-=======
-        var parameters = new List<RestApiOperationParameter>
->>>>>>> d48e17a4
+        var parameters = new List<RestApiParameter>
         {
             new(name: "fake_header_one", type : "string", isRequired : true, expand : false, location : RestApiParameterLocation.Header, style: RestApiParameterStyle.Simple),
             new(name: "fake_header_two", type : "string", isRequired : false, expand : false, location : RestApiParameterLocation.Header, style : RestApiParameterStyle.Simple)
@@ -502,20 +414,16 @@
             ["fake_header_one"] = "fake_header_one_value"
         };
 
-<<<<<<< HEAD
-        var sut = new RestApiOperation("fake_id", [new RestApiServer("http://fake_url")], "fake_path", HttpMethod.Get, "fake_description", metadata);
-=======
-        var sut = new RestApiOperation(
-            id: "fake_id",
-            servers: [new RestApiOperationServer("http://fake_url")],
+        var sut = new RestApiOperation(
+            id: "fake_id",
+            servers: [new RestApiServer("http://fake_url")],
             path: "fake_path",
             method: HttpMethod.Get,
             description: "fake_description",
             parameters: parameters,
-            responses: new Dictionary<string, RestApiOperationExpectedResponse>(),
-            securityRequirements: []
-        );
->>>>>>> d48e17a4
+            responses: new Dictionary<string, RestApiExpectedResponse>(),
+            securityRequirements: []
+        );
 
         // Act
         var headers = sut.BuildHeaders(arguments);
@@ -531,11 +439,7 @@
     public void ItShouldCreateHeaderWithCommaSeparatedValues()
     {
         // Arrange
-<<<<<<< HEAD
-        var metadata = new List<RestApiParameter>
-=======
-        var parameters = new List<RestApiOperationParameter>
->>>>>>> d48e17a4
+        var parameters = new List<RestApiParameter>
         {
             new( name: "h1", type: "array", isRequired: false, expand: false, location: RestApiParameterLocation.Header, style: RestApiParameterStyle.Simple, arrayItemType: "string"),
             new( name: "h2", type: "array", isRequired: false, expand: false, location: RestApiParameterLocation.Header, style: RestApiParameterStyle.Simple, arrayItemType: "integer")
@@ -547,20 +451,16 @@
             ["h2"] = "[1,2,3]"
         };
 
-<<<<<<< HEAD
-        var sut = new RestApiOperation("fake_id", [new RestApiServer("https://fake-random-test-host")], "fake_path", HttpMethod.Get, "fake_description", metadata);
-=======
-        var sut = new RestApiOperation(
-            id: "fake_id",
-            servers: [new RestApiOperationServer("https://fake-random-test-host")],
+        var sut = new RestApiOperation(
+            id: "fake_id",
+            servers: [new RestApiServer("https://fake-random-test-host")],
             path: "fake_path",
             method: HttpMethod.Get,
             description: "fake_description",
             parameters: parameters,
-            responses: new Dictionary<string, RestApiOperationExpectedResponse>(),
-            securityRequirements: []
-        );
->>>>>>> d48e17a4
+            responses: new Dictionary<string, RestApiExpectedResponse>(),
+            securityRequirements: []
+        );
 
         // Act
         var headers = sut.BuildHeaders(arguments);
@@ -577,11 +477,7 @@
     public void ItShouldCreateHeaderWithPrimitiveValue()
     {
         // Arrange
-<<<<<<< HEAD
-        var metadata = new List<RestApiParameter>
-=======
-        var parameters = new List<RestApiOperationParameter>
->>>>>>> d48e17a4
+        var parameters = new List<RestApiParameter>
         {
             new( name: "h1", type: "string", isRequired: false, expand: false, location: RestApiParameterLocation.Header, style: RestApiParameterStyle.Simple),
             new( name: "h2", type: "boolean", isRequired: false, expand: false, location: RestApiParameterLocation.Header, style: RestApiParameterStyle.Simple)
@@ -593,20 +489,16 @@
             ["h2"] = true
         };
 
-<<<<<<< HEAD
-        var sut = new RestApiOperation("fake_id", [new RestApiServer("https://fake-random-test-host")], "fake_path", HttpMethod.Get, "fake_description", metadata);
-=======
-        var sut = new RestApiOperation(
-            id: "fake_id",
-            servers: [new RestApiOperationServer("https://fake-random-test-host")],
+        var sut = new RestApiOperation(
+            id: "fake_id",
+            servers: [new RestApiServer("https://fake-random-test-host")],
             path: "fake_path",
             method: HttpMethod.Get,
             description: "fake_description",
             parameters: parameters,
-            responses: new Dictionary<string, RestApiOperationExpectedResponse>(),
-            securityRequirements: []
-        );
->>>>>>> d48e17a4
+            responses: new Dictionary<string, RestApiExpectedResponse>(),
+            securityRequirements: []
+        );
 
         // Act
         var headers = sut.BuildHeaders(arguments);
@@ -623,11 +515,7 @@
     public void ItShouldMixAndMatchHeadersOfDifferentValueTypes()
     {
         // Arrange
-<<<<<<< HEAD
-        var metadata = new List<RestApiParameter>
-=======
-        var parameters = new List<RestApiOperationParameter>
->>>>>>> d48e17a4
+        var parameters = new List<RestApiParameter>
         {
             new(name: "h1", type: "array", isRequired: true, expand: false, location: RestApiParameterLocation.Header, style: RestApiParameterStyle.Simple),
             new(name: "h2", type: "boolean", isRequired: true, expand: false, location: RestApiParameterLocation.Header, style: RestApiParameterStyle.Simple),
@@ -639,20 +527,16 @@
             ["h2"] = "false"
         };
 
-<<<<<<< HEAD
-        var sut = new RestApiOperation("fake_id", [new RestApiServer("https://fake-random-test-host")], "fake_path", HttpMethod.Get, "fake_description", metadata);
-=======
-        var sut = new RestApiOperation(
-            id: "fake_id",
-            servers: [new RestApiOperationServer("https://fake-random-test-host")],
+        var sut = new RestApiOperation(
+            id: "fake_id",
+            servers: [new RestApiServer("https://fake-random-test-host")],
             path: "fake_path",
             method: HttpMethod.Get,
             description: "fake_description",
             parameters: parameters,
-            responses: new Dictionary<string, RestApiOperationExpectedResponse>(),
-            securityRequirements: []
-        );
->>>>>>> d48e17a4
+            responses: new Dictionary<string, RestApiExpectedResponse>(),
+            securityRequirements: []
+        );
 
         // Act
         var headers = sut.BuildHeaders(arguments);
@@ -898,23 +782,16 @@
     {
         // Arrange
         var sut = new RestApiOperation(
-<<<<<<< HEAD
-            "fake_id",
-            [
+            id: "fake_id",
+            servers: [
                 new RestApiServer("https://example.com/{version}", new Dictionary<string, RestApiServerVariable> { { "version", new RestApiServerVariable("v2") } }),
                 new RestApiServer("https://ppe.example.com/{version}", new Dictionary<string, RestApiServerVariable> { { "version", new RestApiServerVariable("v2") } })
-=======
-            id: "fake_id",
-            servers: [
-                new RestApiOperationServer("https://example.com/{version}", new Dictionary<string, RestApiOperationServerVariable> { { "version", new RestApiOperationServerVariable("v2") } }),
-                new RestApiOperationServer("https://ppe.example.com/{version}", new Dictionary<string, RestApiOperationServerVariable> { { "version", new RestApiOperationServerVariable("v2") } })
->>>>>>> d48e17a4
             ],
             path: "/items",
             method: HttpMethod.Get,
             description: "fake_description",
             parameters: [],
-            responses: new Dictionary<string, RestApiOperationExpectedResponse>(),
+            responses: new Dictionary<string, RestApiExpectedResponse>(),
             securityRequirements: []
         );
 
@@ -933,23 +810,16 @@
         // Arrange
         var version = new RestApiServerVariable("v2", null, ["v1", "v2"]);
         var sut = new RestApiOperation(
-<<<<<<< HEAD
-            "fake_id",
-            [
+            id: "fake_id",
+            servers: [
                 new RestApiServer("https://example.com/{version}", new Dictionary<string, RestApiServerVariable> { { "version", version } }),
                 new RestApiServer("https://ppe.example.com/{version}", new Dictionary<string, RestApiServerVariable> { { "version", new RestApiServerVariable("v2") } })
-=======
-            id: "fake_id",
-            servers: [
-                new RestApiOperationServer("https://example.com/{version}", new Dictionary<string, RestApiOperationServerVariable> { { "version", version } }),
-                new RestApiOperationServer("https://ppe.example.com/{version}", new Dictionary<string, RestApiOperationServerVariable> { { "version", new RestApiOperationServerVariable("v2") } })
->>>>>>> d48e17a4
             ],
             path: "/items",
             method: HttpMethod.Get,
             description: "fake_description",
             parameters: [],
-            responses: new Dictionary<string, RestApiOperationExpectedResponse>(),
+            responses: new Dictionary<string, RestApiExpectedResponse>(),
             securityRequirements: []
         );
 
@@ -968,23 +838,16 @@
         // Arrange
         var version = new RestApiServerVariable("v2", null, ["v1", "v2", "v3"]);
         var sut = new RestApiOperation(
-<<<<<<< HEAD
-            "fake_id",
-            [
+            id: "fake_id",
+            servers: [
                 new RestApiServer("https://example.com/{version}", new Dictionary<string, RestApiServerVariable> { { "version", version } }),
                 new RestApiServer("https://ppe.example.com/{version}", new Dictionary<string, RestApiServerVariable> { { "version", new RestApiServerVariable("v2") } })
-=======
-            id: "fake_id",
-            servers: [
-                new RestApiOperationServer("https://example.com/{version}", new Dictionary<string, RestApiOperationServerVariable> { { "version", version } }),
-                new RestApiOperationServer("https://ppe.example.com/{version}", new Dictionary<string, RestApiOperationServerVariable> { { "version", new RestApiOperationServerVariable("v2") } })
->>>>>>> d48e17a4
             ],
             path: "/items",
             method: HttpMethod.Get,
             description: "fake_description",
             parameters: [],
-            responses: new Dictionary<string, RestApiOperationExpectedResponse>(),
+            responses: new Dictionary<string, RestApiExpectedResponse>(),
             securityRequirements: []
         );
 
