﻿// Copyright (c) Microsoft. All rights reserved.

using Microsoft.SemanticKernel.Functions.Yaml.Functions;
using Xunit;

namespace SemanticKernel.Functions.UnitTests.Yaml.Functions;

public class KernelFunctionYamlTests
{
    [Fact]
    public void ItShouldCreateFunctionFromPromptYamlWithNoModelSettings()
    {
        // Arrange
        // Act
        var function = KernelFunctionYaml.FromPromptYaml(this._yamlNoModelSettings);

        // Assert
        Assert.NotNull(function);
        Assert.Equal("SayHello", function.Name);
        Assert.Equal("Say hello to the specified person using the specified language", function.Description);
<<<<<<< HEAD
        Assert.Equal(2, function.Metadata.Parameters.Count);
        //Assert.Equal(0, function.ModelSettings.Count);
=======
        Assert.Equal(2, function.GetMetadata().Parameters.Count);
        //Assert.Equal(0, function.ExecutionSettings.Count);
>>>>>>> 003d011d
    }

    [Fact]
    public void ItShouldCreateFunctionFromPromptYaml()
    {
        // Arrange
        // Act
        var function = KernelFunctionYaml.FromPromptYaml(this._yaml);

        // Assert
        Assert.NotNull(function);
        Assert.Equal("SayHello", function.Name);
        Assert.Equal("Say hello to the specified person using the specified language", function.Description);
    }

    [Fact]
    public void ItShouldCreateFunctionFromPromptYamlWithCustomModelSettings()
    {
        // Arrange
        // Act
        var function = KernelFunctionYaml.FromPromptYaml(this._yamlWithCustomSettings);

        // Assert
        Assert.NotNull(function);
        Assert.Equal("SayHello", function.Name);
        Assert.Equal("Say hello to the specified person using the specified language", function.Description);
        Assert.Equal(2, function.Metadata.Parameters.Count);
    }

    private readonly string _yamlNoModelSettings = @"
    template_format: semantic-kernel
    template:        Say hello world to {{$name}} in {{$language}}
    description:     Say hello to the specified person using the specified language
    name:            SayHello
    input_parameters:
      - name:          name
        description:   The name of the person to greet
        default_value: John
      - name:          language
        description:   The language to generate the greeting in
        default_value: English
";

    private readonly string _yaml = @"
    template_format: semantic-kernel
    template:        Say hello world to {{$name}} in {{$language}}
    description:     Say hello to the specified person using the specified language
    name:            SayHello
    input_parameters:
      - name:          name
        description:   The name of the person to greet
        default_value: John
      - name:          language
        description:   The language to generate the greeting in
        default_value: English
    execution_settings:
      - model_id:          gpt-4
        temperature:       1.0
        top_p:             0.0
        presence_penalty:  0.0
        frequency_penalty: 0.0
        max_tokens:        256
        stop_sequences:    []
      - model_id:          gpt-3.5
        temperature:       1.0
        top_p:             0.0
        presence_penalty:  0.0
        frequency_penalty: 0.0
        max_tokens:        256
        stop_sequences:    [ ""foo"", ""bar"", ""baz"" ]
";

    private readonly string _yamlWithCustomSettings = @"
    template_format: semantic-kernel
    template:        Say hello world to {{$name}} in {{$language}}
    description:     Say hello to the specified person using the specified language
    name:            SayHello
    input_parameters:
      - name:          name
        description:   The name of the person to greet
        default_value: John
      - name:          language
        description:   The language to generate the greeting in
        default_value: English
    execution_settings:
      - model_id:          gpt-4
        temperature:       1.0
        top_p:             0.0
        presence_penalty:  0.0
        frequency_penalty: 0.0
        max_tokens:        256
        stop_sequences:    []
      - model_id:          random-model
        temperaturex:      1.0
        top_q:             0.0
        rando_penalty:     0.0
        max_token_count:   256
        stop_sequences:    [ ""foo"", ""bar"", ""baz"" ]
";
}<|MERGE_RESOLUTION|>--- conflicted
+++ resolved
@@ -7,54 +7,49 @@
 
 public class KernelFunctionYamlTests
 {
-    [Fact]
-    public void ItShouldCreateFunctionFromPromptYamlWithNoModelSettings()
-    {
-        // Arrange
-        // Act
-        var function = KernelFunctionYaml.FromPromptYaml(this._yamlNoModelSettings);
+  [Fact]
+  public void ItShouldCreateFunctionFromPromptYamlWithNoModelSettings()
+  {
+    // Arrange
+    // Act
+    var function = KernelFunctionYaml.FromPromptYaml(this._yamlNoModelSettings);
 
-        // Assert
-        Assert.NotNull(function);
-        Assert.Equal("SayHello", function.Name);
-        Assert.Equal("Say hello to the specified person using the specified language", function.Description);
-<<<<<<< HEAD
-        Assert.Equal(2, function.Metadata.Parameters.Count);
-        //Assert.Equal(0, function.ModelSettings.Count);
-=======
-        Assert.Equal(2, function.GetMetadata().Parameters.Count);
-        //Assert.Equal(0, function.ExecutionSettings.Count);
->>>>>>> 003d011d
-    }
+    // Assert
+    Assert.NotNull(function);
+    Assert.Equal("SayHello", function.Name);
+    Assert.Equal("Say hello to the specified person using the specified language", function.Description);
+    Assert.Equal(2, function.Metadata.Parameters.Count);
+    //Assert.Equal(0, function.ModelSettings.Count);
+  }
 
-    [Fact]
-    public void ItShouldCreateFunctionFromPromptYaml()
-    {
-        // Arrange
-        // Act
-        var function = KernelFunctionYaml.FromPromptYaml(this._yaml);
+  [Fact]
+  public void ItShouldCreateFunctionFromPromptYaml()
+  {
+    // Arrange
+    // Act
+    var function = KernelFunctionYaml.FromPromptYaml(this._yaml);
 
-        // Assert
-        Assert.NotNull(function);
-        Assert.Equal("SayHello", function.Name);
-        Assert.Equal("Say hello to the specified person using the specified language", function.Description);
-    }
+    // Assert
+    Assert.NotNull(function);
+    Assert.Equal("SayHello", function.Name);
+    Assert.Equal("Say hello to the specified person using the specified language", function.Description);
+  }
 
-    [Fact]
-    public void ItShouldCreateFunctionFromPromptYamlWithCustomModelSettings()
-    {
-        // Arrange
-        // Act
-        var function = KernelFunctionYaml.FromPromptYaml(this._yamlWithCustomSettings);
+  [Fact]
+  public void ItShouldCreateFunctionFromPromptYamlWithCustomModelSettings()
+  {
+    // Arrange
+    // Act
+    var function = KernelFunctionYaml.FromPromptYaml(this._yamlWithCustomSettings);
 
-        // Assert
-        Assert.NotNull(function);
-        Assert.Equal("SayHello", function.Name);
-        Assert.Equal("Say hello to the specified person using the specified language", function.Description);
-        Assert.Equal(2, function.Metadata.Parameters.Count);
-    }
+    // Assert
+    Assert.NotNull(function);
+    Assert.Equal("SayHello", function.Name);
+    Assert.Equal("Say hello to the specified person using the specified language", function.Description);
+    Assert.Equal(2, function.Metadata.Parameters.Count);
+  }
 
-    private readonly string _yamlNoModelSettings = @"
+  private readonly string _yamlNoModelSettings = @"
     template_format: semantic-kernel
     template:        Say hello world to {{$name}} in {{$language}}
     description:     Say hello to the specified person using the specified language
@@ -68,7 +63,7 @@
         default_value: English
 ";
 
-    private readonly string _yaml = @"
+  private readonly string _yaml = @"
     template_format: semantic-kernel
     template:        Say hello world to {{$name}} in {{$language}}
     description:     Say hello to the specified person using the specified language
@@ -97,7 +92,7 @@
         stop_sequences:    [ ""foo"", ""bar"", ""baz"" ]
 ";
 
-    private readonly string _yamlWithCustomSettings = @"
+  private readonly string _yamlWithCustomSettings = @"
     template_format: semantic-kernel
     template:        Say hello world to {{$name}} in {{$language}}
     description:     Say hello to the specified person using the specified language
