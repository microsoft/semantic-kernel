--- conflicted
+++ resolved
@@ -1,12 +1,9 @@
-﻿// Copyright (c) Microsoft. All rights reserved.
+// Copyright (c) Microsoft. All rights reserved.
 using System;
 using System.ComponentModel;
 using System.Text;
 using System.Threading.Tasks;
-<<<<<<< HEAD
-=======
 using Azure.Identity;
->>>>>>> main
 using Microsoft.Extensions.Configuration;
 using Microsoft.SemanticKernel;
 using Microsoft.SemanticKernel.Agents;
@@ -65,17 +62,11 @@
         // Arrange, Act & Assert
         await this.VerifyAgentExecutionAsync(
             this.CreateChatCompletionKernel(azureOpenAISettings),
-<<<<<<< HEAD
             OpenAIClientProvider.ForAzureOpenAI(azureOpenAISettings.ApiKey, new Uri(azureOpenAISettings.Endpoint)),
-=======
             OpenAIClientProvider.ForAzureOpenAI(new AzureCliCredential(), new Uri(azureOpenAISettings.Endpoint)),
-<<<<<<< HEAD
->>>>>>> main
             azureOpenAISettings.ChatDeploymentName!);
-=======
             azureOpenAISettings.ChatDeploymentName!,
             useNewFunctionCallingModel);
->>>>>>> 38902ea2
     }
 
     private async Task VerifyAgentExecutionAsync(
@@ -144,15 +135,12 @@
         IKernelBuilder kernelBuilder = Kernel.CreateBuilder();
 
         kernelBuilder.AddAzureOpenAIChatCompletion(
-<<<<<<< HEAD
             configuration.ChatDeploymentName!,
             configuration.Endpoint,
             configuration.ApiKey);
-=======
             deploymentName: configuration.ChatDeploymentName!,
             endpoint: configuration.Endpoint,
             credentials: new AzureCliCredential());
->>>>>>> main
 
         return kernelBuilder.Build();
     }
