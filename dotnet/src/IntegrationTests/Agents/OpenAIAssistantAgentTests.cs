--- conflicted
+++ resolved
@@ -118,52 +118,14 @@
 
     /// <summary>
     /// Integration test for <see cref="OpenAIAssistantAgent"/> using function calling
-<<<<<<< HEAD
-    /// and targeting Open AI services.
-    /// </summary>
-    [Fact]
-    public async Task AzureOpenAIAssistantAgentStreamingFileSearchAsync()
-=======
     /// and targeting Azure OpenAI services.
     /// </summary>
     [RetryFact(typeof(HttpOperationException))]
     public async Task AzureOpenAIAssistantAgentTokensAsync()
->>>>>>> e640bd30
-    {
-        var azureOpenAIConfiguration = this._configuration.GetSection("AzureOpenAI").Get<AzureOpenAIConfiguration>();
-        Assert.NotNull(azureOpenAIConfiguration);
-
-<<<<<<< HEAD
-        OpenAIClientProvider provider = OpenAIClientProvider.ForAzureOpenAI(new AzureCliCredential(), new Uri(azureOpenAIConfiguration.Endpoint));
-        OpenAIAssistantAgent agent =
-            await OpenAIAssistantAgent.CreateAsync(
-                provider,
-                new(azureOpenAIConfiguration.ChatDeploymentName!),
-                new Kernel());
-
-        // Upload file - Using a table of fictional employees.
-        OpenAIFileClient fileClient = provider.Client.GetOpenAIFileClient();
-        await using Stream stream = File.OpenRead("TestData/employees.pdf")!;
-        OpenAIFile fileInfo = await fileClient.UploadFileAsync(stream, "employees.pdf", FileUploadPurpose.Assistants);
-
-        // Create a vector-store
-        VectorStoreClient vectorStoreClient = provider.Client.GetVectorStoreClient();
-        CreateVectorStoreOperation result =
-            await vectorStoreClient.CreateVectorStoreAsync(waitUntilCompleted: false,
-                new VectorStoreCreationOptions()
-                {
-                    FileIds = { fileInfo.Id }
-                });
-
-        string threadId = await agent.CreateThreadAsync();
-        try
-        {
-            await agent.AddChatMessageAsync(threadId, new(AuthorRole.User, "Who works in sales?"));
-            ChatHistory messages = [];
-            var chunks = await agent.InvokeStreamingAsync(threadId, messages: messages).ToArrayAsync();
-            Assert.NotEmpty(chunks);
-            Assert.Single(messages);
-=======
+    {
+        var azureOpenAIConfiguration = this._configuration.GetSection("AzureOpenAI").Get<AzureOpenAIConfiguration>();
+        Assert.NotNull(azureOpenAIConfiguration);
+
         OpenAIAssistantAgent agent =
             await OpenAIAssistantAgent.CreateAsync(
                 OpenAIClientProvider.ForAzureOpenAI(new AzureCliCredential(), new Uri(azureOpenAIConfiguration.Endpoint)),
@@ -235,17 +197,60 @@
 
             messages = await agent.GetThreadMessagesAsync(threadId).ToArrayAsync();
             Assert.Equal(7, messages.Length);
->>>>>>> e640bd30
         }
         finally
         {
             await agent.DeleteThreadAsync(threadId);
-<<<<<<< HEAD
+            await agent.DeleteAsync();
+        }
+    }
+
+    /// <summary>
+    /// Integration test for <see cref="OpenAIAssistantAgent"/> using function calling
+    /// and targeting Open AI services.
+    /// </summary>
+    [Fact]
+    public async Task AzureOpenAIAssistantAgentStreamingFileSearchAsync()
+    {
+        var azureOpenAIConfiguration = this._configuration.GetSection("AzureOpenAI").Get<AzureOpenAIConfiguration>();
+        Assert.NotNull(azureOpenAIConfiguration);
+
+        OpenAIClientProvider provider = OpenAIClientProvider.ForAzureOpenAI(new AzureCliCredential(), new Uri(azureOpenAIConfiguration.Endpoint));
+        OpenAIAssistantAgent agent =
+            await OpenAIAssistantAgent.CreateAsync(
+                provider,
+                new(azureOpenAIConfiguration.ChatDeploymentName!),
+                new Kernel());
+
+        // Upload file - Using a table of fictional employees.
+        OpenAIFileClient fileClient = provider.Client.GetOpenAIFileClient();
+        await using Stream stream = File.OpenRead("TestData/employees.pdf")!;
+        OpenAIFile fileInfo = await fileClient.UploadFileAsync(stream, "employees.pdf", FileUploadPurpose.Assistants);
+
+        // Create a vector-store
+        VectorStoreClient vectorStoreClient = provider.Client.GetVectorStoreClient();
+        CreateVectorStoreOperation result =
+            await vectorStoreClient.CreateVectorStoreAsync(waitUntilCompleted: false,
+                new VectorStoreCreationOptions()
+                {
+                    FileIds = { fileInfo.Id }
+                });
+
+        string threadId = await agent.CreateThreadAsync();
+        try
+        {
+            await agent.AddChatMessageAsync(threadId, new(AuthorRole.User, "Who works in sales?"));
+            ChatHistory messages = [];
+            var chunks = await agent.InvokeStreamingAsync(threadId, messages: messages).ToArrayAsync();
+            Assert.NotEmpty(chunks);
+            Assert.Single(messages);
+        }
+        finally
+        {
+            await agent.DeleteThreadAsync(threadId);
             await agent.DeleteAsync();
             await vectorStoreClient.DeleteVectorStoreAsync(result.VectorStoreId);
             await fileClient.DeleteFileAsync(fileInfo.Id);
-=======
->>>>>>> e640bd30
         }
     }
 
