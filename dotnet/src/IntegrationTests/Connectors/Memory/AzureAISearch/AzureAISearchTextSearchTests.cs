﻿// Copyright (c) Microsoft. All rights reserved.

using System;
using System.Threading.Tasks;
<<<<<<< HEAD
using Microsoft.SemanticKernel.Connectors.AzureAISearch;
=======
using Azure.Identity;
using Microsoft.Extensions.Configuration;
using Microsoft.SemanticKernel.Connectors.AzureAISearch;
using Microsoft.SemanticKernel.Connectors.AzureOpenAI;
>>>>>>> fba0aba3
using Microsoft.SemanticKernel.Data;
using SemanticKernel.IntegrationTests.Data;
using Xunit;
using static SemanticKernel.IntegrationTests.Connectors.Memory.AzureAISearch.AzureAISearchVectorStoreFixture;

namespace SemanticKernel.IntegrationTests.Connectors.Memory.AzureAISearch;

/// <summary>
/// Integration tests for using <see cref="AzureAISearchVectorStore"/> with <see cref="ITextSearch"/>.
/// </summary>
[Collection("AzureAISearchVectorStoreCollection")]
public class AzureAISearchTextSearchTests(AzureAISearchVectorStoreFixture fixture) : BaseVectorStoreTextSearchTests
{
    // If null, all tests will be enabled
    private const string SkipReason = "Requires Azure AI Search Service instance up and running";

    [Fact(Skip = SkipReason)]
    public override async Task CanSearchAsync()
    {
        await base.CanSearchAsync();
    }

    [Fact(Skip = SkipReason)]
    public override async Task CanGetTextSearchResultsAsync()
    {
        await base.CanGetTextSearchResultsAsync();
    }

    [Fact(Skip = SkipReason)]
    public override async Task CanGetSearchResultsAsync()
    {
        await base.CanGetSearchResultsAsync();
    }

    [Fact(Skip = SkipReason)]
    public override async Task UsingTextSearchWithAFilterAsync()
    {
        await base.UsingTextSearchWithAFilterAsync();
    }

    [Fact(Skip = SkipReason)]
    public override async Task FunctionCallingUsingCreateWithSearchAsync()
    {
        await base.FunctionCallingUsingCreateWithSearchAsync();
    }

    [Fact(Skip = SkipReason)]
    public override async Task FunctionCallingUsingCreateWithGetSearchResultsAsync()
    {
        await base.FunctionCallingUsingCreateWithGetSearchResultsAsync();
    }

    [Fact(Skip = SkipReason)]
    public override async Task FunctionCallingUsingGetTextSearchResultsAsync()
    {
        await base.FunctionCallingUsingGetTextSearchResultsAsync();
    }

    /// <inheritdoc/>
    public override Task<ITextSearch> CreateTextSearchAsync()
    {
        if (this.VectorStore is null)
        {
<<<<<<< HEAD
            this.EmbeddingGenerator = fixture.EmbeddingGenerator;
=======
            AzureOpenAIConfiguration? azureOpenAIConfiguration = this.Configuration.GetSection("AzureOpenAIEmbeddings").Get<AzureOpenAIConfiguration>();
            Assert.NotNull(azureOpenAIConfiguration);
            Assert.NotEmpty(azureOpenAIConfiguration.DeploymentName);
            Assert.NotEmpty(azureOpenAIConfiguration.Endpoint);
            this.EmbeddingGenerator = new AzureOpenAITextEmbeddingGenerationService(
                azureOpenAIConfiguration.DeploymentName,
                azureOpenAIConfiguration.Endpoint,
                new AzureCliCredential());

>>>>>>> fba0aba3
            this.VectorStore = new AzureAISearchVectorStore(fixture.SearchIndexClient);
        }

        var vectorSearch = this.VectorStore.GetCollection<string, Hotel>(fixture.TestIndexName);
        var stringMapper = new HotelTextSearchStringMapper();
        var resultMapper = new HotelTextSearchResultMapper();

        var result = new VectorStoreTextSearch<Hotel>(vectorSearch, this.EmbeddingGenerator!, stringMapper, resultMapper);
        return Task.FromResult<ITextSearch>(result);
    }

    /// <inheritdoc/>
    public override string GetQuery() => "Find a great hotel";

    /// <inheritdoc/>
    public override TextSearchFilter GetTextSearchFilter() => new TextSearchFilter().Equality("Rating", 3.6);

    /// <inheritdoc/>
    public override bool VerifySearchResults(object[] results, string query, TextSearchFilter? filter = null)
    {
        Assert.NotNull(results);
        Assert.NotEmpty(results);
        Assert.Equal(filter is null ? 4 : 2, results.Length);
        foreach (var result in results)
        {
            Assert.NotNull(result);
            Assert.IsType<Hotel>(result);
        }

        return true;
    }

    /// <summary>
    /// String mapper which converts a Hotel to a string.
    /// </summary>
    protected sealed class HotelTextSearchStringMapper : ITextSearchStringMapper
    {
        /// <inheritdoc />
        public string MapFromResultToString(object result)
        {
            if (result is Hotel hotel)
            {
                return $"{hotel.HotelName} {hotel.Description}";
            }
            throw new ArgumentException("Invalid result type.");
        }
    }

    /// <summary>
    /// Result mapper which converts a Hotel to a TextSearchResult.
    /// </summary>
    protected sealed class HotelTextSearchResultMapper : ITextSearchResultMapper
    {
        /// <inheritdoc />
        public TextSearchResult MapFromResultToTextSearchResult(object result)
        {
            if (result is Hotel hotel)
            {
                return new TextSearchResult(name: hotel.HotelName, value: hotel.Description, link: $"id://{hotel.HotelId}");
            }
            throw new ArgumentException("Invalid result type.");
        }
    }
}<|MERGE_RESOLUTION|>--- conflicted
+++ resolved
@@ -2,14 +2,10 @@
 
 using System;
 using System.Threading.Tasks;
-<<<<<<< HEAD
-using Microsoft.SemanticKernel.Connectors.AzureAISearch;
-=======
 using Azure.Identity;
 using Microsoft.Extensions.Configuration;
 using Microsoft.SemanticKernel.Connectors.AzureAISearch;
 using Microsoft.SemanticKernel.Connectors.AzureOpenAI;
->>>>>>> fba0aba3
 using Microsoft.SemanticKernel.Data;
 using SemanticKernel.IntegrationTests.Data;
 using Xunit;
@@ -73,9 +69,6 @@
     {
         if (this.VectorStore is null)
         {
-<<<<<<< HEAD
-            this.EmbeddingGenerator = fixture.EmbeddingGenerator;
-=======
             AzureOpenAIConfiguration? azureOpenAIConfiguration = this.Configuration.GetSection("AzureOpenAIEmbeddings").Get<AzureOpenAIConfiguration>();
             Assert.NotNull(azureOpenAIConfiguration);
             Assert.NotEmpty(azureOpenAIConfiguration.DeploymentName);
@@ -85,7 +78,6 @@
                 azureOpenAIConfiguration.Endpoint,
                 new AzureCliCredential());
 
->>>>>>> fba0aba3
             this.VectorStore = new AzureAISearchVectorStore(fixture.SearchIndexClient);
         }
 
