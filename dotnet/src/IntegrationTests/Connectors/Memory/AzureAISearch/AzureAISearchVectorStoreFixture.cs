--- conflicted
+++ resolved
@@ -69,16 +69,6 @@
         {
             Properties = new List<VectorStoreProperty>
             {
-<<<<<<< HEAD
-                new VectorStoreRecordKeyProperty("HotelId", typeof(string)),
-                new VectorStoreRecordDataProperty("HotelName", typeof(string)) { IsIndexed = true, IsFullTextIndexed = true },
-                new VectorStoreRecordDataProperty("Description", typeof(string)),
-                new VectorStoreRecordVectorProperty("DescriptionEmbedding", typeof(ReadOnlyMemory<float>?), 1536),
-                new VectorStoreRecordDataProperty("Tags", typeof(string[])) { IsIndexed = true },
-                new VectorStoreRecordDataProperty("ParkingIncluded", typeof(bool?)) { IsIndexed = true, StoragePropertyName = "parking_is_included" },
-                new VectorStoreRecordDataProperty("LastRenovationDate", typeof(DateTimeOffset?)) { IsIndexed = true },
-                new VectorStoreRecordDataProperty("Rating", typeof(double?))
-=======
                 new VectorStoreKeyProperty("HotelId", typeof(string)),
                 new VectorStoreDataProperty("HotelName", typeof(string)) { IsIndexed = true, IsFullTextIndexed = true },
                 new VectorStoreDataProperty("Description", typeof(string)),
@@ -87,7 +77,6 @@
                 new VectorStoreDataProperty("ParkingIncluded", typeof(bool?)) { IsIndexed = true, StorageName = "parking_is_included" },
                 new VectorStoreDataProperty("LastRenovationDate", typeof(DateTimeOffset?)) { IsIndexed = true },
                 new VectorStoreDataProperty("Rating", typeof(double?))
->>>>>>> c084b067
             }
         };
         AzureOpenAIConfiguration? embeddingsConfig = s_configuration.GetSection("AzureOpenAIEmbeddings").Get<AzureOpenAIConfiguration>();
@@ -124,11 +113,6 @@
     /// Gets the embedding generator to use for generating embeddings for text.
     /// </summary>
     public IEmbeddingGenerator<string, Embedding<float>> EmbeddingGenerator { get; private set; }
-
-    /// <summary>
-    /// Gets the embedding used for all test documents that the collection is seeded with.
-    /// </summary>
-    public ReadOnlyMemory<float> Embedding { get; private set; }
 
     /// <summary>
     /// Gets the embedding used for all test documents that the collection is seeded with.
@@ -215,17 +199,10 @@
     /// Upload test documents to the index.
     /// </summary>
     /// <param name="searchClient">The client to use for uploading the documents.</param>
-<<<<<<< HEAD
-    /// <param name="embeddingGenerator">An instance of <see cref="ITextEmbeddingGenerationService"/> to generate embeddings.</param>
-    public async Task UploadDocumentsAsync(SearchClient searchClient, ITextEmbeddingGenerationService embeddingGenerator)
-    {
-        this.Embedding = await embeddingGenerator.GenerateEmbeddingAsync("This is a great hotel");
-=======
     /// <param name="embeddingGenerator">An instance of <see cref="IEmbeddingGenerator"/> to generate embeddings.</param>
     public async Task UploadDocumentsAsync(SearchClient searchClient, IEmbeddingGenerator<string, Embedding<float>> embeddingGenerator)
     {
         this.Embedding = (await embeddingGenerator.GenerateAsync("This is a great hotel")).Vector;
->>>>>>> c084b067
 
         IndexDocumentsBatch<AzureAISearchHotel> batch = IndexDocumentsBatch.Create(
             IndexDocumentsAction.Upload(
