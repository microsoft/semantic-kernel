﻿// Copyright (c) Microsoft. All rights reserved.

using System;
using System.Linq;
using System.Text.Json.Nodes;
using System.Threading.Tasks;
using Azure;
using Azure.Search.Documents.Indexes;
using Microsoft.SemanticKernel.Connectors.AzureAISearch;
using Microsoft.SemanticKernel.Data;
using Xunit;
using Xunit.Abstractions;
using static SemanticKernel.IntegrationTests.Connectors.Memory.AzureAISearch.AzureAISearchVectorStoreFixture;

namespace SemanticKernel.IntegrationTests.Connectors.Memory.AzureAISearch;

/// <summary>
/// Integration tests for <see cref="AzureAISearchVectorStoreRecordCollection{TRecord}"/> class.
/// Tests work with an Azure AI Search Instance.
/// </summary>
[Collection("AzureAISearchVectorStoreCollection")]
public sealed class AzureAISearchVectorStoreRecordCollectionTests(ITestOutputHelper output, AzureAISearchVectorStoreFixture fixture)
{
    // If null, all tests will be enabled
    private const string SkipReason = "Requires Azure AI Search Service instance up and running";

    [Theory(Skip = SkipReason)]
    [InlineData(true)]
    [InlineData(false)]
    public async Task CollectionExistsReturnsCollectionStateAsync(bool expectedExists)
    {
        // Arrange.
        var collectionName = expectedExists ? fixture.TestIndexName : "nonexistentcollection";
        var sut = new AzureAISearchVectorStoreRecordCollection<Hotel>(fixture.SearchIndexClient, collectionName);

        // Act.
        var actual = await sut.CollectionExistsAsync();

        // Assert.
        Assert.Equal(expectedExists, actual);
    }

    [Theory(Skip = SkipReason)]
    [InlineData(true)]
    [InlineData(false)]
    public async Task ItCanCreateACollectionUpsertGetAndSearchAsync(bool useRecordDefinition)
    {
        // Arrange
        var hotel = CreateTestHotel("Upsert-1");
        var testCollectionName = $"{fixture.TestIndexName}-createtest";
        var options = new AzureAISearchVectorStoreRecordCollectionOptions<Hotel>
        {
            VectorStoreRecordDefinition = useRecordDefinition ? fixture.VectorStoreRecordDefinition : null
        };
        var sut = new AzureAISearchVectorStoreRecordCollection<Hotel>(fixture.SearchIndexClient, testCollectionName, options);

        await sut.DeleteCollectionAsync();

        // Act
        await sut.CreateCollectionAsync();
        var upsertResult = await sut.UpsertAsync(hotel);
        var getResult = await sut.GetAsync("Upsert-1");
        var embedding = new ReadOnlyMemory<float>(AzureAISearchVectorStoreFixture.CreateTestEmbedding());
        var searchResult = await sut.SearchAsync(VectorSearchQuery.CreateQuery(embedding, new VectorSearchOptions { IncludeVectors = true, Filter = new VectorSearchFilter().EqualTo("HotelName", "MyHotel Upsert-1") })).ToListAsync();

        // Assert
        var collectionExistResult = await sut.CollectionExistsAsync();
        Assert.True(collectionExistResult);
        await sut.DeleteCollectionAsync();

        Assert.NotNull(upsertResult);
        Assert.Equal("Upsert-1", upsertResult);

        Assert.NotNull(getResult);
        Assert.Equal(hotel.HotelName, getResult.HotelName);
        Assert.Equal(hotel.Description, getResult.Description);
        Assert.NotNull(getResult.DescriptionEmbedding);
        Assert.Equal(hotel.DescriptionEmbedding?.ToArray(), getResult.DescriptionEmbedding?.ToArray());
        Assert.Equal(hotel.Tags, getResult.Tags);
        Assert.Equal(hotel.ParkingIncluded, getResult.ParkingIncluded);
        Assert.Equal(hotel.LastRenovationDate, getResult.LastRenovationDate);
        Assert.Equal(hotel.Rating, getResult.Rating);

        Assert.Single(searchResult);
        var searchResultRecord = searchResult.First().Record;
        Assert.Equal(hotel.HotelName, searchResultRecord.HotelName);
        Assert.Equal(hotel.Description, searchResultRecord.Description);
        Assert.NotNull(searchResultRecord.DescriptionEmbedding);
        Assert.Equal(hotel.DescriptionEmbedding?.ToArray(), searchResultRecord.DescriptionEmbedding?.ToArray());
        Assert.Equal(hotel.Tags, searchResultRecord.Tags);
        Assert.Equal(hotel.ParkingIncluded, searchResultRecord.ParkingIncluded);
        Assert.Equal(hotel.LastRenovationDate, searchResultRecord.LastRenovationDate);
        Assert.Equal(hotel.Rating, searchResultRecord.Rating);

        // Output
        output.WriteLine(collectionExistResult.ToString());
        output.WriteLine(upsertResult);
        output.WriteLine(getResult.ToString());
    }

    [Fact(Skip = SkipReason)]
    public async Task ItCanDeleteCollectionAsync()
    {
        // Arrange
        var tempCollectionName = fixture.TestIndexName + "-delete";
        await AzureAISearchVectorStoreFixture.CreateIndexAsync(tempCollectionName, fixture.SearchIndexClient);
        var sut = new AzureAISearchVectorStoreRecordCollection<Hotel>(fixture.SearchIndexClient, tempCollectionName);

        // Act
        await sut.DeleteCollectionAsync();

        // Assert
        Assert.False(await sut.CollectionExistsAsync());
    }

    [Theory(Skip = SkipReason)]
    [InlineData(true)]
    [InlineData(false)]
    public async Task ItCanUpsertDocumentToVectorStoreAsync(bool useRecordDefinition)
    {
        // Arrange
        var options = new AzureAISearchVectorStoreRecordCollectionOptions<Hotel>
        {
            VectorStoreRecordDefinition = useRecordDefinition ? fixture.VectorStoreRecordDefinition : null
        };
        var sut = new AzureAISearchVectorStoreRecordCollection<Hotel>(fixture.SearchIndexClient, fixture.TestIndexName, options);

        // Act
        var hotel = CreateTestHotel("Upsert-1");
        var upsertResult = await sut.UpsertAsync(hotel);
        var getResult = await sut.GetAsync("Upsert-1");

        // Assert
        Assert.NotNull(upsertResult);
        Assert.Equal("Upsert-1", upsertResult);

        Assert.NotNull(getResult);
        Assert.Equal(hotel.HotelName, getResult.HotelName);
        Assert.Equal(hotel.Description, getResult.Description);
        Assert.NotNull(getResult.DescriptionEmbedding);
        Assert.Equal(hotel.DescriptionEmbedding?.ToArray(), getResult.DescriptionEmbedding?.ToArray());
        Assert.Equal(hotel.Tags, getResult.Tags);
        Assert.Equal(hotel.ParkingIncluded, getResult.ParkingIncluded);
        Assert.Equal(hotel.LastRenovationDate, getResult.LastRenovationDate);
        Assert.Equal(hotel.Rating, getResult.Rating);

        // Output
        output.WriteLine(upsertResult);
        output.WriteLine(getResult.ToString());
    }

    [Fact(Skip = SkipReason)]
    public async Task ItCanUpsertManyDocumentsToVectorStoreAsync()
    {
        // Arrange
        var sut = new AzureAISearchVectorStoreRecordCollection<Hotel>(fixture.SearchIndexClient, fixture.TestIndexName);

        // Act
        var results = sut.UpsertBatchAsync(
            [
                CreateTestHotel("UpsertMany-1"),
                CreateTestHotel("UpsertMany-2"),
                CreateTestHotel("UpsertMany-3"),
            ]);

        // Assert
        Assert.NotNull(results);
        var resultsList = await results.ToListAsync();

        Assert.Equal(3, resultsList.Count);
        Assert.Contains("UpsertMany-1", resultsList);
        Assert.Contains("UpsertMany-2", resultsList);
        Assert.Contains("UpsertMany-3", resultsList);

        // Output
        foreach (var result in resultsList)
        {
            output.WriteLine(result);
        }
    }

    [Theory(Skip = SkipReason)]
    [InlineData(true, true)]
    [InlineData(true, false)]
    [InlineData(false, true)]
    [InlineData(false, false)]
    public async Task ItCanGetDocumentFromVectorStoreAsync(bool includeVectors, bool useRecordDefinition)
    {
        // Arrange
        var options = new AzureAISearchVectorStoreRecordCollectionOptions<Hotel>
        {
            VectorStoreRecordDefinition = useRecordDefinition ? fixture.VectorStoreRecordDefinition : null
        };
        var sut = new AzureAISearchVectorStoreRecordCollection<Hotel>(fixture.SearchIndexClient, fixture.TestIndexName, options);

        // Act
        var getResult = await sut.GetAsync("BaseSet-1", new GetRecordOptions { IncludeVectors = includeVectors });

        // Assert
        Assert.NotNull(getResult);

        Assert.Equal("Hotel 1", getResult.HotelName);
        Assert.Equal("This is a great hotel", getResult.Description);
        Assert.Equal(includeVectors, getResult.DescriptionEmbedding != null);
        if (includeVectors)
        {
            Assert.Equal(AzureAISearchVectorStoreFixture.CreateTestEmbedding(), getResult.DescriptionEmbedding!.Value.ToArray());
        }
        Assert.Equal(new[] { "pool", "air conditioning", "concierge" }, getResult.Tags);
        Assert.False(getResult.ParkingIncluded);
        Assert.Equal(new DateTimeOffset(1970, 1, 18, 0, 0, 0, TimeSpan.Zero), getResult.LastRenovationDate);
        Assert.Equal(3.6, getResult.Rating);

        // Output
        output.WriteLine(getResult.ToString());
    }

    [Fact(Skip = SkipReason)]
    public async Task ItCanGetManyDocumentsFromVectorStoreAsync()
    {
        // Arrange
        var sut = new AzureAISearchVectorStoreRecordCollection<Hotel>(fixture.SearchIndexClient, fixture.TestIndexName);

        // Act
        // Also include one non-existing key to test that the operation does not fail for these and returns only the found ones.
        var hotels = sut.GetBatchAsync(["BaseSet-1", "BaseSet-2", "BaseSet-3", "BaseSet-5", "BaseSet-4"], new GetRecordOptions { IncludeVectors = true });

        // Assert
        Assert.NotNull(hotels);
        var hotelsList = await hotels.ToListAsync();
        Assert.Equal(4, hotelsList.Count);

        // Output
        foreach (var hotel in hotelsList)
        {
            output.WriteLine(hotel.ToString());
        }
    }

    [Theory(Skip = SkipReason)]
    [InlineData(true)]
    [InlineData(false)]
    public async Task ItCanRemoveDocumentFromVectorStoreAsync(bool useRecordDefinition)
    {
        // Arrange
        var options = new AzureAISearchVectorStoreRecordCollectionOptions<Hotel>
        {
            VectorStoreRecordDefinition = useRecordDefinition ? fixture.VectorStoreRecordDefinition : null
        };
        var sut = new AzureAISearchVectorStoreRecordCollection<Hotel>(fixture.SearchIndexClient, fixture.TestIndexName);
        await sut.UpsertAsync(CreateTestHotel("Remove-1"));

        // Act
        await sut.DeleteAsync("Remove-1");
        // Also delete a non-existing key to test that the operation does not fail for these.
        await sut.DeleteAsync("Remove-2");

        // Assert
        Assert.Null(await sut.GetAsync("Remove-1", new GetRecordOptions { IncludeVectors = true }));
    }

    [Fact(Skip = SkipReason)]
    public async Task ItCanRemoveManyDocumentsFromVectorStoreAsync()
    {
        // Arrange
        var sut = new AzureAISearchVectorStoreRecordCollection<Hotel>(fixture.SearchIndexClient, fixture.TestIndexName);
        await sut.UpsertAsync(CreateTestHotel("RemoveMany-1"));
        await sut.UpsertAsync(CreateTestHotel("RemoveMany-2"));
        await sut.UpsertAsync(CreateTestHotel("RemoveMany-3"));

        // Act
        // Also include a non-existing key to test that the operation does not fail for these.
        await sut.DeleteBatchAsync(["RemoveMany-1", "RemoveMany-2", "RemoveMany-3", "RemoveMany-4"]);

        // Assert
        Assert.Null(await sut.GetAsync("RemoveMany-1", new GetRecordOptions { IncludeVectors = true }));
        Assert.Null(await sut.GetAsync("RemoveMany-2", new GetRecordOptions { IncludeVectors = true }));
        Assert.Null(await sut.GetAsync("RemoveMany-3", new GetRecordOptions { IncludeVectors = true }));
    }

    [Fact(Skip = SkipReason)]
    public async Task ItReturnsNullWhenGettingNonExistentRecordAsync()
    {
        // Arrange
        var sut = new AzureAISearchVectorStoreRecordCollection<Hotel>(fixture.SearchIndexClient, fixture.TestIndexName);

        // Act & Assert
        Assert.Null(await sut.GetAsync("BaseSet-5", new GetRecordOptions { IncludeVectors = true }));
    }

    [Fact(Skip = SkipReason)]
    public async Task ItThrowsOperationExceptionForFailedConnectionAsync()
    {
        // Arrange
        var searchIndexClient = new SearchIndexClient(new Uri("https://localhost:12345"), new AzureKeyCredential("12345"));
        var sut = new AzureAISearchVectorStoreRecordCollection<Hotel>(searchIndexClient, fixture.TestIndexName);

        // Act & Assert
        await Assert.ThrowsAsync<VectorStoreOperationException>(async () => await sut.GetAsync("BaseSet-1", new GetRecordOptions { IncludeVectors = true }));
    }

    [Fact(Skip = SkipReason)]
    public async Task ItThrowsOperationExceptionForFailedAuthenticationAsync()
    {
        // Arrange
        var searchIndexClient = new SearchIndexClient(new Uri(fixture.Config.ServiceUrl), new AzureKeyCredential("12345"));
        var sut = new AzureAISearchVectorStoreRecordCollection<Hotel>(searchIndexClient, fixture.TestIndexName);

        // Act & Assert
        await Assert.ThrowsAsync<VectorStoreOperationException>(async () => await sut.GetAsync("BaseSet-1", new GetRecordOptions { IncludeVectors = true }));
    }

    [Fact(Skip = SkipReason)]
    public async Task ItThrowsMappingExceptionForFailedMapperAsync()
    {
        // Arrange
        var options = new AzureAISearchVectorStoreRecordCollectionOptions<Hotel> { JsonObjectCustomMapper = new FailingMapper() };
        var sut = new AzureAISearchVectorStoreRecordCollection<Hotel>(fixture.SearchIndexClient, fixture.TestIndexName, options);

        // Act & Assert
        await Assert.ThrowsAsync<VectorStoreRecordMappingException>(async () => await sut.GetAsync("BaseSet-1", new GetRecordOptions { IncludeVectors = true }));
    }

<<<<<<< HEAD
    [Theory(Skip = SkipReason)]
    [InlineData("equality", true)]
    [InlineData("tagContains", false)]
    public async Task ItCanSearchWithVectorAndFiltersAsync(string option, bool includeVectors)
    {
        // Arrange.
        var sut = new AzureAISearchVectorStoreRecordCollection<Hotel>(fixture.SearchIndexClient, fixture.TestIndexName);

        // Act.
        var filter = option == "equality" ? new VectorSearchFilter().EqualTo("HotelName", "Hotel 3") : new VectorSearchFilter().AnyTagEqualTo("Tags", "bar");
        var searchResults = sut.SearchAsync(
            VectorSearchQuery.CreateQuery(
                new ReadOnlyMemory<float>(AzureAISearchVectorStoreFixture.CreateTestEmbedding()),
                new()
                {
                    IncludeVectors = includeVectors,
                    VectorFieldName = "DescriptionEmbedding",
                    Filter = filter,
                }));

        // Assert.
        Assert.NotNull(searchResults);
        var searchResultsList = await searchResults.ToListAsync();
        Assert.Single(searchResultsList);
        var searchResult = searchResultsList.First();
        Assert.Equal("BaseSet-3", searchResult.Record.HotelId);
        Assert.Equal("Hotel 3", searchResult.Record.HotelName);
        Assert.Equal("This is a great hotel", searchResult.Record.Description);
        Assert.Equal(new[] { "air conditioning", "bar", "continental breakfast" }, searchResult.Record.Tags);
        Assert.True(searchResult.Record.ParkingIncluded);
        Assert.Equal(new DateTimeOffset(2015, 9, 20, 0, 0, 0, TimeSpan.Zero), searchResult.Record.LastRenovationDate);
        Assert.Equal(4.8, searchResult.Record.Rating);
        if (includeVectors)
        {
            Assert.NotNull(searchResult.Record.DescriptionEmbedding);
            Assert.Equal(AzureAISearchVectorStoreFixture.CreateTestEmbedding(), searchResult.Record.DescriptionEmbedding!.Value.ToArray());
        }
        else
        {
            Assert.Null(searchResult.Record.DescriptionEmbedding);
        }
    }

    [Fact(Skip = SkipReason)]
    public async Task ItCanSearchWithVectorizableTextAndFiltersAsync()
    {
        // Arrange.
        var sut = new AzureAISearchVectorStoreRecordCollection<Hotel>(fixture.SearchIndexClient, fixture.TestIndexName);

        // Act.
        var filter = new VectorSearchFilter().EqualTo("HotelName", "Hotel 3");
        var searchResults = sut.SearchAsync(
            VectorSearchQuery.CreateQuery(
                "A hotel with great views.",
                new()
                {
                    VectorFieldName = "DescriptionEmbedding",
                    Filter = filter,
                }));

        // Assert.
        Assert.NotNull(searchResults);
        var searchResultsList = await searchResults.ToListAsync();
        Assert.Single(searchResultsList);
=======
    [Fact(Skip = SkipReason)]
    public async Task ItCanUpsertAndRetrieveUsingTheGenericMapperAsync()
    {
        // Arrange
        var options = new AzureAISearchVectorStoreRecordCollectionOptions<VectorStoreGenericDataModel<string>>
        {
            VectorStoreRecordDefinition = fixture.VectorStoreRecordDefinition
        };
        var sut = new AzureAISearchVectorStoreRecordCollection<VectorStoreGenericDataModel<string>>(fixture.SearchIndexClient, fixture.TestIndexName, options);

        // Act
        var baseSetGetResult = await sut.GetAsync("BaseSet-1", new GetRecordOptions { IncludeVectors = true });
        var upsertResult = await sut.UpsertAsync(new VectorStoreGenericDataModel<string>("GenericMapper-1")
        {
            Data =
            {
                { "HotelName", "Generic Mapper Hotel" },
                { "Description", "This is a generic mapper hotel" },
                { "Tags", new string[] { "generic" } },
                { "ParkingIncluded", false },
                { "LastRenovationDate", new DateTimeOffset(1970, 1, 18, 0, 0, 0, TimeSpan.Zero) },
                { "Rating", 3.6d }
            },
            Vectors =
            {
                { "DescriptionEmbedding", new ReadOnlyMemory<float>(new[] { 30f, 31f, 32f, 33f }) }
            }
        });
        var localGetResult = await sut.GetAsync("GenericMapper-1", new GetRecordOptions { IncludeVectors = true });

        // Assert
        Assert.NotNull(baseSetGetResult);
        Assert.Equal("Hotel 1", baseSetGetResult.Data["HotelName"]);
        Assert.Equal("This is a great hotel", baseSetGetResult.Data["Description"]);
        Assert.Equal(new[] { "pool", "air conditioning", "concierge" }, baseSetGetResult.Data["Tags"]);
        Assert.False((bool?)baseSetGetResult.Data["ParkingIncluded"]);
        Assert.Equal(new DateTimeOffset(1970, 1, 18, 0, 0, 0, TimeSpan.Zero), baseSetGetResult.Data["LastRenovationDate"]);
        Assert.Equal(3.6d, baseSetGetResult.Data["Rating"]);
        Assert.Equal(new[] { 30f, 31f, 32f, 33f }, ((ReadOnlyMemory<float>)baseSetGetResult.Vectors["DescriptionEmbedding"]!).ToArray());

        Assert.NotNull(upsertResult);
        Assert.Equal("GenericMapper-1", upsertResult);

        Assert.NotNull(localGetResult);
        Assert.Equal("Generic Mapper Hotel", localGetResult.Data["HotelName"]);
        Assert.Equal("This is a generic mapper hotel", localGetResult.Data["Description"]);
        Assert.Equal(new[] { "generic" }, localGetResult.Data["Tags"]);
        Assert.False((bool?)localGetResult.Data["ParkingIncluded"]);
        Assert.Equal(new DateTimeOffset(1970, 1, 18, 0, 0, 0, TimeSpan.Zero), localGetResult.Data["LastRenovationDate"]);
        Assert.Equal(3.6d, localGetResult.Data["Rating"]);
        Assert.Equal(new[] { 30f, 31f, 32f, 33f }, ((ReadOnlyMemory<float>)localGetResult.Vectors["DescriptionEmbedding"]!).ToArray());
>>>>>>> 5ff1def2
    }

    private static Hotel CreateTestHotel(string hotelId) => new()
    {
        HotelId = hotelId,
        HotelName = $"MyHotel {hotelId}",
        Description = "My Hotel is great.",
        DescriptionEmbedding = AzureAISearchVectorStoreFixture.CreateTestEmbedding(),
        Tags = ["pool", "air conditioning", "concierge"],
        ParkingIncluded = true,
        LastRenovationDate = new DateTimeOffset(1970, 1, 18, 0, 0, 0, TimeSpan.Zero),
        Rating = 3.6
    };

    private sealed class FailingMapper : IVectorStoreRecordMapper<Hotel, JsonObject>
    {
        public JsonObject MapFromDataToStorageModel(Hotel dataModel)
        {
            throw new NotImplementedException();
        }

        public Hotel MapFromStorageToDataModel(JsonObject storageModel, StorageToDataModelMapperOptions options)
        {
            throw new NotImplementedException();
        }
    }
}<|MERGE_RESOLUTION|>--- conflicted
+++ resolved
@@ -321,7 +321,6 @@
         await Assert.ThrowsAsync<VectorStoreRecordMappingException>(async () => await sut.GetAsync("BaseSet-1", new GetRecordOptions { IncludeVectors = true }));
     }
 
-<<<<<<< HEAD
     [Theory(Skip = SkipReason)]
     [InlineData("equality", true)]
     [InlineData("tagContains", false)]
@@ -386,7 +385,8 @@
         Assert.NotNull(searchResults);
         var searchResultsList = await searchResults.ToListAsync();
         Assert.Single(searchResultsList);
-=======
+    }
+
     [Fact(Skip = SkipReason)]
     public async Task ItCanUpsertAndRetrieveUsingTheGenericMapperAsync()
     {
@@ -438,7 +438,6 @@
         Assert.Equal(new DateTimeOffset(1970, 1, 18, 0, 0, 0, TimeSpan.Zero), localGetResult.Data["LastRenovationDate"]);
         Assert.Equal(3.6d, localGetResult.Data["Rating"]);
         Assert.Equal(new[] { 30f, 31f, 32f, 33f }, ((ReadOnlyMemory<float>)localGetResult.Vectors["DescriptionEmbedding"]!).ToArray());
->>>>>>> 5ff1def2
     }
 
     private static Hotel CreateTestHotel(string hotelId) => new()
