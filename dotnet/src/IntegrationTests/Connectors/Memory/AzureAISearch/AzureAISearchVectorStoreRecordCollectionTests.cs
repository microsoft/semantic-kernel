--- conflicted
+++ resolved
@@ -16,11 +16,7 @@
 #pragma warning disable CS0618 // VectorSearchFilter is obsolete
 
 /// <summary>
-<<<<<<< HEAD
-/// Integration tests for <see cref="AzureAISearchVectorStoreRecordCollection{TKey, TRecord}"/> class.
-=======
 /// Integration tests for <see cref="AzureAISearchCollection{TKey, TRecord}"/> class.
->>>>>>> c084b067
 /// Tests work with an Azure AI Search Instance.
 /// </summary>
 [Collection("AzureAISearchVectorStoreCollection")]
@@ -36,11 +32,7 @@
     {
         // Arrange.
         var collectionName = expectedExists ? fixture.TestIndexName : "nonexistentcollection";
-<<<<<<< HEAD
-        var sut = new AzureAISearchVectorStoreRecordCollection<string, AzureAISearchHotel>(fixture.SearchIndexClient, collectionName);
-=======
         using var sut = new AzureAISearchCollection<string, AzureAISearchHotel>(fixture.SearchIndexClient, collectionName);
->>>>>>> c084b067
 
         // Act.
         var actual = await sut.CollectionExistsAsync();
@@ -61,28 +53,16 @@
         {
             Definition = useRecordDefinition ? fixture.VectorStoreRecordDefinition : null
         };
-<<<<<<< HEAD
-        var sut = new AzureAISearchVectorStoreRecordCollection<string, AzureAISearchHotel>(fixture.SearchIndexClient, testCollectionName, options);
-=======
         using var sut = new AzureAISearchCollection<string, AzureAISearchHotel>(fixture.SearchIndexClient, testCollectionName, options);
->>>>>>> c084b067
 
         await sut.EnsureCollectionDeletedAsync();
 
         // Act
-<<<<<<< HEAD
-        await sut.CreateCollectionAsync();
-        var upsertResult = await sut.UpsertAsync(hotel);
-        var getResult = await sut.GetAsync("Upsert-1", new() { IncludeVectors = true });
-        var embedding = fixture.Embedding;
-        var searchResults = await sut.VectorizedSearchAsync(
-=======
         await sut.EnsureCollectionExistsAsync();
         await sut.UpsertAsync(hotel);
         var getResult = await sut.GetAsync("Upsert-1", new() { IncludeVectors = true });
         var embedding = fixture.Embedding;
         var searchResults = await sut.SearchAsync(
->>>>>>> c084b067
             embedding,
             top: 3,
             new()
@@ -128,11 +108,7 @@
         // Arrange
         var tempCollectionName = fixture.TestIndexName + "-delete";
         await AzureAISearchVectorStoreFixture.CreateIndexAsync(tempCollectionName, fixture.SearchIndexClient);
-<<<<<<< HEAD
-        var sut = new AzureAISearchVectorStoreRecordCollection<string, AzureAISearchHotel>(fixture.SearchIndexClient, tempCollectionName);
-=======
         using var sut = new AzureAISearchCollection<string, AzureAISearchHotel>(fixture.SearchIndexClient, tempCollectionName);
->>>>>>> c084b067
 
         // Act
         await sut.EnsureCollectionDeletedAsync();
@@ -151,19 +127,11 @@
         {
             Definition = useRecordDefinition ? fixture.VectorStoreRecordDefinition : null
         };
-<<<<<<< HEAD
-        var sut = new AzureAISearchVectorStoreRecordCollection<string, AzureAISearchHotel>(fixture.SearchIndexClient, fixture.TestIndexName, options);
-
-        // Act
-        var hotel = this.CreateTestHotel("Upsert-1");
-        var upsertResult = await sut.UpsertAsync(hotel);
-=======
         using var sut = new AzureAISearchCollection<string, AzureAISearchHotel>(fixture.SearchIndexClient, fixture.TestIndexName, options);
 
         // Act
         var hotel = this.CreateTestHotel("Upsert-1");
         await sut.UpsertAsync(hotel);
->>>>>>> c084b067
         var getResult = await sut.GetAsync("Upsert-1", new() { IncludeVectors = true });
 
         // Assert
@@ -185,39 +153,15 @@
     public async Task ItCanUpsertManyDocumentsToVectorStoreAsync()
     {
         // Arrange
-<<<<<<< HEAD
-        var sut = new AzureAISearchVectorStoreRecordCollection<string, AzureAISearchHotel>(fixture.SearchIndexClient, fixture.TestIndexName);
-
-        // Act
-        var results = await sut.UpsertAsync(
-=======
         using var sut = new AzureAISearchCollection<string, AzureAISearchHotel>(fixture.SearchIndexClient, fixture.TestIndexName);
 
         // Act
         await sut.UpsertAsync(
->>>>>>> c084b067
             [
                 this.CreateTestHotel("UpsertMany-1"),
                 this.CreateTestHotel("UpsertMany-2"),
                 this.CreateTestHotel("UpsertMany-3"),
             ]);
-<<<<<<< HEAD
-
-        // Assert
-        Assert.NotNull(results);
-
-        Assert.Equal(3, results.Count);
-        Assert.Contains("UpsertMany-1", results);
-        Assert.Contains("UpsertMany-2", results);
-        Assert.Contains("UpsertMany-3", results);
-
-        // Output
-        foreach (var result in results)
-        {
-            output.WriteLine(result);
-        }
-=======
->>>>>>> c084b067
     }
 
     [Theory(Skip = SkipReason)]
@@ -232,11 +176,7 @@
         {
             Definition = useRecordDefinition ? fixture.VectorStoreRecordDefinition : null
         };
-<<<<<<< HEAD
-        var sut = new AzureAISearchVectorStoreRecordCollection<string, AzureAISearchHotel>(fixture.SearchIndexClient, fixture.TestIndexName, options);
-=======
         using var sut = new AzureAISearchCollection<string, AzureAISearchHotel>(fixture.SearchIndexClient, fixture.TestIndexName, options);
->>>>>>> c084b067
 
         // Act
         var getResult = await sut.GetAsync("BaseSet-1", new RecordRetrievalOptions { IncludeVectors = includeVectors });
@@ -269,19 +209,11 @@
     public async Task ItCanGetManyDocumentsFromVectorStoreAsync()
     {
         // Arrange
-<<<<<<< HEAD
-        var sut = new AzureAISearchVectorStoreRecordCollection<string, AzureAISearchHotel>(fixture.SearchIndexClient, fixture.TestIndexName);
-
-        // Act
-        // Also include one non-existing key to test that the operation does not fail for these and returns only the found ones.
-        var hotels = sut.GetAsync(["BaseSet-1", "BaseSet-2", "BaseSet-3", "BaseSet-5", "BaseSet-4"], new GetRecordOptions { IncludeVectors = true });
-=======
         using var sut = new AzureAISearchCollection<string, AzureAISearchHotel>(fixture.SearchIndexClient, fixture.TestIndexName);
 
         // Act
         // Also include one non-existing key to test that the operation does not fail for these and returns only the found ones.
         var hotels = sut.GetAsync(["BaseSet-1", "BaseSet-2", "BaseSet-3", "BaseSet-5", "BaseSet-4"], new RecordRetrievalOptions { IncludeVectors = true });
->>>>>>> c084b067
 
         // Assert
         Assert.NotNull(hotels);
@@ -305,11 +237,7 @@
         {
             Definition = useRecordDefinition ? fixture.VectorStoreRecordDefinition : null
         };
-<<<<<<< HEAD
-        var sut = new AzureAISearchVectorStoreRecordCollection<string, AzureAISearchHotel>(fixture.SearchIndexClient, fixture.TestIndexName);
-=======
-        using var sut = new AzureAISearchCollection<string, AzureAISearchHotel>(fixture.SearchIndexClient, fixture.TestIndexName);
->>>>>>> c084b067
+        using var sut = new AzureAISearchCollection<string, AzureAISearchHotel>(fixture.SearchIndexClient, fixture.TestIndexName);
         await sut.UpsertAsync(this.CreateTestHotel("Remove-1"));
 
         // Act
@@ -325,11 +253,7 @@
     public async Task ItCanRemoveManyDocumentsFromVectorStoreAsync()
     {
         // Arrange
-<<<<<<< HEAD
-        var sut = new AzureAISearchVectorStoreRecordCollection<string, AzureAISearchHotel>(fixture.SearchIndexClient, fixture.TestIndexName);
-=======
-        using var sut = new AzureAISearchCollection<string, AzureAISearchHotel>(fixture.SearchIndexClient, fixture.TestIndexName);
->>>>>>> c084b067
+        using var sut = new AzureAISearchCollection<string, AzureAISearchHotel>(fixture.SearchIndexClient, fixture.TestIndexName);
         await sut.UpsertAsync(this.CreateTestHotel("RemoveMany-1"));
         await sut.UpsertAsync(this.CreateTestHotel("RemoveMany-2"));
         await sut.UpsertAsync(this.CreateTestHotel("RemoveMany-3"));
@@ -348,11 +272,7 @@
     public async Task ItReturnsNullWhenGettingNonExistentRecordAsync()
     {
         // Arrange
-<<<<<<< HEAD
-        var sut = new AzureAISearchVectorStoreRecordCollection<string, AzureAISearchHotel>(fixture.SearchIndexClient, fixture.TestIndexName);
-=======
-        using var sut = new AzureAISearchCollection<string, AzureAISearchHotel>(fixture.SearchIndexClient, fixture.TestIndexName);
->>>>>>> c084b067
+        using var sut = new AzureAISearchCollection<string, AzureAISearchHotel>(fixture.SearchIndexClient, fixture.TestIndexName);
 
         // Act & Assert
         Assert.Null(await sut.GetAsync("BaseSet-5", new RecordRetrievalOptions { IncludeVectors = true }));
@@ -363,11 +283,7 @@
     {
         // Arrange
         var searchIndexClient = new SearchIndexClient(new Uri("https://localhost:12345"), new AzureKeyCredential("12345"));
-<<<<<<< HEAD
-        var sut = new AzureAISearchVectorStoreRecordCollection<string, AzureAISearchHotel>(searchIndexClient, fixture.TestIndexName);
-=======
         using var sut = new AzureAISearchCollection<string, AzureAISearchHotel>(searchIndexClient, fixture.TestIndexName);
->>>>>>> c084b067
 
         // Act & Assert
         await Assert.ThrowsAsync<VectorStoreException>(async () => await sut.GetAsync("BaseSet-1", new RecordRetrievalOptions { IncludeVectors = true }));
@@ -378,17 +294,10 @@
     {
         // Arrange
         var searchIndexClient = new SearchIndexClient(new Uri(fixture.Config.ServiceUrl), new AzureKeyCredential("12345"));
-<<<<<<< HEAD
-        var sut = new AzureAISearchVectorStoreRecordCollection<string, AzureAISearchHotel>(searchIndexClient, fixture.TestIndexName);
-
-        // Act & Assert
-        await Assert.ThrowsAsync<VectorStoreOperationException>(async () => await sut.GetAsync("BaseSet-1", new GetRecordOptions { IncludeVectors = true }));
-=======
         using var sut = new AzureAISearchCollection<string, AzureAISearchHotel>(searchIndexClient, fixture.TestIndexName);
 
         // Act & Assert
         await Assert.ThrowsAsync<VectorStoreException>(async () => await sut.GetAsync("BaseSet-1", new RecordRetrievalOptions { IncludeVectors = true }));
->>>>>>> c084b067
     }
 
     [Theory(Skip = SkipReason)]
@@ -397,19 +306,11 @@
     public async Task ItCanSearchWithVectorAndFiltersAsync(string option, bool includeVectors)
     {
         // Arrange.
-<<<<<<< HEAD
-        var sut = new AzureAISearchVectorStoreRecordCollection<string, AzureAISearchHotel>(fixture.SearchIndexClient, fixture.TestIndexName);
-
-        // Act.
-        var filter = option == "equality" ? new VectorSearchFilter().EqualTo("HotelName", "Hotel 3") : new VectorSearchFilter().AnyTagEqualTo("Tags", "bar");
-        var searchResults = await sut.VectorizedSearchAsync(
-=======
         using var sut = new AzureAISearchCollection<string, AzureAISearchHotel>(fixture.SearchIndexClient, fixture.TestIndexName);
 
         // Act.
         var filter = option == "equality" ? new VectorSearchFilter().EqualTo("HotelName", "Hotel 3") : new VectorSearchFilter().AnyTagEqualTo("Tags", "bar");
         var searchResults = await sut.SearchAsync(
->>>>>>> c084b067
             fixture.Embedding,
             top: 3,
             new()
@@ -445,19 +346,11 @@
     public async Task ItCanSearchWithTextAndFiltersAsync()
     {
         // Arrange.
-<<<<<<< HEAD
-        var sut = new AzureAISearchVectorStoreRecordCollection<string, AzureAISearchHotel>(fixture.SearchIndexClient, fixture.TestIndexName);
-
-        // Act.
-        var filter = new VectorSearchFilter().EqualTo("HotelName", "Hotel 3");
-        var searchResults = await sut.VectorizableTextSearchAsync(
-=======
         using var sut = new AzureAISearchCollection<string, AzureAISearchHotel>(fixture.SearchIndexClient, fixture.TestIndexName);
 
         // Act.
         var filter = new VectorSearchFilter().EqualTo("HotelName", "Hotel 3");
         var searchResults = await sut.SearchAsync(
->>>>>>> c084b067
             "A hotel with great views.",
             top: 3,
             new()
@@ -474,23 +367,10 @@
     public async Task ItCanUpsertAndRetrieveUsingTheDynamicMapperAsync()
     {
         // Arrange
-<<<<<<< HEAD
-        var options = new AzureAISearchVectorStoreRecordCollectionOptions<Dictionary<string, object?>>
-=======
         var options = new AzureAISearchCollectionOptions
->>>>>>> c084b067
         {
             Definition = fixture.VectorStoreRecordDefinition
         };
-<<<<<<< HEAD
-        var sut = new AzureAISearchVectorStoreRecordCollection<object, Dictionary<string, object?>>(fixture.SearchIndexClient, fixture.TestIndexName, options);
-
-        // Act
-        var baseSetGetResult = await sut.GetAsync("BaseSet-1", new GetRecordOptions { IncludeVectors = true });
-        var baseSetEmbedding = fixture.Embedding;
-        var dynamicMapperEmbedding = fixture.Embedding;
-        var upsertResult = await sut.UpsertAsync(new Dictionary<string, object?>
-=======
         using var sut = new AzureAISearchDynamicCollection(fixture.SearchIndexClient, fixture.TestIndexName, options);
 
         // Act
@@ -498,7 +378,6 @@
         var baseSetEmbedding = fixture.Embedding;
         var dynamicMapperEmbedding = fixture.Embedding;
         await sut.UpsertAsync(new Dictionary<string, object?>
->>>>>>> c084b067
         {
             ["HotelId"] = "DynamicMapper-1",
 
@@ -511,11 +390,7 @@
 
             ["DescriptionEmbedding"] = dynamicMapperEmbedding
         });
-<<<<<<< HEAD
-        var localGetResult = await sut.GetAsync("DynamicMapper-1", new GetRecordOptions { IncludeVectors = true });
-=======
         var localGetResult = await sut.GetAsync("DynamicMapper-1", new RecordRetrievalOptions { IncludeVectors = true });
->>>>>>> c084b067
 
         // Assert
         Assert.NotNull(baseSetGetResult);
@@ -526,12 +401,6 @@
         Assert.Equal(new DateTimeOffset(1970, 1, 18, 0, 0, 0, TimeSpan.Zero), baseSetGetResult["LastRenovationDate"]);
         Assert.Equal(3.6d, baseSetGetResult["Rating"]);
         Assert.Equal(baseSetEmbedding, (ReadOnlyMemory<float>)baseSetGetResult["DescriptionEmbedding"]!);
-<<<<<<< HEAD
-
-        Assert.NotNull(upsertResult);
-        Assert.Equal("DynamicMapper-1", upsertResult);
-=======
->>>>>>> c084b067
 
         Assert.NotNull(localGetResult);
         Assert.Equal("Dynamic Mapper Hotel", localGetResult["HotelName"]);
