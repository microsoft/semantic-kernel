--- conflicted
+++ resolved
@@ -259,7 +259,6 @@
     }
 
     [Fact(Skip = SkipReason)]
-<<<<<<< HEAD
     public async Task VectorizedSearchReturnsValidResultsByDefaultAsync()
     {
         // Arrange
@@ -382,7 +381,6 @@
         string hotelId,
         string? hotelName = null,
         ReadOnlyMemory<float>? embedding = null)
-=======
     public async Task ItCanUpsertAndRetrieveUsingTheGenericMapperAsync()
     {
         // Arrange
@@ -430,7 +428,6 @@
         Assert.Equal(new[] { 30f, 31f, 32f, 33f }, ((ReadOnlyMemory<float>)localGetResult.Vectors["DescriptionEmbedding"]!).ToArray());
     }
 
->>>>>>> fd6d4a17
     #region private
 
     private AzureCosmosDBNoSQLHotel CreateTestHotel(string hotelId, string? hotelName = null)
