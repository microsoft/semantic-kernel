﻿// Copyright (c) Microsoft. All rights reserved.

using System;
using System.Collections.Generic;
using System.Linq;
using System.Threading.Tasks;
using Microsoft.Extensions.VectorData;
using Microsoft.SemanticKernel.Connectors.MongoDB;
using MongoDB.Bson;
using MongoDB.Bson.Serialization.Attributes;
using Xunit;

namespace SemanticKernel.IntegrationTests.Connectors.MongoDB;

#pragma warning disable CS0618 // VectorSearchFilter is obsolete

[Collection("MongoDBVectorStoreCollection")]
public class MongoDBVectorStoreRecordCollectionTests(MongoDBVectorStoreFixture fixture)
{
    // If null, all tests will be enabled
    private const string? SkipReason = null;

    [Theory(Skip = SkipReason)]
    [InlineData("sk-test-hotels", true)]
    [InlineData("nonexistentcollection", false)]
    public async Task CollectionExistsReturnsCollectionStateAsync(string collectionName, bool expectedExists)
    {
        // Arrange
        var sut = new MongoDBVectorStoreRecordCollection<string, MongoDBHotel>(fixture.MongoDatabase, collectionName);

        // Act
        var actual = await sut.CollectionExistsAsync();

        // Assert
        Assert.Equal(expectedExists, actual);
    }

    [Fact(Skip = SkipReason)]
    public async Task ItCanCreateCollectionAsync()
    {
        // Arrange
<<<<<<< HEAD
        var newCollection = Guid.NewGuid().ToString();
        var sut = new MongoDBVectorStoreRecordCollection<MongoDBHotel>(fixture.MongoDatabase, newCollection);
=======
        var sut = new MongoDBVectorStoreRecordCollection<string, MongoDBHotel>(fixture.MongoDatabase, fixture.TestCollection);
>>>>>>> 3f30faed

        // Act
        await sut.CreateCollectionAsync();

        // Assert
        Assert.True(await sut.CollectionExistsAsync());
        await sut.DeleteCollectionAsync();
    }

    [Theory(Skip = SkipReason)]
    [InlineData(true, true)]
    [InlineData(true, false)]
    [InlineData(false, true)]
    [InlineData(false, false)]
    public async Task ItCanCreateCollectionUpsertAndGetAsync(bool includeVectors, bool useRecordDefinition)
    {
        // Arrange
        const string HotelId = "55555555-5555-5555-5555-555555555555";

        var collectionNamePostfix = useRecordDefinition ? "with-definition" : "with-type";
        collectionNamePostfix += includeVectors ? "-with-vectors" : "-without-vectors";
        var collectionName = $"collection-{collectionNamePostfix}";

        var options = new MongoDBVectorStoreRecordCollectionOptions<MongoDBHotel>
        {
            VectorStoreRecordDefinition = useRecordDefinition ? fixture.HotelVectorStoreRecordDefinition : null
        };

<<<<<<< HEAD
        var sut = new MongoDBVectorStoreRecordCollection<MongoDBHotel>(fixture.MongoDatabase, collectionName, options);
=======
        var sut = new MongoDBVectorStoreRecordCollection<string, MongoDBHotel>(fixture.MongoDatabase, collectionName);
>>>>>>> 3f30faed

        var record = this.CreateTestHotel(HotelId);

        // Act
        await sut.CreateCollectionAsync();
        var upsertResult = await sut.UpsertAsync(record);
        var getResult = await sut.GetAsync(HotelId, new() { IncludeVectors = includeVectors });

        // Assert
        Assert.True(await sut.CollectionExistsAsync());
        await sut.DeleteCollectionAsync();

        Assert.Equal(HotelId, upsertResult);
        Assert.NotNull(getResult);

        Assert.Equal(record.HotelId, getResult.HotelId);
        Assert.Equal(record.HotelName, getResult.HotelName);
        Assert.Equal(record.HotelCode, getResult.HotelCode);
        Assert.Equal(record.HotelRating, getResult.HotelRating);
        Assert.Equal(record.ParkingIncluded, getResult.ParkingIncluded);
        Assert.Equal(record.Tags.ToArray(), getResult.Tags.ToArray());
        Assert.Equal(record.Description, getResult.Description);
        Assert.Equal(record.Timestamp.ToUniversalTime(), getResult.Timestamp.ToUniversalTime());

        if (includeVectors)
        {
            Assert.NotNull(getResult.DescriptionEmbedding);
            Assert.Equal(record.DescriptionEmbedding!.Value.ToArray(), getResult.DescriptionEmbedding.Value.ToArray());
        }
        else
        {
            Assert.Null(getResult.DescriptionEmbedding);
        }
    }

    [Fact(Skip = SkipReason)]
    public async Task ItCanDeleteCollectionAsync()
    {
        // Arrange
        const string TempCollectionName = "temp-test";
        await fixture.MongoDatabase.CreateCollectionAsync(TempCollectionName);

        var sut = new MongoDBVectorStoreRecordCollection<string, MongoDBHotel>(fixture.MongoDatabase, TempCollectionName);

        Assert.True(await sut.CollectionExistsAsync());

        // Act
        await sut.DeleteCollectionAsync();

        // Assert
        Assert.False(await sut.CollectionExistsAsync());
    }

    [Fact(Skip = SkipReason)]
    public async Task ItCanGetAndDeleteRecordAsync()
    {
        // Arrange
        const string HotelId = "55555555-5555-5555-5555-555555555555";
        var sut = new MongoDBVectorStoreRecordCollection<string, MongoDBHotel>(fixture.MongoDatabase, fixture.TestCollection);

        var record = this.CreateTestHotel(HotelId);

        var upsertResult = await sut.UpsertAsync(record);
        var getResult = await sut.GetAsync(HotelId);

        Assert.Equal(HotelId, upsertResult);
        Assert.NotNull(getResult);

        // Act
        await sut.DeleteAsync(HotelId);

        getResult = await sut.GetAsync(HotelId);

        // Assert
        Assert.Null(getResult);
    }

    [Fact(Skip = SkipReason)]
    public async Task ItCanGetAndDeleteBatchAsync()
    {
        // Arrange
        const string HotelId1 = "11111111-1111-1111-1111-111111111111";
        const string HotelId2 = "22222222-2222-2222-2222-222222222222";
        const string HotelId3 = "33333333-3333-3333-3333-333333333333";

        var sut = new MongoDBVectorStoreRecordCollection<string, MongoDBHotel>(fixture.MongoDatabase, fixture.TestCollection);

        var record1 = this.CreateTestHotel(HotelId1);
        var record2 = this.CreateTestHotel(HotelId2);
        var record3 = this.CreateTestHotel(HotelId3);

        var upsertResults = await sut.UpsertAsync([record1, record2, record3]).ToListAsync();
        var getResults = await sut.GetAsync([HotelId1, HotelId2, HotelId3]).ToListAsync();

        Assert.Equal([HotelId1, HotelId2, HotelId3], upsertResults);

        Assert.NotNull(getResults.First(l => l.HotelId == HotelId1));
        Assert.NotNull(getResults.First(l => l.HotelId == HotelId2));
        Assert.NotNull(getResults.First(l => l.HotelId == HotelId3));

        // Act
        await sut.DeleteAsync([HotelId1, HotelId2, HotelId3]);

        getResults = await sut.GetAsync([HotelId1, HotelId2, HotelId3]).ToListAsync();

        // Assert
        Assert.Empty(getResults);
    }

    [Fact(Skip = SkipReason)]
    public async Task ItCanUpsertRecordAsync()
    {
        // Arrange
        const string HotelId = "55555555-5555-5555-5555-555555555555";
        var sut = new MongoDBVectorStoreRecordCollection<string, MongoDBHotel>(fixture.MongoDatabase, fixture.TestCollection);

        var record = this.CreateTestHotel(HotelId);

        var upsertResult = await sut.UpsertAsync(record);
        var getResult = await sut.GetAsync(HotelId);

        Assert.Equal(HotelId, upsertResult);
        Assert.NotNull(getResult);

        // Act
        record.HotelName = "Updated name";
        record.HotelRating = 10;

        upsertResult = await sut.UpsertAsync(record);
        getResult = await sut.GetAsync(HotelId);

        // Assert
        Assert.NotNull(getResult);
        Assert.Equal("Updated name", getResult.HotelName);
        Assert.Equal(10, getResult.HotelRating);
    }

    [Fact(Skip = SkipReason)]
    public async Task UpsertWithModelWorksCorrectlyAsync()
    {
        // Arrange
        var definition = new VectorStoreRecordDefinition
        {
            Properties = new List<VectorStoreRecordProperty>
            {
                new VectorStoreRecordKeyProperty("Id", typeof(string)),
                new VectorStoreRecordDataProperty("HotelName", typeof(string))
            }
        };

        var model = new TestModel { Id = "key", HotelName = "Test Name" };

        var sut = new MongoDBVectorStoreRecordCollection<string, TestModel>(
            fixture.MongoDatabase,
            fixture.TestCollection,
            new() { VectorStoreRecordDefinition = definition });

        // Act
        var upsertResult = await sut.UpsertAsync(model);
        var getResult = await sut.GetAsync(model.Id);

        // Assert
        Assert.Equal("key", upsertResult);

        Assert.NotNull(getResult);
        Assert.Equal("key", getResult.Id);
        Assert.Equal("Test Name", getResult.HotelName);
    }

    [Fact(Skip = SkipReason)]
    public async Task UpsertWithVectorStoreModelWorksCorrectlyAsync()
    {
        // Arrange
        var model = new VectorStoreTestModel { HotelId = "key", HotelName = "Test Name" };

        var sut = new MongoDBVectorStoreRecordCollection<string, VectorStoreTestModel>(fixture.MongoDatabase, fixture.TestCollection);

        // Act
        var upsertResult = await sut.UpsertAsync(model);
        var getResult = await sut.GetAsync(model.HotelId);

        // Assert
        Assert.Equal("key", upsertResult);

        Assert.NotNull(getResult);
        Assert.Equal("key", getResult.HotelId);
        Assert.Equal("Test Name", getResult.HotelName);
    }

    [Fact(Skip = SkipReason)]
    public async Task UpsertWithBsonModelWorksCorrectlyAsync()
    {
        // Arrange
        var definition = new VectorStoreRecordDefinition
        {
            Properties = new List<VectorStoreRecordProperty>
            {
                new VectorStoreRecordKeyProperty("Id", typeof(string)),
                new VectorStoreRecordDataProperty("HotelName", typeof(string))
            }
        };

        var model = new BsonTestModel { Id = "key", HotelName = "Test Name" };

        var sut = new MongoDBVectorStoreRecordCollection<string, BsonTestModel>(
            fixture.MongoDatabase,
            fixture.TestCollection,
            new() { VectorStoreRecordDefinition = definition });

        // Act
        var upsertResult = await sut.UpsertAsync(model);
        var getResult = await sut.GetAsync(model.Id);

        // Assert
        Assert.Equal("key", upsertResult);

        Assert.NotNull(getResult);
        Assert.Equal("key", getResult.Id);
        Assert.Equal("Test Name", getResult.HotelName);
    }

    [Fact(Skip = SkipReason)]
    public async Task UpsertWithBsonVectorStoreModelWorksCorrectlyAsync()
    {
        // Arrange
        var model = new BsonVectorStoreTestModel { HotelId = "key", HotelName = "Test Name" };

        var sut = new MongoDBVectorStoreRecordCollection<string, BsonVectorStoreTestModel>(fixture.MongoDatabase, fixture.TestCollection);

        // Act
        var upsertResult = await sut.UpsertAsync(model);
        var getResult = await sut.GetAsync(model.HotelId);

        // Assert
        Assert.Equal("key", upsertResult);

        Assert.NotNull(getResult);
        Assert.Equal("key", getResult.HotelId);
        Assert.Equal("Test Name", getResult.HotelName);
    }

    [Fact(Skip = SkipReason)]
    public async Task UpsertWithBsonVectorStoreWithNameModelWorksCorrectlyAsync()
    {
        // Arrange
        var model = new BsonVectorStoreWithNameTestModel { Id = "key", HotelName = "Test Name" };

        var sut = new MongoDBVectorStoreRecordCollection<string, BsonVectorStoreWithNameTestModel>(fixture.MongoDatabase, fixture.TestCollection);

        // Act
        var upsertResult = await sut.UpsertAsync(model);
        var getResult = await sut.GetAsync(model.Id);

        // Assert
        Assert.Equal("key", upsertResult);

        Assert.NotNull(getResult);
        Assert.Equal("key", getResult.Id);
        Assert.Equal("Test Name", getResult.HotelName);
    }

    [Fact(Skip = SkipReason)]
    public async Task VectorizedSearchReturnsValidResultsByDefaultAsync()
    {
        // Arrange
        var hotel1 = this.CreateTestHotel(hotelId: "key1", embedding: new[] { 30f, 31f, 32f, 33f });
        var hotel2 = this.CreateTestHotel(hotelId: "key2", embedding: new[] { 31f, 32f, 33f, 34f });
        var hotel3 = this.CreateTestHotel(hotelId: "key3", embedding: new[] { 20f, 20f, 20f, 20f });
        var hotel4 = this.CreateTestHotel(hotelId: "key4", embedding: new[] { -1000f, -1000f, -1000f, -1000f });

        var sut = new MongoDBVectorStoreRecordCollection<string, MongoDBHotel>(fixture.MongoDatabase, "TestVectorizedSearch");

        await sut.CreateCollectionIfNotExistsAsync();

        await sut.UpsertAsync([hotel4, hotel2, hotel3, hotel1]).ToListAsync();

        // Act
        var actual = await sut.VectorizedSearchAsync(new ReadOnlyMemory<float>([30f, 31f, 32f, 33f]), top: 3);

        // Assert
        var searchResults = await actual.Results.ToListAsync();
        var ids = searchResults.Select(l => l.Record.HotelId).ToList();

        Assert.Equal("key1", ids[0]);
        Assert.Equal("key2", ids[1]);
        Assert.Equal("key3", ids[2]);

        Assert.DoesNotContain("key4", ids);

        Assert.Equal(1, searchResults.First(l => l.Record.HotelId == "key1").Score);
    }

    [Fact(Skip = SkipReason)]
    public async Task VectorizedSearchReturnsValidResultsWithOffsetAsync()
    {
        // Arrange
        var hotel1 = this.CreateTestHotel(hotelId: "key1", embedding: new[] { 30f, 31f, 32f, 33f });
        var hotel2 = this.CreateTestHotel(hotelId: "key2", embedding: new[] { 31f, 32f, 33f, 34f });
        var hotel3 = this.CreateTestHotel(hotelId: "key3", embedding: new[] { 20f, 20f, 20f, 20f });
        var hotel4 = this.CreateTestHotel(hotelId: "key4", embedding: new[] { -1000f, -1000f, -1000f, -1000f });

        var sut = new MongoDBVectorStoreRecordCollection<string, MongoDBHotel>(fixture.MongoDatabase, "TestVectorizedSearchWithOffset");

        await sut.CreateCollectionIfNotExistsAsync();

        await sut.UpsertAsync([hotel4, hotel2, hotel3, hotel1]).ToListAsync();

        // Act
        var actual = await sut.VectorizedSearchAsync(new ReadOnlyMemory<float>([30f, 31f, 32f, 33f]), top: 2, new()
        {
            Skip = 2
        });

        // Assert
        var searchResults = await actual.Results.ToListAsync();
        var ids = searchResults.Select(l => l.Record.HotelId).ToList();

        Assert.Equal("key3", ids[0]);
        Assert.Equal("key4", ids[1]);

        Assert.DoesNotContain("key1", ids);
        Assert.DoesNotContain("key2", ids);
    }

    [Fact(Skip = SkipReason)]
    public async Task VectorizedSearchReturnsValidResultsWithFilterAsync()
    {
        // Arrange
        var hotel1 = this.CreateTestHotel(hotelId: "key1", embedding: new[] { 30f, 31f, 32f, 33f });
        var hotel2 = this.CreateTestHotel(hotelId: "key2", embedding: new[] { 31f, 32f, 33f, 34f });
        var hotel3 = this.CreateTestHotel(hotelId: "key3", embedding: new[] { 20f, 20f, 20f, 20f });
        var hotel4 = this.CreateTestHotel(hotelId: "key4", embedding: new[] { -1000f, -1000f, -1000f, -1000f });

        var sut = new MongoDBVectorStoreRecordCollection<string, MongoDBHotel>(fixture.MongoDatabase, "TestVectorizedSearchWithOffset");

        await sut.CreateCollectionIfNotExistsAsync();

        await sut.UpsertAsync([hotel4, hotel2, hotel3, hotel1]).ToListAsync();

        // Act
        var actual = await sut.VectorizedSearchAsync(new ReadOnlyMemory<float>([30f, 31f, 32f, 33f]), top: 3, new()
        {
            OldFilter = new VectorSearchFilter().EqualTo(nameof(MongoDBHotel.HotelName), "My Hotel key2")
        });

        // Assert
        var searchResults = await actual.Results.ToListAsync();
        var ids = searchResults.Select(l => l.Record.HotelId).ToList();

        Assert.Equal("key2", ids[0]);

        Assert.DoesNotContain("key1", ids);
        Assert.DoesNotContain("key3", ids);
        Assert.DoesNotContain("key4", ids);
    }

    [Fact(Skip = SkipReason)]
    public async Task ItCanUpsertAndRetrieveUsingTheDynamicMapperAsync()
    {
        // Arrange
        var options = new MongoDBVectorStoreRecordCollectionOptions<Dictionary<string, object?>>
        {
            VectorStoreRecordDefinition = fixture.HotelVectorStoreRecordDefinition
        };

        var sut = new MongoDBVectorStoreRecordCollection<object, Dictionary<string, object?>>(fixture.MongoDatabase, fixture.TestCollection, options);

        // Act
        var upsertResult = await sut.UpsertAsync(new Dictionary<string, object?>
        {
            ["HotelId"] = "DynamicMapper-1",

            ["HotelName"] = "Dynamic Mapper Hotel",
            ["Description"] = "This is a dynamic mapper hotel",
            ["Tags"] = new string[] { "dynamic" },
            ["ParkingIncluded"] = false,
            ["Timestamp"] = new DateTime(1970, 1, 18, 0, 0, 0).ToUniversalTime(),
            ["HotelRating"] = 3.6f,

            ["DescriptionEmbedding"] = new ReadOnlyMemory<float>([30f, 31f, 32f, 33f])
        });

        var localGetResult = await sut.GetAsync("Dynamic-1", new GetRecordOptions { IncludeVectors = true });

        // Assert
        Assert.NotNull(upsertResult);
        Assert.Equal("DynamicMapper-1", upsertResult);

        Assert.NotNull(localGetResult);
        Assert.Equal("Dynamic Mapper Hotel", localGetResult["HotelName"]);
        Assert.Equal("This is a dynamic mapper hotel", localGetResult["Description"]);
        Assert.Equal(new[] { "dynamic" }, localGetResult["Tags"]);
        Assert.False((bool?)localGetResult["ParkingIncluded"]);
        Assert.Equal(new DateTime(1970, 1, 18, 0, 0, 0).ToUniversalTime(), localGetResult["Timestamp"]);
        Assert.Equal(3.6f, localGetResult["HotelRating"]);
        Assert.Equal(new[] { 30f, 31f, 32f, 33f }, ((ReadOnlyMemory<float>)localGetResult["DescriptionEmbedding"]!).ToArray());
    }

    #region private

    private MongoDBHotel CreateTestHotel(string hotelId, ReadOnlyMemory<float>? embedding = null)
    {
        return new MongoDBHotel
        {
            HotelId = hotelId,
            HotelName = $"My Hotel {hotelId}",
            HotelCode = 42,
            HotelRating = 4.5f,
            ParkingIncluded = true,
            Tags = { "t1", "t2" },
            Description = "This is a great hotel.",
            Timestamp = new DateTime(2024, 09, 23, 15, 32, 33),
            DescriptionEmbedding = embedding ?? new[] { 30f, 31f, 32f, 33f },
        };
    }

    private sealed class TestModel
    {
        public string? Id { get; set; }

        public string? HotelName { get; set; }
    }

    private sealed class VectorStoreTestModel
    {
        [VectorStoreRecordKey]
        public string? HotelId { get; set; }

        [VectorStoreRecordData(StoragePropertyName = "hotel_name")]
        public string? HotelName { get; set; }
    }

    private sealed class BsonTestModel
    {
        [BsonId]
        public string? Id { get; set; }

        [BsonElement("hotel_name")]
        public string? HotelName { get; set; }
    }

    private sealed class BsonVectorStoreTestModel
    {
        [BsonId]
        [VectorStoreRecordKey]
        public string? HotelId { get; set; }

        [BsonElement("hotel_name")]
        [VectorStoreRecordData]
        public string? HotelName { get; set; }
    }

    private sealed class BsonVectorStoreWithNameTestModel
    {
        [BsonId]
        [VectorStoreRecordKey]
        public string? Id { get; set; }

        [BsonElement("bson_hotel_name")]
        [VectorStoreRecordData(StoragePropertyName = "storage_hotel_name")]
        public string? HotelName { get; set; }
    }

    #endregion
}<|MERGE_RESOLUTION|>--- conflicted
+++ resolved
@@ -39,12 +39,8 @@
     public async Task ItCanCreateCollectionAsync()
     {
         // Arrange
-<<<<<<< HEAD
         var newCollection = Guid.NewGuid().ToString();
-        var sut = new MongoDBVectorStoreRecordCollection<MongoDBHotel>(fixture.MongoDatabase, newCollection);
-=======
-        var sut = new MongoDBVectorStoreRecordCollection<string, MongoDBHotel>(fixture.MongoDatabase, fixture.TestCollection);
->>>>>>> 3f30faed
+        var sut = new MongoDBVectorStoreRecordCollection<string, MongoDBHotel>(fixture.MongoDatabase, newCollection);
 
         // Act
         await sut.CreateCollectionAsync();
@@ -73,11 +69,7 @@
             VectorStoreRecordDefinition = useRecordDefinition ? fixture.HotelVectorStoreRecordDefinition : null
         };
 
-<<<<<<< HEAD
-        var sut = new MongoDBVectorStoreRecordCollection<MongoDBHotel>(fixture.MongoDatabase, collectionName, options);
-=======
-        var sut = new MongoDBVectorStoreRecordCollection<string, MongoDBHotel>(fixture.MongoDatabase, collectionName);
->>>>>>> 3f30faed
+        var sut = new MongoDBVectorStoreRecordCollection<string, MongoDBHotel>(fixture.MongoDatabase, collectionName, options);
 
         var record = this.CreateTestHotel(HotelId);
 
