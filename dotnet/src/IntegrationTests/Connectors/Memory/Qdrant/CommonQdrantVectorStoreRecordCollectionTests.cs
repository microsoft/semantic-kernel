﻿// Copyright (c) Microsoft. All rights reserved.

using System.Collections.Generic;
using Microsoft.Extensions.VectorData;
using Microsoft.SemanticKernel.Connectors.Qdrant;
using Xunit;

namespace SemanticKernel.IntegrationTests.Connectors.Memory.Qdrant;

/// <summary>
/// Inherits common integration tests that should pass for any <see cref="VectorStoreCollection{TKey, TRecord}"/>.
/// </summary>
/// <param name="fixture">Qdrant setup and teardown.</param>
[Collection("QdrantVectorStoreCollection")]
public class CommonQdrantVectorStoreRecordCollectionTests(QdrantVectorStoreFixture fixture) : BaseVectorStoreRecordCollectionTests<ulong>
{
    protected override ulong Key1 => 1;
    protected override ulong Key2 => 2;
    protected override ulong Key3 => 3;
    protected override ulong Key4 => 4;

    protected override VectorStoreCollection<ulong, TRecord> GetTargetRecordCollection<TRecord>(string recordCollectionName, VectorStoreCollectionDefinition? definition)
    {
<<<<<<< HEAD
        return new QdrantVectorStoreRecordCollection<ulong, TRecord>(fixture.QdrantClient, recordCollectionName, new()
=======
        return new QdrantCollection<ulong, TRecord>(fixture.QdrantClient, recordCollectionName, ownsClient: false, new()
>>>>>>> c084b067
        {
            HasNamedVectors = true,
            Definition = definition
        });
    }

    protected override HashSet<string> GetSupportedDistanceFunctions()
    {
        return [DistanceFunction.CosineSimilarity, DistanceFunction.EuclideanDistance, DistanceFunction.ManhattanDistance];
    }
}<|MERGE_RESOLUTION|>--- conflicted
+++ resolved
@@ -21,11 +21,7 @@
 
     protected override VectorStoreCollection<ulong, TRecord> GetTargetRecordCollection<TRecord>(string recordCollectionName, VectorStoreCollectionDefinition? definition)
     {
-<<<<<<< HEAD
-        return new QdrantVectorStoreRecordCollection<ulong, TRecord>(fixture.QdrantClient, recordCollectionName, new()
-=======
         return new QdrantCollection<ulong, TRecord>(fixture.QdrantClient, recordCollectionName, ownsClient: false, new()
->>>>>>> c084b067
         {
             HasNamedVectors = true,
             Definition = definition
