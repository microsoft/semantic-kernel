﻿// Copyright (c) Microsoft. All rights reserved.

using System;
using System.Threading.Tasks;
using Microsoft.SemanticKernel.Connectors.Qdrant;
using Microsoft.SemanticKernel.Data;
using SemanticKernel.IntegrationTests.Data;
using Xunit;
using static SemanticKernel.IntegrationTests.Connectors.Memory.Qdrant.QdrantVectorStoreFixture;

namespace SemanticKernel.IntegrationTests.Connectors.Memory.Qdrant;

/// <summary>
/// Integration tests for using <see cref="QdrantVectorStore"/> with <see cref="ITextSearch"/>.
/// </summary>
[Collection("QdrantVectorStoreCollection")]
public class QdrantTextSearchTests(QdrantVectorStoreFixture fixture) : BaseVectorStoreTextSearchTests
{
    /// <inheritdoc/>
    public override Task<ITextSearch> CreateTextSearchAsync()
    {
        if (this.VectorStore is null)
        {
            this.EmbeddingGenerator = fixture.EmbeddingGenerator;
            this.VectorStore = new QdrantVectorStore(fixture.QdrantClient, ownsClient: false, new QdrantVectorStoreOptions { EmbeddingGenerator = fixture.EmbeddingGenerator });
        }

        var options = new QdrantCollectionOptions
        {
            HasNamedVectors = true,
            Definition = fixture.HotelVectorStoreRecordDefinition,
        };
<<<<<<< HEAD
        var vectorSearch = new QdrantVectorStoreRecordCollection<ulong, HotelInfo>(fixture.QdrantClient, "namedVectorsHotels", options);
        var stringMapper = new HotelInfoTextSearchStringMapper();
        var resultMapper = new HotelInfoTextSearchResultMapper();

        // TODO: Once OpenAITextEmbeddingGenerationService implements MEAI's IEmbeddingGenerator (#10811), configure it with the AzureAISearchVectorStore above instead of passing it here.
#pragma warning disable CS0618 // VectorStoreTextSearch with ITextEmbeddingGenerationService is obsolete
        var result = new VectorStoreTextSearch<HotelInfo>(vectorSearch, this.EmbeddingGenerator!, stringMapper, resultMapper);
#pragma warning restore CS0618
=======
        using var collection = new QdrantCollection<ulong, HotelInfo>(fixture.QdrantClient, "namedVectorsHotels", ownsClient: false, options);
        var stringMapper = new HotelInfoTextSearchStringMapper();
        var resultMapper = new HotelInfoTextSearchResultMapper();

        var result = new VectorStoreTextSearch<HotelInfo>(collection, this.EmbeddingGenerator!, stringMapper, resultMapper);
>>>>>>> c084b067

        return Task.FromResult<ITextSearch>(result);
    }

    /// <inheritdoc/>
    public override string GetQuery() => "Find a great hotel";

    /// <inheritdoc/>
    public override TextSearchFilter GetTextSearchFilter() => new TextSearchFilter().Equality("HotelName", "My Hotel 11");

    /// <inheritdoc/>
    public override bool VerifySearchResults(object[] results, string query, TextSearchFilter? filter = null)
    {
        Assert.NotNull(results);
        Assert.NotEmpty(results);
        Assert.Equal(filter is null ? 4 : 1, results.Length);
        foreach (var result in results)
        {
            Assert.NotNull(result);
            Assert.IsType<HotelInfo>(result);
        }

        return true;
    }

    /// <summary>
    /// String mapper which converts a Hotel to a string.
    /// </summary>
    protected sealed class HotelInfoTextSearchStringMapper : ITextSearchStringMapper
    {
        /// <inheritdoc />
        public string MapFromResultToString(object result)
        {
            if (result is HotelInfo hotel)
            {
                return $"{hotel.HotelName} {hotel.Description}";
            }
            throw new ArgumentException("Invalid result type.");
        }
    }

    /// <summary>
    /// Result mapper which converts a Hotel to a TextSearchResult.
    /// </summary>
    protected sealed class HotelInfoTextSearchResultMapper : ITextSearchResultMapper
    {
        /// <inheritdoc />
        public TextSearchResult MapFromResultToTextSearchResult(object result)
        {
            if (result is HotelInfo hotel)
            {
                return new TextSearchResult(value: hotel.Description) { Name = hotel.HotelName, Link = $"id://{hotel.HotelId}" };
            }
            throw new ArgumentException("Invalid result type.");
        }
    }
}<|MERGE_RESOLUTION|>--- conflicted
+++ resolved
@@ -30,22 +30,11 @@
             HasNamedVectors = true,
             Definition = fixture.HotelVectorStoreRecordDefinition,
         };
-<<<<<<< HEAD
-        var vectorSearch = new QdrantVectorStoreRecordCollection<ulong, HotelInfo>(fixture.QdrantClient, "namedVectorsHotels", options);
-        var stringMapper = new HotelInfoTextSearchStringMapper();
-        var resultMapper = new HotelInfoTextSearchResultMapper();
-
-        // TODO: Once OpenAITextEmbeddingGenerationService implements MEAI's IEmbeddingGenerator (#10811), configure it with the AzureAISearchVectorStore above instead of passing it here.
-#pragma warning disable CS0618 // VectorStoreTextSearch with ITextEmbeddingGenerationService is obsolete
-        var result = new VectorStoreTextSearch<HotelInfo>(vectorSearch, this.EmbeddingGenerator!, stringMapper, resultMapper);
-#pragma warning restore CS0618
-=======
         using var collection = new QdrantCollection<ulong, HotelInfo>(fixture.QdrantClient, "namedVectorsHotels", ownsClient: false, options);
         var stringMapper = new HotelInfoTextSearchStringMapper();
         var resultMapper = new HotelInfoTextSearchResultMapper();
 
         var result = new VectorStoreTextSearch<HotelInfo>(collection, this.EmbeddingGenerator!, stringMapper, resultMapper);
->>>>>>> c084b067
 
         return Task.FromResult<ITextSearch>(result);
     }
