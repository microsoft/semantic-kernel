﻿// Copyright (c) Microsoft. All rights reserved.

using System;
using System.Collections.Generic;
using System.Globalization;
using System.Linq;
using System.Threading.Tasks;
using Microsoft.SemanticKernel.Connectors.Qdrant;
using Microsoft.SemanticKernel.Data;
using Microsoft.SemanticKernel.Embeddings;
using Qdrant.Client.Grpc;
using Xunit;
using Xunit.Abstractions;
using static SemanticKernel.IntegrationTests.Connectors.Memory.Qdrant.QdrantVectorStoreFixture;

namespace SemanticKernel.IntegrationTests.Connectors.Memory.Qdrant;

/// <summary>
/// Contains tests for the <see cref="QdrantVectorStoreRecordCollection{TRecord}"/> class.
/// </summary>
/// <param name="output">Used for logging.</param>
/// <param name="fixture">Qdrant setup and teardown.</param>
[Collection("QdrantVectorStoreCollection")]
public sealed class QdrantVectorStoreRecordCollectionTests(ITestOutputHelper output, QdrantVectorStoreFixture fixture)
{
    [Theory]
    [InlineData("singleVectorHotels", true)]
    [InlineData("nonexistentcollection", false)]
    public async Task CollectionExistsReturnsCollectionStateAsync(string collectionName, bool expectedExists)
    {
        // Arrange.
        var sut = new QdrantVectorStoreRecordCollection<HotelInfo>(fixture.QdrantClient, collectionName);

        // Act.
        var actual = await sut.CollectionExistsAsync();

        // Assert.
        Assert.Equal(expectedExists, actual);
    }

    [Theory]
    [InlineData(true, true)]
    [InlineData(true, false)]
    [InlineData(false, true)]
    [InlineData(false, false)]
    public async Task ItCanCreateACollectionUpsertGetAndSearchAsync(bool hasNamedVectors, bool useRecordDefinition)
    {
        // Arrange
        var collectionNamePostfix1 = useRecordDefinition ? "WithDefinition" : "WithType";
        var collectionNamePostfix2 = hasNamedVectors ? "HasNamedVectors" : "SingleUnnamedVector";
        var testCollectionName = $"createtest{collectionNamePostfix1}{collectionNamePostfix2}";

        var options = new QdrantVectorStoreRecordCollectionOptions<HotelInfo>
        {
            HasNamedVectors = hasNamedVectors,
            VectorStoreRecordDefinition = useRecordDefinition ? fixture.HotelVectorStoreRecordDefinition : null
        };
        var sut = new QdrantVectorStoreRecordCollection<HotelInfo>(fixture.QdrantClient, testCollectionName, options);

        var record = await this.CreateTestHotelAsync(30, fixture.EmbeddingGenerator);

        // Act
        await sut.CreateCollectionAsync();
        var upsertResult = await sut.UpsertAsync(record);
        var getResult = await sut.GetAsync(30, new GetRecordOptions { IncludeVectors = true });
<<<<<<< HEAD
        var vector = await fixture.EmbeddingGenerator.GenerateEmbeddingAsync("A great hotel");
        var searchResult = await sut.VectorizedSearchAsync(
            vector,
            new VectorSearchOptions { Filter = new VectorSearchFilter().EqualTo("HotelCode", 30) }).ToListAsync();
=======
        var actual = await sut.VectorizedSearchAsync(
            new ReadOnlyMemory<float>(new[] { 30f, 31f, 32f, 33f }),
            new VectorSearchOptions { Filter = new VectorSearchFilter().EqualTo("HotelCode", 30) });
>>>>>>> fba0aba3

        // Assert
        var collectionExistResult = await sut.CollectionExistsAsync();
        Assert.True(collectionExistResult);
        await sut.DeleteCollectionAsync();

        Assert.Equal(30ul, upsertResult);
        Assert.Equal(record.HotelId, getResult?.HotelId);
        Assert.Equal(record.HotelName, getResult?.HotelName);
        Assert.Equal(record.HotelCode, getResult?.HotelCode);
        Assert.Equal(record.HotelRating, getResult?.HotelRating);
        Assert.Equal(record.ParkingIncluded, getResult?.ParkingIncluded);
        Assert.Equal(record.Tags.ToArray(), getResult?.Tags.ToArray());
        Assert.Equal(record.Description, getResult?.Description);

        var searchResults = await actual.Results.ToListAsync();
        Assert.Single(searchResults);
        var searchResultRecord = searchResults.First().Record;
        Assert.Equal(record.HotelId, searchResultRecord?.HotelId);
        Assert.Equal(record.HotelName, searchResultRecord?.HotelName);
        Assert.Equal(record.HotelCode, searchResultRecord?.HotelCode);
        Assert.Equal(record.HotelRating, searchResultRecord?.HotelRating);
        Assert.Equal(record.ParkingIncluded, searchResultRecord?.ParkingIncluded);
        Assert.Equal(record.Tags.ToArray(), searchResultRecord?.Tags.ToArray());
        Assert.Equal(record.Description, searchResultRecord?.Description);

        // Output
        output.WriteLine(collectionExistResult.ToString());
        output.WriteLine(upsertResult.ToString(CultureInfo.InvariantCulture));
        output.WriteLine(getResult?.ToString());
    }

    [Fact]
    public async Task ItCanDeleteCollectionAsync()
    {
        // Arrange
        var tempCollectionName = "temp-test";
        await fixture.QdrantClient.CreateCollectionAsync(
            tempCollectionName,
            new VectorParams { Size = 4, Distance = Distance.Cosine });

        var sut = new QdrantVectorStoreRecordCollection<HotelInfo>(fixture.QdrantClient, tempCollectionName);

        // Act
        await sut.DeleteCollectionAsync();

        // Assert
        Assert.False(await sut.CollectionExistsAsync());
    }

    [Theory]
    [InlineData(true, "singleVectorHotels", false)]
    [InlineData(false, "singleVectorHotels", false)]
    [InlineData(true, "namedVectorsHotels", true)]
    [InlineData(false, "namedVectorsHotels", true)]
    public async Task ItCanUpsertDocumentToVectorStoreAsync(bool useRecordDefinition, string collectionName, bool hasNamedVectors)
    {
        // Arrange.
        var options = new QdrantVectorStoreRecordCollectionOptions<HotelInfo>
        {
            HasNamedVectors = hasNamedVectors,
            VectorStoreRecordDefinition = useRecordDefinition ? fixture.HotelVectorStoreRecordDefinition : null
        };
        var sut = new QdrantVectorStoreRecordCollection<HotelInfo>(fixture.QdrantClient, collectionName, options);

        var record = await this.CreateTestHotelAsync(20, fixture.EmbeddingGenerator);

        // Act.
        var upsertResult = await sut.UpsertAsync(record);

        // Assert.
        var getResult = await sut.GetAsync(20, new GetRecordOptions { IncludeVectors = true });
        Assert.Equal(20ul, upsertResult);
        Assert.Equal(record.HotelId, getResult?.HotelId);
        Assert.Equal(record.HotelName, getResult?.HotelName);
        Assert.Equal(record.HotelCode, getResult?.HotelCode);
        Assert.Equal(record.HotelRating, getResult?.HotelRating);
        Assert.Equal(record.ParkingIncluded, getResult?.ParkingIncluded);
        Assert.Equal(record.Tags.ToArray(), getResult?.Tags.ToArray());
        Assert.Equal(record.Description, getResult?.Description);

        // TODO: figure out why original array is different from the one we get back.
        //Assert.Equal(record.DescriptionEmbedding?.ToArray(), getResult?.DescriptionEmbedding?.ToArray());

        // Output.
        output.WriteLine(upsertResult.ToString(CultureInfo.InvariantCulture));
        output.WriteLine(getResult?.ToString());
    }

    [Fact]
    public async Task ItCanUpsertAndRemoveDocumentWithGuidIdToVectorStoreAsync()
    {
        // Arrange.
        var options = new QdrantVectorStoreRecordCollectionOptions<HotelInfoWithGuidId> { HasNamedVectors = false };
        IVectorStoreRecordCollection<Guid, HotelInfoWithGuidId> sut = new QdrantVectorStoreRecordCollection<HotelInfoWithGuidId>(fixture.QdrantClient, "singleVectorGuidIdHotels", options);

        var record = new HotelInfoWithGuidId
        {
            HotelId = Guid.Parse("55555555-5555-5555-5555-555555555555"),
            HotelName = "My Hotel 5",
            Description = "This is a great hotel.",
            DescriptionEmbedding = await fixture.EmbeddingGenerator.GenerateEmbeddingAsync("This is a great hotel."),
        };

        // Act.
        var upsertResult = await sut.UpsertAsync(record);

        // Assert.
        var getResult = await sut.GetAsync(Guid.Parse("55555555-5555-5555-5555-555555555555"), new GetRecordOptions { IncludeVectors = true });
        Assert.Equal(Guid.Parse("55555555-5555-5555-5555-555555555555"), upsertResult);
        Assert.Equal(record.HotelId, getResult?.HotelId);
        Assert.Equal(record.HotelName, getResult?.HotelName);
        Assert.Equal(record.Description, getResult?.Description);

        // Act.
        await sut.DeleteAsync(Guid.Parse("55555555-5555-5555-5555-555555555555"));

        // Assert.
        Assert.Null(await sut.GetAsync(Guid.Parse("55555555-5555-5555-5555-555555555555")));

        // Output.
        output.WriteLine(upsertResult.ToString("D"));
        output.WriteLine(getResult?.ToString());
    }

    [Theory]
    [InlineData(true, true, "singleVectorHotels", false)]
    [InlineData(true, false, "singleVectorHotels", false)]
    [InlineData(false, true, "singleVectorHotels", false)]
    [InlineData(false, false, "singleVectorHotels", false)]
    [InlineData(true, true, "namedVectorsHotels", true)]
    [InlineData(true, false, "namedVectorsHotels", true)]
    [InlineData(false, true, "namedVectorsHotels", true)]
    [InlineData(false, false, "namedVectorsHotels", true)]
    public async Task ItCanGetDocumentFromVectorStoreAsync(bool useRecordDefinition, bool withEmbeddings, string collectionName, bool hasNamedVectors)
    {
        // Arrange.
        var options = new QdrantVectorStoreRecordCollectionOptions<HotelInfo>
        {
            HasNamedVectors = hasNamedVectors,
            VectorStoreRecordDefinition = useRecordDefinition ? fixture.HotelVectorStoreRecordDefinition : null
        };
        var sut = new QdrantVectorStoreRecordCollection<HotelInfo>(fixture.QdrantClient, collectionName, options);

        // Act.
        var getResult = await sut.GetAsync(11, new GetRecordOptions { IncludeVectors = withEmbeddings });

        // Assert.
        Assert.Equal(11ul, getResult?.HotelId);
        Assert.Equal("My Hotel 11", getResult?.HotelName);
        Assert.Equal(11, getResult?.HotelCode);
        Assert.True(getResult?.ParkingIncluded);
        Assert.Equal(4.5f, getResult?.HotelRating);
        Assert.Equal(2, getResult?.Tags.Count);
        Assert.Equal("t1", getResult?.Tags[0]);
        Assert.Equal("t2", getResult?.Tags[1]);
        Assert.Equal("This is a great hotel.", getResult?.Description);
        if (withEmbeddings)
        {
            Assert.NotNull(getResult?.DescriptionEmbedding);
        }
        else
        {
            Assert.Null(getResult?.DescriptionEmbedding);
        }

        // Output.
        output.WriteLine(getResult?.ToString());
    }

    [Theory]
    [InlineData(true, true)]
    [InlineData(true, false)]
    [InlineData(false, true)]
    [InlineData(false, false)]
    public async Task ItCanGetDocumentWithGuidIdFromVectorStoreAsync(bool useRecordDefinition, bool withEmbeddings)
    {
        // Arrange.
        var options = new QdrantVectorStoreRecordCollectionOptions<HotelInfoWithGuidId>
        {
            HasNamedVectors = false,
            VectorStoreRecordDefinition = useRecordDefinition ? fixture.HotelWithGuidIdVectorStoreRecordDefinition : null
        };
        var sut = new QdrantVectorStoreRecordCollection<HotelInfoWithGuidId>(fixture.QdrantClient, "singleVectorGuidIdHotels", options);

        // Act.
        var getResult = await sut.GetAsync(Guid.Parse("11111111-1111-1111-1111-111111111111"), new GetRecordOptions { IncludeVectors = withEmbeddings });

        // Assert.
        Assert.Equal(Guid.Parse("11111111-1111-1111-1111-111111111111"), getResult?.HotelId);
        Assert.Equal("My Hotel 11", getResult?.HotelName);
        Assert.Equal("This is a great hotel.", getResult?.Description);
        if (withEmbeddings)
        {
            Assert.NotNull(getResult?.DescriptionEmbedding);
        }
        else
        {
            Assert.Null(getResult?.DescriptionEmbedding);
        }

        // Output.
        output.WriteLine(getResult?.ToString());
    }

    [Fact]
    public async Task ItCanGetManyDocumentsFromVectorStoreAsync()
    {
        // Arrange
        var options = new QdrantVectorStoreRecordCollectionOptions<HotelInfo> { HasNamedVectors = true };
        var sut = new QdrantVectorStoreRecordCollection<HotelInfo>(fixture.QdrantClient, "namedVectorsHotels", options);

        // Act
        // Also include one non-existing key to test that the operation does not fail for these and returns only the found ones.
        var hotels = sut.GetBatchAsync([11, 15, 12], new GetRecordOptions { IncludeVectors = true });

        // Assert
        Assert.NotNull(hotels);
        var hotelsList = await hotels.ToListAsync();
        Assert.Equal(2, hotelsList.Count);

        // Output
        foreach (var hotel in hotelsList)
        {
            output.WriteLine(hotel?.ToString() ?? "Null");
        }
    }

    [Theory]
    [InlineData(true, "singleVectorHotels", false)]
    [InlineData(false, "singleVectorHotels", false)]
    [InlineData(true, "namedVectorsHotels", true)]
    [InlineData(false, "namedVectorsHotels", true)]
    public async Task ItCanRemoveDocumentFromVectorStoreAsync(bool useRecordDefinition, string collectionName, bool hasNamedVectors)
    {
        // Arrange.
        var options = new QdrantVectorStoreRecordCollectionOptions<HotelInfo>
        {
            HasNamedVectors = hasNamedVectors,
            VectorStoreRecordDefinition = useRecordDefinition ? fixture.HotelVectorStoreRecordDefinition : null
        };
        var sut = new QdrantVectorStoreRecordCollection<HotelInfo>(fixture.QdrantClient, collectionName, options);

        await sut.UpsertAsync(await this.CreateTestHotelAsync(20, fixture.EmbeddingGenerator));

        // Act.
        await sut.DeleteAsync(20);
        // Also delete a non-existing key to test that the operation does not fail for these.
        await sut.DeleteAsync(21);

        // Assert.
        Assert.Null(await sut.GetAsync(20));
    }

    [Theory]
    [InlineData(true, "singleVectorHotels", false)]
    [InlineData(false, "singleVectorHotels", false)]
    [InlineData(true, "namedVectorsHotels", true)]
    [InlineData(false, "namedVectorsHotels", true)]
    public async Task ItCanRemoveManyDocumentsFromVectorStoreAsync(bool useRecordDefinition, string collectionName, bool hasNamedVectors)
    {
        // Arrange.
        var options = new QdrantVectorStoreRecordCollectionOptions<HotelInfo>
        {
            HasNamedVectors = hasNamedVectors,
            VectorStoreRecordDefinition = useRecordDefinition ? fixture.HotelVectorStoreRecordDefinition : null
        };
        var sut = new QdrantVectorStoreRecordCollection<HotelInfo>(fixture.QdrantClient, collectionName, options);

        await sut.UpsertAsync(await this.CreateTestHotelAsync(20, fixture.EmbeddingGenerator));

        // Act.
        // Also delete a non-existing key to test that the operation does not fail for these.
        await sut.DeleteBatchAsync([20, 21]);

        // Assert.
        Assert.Null(await sut.GetAsync(20));
    }

    [Fact]
    public async Task ItReturnsNullWhenGettingNonExistentRecordAsync()
    {
        // Arrange
        var options = new QdrantVectorStoreRecordCollectionOptions<HotelInfo> { HasNamedVectors = false };
        var sut = new QdrantVectorStoreRecordCollection<HotelInfo>(fixture.QdrantClient, "singleVectorHotels", options);

        // Act & Assert
        Assert.Null(await sut.GetAsync(15, new GetRecordOptions { IncludeVectors = true }));
    }

    [Fact]
    public async Task ItThrowsMappingExceptionForFailedMapperAsync()
    {
        // Arrange
        var options = new QdrantVectorStoreRecordCollectionOptions<HotelInfo> { PointStructCustomMapper = new FailingMapper() };
        var sut = new QdrantVectorStoreRecordCollection<HotelInfo>(fixture.QdrantClient, "singleVectorHotels", options);

        // Act & Assert
        await Assert.ThrowsAsync<VectorStoreRecordMappingException>(async () => await sut.GetAsync(11, new GetRecordOptions { IncludeVectors = true }));
    }

    [Theory]
    [InlineData(true, "singleVectorHotels", false, "equality")]
    [InlineData(false, "singleVectorHotels", false, "equality")]
    [InlineData(true, "namedVectorsHotels", true, "equality")]
    [InlineData(false, "namedVectorsHotels", true, "equality")]
    [InlineData(true, "singleVectorHotels", false, "tagContains")]
    [InlineData(false, "singleVectorHotels", false, "tagContains")]
    [InlineData(true, "namedVectorsHotels", true, "tagContains")]
    [InlineData(false, "namedVectorsHotels", true, "tagContains")]
    public async Task ItCanSearchWithFilterAsync(bool useRecordDefinition, string collectionName, bool hasNamedVectors, string filterType)
    {
        // Arrange.
        var options = new QdrantVectorStoreRecordCollectionOptions<HotelInfo>
        {
            HasNamedVectors = hasNamedVectors,
            VectorStoreRecordDefinition = useRecordDefinition ? fixture.HotelVectorStoreRecordDefinition : null
        };
        var sut = new QdrantVectorStoreRecordCollection<HotelInfo>(fixture.QdrantClient, collectionName, options);

        // Act.
        var vector = await fixture.EmbeddingGenerator.GenerateEmbeddingAsync("A great hotel");
        var filter = filterType == "equality" ? new VectorSearchFilter().EqualTo("HotelName", "My Hotel 11") : new VectorSearchFilter().AnyTagEqualTo("Tags", "t1");
<<<<<<< HEAD
        var searchResults = sut.VectorizedSearchAsync(
            vector,
=======
        var actual = await sut.VectorizedSearchAsync(
            new ReadOnlyMemory<float>([30f, 31f, 32f, 33f]),
>>>>>>> fba0aba3
            new()
            {
                Filter = filter
            });

        // Assert.
        var searchResults = await actual.Results.ToListAsync();
        Assert.Single(searchResults);

        var searchResultRecord = searchResults.First().Record;
        Assert.Equal(11ul, searchResultRecord?.HotelId);
        Assert.Equal("My Hotel 11", searchResultRecord?.HotelName);
        Assert.Equal(11, searchResultRecord?.HotelCode);
        Assert.Equal(4.5f, searchResultRecord?.HotelRating);
        Assert.Equal(true, searchResultRecord?.ParkingIncluded);
        Assert.Equal(new string[] { "t1", "t2" }, searchResultRecord?.Tags.ToArray());
        Assert.Equal("This is a great hotel.", searchResultRecord?.Description);
    }

    [Fact]
    public async Task ItCanUpsertAndRetrieveUsingTheGenericMapperAsync()
    {
        // Arrange
        var options = new QdrantVectorStoreRecordCollectionOptions<VectorStoreGenericDataModel<ulong>>
        {
            VectorStoreRecordDefinition = fixture.HotelVectorStoreRecordDefinition
        };
        var sut = new QdrantVectorStoreRecordCollection<VectorStoreGenericDataModel<ulong>>(fixture.QdrantClient, "singleVectorHotels", options);

        // Act
        var baseSetGetResult = await sut.GetAsync(11, new GetRecordOptions { IncludeVectors = true });
        var upsertResult = await sut.UpsertAsync(new VectorStoreGenericDataModel<ulong>(40)
        {
            Data =
            {
                { "HotelName", "Generic Mapper Hotel" },
                { "HotelCode", 40 },
                { "ParkingIncluded", false },
                { "HotelRating", 3.6d },
                { "Tags", new string[] { "generic" } },
                { "Description", "This is a generic mapper hotel" },
            },
            Vectors =
            {
                { "DescriptionEmbedding", await fixture.EmbeddingGenerator.GenerateEmbeddingAsync("This is a generic mapper hotel") }
            }
        });
        var localGetResult = await sut.GetAsync(40, new GetRecordOptions { IncludeVectors = true });

        // Assert
        Assert.NotNull(baseSetGetResult);
        Assert.Equal(11ul, baseSetGetResult.Key);
        Assert.Equal("My Hotel 11", baseSetGetResult.Data["HotelName"]);
        Assert.Equal(11, baseSetGetResult.Data["HotelCode"]);
        Assert.True((bool)baseSetGetResult.Data["ParkingIncluded"]!);
        Assert.Equal(4.5f, baseSetGetResult.Data["HotelRating"]);
        Assert.Equal(new[] { "t1", "t2" }, ((List<string>)baseSetGetResult.Data["Tags"]!).ToArray());
        Assert.Equal("This is a great hotel.", baseSetGetResult.Data["Description"]);
        Assert.NotNull(baseSetGetResult.Vectors["DescriptionEmbedding"]);
        Assert.IsType<ReadOnlyMemory<float>>(baseSetGetResult.Vectors["DescriptionEmbedding"]);

        Assert.Equal(40ul, upsertResult);

        Assert.NotNull(localGetResult);
        Assert.Equal(40ul, localGetResult.Key);
        Assert.Equal("Generic Mapper Hotel", localGetResult.Data["HotelName"]);
        Assert.Equal(40, localGetResult.Data["HotelCode"]);
        Assert.False((bool)localGetResult.Data["ParkingIncluded"]!);
        Assert.Equal(3.6f, localGetResult.Data["HotelRating"]);
        Assert.Equal(new[] { "generic" }, ((List<string>)localGetResult.Data["Tags"]!).ToArray());
        Assert.Equal("This is a generic mapper hotel", localGetResult.Data["Description"]);
        Assert.NotNull(localGetResult.Vectors["DescriptionEmbedding"]);
        Assert.IsType<ReadOnlyMemory<float>>(localGetResult.Vectors["DescriptionEmbedding"]);
    }

    private async Task<HotelInfo> CreateTestHotelAsync(uint hotelId, ITextEmbeddingGenerationService embeddingGenerator)
    {
        return new HotelInfo
        {
            HotelId = hotelId,
            HotelName = $"My Hotel {hotelId}",
            HotelCode = (int)hotelId,
            HotelRating = 4.5f,
            ParkingIncluded = true,
            Tags = { "t1", "t2" },
            Description = "This is a great hotel.",
            DescriptionEmbedding = await embeddingGenerator.GenerateEmbeddingAsync("This is a great hotel."),
        };
    }

    private sealed class FailingMapper : IVectorStoreRecordMapper<HotelInfo, PointStruct>
    {
        public PointStruct MapFromDataToStorageModel(HotelInfo dataModel)
        {
            throw new NotImplementedException();
        }

        public HotelInfo MapFromStorageToDataModel(PointStruct storageModel, StorageToDataModelMapperOptions options)
        {
            throw new NotImplementedException();
        }
    }
}<|MERGE_RESOLUTION|>--- conflicted
+++ resolved
@@ -63,16 +63,10 @@
         await sut.CreateCollectionAsync();
         var upsertResult = await sut.UpsertAsync(record);
         var getResult = await sut.GetAsync(30, new GetRecordOptions { IncludeVectors = true });
-<<<<<<< HEAD
         var vector = await fixture.EmbeddingGenerator.GenerateEmbeddingAsync("A great hotel");
         var searchResult = await sut.VectorizedSearchAsync(
             vector,
             new VectorSearchOptions { Filter = new VectorSearchFilter().EqualTo("HotelCode", 30) }).ToListAsync();
-=======
-        var actual = await sut.VectorizedSearchAsync(
-            new ReadOnlyMemory<float>(new[] { 30f, 31f, 32f, 33f }),
-            new VectorSearchOptions { Filter = new VectorSearchFilter().EqualTo("HotelCode", 30) });
->>>>>>> fba0aba3
 
         // Assert
         var collectionExistResult = await sut.CollectionExistsAsync();
@@ -396,13 +390,8 @@
         // Act.
         var vector = await fixture.EmbeddingGenerator.GenerateEmbeddingAsync("A great hotel");
         var filter = filterType == "equality" ? new VectorSearchFilter().EqualTo("HotelName", "My Hotel 11") : new VectorSearchFilter().AnyTagEqualTo("Tags", "t1");
-<<<<<<< HEAD
-        var searchResults = sut.VectorizedSearchAsync(
+        var actual = sut.VectorizedSearchAsync(
             vector,
-=======
-        var actual = await sut.VectorizedSearchAsync(
-            new ReadOnlyMemory<float>([30f, 31f, 32f, 33f]),
->>>>>>> fba0aba3
             new()
             {
                 Filter = filter
