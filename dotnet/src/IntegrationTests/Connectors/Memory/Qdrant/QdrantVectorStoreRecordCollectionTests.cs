--- conflicted
+++ resolved
@@ -62,19 +62,11 @@
         var record = await this.CreateTestHotelAsync(30, fixture.EmbeddingGenerator);
 
         // Act
-<<<<<<< HEAD
         await sut.EnsureCollectionExistsAsync();
         await sut.UpsertAsync(record);
-        var getResult = await sut.GetAsync(30, new RecordRetrievalOptions { IncludeVectors = true });
-        var vector = await fixture.EmbeddingGenerator.GenerateEmbeddingAsync("A great hotel");
+        var getResult = await sut.GetAsync(30, new() { IncludeVectors = true });
+        var vector = (await fixture.EmbeddingGenerator.GenerateAsync("A great hotel")).Vector;
         var searchResults = await sut.SearchAsync(
-=======
-        await sut.CreateCollectionAsync();
-        var upsertResult = await sut.UpsertAsync(record);
-        var getResult = await sut.GetAsync(30, new GetRecordOptions { IncludeVectors = true });
-        var vector = (await fixture.EmbeddingGenerator.GenerateAsync("A great hotel")).Vector;
-        var searchResults = await sut.VectorizedSearchAsync(
->>>>>>> 71ea643d
             vector,
             top: 3,
             new() { OldFilter = new VectorSearchFilter().EqualTo("HotelCode", 30).AnyTagEqualTo("Tags", "t2") }).ToListAsync();
