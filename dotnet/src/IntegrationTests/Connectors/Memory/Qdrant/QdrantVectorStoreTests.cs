--- conflicted
+++ resolved
@@ -25,12 +25,8 @@
         var collectionFromVS = sut.GetCollection<ulong, QdrantVectorStoreFixture.HotelInfo>("SettingsPassedCollection");
         await collectionFromVS.EnsureCollectionExistsAsync();
 
-<<<<<<< HEAD
-        var directCollection = new QdrantVectorStoreRecordCollection<ulong, QdrantVectorStoreFixture.HotelInfo>(fixture.QdrantClient, "SettingsPassedCollection", new() { HasNamedVectors = true });
-=======
         using QdrantCollection<ulong, QdrantVectorStoreFixture.HotelInfo> directCollection = new(
             fixture.QdrantClient, "SettingsPassedCollection", OwnsClient, new() { HasNamedVectors = true });
->>>>>>> c084b067
         await directCollection.UpsertAsync(new QdrantVectorStoreFixture.HotelInfo
         {
             HotelId = 1ul,
