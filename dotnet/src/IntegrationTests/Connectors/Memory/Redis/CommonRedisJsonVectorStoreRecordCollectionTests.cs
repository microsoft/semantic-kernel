--- conflicted
+++ resolved
@@ -23,11 +23,7 @@
 
     protected override VectorStoreCollection<string, TRecord> GetTargetRecordCollection<TRecord>(string recordCollectionName, VectorStoreCollectionDefinition? definition)
     {
-<<<<<<< HEAD
-        return new RedisJsonVectorStoreRecordCollection<string, TRecord>(fixture.Database, recordCollectionName + "json", new()
-=======
         return new RedisJsonCollection<string, TRecord>(fixture.Database, recordCollectionName + "json", new()
->>>>>>> c084b067
         {
             Definition = definition
         });
