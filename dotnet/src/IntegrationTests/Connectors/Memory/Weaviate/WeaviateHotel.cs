--- conflicted
+++ resolved
@@ -16,17 +16,6 @@
     public Guid HotelId { get; init; }
 
     /// <summary>A string metadata field.</summary>
-<<<<<<< HEAD
-    [VectorStoreRecordData(IsIndexed = true)]
-    public string? HotelName { get; set; }
-
-    /// <summary>An int metadata field.</summary>
-    [VectorStoreRecordData(IsIndexed = true)]
-    public int HotelCode { get; set; }
-
-    /// <summary>A float metadata field.</summary>
-    [VectorStoreRecordData(IsIndexed = true)]
-=======
     [VectorStoreData(IsIndexed = true)]
     public string? HotelName { get; set; }
 
@@ -36,29 +25,10 @@
 
     /// <summary>A float metadata field.</summary>
     [VectorStoreData(IsIndexed = true)]
->>>>>>> c084b067
     public float? HotelRating { get; set; }
 
     /// <summary>A bool metadata field.</summary>
     [JsonPropertyName("parking_is_included")]
-<<<<<<< HEAD
-    [VectorStoreRecordData(IsIndexed = true)]
-    public bool ParkingIncluded { get; set; }
-
-    /// <summary>An array metadata field.</summary>
-    [VectorStoreRecordData(IsIndexed = true)]
-    public List<string> Tags { get; set; } = [];
-
-    /// <summary>A data field.</summary>
-    [VectorStoreRecordData(IsFullTextIndexed = true, IsIndexed = true)]
-    public string Description { get; set; }
-
-    [VectorStoreRecordData(IsIndexed = true)]
-    public DateTimeOffset Timestamp { get; set; }
-
-    /// <summary>A vector field.</summary>
-    [VectorStoreRecordVector(Dimensions: 4, DistanceFunction = DistanceFunction.CosineDistance, IndexKind = IndexKind.Hnsw)]
-=======
     [VectorStoreData(IsIndexed = true)]
     public bool ParkingIncluded { get; set; }
 
@@ -75,6 +45,5 @@
 
     /// <summary>A vector field.</summary>
     [VectorStoreVector(Dimensions: 4, DistanceFunction = DistanceFunction.CosineDistance, IndexKind = IndexKind.Hnsw)]
->>>>>>> c084b067
     public ReadOnlyMemory<float>? DescriptionEmbedding { get; set; }
 }