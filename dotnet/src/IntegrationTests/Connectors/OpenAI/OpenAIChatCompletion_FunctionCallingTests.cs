// Copyright (c) Microsoft. All rights reserved.

using System;
using System.Collections.Generic;
using System.IO;
using System.Linq;
using System.Text;
using System.Text.Json;
using System.Threading.Tasks;
using Microsoft.Extensions.Configuration;
using Microsoft.SemanticKernel;
using Microsoft.SemanticKernel.ChatCompletion;
using Microsoft.SemanticKernel.Connectors.OpenAI;
using OpenAI.Chat;
using SemanticKernel.IntegrationTests.TestSettings;
using Xunit;

namespace SemanticKernel.IntegrationTests.Connectors.OpenAI;

public sealed class OpenAIChatCompletionFunctionCallingTests : BaseIntegrationTest
{
    [Fact]
    public async Task CanAutoInvokeKernelFunctionsAsync()
    {
        // Arrange
        var invokedFunctions = new List<string>();

        var filter = new FakeFunctionFilter(async (context, next) =>
        {
            invokedFunctions.Add($"{context.Function.Name}({string.Join(", ", context.Arguments)})");
            await next(context);
        });

        var kernel = this.CreateAndInitializeKernel(importHelperPlugin: true);
        kernel.FunctionInvocationFilters.Add(filter);

        OpenAIPromptExecutionSettings settings = new() { ToolCallBehavior = ToolCallBehavior.AutoInvokeKernelFunctions };

        // Act
        var result = await kernel.InvokePromptAsync("Given the current time of day and weather, what is the likely color of the sky in Boston?", new(settings));

        // Assert
        Assert.Contains("rain", result.GetValue<string>(), StringComparison.InvariantCulture);
        Assert.Contains("GetCurrentUtcTime()", invokedFunctions);
        Assert.Contains("Get_Weather_For_City([cityName, Boston])", invokedFunctions);
    }

    [Fact]
    public async Task CanAutoInvokeKernelFunctionsStreamingAsync()
    {
        // Arrange
        var invokedFunctions = new List<string>();

        var filter = new FakeFunctionFilter(async (context, next) =>
        {
            invokedFunctions.Add($"{context.Function.Name}({string.Join(", ", context.Arguments)})");
            await next(context);
        });

        var kernel = this.CreateAndInitializeKernel(importHelperPlugin: true);
        kernel.FunctionInvocationFilters.Add(filter);

        OpenAIPromptExecutionSettings settings = new() { ToolCallBehavior = ToolCallBehavior.AutoInvokeKernelFunctions };

        var stringBuilder = new StringBuilder();

        // Act
        await foreach (var update in kernel.InvokePromptStreamingAsync<string>("Given the current time of day and weather, what is the likely color of the sky in Boston?", new(settings)))
        {
            stringBuilder.Append(update);
        }

        // Assert
        Assert.Contains("rain", stringBuilder.ToString(), StringComparison.InvariantCulture);
        Assert.Contains("GetCurrentUtcTime()", invokedFunctions);
        Assert.Contains("Get_Weather_For_City([cityName, Boston])", invokedFunctions);
    }

    [Fact]
    public async Task CanAutoInvokeKernelFunctionsWithComplexTypeParametersAsync()
    {
        // Arrange
        var kernel = this.CreateAndInitializeKernel();
        kernel.ImportPluginFromFunctions("HelperFunctions",
        [
            kernel.CreateFunctionFromMethod((WeatherParameters parameters) =>
            {
                if (parameters.City.Name == "Dublin" && (parameters.City.Country == "Ireland" || parameters.City.Country == "IE"))
                {
                    return Task.FromResult(42.8); // 42.8 Fahrenheit.
                }

                throw new NotSupportedException($"Weather in {parameters.City.Name} ({parameters.City.Country}) is not supported.");
            }, "Get_Current_Temperature", "Get current temperature."),
        ]);
<<<<<<< HEAD
        var kernel = this.CreateAndInitializeKernel(importHelperPlugin: true);
=======
>>>>>>> 0b5c7699

        OpenAIPromptExecutionSettings settings = new() { ToolCallBehavior = ToolCallBehavior.AutoInvokeKernelFunctions };

        // Act
        var result = await kernel.InvokePromptAsync("What is the current temperature in Dublin, Ireland, in Fahrenheit?", new(settings));

        // Assert
        Assert.NotNull(result);
        Assert.Contains("42.8", result.GetValue<string>(), StringComparison.InvariantCulture); // The WeatherPlugin always returns 42.8 for Dublin, Ireland.
    }

    [Fact]
    public async Task CanAutoInvokeKernelFunctionsWithPrimitiveTypeParametersAsync()
    {
        // Arrange
        var kernel = this.CreateAndInitializeKernel(importHelperPlugin: true);

        OpenAIPromptExecutionSettings settings = new() { ToolCallBehavior = ToolCallBehavior.AutoInvokeKernelFunctions };

        // Act
        var result = await kernel.InvokePromptAsync("Convert 50 degrees Fahrenheit to Celsius.", new(settings));

        // Assert
        Assert.NotNull(result);
        Assert.Contains("10", result.GetValue<string>(), StringComparison.InvariantCulture);
    }

    [Fact]
    public async Task CanAutoInvokeKernelFunctionsWithEnumTypeParametersAsync()
    {
        // Arrange
        var kernel = this.CreateAndInitializeKernel(importHelperPlugin: true);

        OpenAIPromptExecutionSettings settings = new() { ToolCallBehavior = ToolCallBehavior.AutoInvokeKernelFunctions };

        // Act
        var result = await kernel.InvokePromptAsync("Given the current time of day and weather, what is the likely color of the sky in Boston?", new(settings));

        // Assert
        Assert.NotNull(result);
        Assert.Contains("rain", result.GetValue<string>(), StringComparison.OrdinalIgnoreCase);
    }

    [Fact]
    public async Task CanAutoInvokeKernelFunctionFromPromptAsync()
    {
        // Arrange
        var kernel = this.CreateAndInitializeKernel();

        var promptFunction = KernelFunctionFactory.CreateFromPrompt(
            "Your role is always to return this text - 'A Game-Changer for the Transportation Industry'. Don't ask for more details or context.",
            functionName: "FindLatestNews",
            description: "Searches for the latest news.");

        kernel.Plugins.Add(KernelPluginFactory.CreateFromFunctions(
            "NewsProvider",
            "Delivers up-to-date news content.",
            [promptFunction]));

        OpenAIPromptExecutionSettings settings = new() { ToolCallBehavior = ToolCallBehavior.AutoInvokeKernelFunctions };

        // Act
        var result = await kernel.InvokePromptAsync("Show me the latest news as they are.", new(settings));

        // Assert
        Assert.NotNull(result);
        Assert.Contains("Transportation", result.GetValue<string>(), StringComparison.InvariantCultureIgnoreCase);
    }

    [Fact]
    public async Task CanAutoInvokeKernelFunctionFromPromptStreamingAsync()
    {
        // Arrange
        var kernel = this.CreateAndInitializeKernel();

        var promptFunction = KernelFunctionFactory.CreateFromPrompt(
            "Your role is always to return this text - 'A Game-Changer for the Transportation Industry'. Don't ask for more details or context.",
            functionName: "FindLatestNews",
            description: "Searches for the latest news.");

        kernel.Plugins.Add(KernelPluginFactory.CreateFromFunctions(
            "NewsProvider",
            "Delivers up-to-date news content.",
            [promptFunction]));

        OpenAIPromptExecutionSettings settings = new() { ToolCallBehavior = ToolCallBehavior.AutoInvokeKernelFunctions };

        // Act
        var streamingResult = kernel.InvokePromptStreamingAsync("Show me the latest news as they are.", new(settings));

        var builder = new StringBuilder();

        await foreach (var update in streamingResult)
        {
            builder.Append(update.ToString());
        }

        var result = builder.ToString();

        // Assert
        Assert.NotNull(result);
        Assert.Contains("Transportation", result, StringComparison.InvariantCultureIgnoreCase);
    }

    [Fact]
    public async Task ConnectorSpecificChatMessageContentClassesCanBeUsedForManualFunctionCallingAsync()
    {
        // Arrange
        var kernel = this.CreateAndInitializeKernel(importHelperPlugin: true);

        var chatHistory = new ChatHistory();
        chatHistory.AddUserMessage("Given the current time of day and weather, what is the likely color of the sky in Boston?");

        var settings = new OpenAIPromptExecutionSettings() { ToolCallBehavior = ToolCallBehavior.EnableKernelFunctions };

        var sut = kernel.GetRequiredService<IChatCompletionService>();

        // Act
        var result = await sut.GetChatMessageContentAsync(chatHistory, settings, kernel);

        // Current way of handling function calls manually using connector specific chat message content class.
        var toolCalls = ((OpenAIChatMessageContent)result).ToolCalls.OfType<ChatToolCall>().ToList();

        while (toolCalls.Count > 0)
        {
            // Adding LLM function call request to chat history
            chatHistory.Add(result);

            // Iterating over the requested function calls and invoking them
            foreach (var toolCall in toolCalls)
            {
                string content = kernel.Plugins.TryGetFunctionAndArguments(toolCall, out KernelFunction? function, out KernelArguments? arguments) ?
                    JsonSerializer.Serialize((await function.InvokeAsync(kernel, arguments)).GetValue<object>()) :
                    "Unable to find function. Please try again!";

                // Adding the result of the function call to the chat history
                chatHistory.Add(new ChatMessageContent(
                    AuthorRole.Tool,
                    content,
                    metadata: new Dictionary<string, object?>(1) { { OpenAIChatMessageContent.ToolIdProperty, toolCall.Id } }));
            }

            // Sending the functions invocation results back to the LLM to get the final response
            result = await sut.GetChatMessageContentAsync(chatHistory, settings, kernel);
            toolCalls = ((OpenAIChatMessageContent)result).ToolCalls.OfType<ChatToolCall>().ToList();
        }

        // Assert
        Assert.Contains("rain", result.Content, StringComparison.InvariantCultureIgnoreCase);
    }

    [Fact]
    public async Task ConnectorAgnosticFunctionCallingModelClassesCanBeUsedForManualFunctionCallingAsync()
    {
        // Arrange
        var kernel = this.CreateAndInitializeKernel(importHelperPlugin: true);

        var chatHistory = new ChatHistory();
        chatHistory.AddUserMessage("Given the current time of day and weather, what is the likely color of the sky in Boston?");

        var settings = new OpenAIPromptExecutionSettings() { ToolCallBehavior = ToolCallBehavior.EnableKernelFunctions };

        var sut = kernel.GetRequiredService<IChatCompletionService>();

        // Act
        var messageContent = await sut.GetChatMessageContentAsync(chatHistory, settings, kernel);

        var functionCalls = FunctionCallContent.GetFunctionCalls(messageContent).ToArray();

        while (functionCalls.Length != 0)
        {
            // Adding function call from LLM to chat history
            chatHistory.Add(messageContent);

            // Iterating over the requested function calls and invoking them
            foreach (var functionCall in functionCalls)
            {
                var result = await functionCall.InvokeAsync(kernel);

                chatHistory.Add(result.ToChatMessage());
            }

            // Sending the functions invocation results to the LLM to get the final response
            messageContent = await sut.GetChatMessageContentAsync(chatHistory, settings, kernel);
            functionCalls = FunctionCallContent.GetFunctionCalls(messageContent).ToArray();
        }

        // Assert
        Assert.Contains("rain", messageContent.Content, StringComparison.InvariantCultureIgnoreCase);
    }

    [Fact]
    public async Task ConnectorAgnosticFunctionCallingModelClassesCanPassFunctionExceptionToConnectorAsync()
    {
        // Arrange
        var kernel = this.CreateAndInitializeKernel(importHelperPlugin: true);

        var chatHistory = new ChatHistory();
        chatHistory.AddSystemMessage("Add the \"Error\" keyword to the response, if you are unable to answer a question or an error has happen.");
        chatHistory.AddUserMessage("Given the current time of day and weather, what is the likely color of the sky in Boston?");

        var settings = new OpenAIPromptExecutionSettings() { ToolCallBehavior = ToolCallBehavior.EnableKernelFunctions };

        var completionService = kernel.GetRequiredService<IChatCompletionService>();

        // Act
        var messageContent = await completionService.GetChatMessageContentAsync(chatHistory, settings, kernel);

        var functionCalls = FunctionCallContent.GetFunctionCalls(messageContent).ToArray();

        while (functionCalls.Length != 0)
        {
            // Adding function call from LLM to chat history
            chatHistory.Add(messageContent);

            // Iterating over the requested function calls and invoking them
            foreach (var functionCall in functionCalls)
            {
                // Simulating an exception
                var exception = new OperationCanceledException("The operation was canceled due to timeout.");

                chatHistory.Add(new FunctionResultContent(functionCall, exception).ToChatMessage());
            }

            // Sending the functions execution results back to the LLM to get the final response
            messageContent = await completionService.GetChatMessageContentAsync(chatHistory, settings, kernel);
            functionCalls = FunctionCallContent.GetFunctionCalls(messageContent).ToArray();
        }

        // Assert
        Assert.NotNull(messageContent.Content);

        TestHelpers.AssertChatErrorExcuseMessage(messageContent.Content);
    }

    [Fact]
    public async Task ConnectorAgnosticFunctionCallingModelClassesSupportSimulatedFunctionCallsAsync()
    {
        // Arrange
        var kernel = this.CreateAndInitializeKernel(importHelperPlugin: true);

        var chatHistory = new ChatHistory();
        chatHistory.AddSystemMessage("if there's a tornado warning, please add the 'tornado' keyword to the response.");
        chatHistory.AddUserMessage("Given the current time of day and weather, what is the likely color of the sky in Boston?");

        var settings = new OpenAIPromptExecutionSettings() { ToolCallBehavior = ToolCallBehavior.EnableKernelFunctions };

        var completionService = kernel.GetRequiredService<IChatCompletionService>();

        // Act
        var messageContent = await completionService.GetChatMessageContentAsync(chatHistory, settings, kernel);

        var functionCalls = FunctionCallContent.GetFunctionCalls(messageContent).ToArray();

        while (functionCalls.Length > 0)
        {
            // Adding function call from LLM to chat history
            chatHistory.Add(messageContent);

            // Iterating over the requested function calls and invoking them
            foreach (var functionCall in functionCalls)
            {
                var result = await functionCall.InvokeAsync(kernel);

                chatHistory.AddMessage(AuthorRole.Tool, [result]);
            }

            // Adding a simulated function call to the connector response message
            var simulatedFunctionCall = new FunctionCallContent("weather-alert", id: "call_123");
            messageContent.Items.Add(simulatedFunctionCall);

            // Adding a simulated function result to chat history
            var simulatedFunctionResult = "A Tornado Watch has been issued, with potential for severe thunderstorms causing unusual sky colors like green, yellow, or dark gray. Stay informed and follow safety instructions from authorities.";
            chatHistory.Add(new FunctionResultContent(simulatedFunctionCall, simulatedFunctionResult).ToChatMessage());

            // Sending the functions invocation results back to the LLM to get the final response
            messageContent = await completionService.GetChatMessageContentAsync(chatHistory, settings, kernel);
            functionCalls = FunctionCallContent.GetFunctionCalls(messageContent).ToArray();
        }

        // Assert
        Assert.Contains("tornado", messageContent.Content, StringComparison.InvariantCultureIgnoreCase);
    }

    [Fact]
    public async Task ItFailsIfNoFunctionResultProvidedAsync()
    {
        // Arrange
        var kernel = this.CreateAndInitializeKernel(importHelperPlugin: true);

        var chatHistory = new ChatHistory();
        chatHistory.AddUserMessage("Given the current time of day and weather, what is the likely color of the sky in Boston?");

        var settings = new OpenAIPromptExecutionSettings() { ToolCallBehavior = ToolCallBehavior.EnableKernelFunctions };

        var completionService = kernel.GetRequiredService<IChatCompletionService>();

        // Act
        var result = await completionService.GetChatMessageContentAsync(chatHistory, settings, kernel);

        chatHistory.Add(result);

        var exception = await Assert.ThrowsAsync<HttpOperationException>(() => completionService.GetChatMessageContentAsync(chatHistory, settings, kernel));

        // Assert
        Assert.Contains("'tool_calls' must be followed by tool", exception.Message, StringComparison.InvariantCulture);
    }

    [Fact]
    public async Task ConnectorAgnosticFunctionCallingModelClassesCanBeUsedForAutoFunctionCallingAsync()
    {
        // Arrange
        var kernel = this.CreateAndInitializeKernel(importHelperPlugin: true);

        var chatHistory = new ChatHistory();
        chatHistory.AddUserMessage("Given the current time of day and weather, what is the likely color of the sky in Boston?");

        var settings = new OpenAIPromptExecutionSettings() { ToolCallBehavior = ToolCallBehavior.AutoInvokeKernelFunctions };

        var sut = kernel.GetRequiredService<IChatCompletionService>();

        // Act
        await sut.GetChatMessageContentAsync(chatHistory, settings, kernel);

        // Assert
        var userMessage = chatHistory[0];
        Assert.Equal(AuthorRole.User, userMessage.Role);

        // LLM requested the functions to call.
        var getParallelFunctionCallRequestMessage = chatHistory[1];
        Assert.Equal(AuthorRole.Assistant, getParallelFunctionCallRequestMessage.Role);

        // Parallel Function Calls in the same request
        var functionCalls = getParallelFunctionCallRequestMessage.Items.OfType<FunctionCallContent>().ToArray();

        ChatMessageContent getCurrentTimeFunctionCallResultMessage;
        ChatMessageContent getWeatherForCityFunctionCallRequestMessage;
        FunctionCallContent getWeatherForCityFunctionCallRequest;
        FunctionCallContent getCurrentTimeFunctionCallRequest;
        ChatMessageContent getWeatherForCityFunctionCallResultMessage;

        // Assert
        // Non Parallel Tool Calling
        if (functionCalls.Length == 1)
        {
            // LLM requested the current time.
            getCurrentTimeFunctionCallRequest = functionCalls[0];

            // Connector invoked the GetCurrentUtcTime function and added result to chat history.
            getCurrentTimeFunctionCallResultMessage = chatHistory[2];

            // LLM requested the weather for Boston.
            getWeatherForCityFunctionCallRequestMessage = chatHistory[3];
            getWeatherForCityFunctionCallRequest = getWeatherForCityFunctionCallRequestMessage.Items.OfType<FunctionCallContent>().Single();

            // Connector invoked the Get_Weather_For_City function and added result to chat history.
            getWeatherForCityFunctionCallResultMessage = chatHistory[4];
        }
        else // Parallel Tool Calling
        {
            // LLM requested the current time.
            getCurrentTimeFunctionCallRequest = functionCalls[0];

            // LLM requested the weather for Boston.
            getWeatherForCityFunctionCallRequest = functionCalls[1];

            // Connector invoked the GetCurrentUtcTime function and added result to chat history.
            getCurrentTimeFunctionCallResultMessage = chatHistory[2];

            // Connector invoked the Get_Weather_For_City function and added result to chat history.
            getWeatherForCityFunctionCallResultMessage = chatHistory[3];
        }

        Assert.Equal("GetCurrentUtcTime", getCurrentTimeFunctionCallRequest.FunctionName);
        Assert.Equal("HelperFunctions", getCurrentTimeFunctionCallRequest.PluginName);
        Assert.NotNull(getCurrentTimeFunctionCallRequest.Id);

        Assert.Equal("Get_Weather_For_City", getWeatherForCityFunctionCallRequest.FunctionName);
        Assert.Equal("HelperFunctions", getWeatherForCityFunctionCallRequest.PluginName);
        Assert.NotNull(getWeatherForCityFunctionCallRequest.Id);

        Assert.Equal(AuthorRole.Tool, getCurrentTimeFunctionCallResultMessage.Role);
        Assert.Single(getCurrentTimeFunctionCallResultMessage.Items.OfType<TextContent>()); // Current function calling model adds TextContent item representing the result of the function call.

        var getCurrentTimeFunctionCallResult = getCurrentTimeFunctionCallResultMessage.Items.OfType<FunctionResultContent>().Single();
        // Connector invoked the GetCurrentUtcTime function and added result to chat history.
        Assert.Equal("GetCurrentUtcTime", getCurrentTimeFunctionCallResult.FunctionName);
        Assert.Equal("HelperFunctions", getCurrentTimeFunctionCallResult.PluginName);
        Assert.Equal(getCurrentTimeFunctionCallRequest.Id, getCurrentTimeFunctionCallResult.CallId);
        Assert.NotNull(getCurrentTimeFunctionCallResult.Result);

        Assert.Equal(AuthorRole.Tool, getWeatherForCityFunctionCallResultMessage.Role);
        Assert.Single(getWeatherForCityFunctionCallResultMessage.Items.OfType<TextContent>()); // Current function calling model adds TextContent item representing the result of the function call.

        var getWeatherForCityFunctionCallResult = getWeatherForCityFunctionCallResultMessage.Items.OfType<FunctionResultContent>().Single();
        Assert.Equal("Get_Weather_For_City", getWeatherForCityFunctionCallResult.FunctionName);
        Assert.Equal("HelperFunctions", getWeatherForCityFunctionCallResult.PluginName);
        Assert.Equal(getWeatherForCityFunctionCallRequest.Id, getWeatherForCityFunctionCallResult.CallId);
        Assert.NotNull(getWeatherForCityFunctionCallResult.Result);
    }

    [Fact]
    public async Task ConnectorAgnosticFunctionCallingModelClassesCanBeUsedForManualFunctionCallingForStreamingAsync()
    {
        // Arrange
        var kernel = this.CreateAndInitializeKernel(importHelperPlugin: true);

        var settings = new OpenAIPromptExecutionSettings() { ToolCallBehavior = ToolCallBehavior.EnableKernelFunctions };

        var sut = kernel.GetRequiredService<IChatCompletionService>();

        var chatHistory = new ChatHistory();
        chatHistory.AddUserMessage("Given the current time of day and weather, what is the likely color of the sky in Boston?");

        string? result = null;

        // Act
        while (true)
        {
            AuthorRole? authorRole = null;
            var fccBuilder = new FunctionCallContentBuilder();
            var textContent = new StringBuilder();

            await foreach (var streamingContent in sut.GetStreamingChatMessageContentsAsync(chatHistory, settings, kernel))
            {
                textContent.Append(streamingContent.Content);
                authorRole ??= streamingContent.Role;
                fccBuilder.Append(streamingContent);
            }

            var functionCalls = fccBuilder.Build();
            if (functionCalls.Any())
            {
                var fcContent = new ChatMessageContent(role: authorRole ?? default, content: null);
                chatHistory.Add(fcContent);

                // Iterating over the requested function calls and invoking them
                foreach (var functionCall in functionCalls)
                {
                    fcContent.Items.Add(functionCall);

                    var functionResult = await functionCall.InvokeAsync(kernel);

                    chatHistory.Add(functionResult.ToChatMessage());
                }

                continue;
            }

            result = textContent.ToString();
            break;
        }

        // Assert
        Assert.Contains("rain", result, StringComparison.InvariantCultureIgnoreCase);
    }

    [Fact]
    public async Task ConnectorAgnosticFunctionCallingModelClassesCanBeUsedForAutoFunctionCallingForStreamingAsync()
    {
        // Arrange
        var kernel = this.CreateAndInitializeKernel(importHelperPlugin: true);

        var chatHistory = new ChatHistory();
        chatHistory.AddUserMessage("Given the current time of day and weather, what is the likely color of the sky in Boston?");

        var settings = new OpenAIPromptExecutionSettings() { ToolCallBehavior = ToolCallBehavior.AutoInvokeKernelFunctions };

        var sut = kernel.GetRequiredService<IChatCompletionService>();

        var result = new StringBuilder();

        // Act
        await foreach (var contentUpdate in sut.GetStreamingChatMessageContentsAsync(chatHistory, settings, kernel))
        {
            result.Append(contentUpdate.Content);
        }

        // Assert
        var userMessage = chatHistory[0];
        Assert.Equal(AuthorRole.User, userMessage.Role);

        // LLM requested the functions to call.
        var getParallelFunctionCallRequestMessage = chatHistory[1];
        Assert.Equal(AuthorRole.Assistant, getParallelFunctionCallRequestMessage.Role);

        // Parallel Function Calls in the same request
        var functionCalls = getParallelFunctionCallRequestMessage.Items.OfType<FunctionCallContent>().ToArray();

        ChatMessageContent getCurrentTimeFunctionCallResultMessage;
        ChatMessageContent getWeatherForCityFunctionCallRequestMessage;
        FunctionCallContent getWeatherForCityFunctionCallRequest;
        FunctionCallContent getCurrentTimeFunctionCallRequest;
        ChatMessageContent getWeatherForCityFunctionCallResultMessage;

        // Assert
        // Non Parallel Tool Calling
        if (functionCalls.Length == 1)
        {
            // LLM requested the current time.
            getCurrentTimeFunctionCallRequest = functionCalls[0];

            // Connector invoked the GetCurrentUtcTime function and added result to chat history.
            getCurrentTimeFunctionCallResultMessage = chatHistory[2];

            // LLM requested the weather for Boston.
            getWeatherForCityFunctionCallRequestMessage = chatHistory[3];
            getWeatherForCityFunctionCallRequest = getWeatherForCityFunctionCallRequestMessage.Items.OfType<FunctionCallContent>().Single();

            // Connector invoked the Get_Weather_For_City function and added result to chat history.
            getWeatherForCityFunctionCallResultMessage = chatHistory[4];
        }
        else // Parallel Tool Calling
        {
            // LLM requested the current time.
            getCurrentTimeFunctionCallRequest = functionCalls[0];

            // LLM requested the weather for Boston.
            getWeatherForCityFunctionCallRequest = functionCalls[1];

            // Connector invoked the GetCurrentUtcTime function and added result to chat history.
            getCurrentTimeFunctionCallResultMessage = chatHistory[2];

            // Connector invoked the Get_Weather_For_City function and added result to chat history.
            getWeatherForCityFunctionCallResultMessage = chatHistory[3];
        }

        Assert.Equal("GetCurrentUtcTime", getCurrentTimeFunctionCallRequest.FunctionName);
        Assert.Equal("HelperFunctions", getCurrentTimeFunctionCallRequest.PluginName);
        Assert.NotNull(getCurrentTimeFunctionCallRequest.Id);

        Assert.Equal("Get_Weather_For_City", getWeatherForCityFunctionCallRequest.FunctionName);
        Assert.Equal("HelperFunctions", getWeatherForCityFunctionCallRequest.PluginName);
        Assert.NotNull(getWeatherForCityFunctionCallRequest.Id);

        Assert.Equal(AuthorRole.Tool, getCurrentTimeFunctionCallResultMessage.Role);
        Assert.Single(getCurrentTimeFunctionCallResultMessage.Items.OfType<TextContent>()); // Current function calling model adds TextContent item representing the result of the function call.

        var getCurrentTimeFunctionCallResult = getCurrentTimeFunctionCallResultMessage.Items.OfType<FunctionResultContent>().Single();
        // Connector invoked the GetCurrentUtcTime function and added result to chat history.
        Assert.Equal("GetCurrentUtcTime", getCurrentTimeFunctionCallResult.FunctionName);
        Assert.Equal("HelperFunctions", getCurrentTimeFunctionCallResult.PluginName);
        Assert.Equal(getCurrentTimeFunctionCallRequest.Id, getCurrentTimeFunctionCallResult.CallId);
        Assert.NotNull(getCurrentTimeFunctionCallResult.Result);

        Assert.Equal(AuthorRole.Tool, getWeatherForCityFunctionCallResultMessage.Role);
        Assert.Single(getWeatherForCityFunctionCallResultMessage.Items.OfType<TextContent>()); // Current function calling model adds TextContent item representing the result of the function call.

        var getWeatherForCityFunctionCallResult = getWeatherForCityFunctionCallResultMessage.Items.OfType<FunctionResultContent>().Single();
        Assert.Equal("Get_Weather_For_City", getWeatherForCityFunctionCallResult.FunctionName);
        Assert.Equal("HelperFunctions", getWeatherForCityFunctionCallResult.PluginName);
        Assert.Equal(getWeatherForCityFunctionCallRequest.Id, getWeatherForCityFunctionCallResult.CallId);
        Assert.NotNull(getWeatherForCityFunctionCallResult.Result);
    }

    [Fact]
    public async Task ConnectorAgnosticFunctionCallingModelClassesCanPassFunctionExceptionToConnectorForStreamingAsync()
    {
        // Arrange
        var kernel = this.CreateAndInitializeKernel(importHelperPlugin: true);

        var settings = new OpenAIPromptExecutionSettings() { ToolCallBehavior = ToolCallBehavior.EnableKernelFunctions };

        var sut = kernel.GetRequiredService<IChatCompletionService>();

        var chatHistory = new ChatHistory();
        chatHistory.AddSystemMessage("Add the \"Error\" keyword to the response, if you are unable to answer a question or an error has happen.");
        chatHistory.AddUserMessage("Given the current time of day and weather, what is the likely color of the sky in Boston?");

        string? result = null;

        // Act
        while (true)
        {
            AuthorRole? authorRole = null;
            var fccBuilder = new FunctionCallContentBuilder();
            var textContent = new StringBuilder();

            await foreach (var streamingContent in sut.GetStreamingChatMessageContentsAsync(chatHistory, settings, kernel))
            {
                textContent.Append(streamingContent.Content);
                authorRole ??= streamingContent.Role;
                fccBuilder.Append(streamingContent);
            }

            var functionCalls = fccBuilder.Build();
            if (functionCalls.Any())
            {
                var fcContent = new ChatMessageContent(role: authorRole ?? default, content: null);
                chatHistory.Add(fcContent);

                // Iterating over the requested function calls and invoking them
                foreach (var functionCall in functionCalls)
                {
                    fcContent.Items.Add(functionCall);

                    // Simulating an exception
                    var exception = new OperationCanceledException("The operation was canceled due to timeout.");

                    chatHistory.Add(new FunctionResultContent(functionCall, exception).ToChatMessage());
                }

                continue;
            }

            result = textContent.ToString();
            break;
        }

        // Assert
        TestHelpers.AssertChatErrorExcuseMessage(result);
    }

    [Fact]
    public async Task ConnectorAgnosticFunctionCallingModelClassesSupportSimulatedFunctionCallsForStreamingAsync()
    {
        // Arrange
        var kernel = this.CreateAndInitializeKernel(importHelperPlugin: true);

        var settings = new OpenAIPromptExecutionSettings() { ToolCallBehavior = ToolCallBehavior.EnableKernelFunctions };

        var sut = kernel.GetRequiredService<IChatCompletionService>();

        var chatHistory = new ChatHistory();
        chatHistory.AddSystemMessage("if there's a tornado warning, please add the 'tornado' keyword to the response.");
        chatHistory.AddUserMessage("Given the current time of day and weather, what is the likely color of the sky in Boston?");

        string? result = null;

        // Act
        while (true)
        {
            AuthorRole? authorRole = null;
            var fccBuilder = new FunctionCallContentBuilder();
            var textContent = new StringBuilder();

            await foreach (var streamingContent in sut.GetStreamingChatMessageContentsAsync(chatHistory, settings, kernel))
            {
                textContent.Append(streamingContent.Content);
                authorRole ??= streamingContent.Role;
                fccBuilder.Append(streamingContent);
            }

            var functionCalls = fccBuilder.Build();
            if (functionCalls.Any())
            {
                var fcContent = new ChatMessageContent(role: authorRole ?? default, content: null);
                chatHistory.Add(fcContent);

                // Iterating over the requested function calls and invoking them
                foreach (var functionCall in functionCalls)
                {
                    fcContent.Items.Add(functionCall);

                    var functionResult = await functionCall.InvokeAsync(kernel);

                    chatHistory.Add(functionResult.ToChatMessage());
                }

                // Adding a simulated function call to the connector response message
                var simulatedFunctionCall = new FunctionCallContent("weather-alert", id: "call_123");
                fcContent.Items.Add(simulatedFunctionCall);

                // Adding a simulated function result to chat history
                var simulatedFunctionResult = "A Tornado Watch has been issued, with potential for severe thunderstorms causing unusual sky colors like green, yellow, or dark gray. Stay informed and follow safety instructions from authorities.";
                chatHistory.Add(new FunctionResultContent(simulatedFunctionCall, simulatedFunctionResult).ToChatMessage());

                continue;
            }

            result = textContent.ToString();
            break;
        }

        // Assert
        Assert.Contains("tornado", result, StringComparison.InvariantCultureIgnoreCase);
    }

    [Fact]
    public async Task ItShouldSupportOldFunctionCallingModelSerializedIntoChatHistoryByPreviousVersionOfSKAsync()
    {
        // Arrange
        var chatHistory = JsonSerializer.Deserialize<ChatHistory>(File.ReadAllText("./TestData/serializedChatHistoryV1_15_1.json"));

        // Remove connector-agnostic function-calling items to check if the old function-calling model, which relies on function information in metadata, is handled correctly.
        foreach (var chatMessage in chatHistory!)
        {
            var index = 0;
            while (index < chatMessage.Items.Count)
            {
                var item = chatMessage.Items[index];
                if (item is FunctionCallContent || item is FunctionResultContent)
                {
                    chatMessage.Items.Remove(item);
                    continue;
                }
                index++;
            }
        }

        string? emailBody = null, emailRecipient = null;

        var kernel = this.CreateAndInitializeKernel(importHelperPlugin: true);
        kernel.ImportPluginFromFunctions("EmailPlugin", [KernelFunctionFactory.CreateFromMethod((string body, string recipient) => { emailBody = body; emailRecipient = recipient; }, "SendEmail")]);

        // The deserialized chat history contains a list of function calls and the final answer to the question regarding the color of the sky in Boston.
        chatHistory.AddUserMessage("Send the exact answer to my email: abc@domain.com");

        var settings = new OpenAIPromptExecutionSettings() { ToolCallBehavior = ToolCallBehavior.AutoInvokeKernelFunctions };

        // Act
        var result = await kernel.GetRequiredService<IChatCompletionService>().GetChatMessageContentAsync(chatHistory, settings, kernel);

        // Assert
        Assert.Equal("abc@domain.com", emailRecipient);
        Assert.Contains("61\u00B0F", emailBody);
    }

    [Fact]
    public async Task ItShouldSupportNewFunctionCallingModelSerializedIntoChatHistoryByPreviousVersionOfSKAsync()
    {
        // Arrange
        var chatHistory = JsonSerializer.Deserialize<ChatHistory>(File.ReadAllText("./TestData/serializedChatHistoryV1_15_1.json"));

        // Remove metadata related to the old function-calling model to check if the new model, which relies on function call content/result classes, is handled correctly.
        foreach (var chatMessage in chatHistory!)
        {
            if (chatMessage.Metadata is not null)
            {
                var metadata = new Dictionary<string, object?>(chatMessage.Metadata);
                metadata.Remove(OpenAIChatMessageContent.ToolIdProperty);
                metadata.Remove("ChatResponseMessage.FunctionToolCalls");
                chatMessage.Metadata = metadata;
            }
        }

        string? emailBody = null, emailRecipient = null;

        var kernel = this.CreateAndInitializeKernel(importHelperPlugin: true);
        kernel.ImportPluginFromFunctions("EmailPlugin", [KernelFunctionFactory.CreateFromMethod((string body, string recipient) => { emailBody = body; emailRecipient = recipient; }, "SendEmail")]);

        // The deserialized chat history contains a list of function calls and the final answer to the question regarding the color of the sky in Boston.
        chatHistory.AddUserMessage("Send the exact answer to my email: abc@domain.com");

        var settings = new OpenAIPromptExecutionSettings() { ToolCallBehavior = ToolCallBehavior.AutoInvokeKernelFunctions };

        // Act
        var result = await kernel.GetRequiredService<IChatCompletionService>().GetChatMessageContentAsync(chatHistory, settings, kernel);

        // Assert
        Assert.Equal("abc@domain.com", emailRecipient);
        Assert.Contains("61\u00B0F", emailBody);
    }

    /// <summary>
    /// This test verifies that the connector can handle the scenario where the assistant response message is added to the chat history.
    /// The assistant response message with no function calls added to chat history caused the error: HTTP 400 (invalid_request_error:) [] should be non-empty - 'messages.3.tool_calls'
    /// </summary>
    [Fact]
    public async Task AssistantResponseAddedToChatHistoryShouldBeHandledCorrectlyAsync()
    {
        // Arrange
        var kernel = this.CreateAndInitializeKernel(importHelperPlugin: true);

        var chatHistory = new ChatHistory();
        chatHistory.AddUserMessage("Given the current time of day and weather, what is the likely color of the sky in Boston?");

        var settings = new OpenAIPromptExecutionSettings() { ToolCallBehavior = ToolCallBehavior.AutoInvokeKernelFunctions };

        var sut = kernel.GetRequiredService<IChatCompletionService>();

        // Act
        var assistanceResponse = await sut.GetChatMessageContentAsync(chatHistory, settings, kernel);

        chatHistory.Add(assistanceResponse); // Adding assistance response to chat history.
        chatHistory.AddUserMessage("Return only the color name.");

        await sut.GetChatMessageContentAsync(chatHistory, settings, kernel);
    }

    [Fact]
    public async Task SubsetOfFunctionsCanBeUsedForFunctionCallingAsync()
    {
        // Arrange
        var kernel = this.CreateAndInitializeKernel();

        var function = kernel.CreateFunctionFromMethod(() => DayOfWeek.Friday.ToString(), "GetDayOfWeek", "Retrieves the current day of the week.");
        kernel.ImportPluginFromFunctions("HelperFunctions", [function]);

        var chatHistory = new ChatHistory();
        chatHistory.AddUserMessage("What day is today?");

        var settings = new OpenAIPromptExecutionSettings() { ToolCallBehavior = ToolCallBehavior.EnableFunctions([function.Metadata.ToOpenAIFunction()], true) };

        var sut = kernel.GetRequiredService<IChatCompletionService>();

        // Act
        var result = await sut.GetChatMessageContentAsync(chatHistory, settings, kernel);

        // Assert
        Assert.NotNull(result);
        Assert.Contains("Friday", result.Content, StringComparison.InvariantCulture);
    }

    [Fact]
    public async Task RequiredFunctionShouldBeCalledAsync()
    {
        // Arrange
        var kernel = this.CreateAndInitializeKernel();

        var function = kernel.CreateFunctionFromMethod(() => DayOfWeek.Friday.ToString(), "GetDayOfWeek", "Retrieves the current day of the week.");
        kernel.ImportPluginFromFunctions("HelperFunctions", [function]);

        var chatHistory = new ChatHistory();
        chatHistory.AddUserMessage("What day is today?");

        var settings = new OpenAIPromptExecutionSettings() { ToolCallBehavior = ToolCallBehavior.RequireFunction(function.Metadata.ToOpenAIFunction(), true) };

        var sut = kernel.GetRequiredService<IChatCompletionService>();

        // Act
        var result = await sut.GetChatMessageContentAsync(chatHistory, settings, kernel);

        // Assert
        Assert.NotNull(result);
        Assert.Contains("Friday", result.Content, StringComparison.InvariantCulture);
    }

    private Kernel CreateAndInitializeKernel(bool importHelperPlugin = false)
    {
        var OpenAIConfiguration = this._configuration.GetSection("OpenAI").Get<OpenAIConfiguration>();
        Assert.NotNull(OpenAIConfiguration);
        Assert.NotNull(OpenAIConfiguration.ChatModelId!);
        Assert.NotNull(OpenAIConfiguration.ApiKey);

        var kernelBuilder = base.CreateKernelBuilder();

        kernelBuilder.AddOpenAIChatCompletion(
            modelId: OpenAIConfiguration.ChatModelId,
            apiKey: OpenAIConfiguration.ApiKey);

        var kernel = kernelBuilder.Build();

        if (importHelperPlugin)
        {
            kernel.ImportPluginFromFunctions("HelperFunctions",
            [
                kernel.CreateFunctionFromMethod(() => DateTime.UtcNow.ToString("R"), "GetCurrentUtcTime", "Retrieves the current time in UTC."),
                kernel.CreateFunctionFromMethod((string cityName) =>
                {
                    return cityName switch
                    {
                        "Boston" => "61 and rainy",
                        _ => "31 and snowing",
                    };
                }, "Get_Weather_For_City", "Gets the current weather for the specified city"),
            ]);
        }

        return kernel;
    }

    public record WeatherParameters(City City);

    public class City
    {
        public string Name { get; set; } = string.Empty;
        public string Country { get; set; } = string.Empty;
    }

    private sealed class FakeFunctionFilter : IFunctionInvocationFilter
    {
        private readonly Func<FunctionInvocationContext, Func<FunctionInvocationContext, Task>, Task>? _onFunctionInvocation;

        public FakeFunctionFilter(
            Func<FunctionInvocationContext, Func<FunctionInvocationContext, Task>, Task>? onFunctionInvocation = null)
        {
            this._onFunctionInvocation = onFunctionInvocation;
        }

        public Task OnFunctionInvocationAsync(FunctionInvocationContext context, Func<FunctionInvocationContext, Task> next) =>
            this._onFunctionInvocation?.Invoke(context, next) ?? Task.CompletedTask;
    }

    private readonly IConfigurationRoot _configuration = new ConfigurationBuilder()
        .AddJsonFile(path: "testsettings.json", optional: true, reloadOnChange: true)
        .AddJsonFile(path: "testsettings.development.json", optional: true, reloadOnChange: true)
        .AddEnvironmentVariables()
        .AddUserSecrets<OpenAIChatCompletionTests>()
        .Build();
}<|MERGE_RESOLUTION|>--- conflicted
+++ resolved
@@ -93,10 +93,7 @@
                 throw new NotSupportedException($"Weather in {parameters.City.Name} ({parameters.City.Country}) is not supported.");
             }, "Get_Current_Temperature", "Get current temperature."),
         ]);
-<<<<<<< HEAD
-        var kernel = this.CreateAndInitializeKernel(importHelperPlugin: true);
-=======
->>>>>>> 0b5c7699
+        var kernel = this.CreateAndInitializeKernel(importHelperPlugin: true);
 
         OpenAIPromptExecutionSettings settings = new() { ToolCallBehavior = ToolCallBehavior.AutoInvokeKernelFunctions };
 
