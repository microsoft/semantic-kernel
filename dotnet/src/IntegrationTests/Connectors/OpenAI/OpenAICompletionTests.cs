--- conflicted
+++ resolved
@@ -438,14 +438,8 @@
             @"{
                 ""name"": ""FishMarket2"",
                 ""execution_settings"": {
-<<<<<<< HEAD
-                    ""default"": {
-                        ""max_tokens"": 256,
-                        ""service_id"": ""azure-text-davinci-003""
-=======
                     ""azure-text-davinci-003"": {
                         ""max_tokens"": 256
->>>>>>> 3a86d7c9
                     }
                 }
             }");
