--- conflicted
+++ resolved
@@ -40,10 +40,6 @@
         var filter = new FakeFunctionFilter(onFunctionInvoking: (context) =>
         {
             invokedFunctions.Add(context.Function.Name);
-<<<<<<< HEAD
-            return Task.CompletedTask;
-=======
->>>>>>> 6904a679
         });
 
         kernel.FunctionFilters.Add(filter);
@@ -69,10 +65,6 @@
         var filter = new FakeFunctionFilter(onFunctionInvoking: (context) =>
         {
             invokedFunctions.Add($"{context.Function.Name}({string.Join(", ", context.Arguments)})");
-<<<<<<< HEAD
-            return Task.CompletedTask;
-=======
->>>>>>> 6904a679
         });
 
         kernel.FunctionFilters.Add(filter);
@@ -260,17 +252,6 @@
         public string Name { get; set; } = string.Empty;
         public string Country { get; set; } = string.Empty;
     }
-
-<<<<<<< HEAD
-    private sealed class FakeFunctionFilter : IFunctionFilter
-    {
-        private readonly Func<FunctionInvokingContext, Task>? _onFunctionInvoking;
-        private readonly Func<FunctionInvokedContext, Task>? _onFunctionInvoked;
-
-        public FakeFunctionFilter(
-            Func<FunctionInvokingContext, Task>? onFunctionInvoking = null,
-            Func<FunctionInvokedContext, Task>? onFunctionInvoked = null)
-=======
     #region private
 
     private sealed class FakeFunctionFilter : IFunctionFilter
@@ -281,27 +262,17 @@
         public FakeFunctionFilter(
             Action<FunctionInvokingContext>? onFunctionInvoking = null,
             Action<FunctionInvokedContext>? onFunctionInvoked = null)
->>>>>>> 6904a679
         {
             this._onFunctionInvoking = onFunctionInvoking;
             this._onFunctionInvoked = onFunctionInvoked;
         }
 
-<<<<<<< HEAD
-        public Task OnFunctionInvokedAsync(FunctionInvokedContext context) =>
-            this._onFunctionInvoked?.Invoke(context) ?? Task.CompletedTask;
-
-        public Task OnFunctionInvokingAsync(FunctionInvokingContext context) =>
-            this._onFunctionInvoking?.Invoke(context) ?? Task.CompletedTask;
-    }
-=======
-        public void OnFunctionInvoked(FunctionInvokedContext context) =>
-            this._onFunctionInvoked?.Invoke(context);
-
-        public void OnFunctionInvoking(FunctionInvokingContext context) =>
-            this._onFunctionInvoking?.Invoke(context);
+        public async Task OnFunctionInvokedAsync(FunctionInvokedContext context) =>
+            await Task.Run(() => this._onFunctionInvoked?.Invoke(context));
+
+        public async Task OnFunctionInvokingAsync(FunctionInvokingContext context) =>
+            await Task.Run(() => this._onFunctionInvoking?.Invoke(context));
     }
 
     #endregion
->>>>>>> 6904a679
 }