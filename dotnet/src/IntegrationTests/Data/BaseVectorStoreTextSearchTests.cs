--- conflicted
+++ resolved
@@ -38,14 +38,9 @@
     /// <summary>
     /// Add sample records to the vector store record collection.
     /// </summary>
-<<<<<<< HEAD
+    [Obsolete("Temporary test mock for Obsolete ITextEmbeddingGenerationService")]
     public static async Task<VectorStoreCollection<TKey, TRecord>> AddRecordsAsync<TKey, TRecord>(
         VectorStore vectorStore,
-=======
-    [Obsolete("Temporary test mock for Obsolete ITextEmbeddingGenerationService")]
-    public static async Task<IVectorStoreRecordCollection<TKey, TRecord>> AddRecordsAsync<TKey, TRecord>(
-        IVectorStore vectorStore,
->>>>>>> 71ea643d
         string collectionName,
         ITextEmbeddingGenerationService embeddingGenerationService,
         CreateRecordFromString<TKey, TRecord> createRecord)
@@ -61,13 +56,13 @@
     /// <summary>
     /// Add sample records to the vector store record collection.
     /// </summary>
-    public static async Task<IVectorStoreRecordCollection<TKey, TRecord>> AddRecordsAsync<TKey, TRecord>(
-        IVectorStore vectorStore,
+    public static async Task<VectorStoreCollection<TKey, TRecord>> AddRecordsAsync<TKey, TRecord>(
+        VectorStore vectorStore,
         string collectionName,
         IEmbeddingGenerator<string, Embedding<float>> embeddingGenerator,
         CreateRecordFromString<TKey, TRecord> createRecord)
         where TKey : notnull
-        where TRecord : notnull
+        where TRecord : class
     {
         var lines = await File.ReadAllLinesAsync("./TestData/semantic-kernel-info.txt");
 
