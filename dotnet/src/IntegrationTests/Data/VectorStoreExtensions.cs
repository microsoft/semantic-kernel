--- conflicted
+++ resolved
@@ -50,11 +50,7 @@
         ITextEmbeddingGenerationService embeddingGenerationService,
         CreateRecordFromString<TKey, TRecord> createRecord)
         where TKey : notnull
-<<<<<<< HEAD
-        where TRecord : notnull
-=======
         where TRecord : class
->>>>>>> c084b067
     {
         // Get and create collection if it doesn't exist.
         var collection = vectorStore.GetCollection<TKey, TRecord>(collectionName);
@@ -127,11 +123,7 @@
         ITextEmbeddingGenerationService embeddingGenerationService,
         CreateRecordFromTextSearchResult<TKey, TRecord> createRecord)
         where TKey : notnull
-<<<<<<< HEAD
-        where TRecord : notnull
-=======
         where TRecord : class
->>>>>>> c084b067
     {
         // Get and create collection if it doesn't exist.
         var collection = vectorStore.GetCollection<TKey, TRecord>(collectionName);
