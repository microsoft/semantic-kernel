--- conflicted
+++ resolved
@@ -71,15 +71,9 @@
 
         public IReadOnlyDictionary<string, object?> Attributes => new Dictionary<string, object?>();
 
-<<<<<<< HEAD
-        Task<IReadOnlyList<ITextResult>> ITextGenerationService.GetCompletionsAsync(string prompt, PromptExecutionSettings? executionSettings, Kernel? kernel, CancellationToken cancellationToken)
-        {
-            return Task.FromResult<IReadOnlyList<ITextResult>>(new List<ITextResult> { new RedirectTextResult(prompt) });
-=======
         public Task<IReadOnlyList<TextContent>> GetTextContentsAsync(string prompt, PromptExecutionSettings? executionSettings, Kernel? kernel, CancellationToken cancellationToken)
         {
             return Task.FromResult<IReadOnlyList<TextContent>>(new List<TextContent> { new(prompt) });
->>>>>>> 96ce7d81
         }
 
         public IAsyncEnumerable<StreamingTextContent> GetStreamingTextContentsAsync(string prompt, PromptExecutionSettings? executionSettings = null, Kernel? kernel = null, CancellationToken cancellationToken = default)
@@ -87,24 +81,4 @@
             throw new NotImplementedException();
         }
     }
-<<<<<<< HEAD
-
-    internal sealed class RedirectTextResult : ITextResult
-    {
-        private readonly string _completion;
-
-        public RedirectTextResult(string completion)
-        {
-            this._completion = completion;
-        }
-
-        public ModelResult ModelResult => new(this._completion);
-
-        public Task<string> GetCompletionAsync(CancellationToken cancellationToken = default)
-        {
-            return Task.FromResult(this._completion);
-        }
-    }
-=======
->>>>>>> 96ce7d81
 }