<Project Sdk="Microsoft.NET.Sdk">
  <PropertyGroup>
    <AssemblyName>IntegrationTests</AssemblyName>
    <RootNamespace>SemanticKernel.IntegrationTests</RootNamespace>
    <TargetFramework>net8.0</TargetFramework>
    <IsTestProject>true</IsTestProject>
    <IsPackable>false</IsPackable>
<<<<<<< div
<<<<<<< div
=======
<<<<<<< Updated upstream
<<<<<<< Updated upstream
<<<<<<< head
>>>>>>> head
<<<<<<< Updated upstream
<<<<<<< Updated upstream
<<<<<<< Updated upstream
<<<<<<< Updated upstream
<<<<<<< Updated upstream
<<<<<<< Updated upstream
    <NoWarn>CA2007,CA1861,VSTHRD111,SKEXP0001,SKEXP0005,SKEXP0010,SKEXP0020,SKEXP0040,SKEXP0050,SKEXP0060,SKEXP0070,SKEXP0110</NoWarn>
=======
=======
>>>>>>> Stashed changes
=======
>>>>>>> Stashed changes
=======
>>>>>>> Stashed changes
=======
>>>>>>> Stashed changes
=======
>>>>>>> Stashed changes
<<<<<<< Updated upstream
=======
>>>>>>> Stashed changes
=======
>>>>>>> Stashed changes
<<<<<<< main
    <NoWarn>CA2007,CA1861,VSTHRD111,SKEXP0001,SKEXP0005,SKEXP0010,SKEXP0020,SKEXP0040,SKEXP0050,SKEXP0060,SKEXP0070,SKEXP0110</NoWarn>
=======
    <NoWarn>$(NoWarn);CA2007,CA1861,VSTHRD111,SKEXP0001,SKEXP0010,SKEXP0020,SKEXP0040,SKEXP0050,SKEXP0060,SKEXP0070,SKEXP0080,SKEXP0110</NoWarn>
>>>>>>> origin/main
<<<<<<< Updated upstream
<<<<<<< Updated upstream
<<<<<<< Updated upstream
<<<<<<< Updated upstream
<<<<<<< Updated upstream
<<<<<<< Updated upstream
<<<<<<< Updated upstream
=======
>>>>>>> Stashed changes
=======
>>>>>>> Stashed changes
>>>>>>> Stashed changes
=======
>>>>>>> Stashed changes
=======
>>>>>>> Stashed changes
=======
>>>>>>> Stashed changes
=======
>>>>>>> Stashed changes
=======
    <NoWarn>$(NoWarn);CA2007,CA1861,VSTHRD111,SKEXP0001,SKEXP0010,SKEXP0020,SKEXP0040,SKEXP0050,SKEXP0060,SKEXP0070,SKEXP0080,SKEXP0110</NoWarn>
>>>>>>> origin/main
=======
>>>>>>> Stashed changes
=======
>>>>>>> Stashed changes
<<<<<<< div
=======
    <NoWarn>$(NoWarn);CA2007,CA1861,VSTHRD111,SKEXP0001,SKEXP0010,SKEXP0020,SKEXP0040,SKEXP0050,SKEXP0060,SKEXP0070,SKEXP0080,SKEXP0110</NoWarn>
>>>>>>> main
=======
>>>>>>> head
    <UserSecretsId>b7762d10-e29b-4bb1-8b74-b6d69a667dd4</UserSecretsId>
  </PropertyGroup>
  <ItemGroup>
    <Compile Remove="Planners\SequentialPlanner\**" />
    <Compile Remove="Planners\StepwisePlanner\**" />
    <EmbeddedResource Remove="Planners\SequentialPlanner\**" />
    <EmbeddedResource Remove="Planners\StepwisePlanner\**" />
    <None Remove="Planners\SequentialPlanner\**" />
    <None Remove="Planners\StepwisePlanner\**" />
  </ItemGroup>
  <ItemGroup>
    <Compile Remove="Planners\PlanTests.cs" />
    <Compile Remove="Planners\Stepwise\FunctionCallingStepwisePlannerTests.cs" />
  </ItemGroup>
  <ItemGroup>
    <None Remove="CrossLanguage\Data\LightBulbApi.json" />
    <None Remove="CrossLanguage\Data\LightBulbApiTest.json" />
    <None Remove="CrossLanguage\Data\PromptWithChatRolesStreamingTest.json" />
    <None Remove="CrossLanguage\Data\PromptWithChatRolesTest-HB.yaml" />
    <None Remove="CrossLanguage\Data\PromptWithChatRolesTest.json" />
    <None Remove="CrossLanguage\Data\PromptWithComplexObjectsStreamingTest.json" />
    <None Remove="CrossLanguage\Data\PromptWithComplexObjectsTest.json" />
    <None Remove="CrossLanguage\Data\PromptWithHelperFunctionsStreamingTest.json" />
    <None Remove="CrossLanguage\Data\PromptWithHelperFunctionsTest.json" />
    <None Remove="CrossLanguage\Data\PromptWithSimpleVariableStreamingTest.json" />
    <None Remove="CrossLanguage\Data\PromptWithSimpleVariableTest.json" />
    <None Remove="CrossLanguage\Data\PromptWithSimpleVariableTest.yaml" />
    <None Remove="CrossLanguage\Data\SimplePromptStreamingTest.json" />
    <None Remove="CrossLanguage\Data\SimplePromptTest.json" />
    <None Remove="CrossLanguage\Data\SimplePromptTest.yaml" />
    <None Remove="prompts\GenerateStoryHandlebars.yaml" />
    <None Remove="skills\FunSkill\Joke\config.json" />
    <None Remove="skills\FunSkill\Joke\skprompt.txt" />
<<<<<<< main
<<<<<<< main
=======
<<<<<<< div
<<<<<<< div
=======
>>>>>>> div
<<<<<<< Updated upstream
<<<<<<< Updated upstream
<<<<<<< head
>>>>>>> head
<<<<<<< Updated upstream
<<<<<<< Updated upstream
<<<<<<< Updated upstream
<<<<<<< Updated upstream
<<<<<<< Updated upstream
<<<<<<< Updated upstream
=======
=======
>>>>>>> Stashed changes
=======
>>>>>>> Stashed changes
=======
>>>>>>> Stashed changes
=======
>>>>>>> Stashed changes
=======
>>>>>>> Stashed changes
=======
>>>>>>> Stashed changes
=======
>>>>>>> Stashed changes
=======
>>>>>>> Stashed changes
<<<<<<< main
=======
    <None Remove="TestData\semantic-kernel-info.txt" />
>>>>>>> origin/main
<<<<<<< Updated upstream
<<<<<<< Updated upstream
<<<<<<< Updated upstream
<<<<<<< Updated upstream
<<<<<<< Updated upstream
<<<<<<< Updated upstream
<<<<<<< Updated upstream
=======
>>>>>>> Stashed changes
>>>>>>> Stashed changes
=======
>>>>>>> Stashed changes
=======
>>>>>>> Stashed changes
=======
>>>>>>> Stashed changes
=======
>>>>>>> Stashed changes
=======
    <None Remove="TestData\semantic-kernel-info.txt" />
>>>>>>> origin/main
=======
>>>>>>> Stashed changes
=======
>>>>>>> Stashed changes
<<<<<<< main
=======
    <None Remove="TestData\semantic-kernel-info.txt" />
>>>>>>> upstream/main
=======
<<<<<<< div
=======
    <None Remove="TestData\semantic-kernel-info.txt" />
>>>>>>> main
=======
>>>>>>> head
>>>>>>> div
  </ItemGroup>
  <ItemGroup>
    <PackageReference Include="Microsoft.Extensions.Configuration" />
    <PackageReference Include="Microsoft.Extensions.Configuration.Binder" />
    <PackageReference Include="Microsoft.Extensions.Configuration.EnvironmentVariables" />
    <PackageReference Include="Microsoft.Extensions.Configuration.Json" />
    <PackageReference Include="Microsoft.Extensions.Configuration.UserSecrets" />
    <PackageReference Include="Microsoft.Extensions.Http" />
    <PackageReference Include="Microsoft.Extensions.Http.Resilience" />
    <PackageReference Include="Microsoft.Extensions.TimeProvider.Testing" />
    <PackageReference Include="Microsoft.NET.Test.Sdk" />
    <PackageReference Include="Pinecone.NET" />
    <PackageReference Include="System.Linq.Async" />
    <PackageReference Include="xRetry" />
    <PackageReference Include="xunit" />
    <PackageReference Include="xunit.runner.visualstudio">
      <IncludeAssets>runtime; build; native; contentfiles; analyzers; buildtransitive</IncludeAssets>
      <PrivateAssets>all</PrivateAssets>
    </PackageReference>
    <PackageReference Include="coverlet.collector">
      <IncludeAssets>runtime; build; native; contentfiles; analyzers; buildtransitive</IncludeAssets>
      <PrivateAssets>all</PrivateAssets>
    </PackageReference>
    <PackageReference Include="System.Text.Json" />
    <PackageReference Include="Testcontainers.Milvus" />
  </ItemGroup>
  <ItemGroup>
<<<<<<< HEAD
<<<<<<< div
<<<<<<< div
=======
<<<<<<< Updated upstream
<<<<<<< Updated upstream
<<<<<<< head
>>>>>>> head
<<<<<<< main
<<<<<<< Updated upstream
<<<<<<< Updated upstream
<<<<<<< Updated upstream
<<<<<<< Updated upstream
<<<<<<< Updated upstream
<<<<<<< Updated upstream
=======
<<<<<<< main
>>>>>>> Stashed changes
=======
<<<<<<< main
>>>>>>> Stashed changes
=======
<<<<<<< main
>>>>>>> Stashed changes
=======
<<<<<<< main
>>>>>>> Stashed changes
=======
<<<<<<< main
>>>>>>> Stashed changes
=======
<<<<<<< main
>>>>>>> Stashed changes
=======
<<<<<<< main
<<<<<<< main
>>>>>>> Stashed changes
=======
<<<<<<< main
<<<<<<< main
>>>>>>> Stashed changes
    <ProjectReference Include="..\Connectors\Connectors.AzureAIInference\Connectors.AzureAIInference.csproj" />
    <ProjectReference Include="..\Connectors\Connectors.Memory.Pinecone\Connectors.Memory.Pinecone.csproj" />
    <ProjectReference Include="..\Connectors\Connectors.AzureOpenAI\Connectors.AzureOpenAI.csproj" />
=======
    <ProjectReference Include="..\Connectors\Connectors.AssemblyAI\Connectors.AssemblyAI.csproj" />
>>>>>>> origin/PR
<<<<<<< Updated upstream
<<<<<<< Updated upstream
<<<<<<< Updated upstream
<<<<<<< Updated upstream
<<<<<<< Updated upstream
<<<<<<< Updated upstream
<<<<<<< Updated upstream
<<<<<<< Updated upstream
=======
>>>>>>> Stashed changes
=======
=======
>>>>>>> Stashed changes
=======
>>>>>>> Stashed changes
=======
>>>>>>> Stashed changes
=======
>>>>>>> Stashed changes
=======
>>>>>>> Stashed changes
=======
    <ProjectReference Include="..\Connectors\Connectors.AzureAIInference\Connectors.AzureAIInference.csproj" />
    <ProjectReference Include="..\Connectors\Connectors.Memory.Pinecone\Connectors.Memory.Pinecone.csproj" />
    <ProjectReference Include="..\Connectors\Connectors.AzureOpenAI\Connectors.AzureOpenAI.csproj" />
    <ProjectReference Include="..\Connectors\Connectors.AssemblyAI\Connectors.AssemblyAI.csproj" />
>>>>>>> origin/main
<<<<<<< Updated upstream
<<<<<<< Updated upstream
<<<<<<< Updated upstream
<<<<<<< Updated upstream
<<<<<<< Updated upstream
>>>>>>> Stashed changes
=======
>>>>>>> Stashed changes
=======
>>>>>>> Stashed changes
=======
>>>>>>> Stashed changes
=======
>>>>>>> Stashed changes
=======
>>>>>>> Stashed changes
=======
<<<<<<< div
=======
>>>>>>> Stashed changes
=======
>>>>>>> Stashed changes
=======
>>>>>>> head
=======
    <ProjectReference Include="..\Connectors\Connectors.Anthropic\Connectors.Anthropic.csproj" />
>>>>>>> 86e169a3
    <ProjectReference Include="..\Connectors\Connectors.AzureAIInference\Connectors.AzureAIInference.csproj" />
    <ProjectReference Include="..\Connectors\Connectors.Memory.Pinecone\Connectors.Memory.Pinecone.csproj" />
    <ProjectReference Include="..\Connectors\Connectors.AzureOpenAI\Connectors.AzureOpenAI.csproj" />
<<<<<<< main
    <ProjectReference Include="..\Connectors\Connectors.AssemblyAI\Connectors.AssemblyAI.csproj" />
<<<<<<< div
>>>>>>> main
=======
>>>>>>> origin/main
>>>>>>> head
=======
    <ProjectReference Include="..\Connectors\Connectors.Memory.Sqlite\Connectors.Memory.Sqlite.csproj" />
>>>>>>> upstream/main
    <ProjectReference Include="..\Connectors\Connectors.MistralAI\Connectors.MistralAI.csproj" />
    <ProjectReference Include="..\Agents\Core\Agents.Core.csproj" />
    <ProjectReference Include="..\Agents\OpenAI\Agents.OpenAI.csproj" />
    <ProjectReference Include="..\Connectors\Connectors.Google\Connectors.Google.csproj" />
    <ProjectReference Include="..\Connectors\Connectors.Memory.Redis\Connectors.Memory.Redis.csproj" />
    <ProjectReference Include="..\Connectors\Connectors.Memory.Qdrant\Connectors.Memory.Qdrant.csproj" />
    <ProjectReference Include="..\Connectors\Connectors.Ollama\Connectors.Ollama.csproj" />
    <ProjectReference Include="..\Connectors\Connectors.Onnx\Connectors.Onnx.csproj" />
    <ProjectReference Include="..\Connectors\Connectors.HuggingFace\Connectors.HuggingFace.csproj" />
    <ProjectReference Include="..\Connectors\Connectors.Memory.AzureAISearch\Connectors.Memory.AzureAISearch.csproj" />
    <ProjectReference Include="..\Connectors\Connectors.Memory.AzureCosmosDBMongoDB\Connectors.Memory.AzureCosmosDBMongoDB.csproj" />
    <ProjectReference Include="..\Connectors\Connectors.Memory.AzureCosmosDBNoSQL\Connectors.Memory.AzureCosmosDBNoSQL.csproj" />
    <ProjectReference Include="..\Connectors\Connectors.Memory.Chroma\Connectors.Memory.Chroma.csproj" />
    <ProjectReference Include="..\Connectors\Connectors.Memory.InMemory\Connectors.Memory.InMemory.csproj" />
    <ProjectReference Include="..\Connectors\Connectors.Memory.Milvus\Connectors.Memory.Milvus.csproj" />
    <ProjectReference Include="..\Connectors\Connectors.Memory.MongoDB\Connectors.Memory.MongoDB.csproj" />
    <ProjectReference Include="..\Connectors\Connectors.Memory.Postgres\Connectors.Memory.Postgres.csproj" />
    <ProjectReference Include="..\Connectors\Connectors.Memory.SqlServer\Connectors.Memory.SqlServer.csproj" />
    <ProjectReference Include="..\Connectors\Connectors.Memory.Weaviate\Connectors.Memory.Weaviate.csproj" />
<<<<<<< div
<<<<<<< div
=======
<<<<<<< Updated upstream
<<<<<<< Updated upstream
<<<<<<< head
>>>>>>> head
<<<<<<< Updated upstream
<<<<<<< Updated upstream
<<<<<<< Updated upstream
<<<<<<< Updated upstream
<<<<<<< Updated upstream
<<<<<<< Updated upstream
=======
=======
>>>>>>> Stashed changes
=======
>>>>>>> Stashed changes
=======
>>>>>>> Stashed changes
=======
>>>>>>> Stashed changes
=======
>>>>>>> Stashed changes
<<<<<<< Updated upstream
=======
>>>>>>> Stashed changes
=======
>>>>>>> Stashed changes
<<<<<<< main
=======
    <ProjectReference Include="..\Experimental\Process.Abstractions\Process.Abstractions.csproj" />
    <ProjectReference Include="..\Experimental\Process.Core\Process.Core.csproj" />
    <ProjectReference Include="..\Experimental\Process.LocalRuntime\Process.LocalRuntime.csproj" />
>>>>>>> origin/main
<<<<<<< Updated upstream
<<<<<<< Updated upstream
<<<<<<< Updated upstream
<<<<<<< Updated upstream
<<<<<<< Updated upstream
<<<<<<< Updated upstream
<<<<<<< Updated upstream
=======
>>>>>>> Stashed changes
=======
>>>>>>> Stashed changes
>>>>>>> Stashed changes
=======
>>>>>>> Stashed changes
=======
>>>>>>> Stashed changes
=======
>>>>>>> Stashed changes
=======
>>>>>>> Stashed changes
=======
    <ProjectReference Include="..\Experimental\Process.Abstractions\Process.Abstractions.csproj" />
    <ProjectReference Include="..\Experimental\Process.Core\Process.Core.csproj" />
    <ProjectReference Include="..\Experimental\Process.LocalRuntime\Process.LocalRuntime.csproj" />
>>>>>>> origin/main
=======
>>>>>>> Stashed changes
=======
>>>>>>> Stashed changes
<<<<<<< div
=======
    <ProjectReference Include="..\Experimental\Process.Abstractions\Process.Abstractions.csproj" />
    <ProjectReference Include="..\Experimental\Process.Core\Process.Core.csproj" />
    <ProjectReference Include="..\Experimental\Process.LocalRuntime\Process.LocalRuntime.csproj" />
>>>>>>> main
=======
>>>>>>> head
    <ProjectReference Include="..\Extensions\PromptTemplates.Handlebars\PromptTemplates.Handlebars.csproj" />
    <ProjectReference Include="..\Functions\Functions.Yaml\Functions.Yaml.csproj" />
    <ProjectReference Include="..\Planners\Planners.Handlebars\Planners.Handlebars.csproj" />
    <!--ProjectReference Include="..\Planners\Planners.OpenAI\Planners.OpenAI.csproj" /-->
    <ProjectReference Include="..\Plugins\Plugins.Core\Plugins.Core.csproj" />
    <ProjectReference Include="..\Plugins\Plugins.Memory\Plugins.Memory.csproj" />
    <ProjectReference Include="..\Functions\Functions.OpenApi\Functions.OpenApi.csproj" />
    <ProjectReference Include="..\Plugins\Plugins.Web\Plugins.Web.csproj" />
    <ProjectReference Include="..\SemanticKernel.Core\SemanticKernel.Core.csproj" />
    <ProjectReference Include="..\SemanticKernel.UnitTests\SemanticKernel.UnitTests.csproj" />
<<<<<<< div
<<<<<<< div
=======
<<<<<<< Updated upstream
<<<<<<< Updated upstream
<<<<<<< head
>>>>>>> head
<<<<<<< Updated upstream
<<<<<<< Updated upstream
<<<<<<< Updated upstream
<<<<<<< Updated upstream
<<<<<<< Updated upstream
<<<<<<< Updated upstream
=======
=======
>>>>>>> Stashed changes
=======
>>>>>>> Stashed changes
=======
>>>>>>> Stashed changes
=======
>>>>>>> Stashed changes
=======
>>>>>>> Stashed changes
<<<<<<< main
=======
=======
<<<<<<< div
>>>>>>> main
=======
>>>>>>> origin/main
=======
<<<<<<< main
=======
>>>>>>> Stashed changes
=======
<<<<<<< main
=======
>>>>>>> Stashed changes
>>>>>>> head
    <ProjectReference Include="..\Connectors\Connectors.Memory.Chroma\Connectors.Memory.Chroma.csproj" />
    <ProjectReference Include="..\Extensions\Planning.ActionPlanner\Planning.ActionPlanner.csproj" />
    <ProjectReference Include="..\Extensions\Planning.StepwisePlanner\Planning.StepwisePlanner.csproj" />
    <ProjectReference Include="..\Extensions\Planning.SequentialPlanner\Planning.SequentialPlanner.csproj" />
    <ProjectReference Include="..\Plugins\Plugins.Memory\Plugins.Memory.csproj" />
    <ProjectReference Include="..\Skills\Skills.Core\Skills.Core.csproj" />
    <ProjectReference Include="..\Skills\Skills.OpenAPI\Skills.OpenAPI.csproj" />
    <ProjectReference Include="..\Skills\Skills.Web\Skills.Web.csproj" />
    <ProjectReference Include="..\SemanticKernel\SemanticKernel.csproj" />
<<<<<<< div
<<<<<<< div
=======
<<<<<<< Updated upstream
<<<<<<< Updated upstream
<<<<<<< head
>>>>>>> head
>>>>>>> origin/main
<<<<<<< Updated upstream
<<<<<<< Updated upstream
<<<<<<< Updated upstream
<<<<<<< Updated upstream
<<<<<<< Updated upstream
>>>>>>> Stashed changes
=======
>>>>>>> Stashed changes
=======
>>>>>>> Stashed changes
=======
>>>>>>> Stashed changes
=======
>>>>>>> Stashed changes
=======
>>>>>>> Stashed changes
=======
<<<<<<< div
>>>>>>> main
=======
=======
>>>>>>> Stashed changes
=======
>>>>>>> Stashed changes
>>>>>>> origin/main
>>>>>>> head
  </ItemGroup>

  <ItemGroup>
    <None Update="testsettings.development.json">
      <CopyToOutputDirectory>Always</CopyToOutputDirectory>
    </None>
    <None Update="testsettings.json">
      <CopyToOutputDirectory>Always</CopyToOutputDirectory>
    </None>
    <None Update="testsettings.development.json" Condition="Exists('testsettings.development.json')">
      <CopyToOutputDirectory>Always</CopyToOutputDirectory>
    </None>
    <Content Include="CrossLanguage\Data\LightBulbApi.json">
      <CopyToOutputDirectory>PreserveNewest</CopyToOutputDirectory>
    </Content>
    <Content Include="CrossLanguage\Data\LightBulbApiTest.json">
      <CopyToOutputDirectory>PreserveNewest</CopyToOutputDirectory>
    </Content>
    <Content Include="CrossLanguage\Data\PromptWithChatRolesStreamingTest.json">
      <CopyToOutputDirectory>PreserveNewest</CopyToOutputDirectory>
    </Content>
    <Content Include="CrossLanguage\Data\PromptWithChatRolesTest-HB.yaml">
      <CopyToOutputDirectory>PreserveNewest</CopyToOutputDirectory>
    </Content>
    <Content Include="CrossLanguage\Data\PromptWithChatRolesTest.json">
      <CopyToOutputDirectory>PreserveNewest</CopyToOutputDirectory>
    </Content>
    <Content Include="CrossLanguage\Data\PromptWithComplexObjectsStreamingTest.json">
      <CopyToOutputDirectory>PreserveNewest</CopyToOutputDirectory>
    </Content>
    <Content Include="CrossLanguage\Data\PromptWithComplexObjectsTest.json">
      <CopyToOutputDirectory>PreserveNewest</CopyToOutputDirectory>
    </Content>
    <Content Include="CrossLanguage\Data\PromptWithHelperFunctionsStreamingTest.json">
      <CopyToOutputDirectory>PreserveNewest</CopyToOutputDirectory>
    </Content>
    <Content Include="CrossLanguage\Data\PromptWithHelperFunctionsTest.json">
      <CopyToOutputDirectory>PreserveNewest</CopyToOutputDirectory>
    </Content>
    <Content Include="CrossLanguage\Data\PromptWithSimpleVariableStreamingTest.json">
      <CopyToOutputDirectory>PreserveNewest</CopyToOutputDirectory>
    </Content>
    <Content Include="CrossLanguage\Data\PromptWithSimpleVariableTest.json">
      <CopyToOutputDirectory>PreserveNewest</CopyToOutputDirectory>
    </Content>
    <Content Include="CrossLanguage\Data\PromptWithSimpleVariableTest.yaml">
      <CopyToOutputDirectory>PreserveNewest</CopyToOutputDirectory>
    </Content>
    <Content Include="CrossLanguage\Data\SimplePromptStreamingTest.json">
      <CopyToOutputDirectory>PreserveNewest</CopyToOutputDirectory>
    </Content>
    <Content Include="CrossLanguage\Data\SimplePromptTest.yaml">
      <CopyToOutputDirectory>PreserveNewest</CopyToOutputDirectory>
    </Content>
    <Content Include="Plugins\instacart-ai-plugin.json">
    <Content Include="Plugins\OpenApi\instacart-service.yaml">
      <CopyToOutputDirectory>Always</CopyToOutputDirectory>
    </Content>
    <Content Include="Plugins\OpenApi\repair-service.json">
      <CopyToOutputDirectory>Always</CopyToOutputDirectory>
    </Content>
  </ItemGroup>

  <ItemGroup>
    <EmbeddedResource Include="prompts/GenerateStory.yaml">
      <CopyToOutputDirectory>Always</CopyToOutputDirectory>
    </EmbeddedResource>
    <EmbeddedResource Include="prompts\GenerateStoryHandlebars.yaml">
      <CopyToOutputDirectory>Always</CopyToOutputDirectory>
    </EmbeddedResource>
  </ItemGroup>

  <ItemGroup>
    <EmbeddedResource Include="skills\FunSkill\Joke\config.json">
      <CopyToOutputDirectory>Always</CopyToOutputDirectory>
    </EmbeddedResource>
    <EmbeddedResource Include="skills\FunSkill\Joke\skprompt.txt">
      <CopyToOutputDirectory>Always</CopyToOutputDirectory>
    </EmbeddedResource>
<<<<<<< main
<<<<<<< main
=======
<<<<<<< div
<<<<<<< div
=======
>>>>>>> div
<<<<<<< Updated upstream
<<<<<<< Updated upstream
<<<<<<< head
>>>>>>> head
<<<<<<< Updated upstream
<<<<<<< Updated upstream
<<<<<<< Updated upstream
<<<<<<< Updated upstream
<<<<<<< Updated upstream
<<<<<<< Updated upstream
=======
=======
>>>>>>> Stashed changes
=======
>>>>>>> Stashed changes
=======
>>>>>>> Stashed changes
=======
>>>>>>> Stashed changes
=======
>>>>>>> Stashed changes
<<<<<<< Updated upstream
=======
>>>>>>> Stashed changes
=======
>>>>>>> Stashed changes
<<<<<<< main
=======
    <EmbeddedResource Include="TestData\semantic-kernel-info.txt">
      <CopyToOutputDirectory>Always</CopyToOutputDirectory>
    </EmbeddedResource>
>>>>>>> origin/main
<<<<<<< Updated upstream
<<<<<<< Updated upstream
<<<<<<< Updated upstream
<<<<<<< Updated upstream
<<<<<<< Updated upstream
<<<<<<< Updated upstream
<<<<<<< Updated upstream
=======
>>>>>>> Stashed changes
=======
>>>>>>> Stashed changes
>>>>>>> Stashed changes
=======
>>>>>>> Stashed changes
=======
>>>>>>> Stashed changes
=======
>>>>>>> Stashed changes
=======
>>>>>>> Stashed changes
=======
    <EmbeddedResource Include="TestData\semantic-kernel-info.txt">
      <CopyToOutputDirectory>Always</CopyToOutputDirectory>
    </EmbeddedResource>
>>>>>>> origin/main
=======
>>>>>>> Stashed changes
=======
>>>>>>> Stashed changes
<<<<<<< main
=======
<<<<<<< div
>>>>>>> div
=======
    <EmbeddedResource Include="TestData\semantic-kernel-info.txt">
      <CopyToOutputDirectory>Always</CopyToOutputDirectory>
    </EmbeddedResource>
<<<<<<< main
>>>>>>> upstream/main
=======
>>>>>>> main
=======
>>>>>>> head
>>>>>>> div
  </ItemGroup>

  <ItemGroup>
    <None Update="TestData\test_audio.wav">
    <Content Include="CrossLanguage\Data\SimplePromptTest.json">
      <CopyToOutputDirectory>PreserveNewest</CopyToOutputDirectory>
    </Content>
  </ItemGroup>

  <ItemGroup>
    <None Include="Planners\Stepwise\FunctionCallingStepwisePlannerTests.cs" />
  </ItemGroup>

  <ItemGroup>
    <None Update="TestData\*">
      <CopyToOutputDirectory>Always</CopyToOutputDirectory>
    </None>
  </ItemGroup>
</Project><|MERGE_RESOLUTION|>--- conflicted
+++ resolved
@@ -4,75 +4,11 @@
     <RootNamespace>SemanticKernel.IntegrationTests</RootNamespace>
     <TargetFramework>net8.0</TargetFramework>
     <IsTestProject>true</IsTestProject>
-    <IsPackable>false</IsPackable>
-<<<<<<< div
-<<<<<<< div
-=======
-<<<<<<< Updated upstream
-<<<<<<< Updated upstream
-<<<<<<< head
->>>>>>> head
-<<<<<<< Updated upstream
-<<<<<<< Updated upstream
-<<<<<<< Updated upstream
-<<<<<<< Updated upstream
-<<<<<<< Updated upstream
-<<<<<<< Updated upstream
-    <NoWarn>CA2007,CA1861,VSTHRD111,SKEXP0001,SKEXP0005,SKEXP0010,SKEXP0020,SKEXP0040,SKEXP0050,SKEXP0060,SKEXP0070,SKEXP0110</NoWarn>
-=======
-=======
->>>>>>> Stashed changes
-=======
->>>>>>> Stashed changes
-=======
->>>>>>> Stashed changes
-=======
->>>>>>> Stashed changes
-=======
->>>>>>> Stashed changes
-<<<<<<< Updated upstream
-=======
->>>>>>> Stashed changes
-=======
->>>>>>> Stashed changes
-<<<<<<< main
-    <NoWarn>CA2007,CA1861,VSTHRD111,SKEXP0001,SKEXP0005,SKEXP0010,SKEXP0020,SKEXP0040,SKEXP0050,SKEXP0060,SKEXP0070,SKEXP0110</NoWarn>
-=======
+    <IsPackable>false</IsPackable> <NoWarn>CA2007,CA1861,VSTHRD111,SKEXP0001,SKEXP0005,SKEXP0010,SKEXP0020,SKEXP0040,SKEXP0050,SKEXP0060,SKEXP0070,SKEXP0110</NoWarn>
+    <NoWarn>CA2007,CA1861,VSTHRD111,SKEXP0001,SKEXP0005,SKEXP0010,SKEXP0020,SKEXP0040,SKEXP0050,SKEXP0060,SKEXP0070,SKEXP0110</NoWarn>  
     <NoWarn>$(NoWarn);CA2007,CA1861,VSTHRD111,SKEXP0001,SKEXP0010,SKEXP0020,SKEXP0040,SKEXP0050,SKEXP0060,SKEXP0070,SKEXP0080,SKEXP0110</NoWarn>
->>>>>>> origin/main
-<<<<<<< Updated upstream
-<<<<<<< Updated upstream
-<<<<<<< Updated upstream
-<<<<<<< Updated upstream
-<<<<<<< Updated upstream
-<<<<<<< Updated upstream
-<<<<<<< Updated upstream
-=======
->>>>>>> Stashed changes
-=======
->>>>>>> Stashed changes
->>>>>>> Stashed changes
-=======
->>>>>>> Stashed changes
-=======
->>>>>>> Stashed changes
-=======
->>>>>>> Stashed changes
-=======
->>>>>>> Stashed changes
-=======
     <NoWarn>$(NoWarn);CA2007,CA1861,VSTHRD111,SKEXP0001,SKEXP0010,SKEXP0020,SKEXP0040,SKEXP0050,SKEXP0060,SKEXP0070,SKEXP0080,SKEXP0110</NoWarn>
->>>>>>> origin/main
-=======
->>>>>>> Stashed changes
-=======
->>>>>>> Stashed changes
-<<<<<<< div
-=======
     <NoWarn>$(NoWarn);CA2007,CA1861,VSTHRD111,SKEXP0001,SKEXP0010,SKEXP0020,SKEXP0040,SKEXP0050,SKEXP0060,SKEXP0070,SKEXP0080,SKEXP0110</NoWarn>
->>>>>>> main
-=======
->>>>>>> head
     <UserSecretsId>b7762d10-e29b-4bb1-8b74-b6d69a667dd4</UserSecretsId>
   </PropertyGroup>
   <ItemGroup>
@@ -106,81 +42,10 @@
     <None Remove="prompts\GenerateStoryHandlebars.yaml" />
     <None Remove="skills\FunSkill\Joke\config.json" />
     <None Remove="skills\FunSkill\Joke\skprompt.txt" />
-<<<<<<< main
-<<<<<<< main
-=======
-<<<<<<< div
-<<<<<<< div
-=======
->>>>>>> div
-<<<<<<< Updated upstream
-<<<<<<< Updated upstream
-<<<<<<< head
->>>>>>> head
-<<<<<<< Updated upstream
-<<<<<<< Updated upstream
-<<<<<<< Updated upstream
-<<<<<<< Updated upstream
-<<<<<<< Updated upstream
-<<<<<<< Updated upstream
-=======
-=======
->>>>>>> Stashed changes
-=======
->>>>>>> Stashed changes
-=======
->>>>>>> Stashed changes
-=======
->>>>>>> Stashed changes
-=======
->>>>>>> Stashed changes
-=======
->>>>>>> Stashed changes
-=======
->>>>>>> Stashed changes
-=======
->>>>>>> Stashed changes
-<<<<<<< main
-=======
-    <None Remove="TestData\semantic-kernel-info.txt" />
->>>>>>> origin/main
-<<<<<<< Updated upstream
-<<<<<<< Updated upstream
-<<<<<<< Updated upstream
-<<<<<<< Updated upstream
-<<<<<<< Updated upstream
-<<<<<<< Updated upstream
-<<<<<<< Updated upstream
-=======
->>>>>>> Stashed changes
->>>>>>> Stashed changes
-=======
->>>>>>> Stashed changes
-=======
->>>>>>> Stashed changes
-=======
->>>>>>> Stashed changes
-=======
->>>>>>> Stashed changes
-=======
-    <None Remove="TestData\semantic-kernel-info.txt" />
->>>>>>> origin/main
-=======
->>>>>>> Stashed changes
-=======
->>>>>>> Stashed changes
-<<<<<<< main
-=======
-    <None Remove="TestData\semantic-kernel-info.txt" />
->>>>>>> upstream/main
-=======
-<<<<<<< div
-=======
-    <None Remove="TestData\semantic-kernel-info.txt" />
->>>>>>> main
-=======
->>>>>>> head
->>>>>>> div
+    <None Remove="TestData\semantic-kernel-info.txt" />
+    <None Remove="TestData\semantic-kernel-info.txt" />
+    <None Remove="TestData\semantic-kernel-info.txt" />
+    <None Remove="TestData\semantic-kernel-info.txt" />
   </ItemGroup>
   <ItemGroup>
     <PackageReference Include="Microsoft.Extensions.Configuration" />
@@ -208,120 +73,20 @@
     <PackageReference Include="Testcontainers.Milvus" />
   </ItemGroup>
   <ItemGroup>
-<<<<<<< HEAD
-<<<<<<< div
-<<<<<<< div
-=======
-<<<<<<< Updated upstream
-<<<<<<< Updated upstream
-<<<<<<< head
->>>>>>> head
-<<<<<<< main
-<<<<<<< Updated upstream
-<<<<<<< Updated upstream
-<<<<<<< Updated upstream
-<<<<<<< Updated upstream
-<<<<<<< Updated upstream
-<<<<<<< Updated upstream
-=======
-<<<<<<< main
->>>>>>> Stashed changes
-=======
-<<<<<<< main
->>>>>>> Stashed changes
-=======
-<<<<<<< main
->>>>>>> Stashed changes
-=======
-<<<<<<< main
->>>>>>> Stashed changes
-=======
-<<<<<<< main
->>>>>>> Stashed changes
-=======
-<<<<<<< main
->>>>>>> Stashed changes
-=======
-<<<<<<< main
-<<<<<<< main
->>>>>>> Stashed changes
-=======
-<<<<<<< main
-<<<<<<< main
->>>>>>> Stashed changes
-    <ProjectReference Include="..\Connectors\Connectors.AzureAIInference\Connectors.AzureAIInference.csproj" />
-    <ProjectReference Include="..\Connectors\Connectors.Memory.Pinecone\Connectors.Memory.Pinecone.csproj" />
-    <ProjectReference Include="..\Connectors\Connectors.AzureOpenAI\Connectors.AzureOpenAI.csproj" />
-=======
-    <ProjectReference Include="..\Connectors\Connectors.AssemblyAI\Connectors.AssemblyAI.csproj" />
->>>>>>> origin/PR
-<<<<<<< Updated upstream
-<<<<<<< Updated upstream
-<<<<<<< Updated upstream
-<<<<<<< Updated upstream
-<<<<<<< Updated upstream
-<<<<<<< Updated upstream
-<<<<<<< Updated upstream
-<<<<<<< Updated upstream
-=======
->>>>>>> Stashed changes
-=======
-=======
->>>>>>> Stashed changes
-=======
->>>>>>> Stashed changes
-=======
->>>>>>> Stashed changes
-=======
->>>>>>> Stashed changes
-=======
->>>>>>> Stashed changes
-=======
     <ProjectReference Include="..\Connectors\Connectors.AzureAIInference\Connectors.AzureAIInference.csproj" />
     <ProjectReference Include="..\Connectors\Connectors.Memory.Pinecone\Connectors.Memory.Pinecone.csproj" />
     <ProjectReference Include="..\Connectors\Connectors.AzureOpenAI\Connectors.AzureOpenAI.csproj" />
     <ProjectReference Include="..\Connectors\Connectors.AssemblyAI\Connectors.AssemblyAI.csproj" />
->>>>>>> origin/main
-<<<<<<< Updated upstream
-<<<<<<< Updated upstream
-<<<<<<< Updated upstream
-<<<<<<< Updated upstream
-<<<<<<< Updated upstream
->>>>>>> Stashed changes
-=======
->>>>>>> Stashed changes
-=======
->>>>>>> Stashed changes
-=======
->>>>>>> Stashed changes
-=======
->>>>>>> Stashed changes
-=======
->>>>>>> Stashed changes
-=======
-<<<<<<< div
-=======
->>>>>>> Stashed changes
-=======
->>>>>>> Stashed changes
-=======
->>>>>>> head
-=======
-    <ProjectReference Include="..\Connectors\Connectors.Anthropic\Connectors.Anthropic.csproj" />
->>>>>>> 86e169a3
     <ProjectReference Include="..\Connectors\Connectors.AzureAIInference\Connectors.AzureAIInference.csproj" />
     <ProjectReference Include="..\Connectors\Connectors.Memory.Pinecone\Connectors.Memory.Pinecone.csproj" />
     <ProjectReference Include="..\Connectors\Connectors.AzureOpenAI\Connectors.AzureOpenAI.csproj" />
-<<<<<<< main
     <ProjectReference Include="..\Connectors\Connectors.AssemblyAI\Connectors.AssemblyAI.csproj" />
-<<<<<<< div
->>>>>>> main
-=======
->>>>>>> origin/main
->>>>>>> head
-=======
+    <ProjectReference Include="..\Connectors\Connectors.Anthropic\Connectors.Anthropic.csproj" />
+    <ProjectReference Include="..\Connectors\Connectors.AzureAIInference\Connectors.AzureAIInference.csproj" />
+    <ProjectReference Include="..\Connectors\Connectors.Memory.Pinecone\Connectors.Memory.Pinecone.csproj" />
+    <ProjectReference Include="..\Connectors\Connectors.AzureOpenAI\Connectors.AzureOpenAI.csproj" />
+    <ProjectReference Include="..\Connectors\Connectors.AssemblyAI\Connectors.AssemblyAI.csproj" />
     <ProjectReference Include="..\Connectors\Connectors.Memory.Sqlite\Connectors.Memory.Sqlite.csproj" />
->>>>>>> upstream/main
     <ProjectReference Include="..\Connectors\Connectors.MistralAI\Connectors.MistralAI.csproj" />
     <ProjectReference Include="..\Agents\Core\Agents.Core.csproj" />
     <ProjectReference Include="..\Agents\OpenAI\Agents.OpenAI.csproj" />
@@ -341,78 +106,15 @@
     <ProjectReference Include="..\Connectors\Connectors.Memory.Postgres\Connectors.Memory.Postgres.csproj" />
     <ProjectReference Include="..\Connectors\Connectors.Memory.SqlServer\Connectors.Memory.SqlServer.csproj" />
     <ProjectReference Include="..\Connectors\Connectors.Memory.Weaviate\Connectors.Memory.Weaviate.csproj" />
-<<<<<<< div
-<<<<<<< div
-=======
-<<<<<<< Updated upstream
-<<<<<<< Updated upstream
-<<<<<<< head
->>>>>>> head
-<<<<<<< Updated upstream
-<<<<<<< Updated upstream
-<<<<<<< Updated upstream
-<<<<<<< Updated upstream
-<<<<<<< Updated upstream
-<<<<<<< Updated upstream
-=======
-=======
->>>>>>> Stashed changes
-=======
->>>>>>> Stashed changes
-=======
->>>>>>> Stashed changes
-=======
->>>>>>> Stashed changes
-=======
->>>>>>> Stashed changes
-<<<<<<< Updated upstream
-=======
->>>>>>> Stashed changes
-=======
->>>>>>> Stashed changes
-<<<<<<< main
-=======
     <ProjectReference Include="..\Experimental\Process.Abstractions\Process.Abstractions.csproj" />
     <ProjectReference Include="..\Experimental\Process.Core\Process.Core.csproj" />
     <ProjectReference Include="..\Experimental\Process.LocalRuntime\Process.LocalRuntime.csproj" />
->>>>>>> origin/main
-<<<<<<< Updated upstream
-<<<<<<< Updated upstream
-<<<<<<< Updated upstream
-<<<<<<< Updated upstream
-<<<<<<< Updated upstream
-<<<<<<< Updated upstream
-<<<<<<< Updated upstream
-=======
->>>>>>> Stashed changes
-=======
->>>>>>> Stashed changes
->>>>>>> Stashed changes
-=======
->>>>>>> Stashed changes
-=======
->>>>>>> Stashed changes
-=======
->>>>>>> Stashed changes
-=======
->>>>>>> Stashed changes
-=======
     <ProjectReference Include="..\Experimental\Process.Abstractions\Process.Abstractions.csproj" />
     <ProjectReference Include="..\Experimental\Process.Core\Process.Core.csproj" />
     <ProjectReference Include="..\Experimental\Process.LocalRuntime\Process.LocalRuntime.csproj" />
->>>>>>> origin/main
-=======
->>>>>>> Stashed changes
-=======
->>>>>>> Stashed changes
-<<<<<<< div
-=======
     <ProjectReference Include="..\Experimental\Process.Abstractions\Process.Abstractions.csproj" />
     <ProjectReference Include="..\Experimental\Process.Core\Process.Core.csproj" />
     <ProjectReference Include="..\Experimental\Process.LocalRuntime\Process.LocalRuntime.csproj" />
->>>>>>> main
-=======
->>>>>>> head
     <ProjectReference Include="..\Extensions\PromptTemplates.Handlebars\PromptTemplates.Handlebars.csproj" />
     <ProjectReference Include="..\Functions\Functions.Yaml\Functions.Yaml.csproj" />
     <ProjectReference Include="..\Planners\Planners.Handlebars\Planners.Handlebars.csproj" />
@@ -423,46 +125,6 @@
     <ProjectReference Include="..\Plugins\Plugins.Web\Plugins.Web.csproj" />
     <ProjectReference Include="..\SemanticKernel.Core\SemanticKernel.Core.csproj" />
     <ProjectReference Include="..\SemanticKernel.UnitTests\SemanticKernel.UnitTests.csproj" />
-<<<<<<< div
-<<<<<<< div
-=======
-<<<<<<< Updated upstream
-<<<<<<< Updated upstream
-<<<<<<< head
->>>>>>> head
-<<<<<<< Updated upstream
-<<<<<<< Updated upstream
-<<<<<<< Updated upstream
-<<<<<<< Updated upstream
-<<<<<<< Updated upstream
-<<<<<<< Updated upstream
-=======
-=======
->>>>>>> Stashed changes
-=======
->>>>>>> Stashed changes
-=======
->>>>>>> Stashed changes
-=======
->>>>>>> Stashed changes
-=======
->>>>>>> Stashed changes
-<<<<<<< main
-=======
-=======
-<<<<<<< div
->>>>>>> main
-=======
->>>>>>> origin/main
-=======
-<<<<<<< main
-=======
->>>>>>> Stashed changes
-=======
-<<<<<<< main
-=======
->>>>>>> Stashed changes
->>>>>>> head
     <ProjectReference Include="..\Connectors\Connectors.Memory.Chroma\Connectors.Memory.Chroma.csproj" />
     <ProjectReference Include="..\Extensions\Planning.ActionPlanner\Planning.ActionPlanner.csproj" />
     <ProjectReference Include="..\Extensions\Planning.StepwisePlanner\Planning.StepwisePlanner.csproj" />
@@ -472,40 +134,6 @@
     <ProjectReference Include="..\Skills\Skills.OpenAPI\Skills.OpenAPI.csproj" />
     <ProjectReference Include="..\Skills\Skills.Web\Skills.Web.csproj" />
     <ProjectReference Include="..\SemanticKernel\SemanticKernel.csproj" />
-<<<<<<< div
-<<<<<<< div
-=======
-<<<<<<< Updated upstream
-<<<<<<< Updated upstream
-<<<<<<< head
->>>>>>> head
->>>>>>> origin/main
-<<<<<<< Updated upstream
-<<<<<<< Updated upstream
-<<<<<<< Updated upstream
-<<<<<<< Updated upstream
-<<<<<<< Updated upstream
->>>>>>> Stashed changes
-=======
->>>>>>> Stashed changes
-=======
->>>>>>> Stashed changes
-=======
->>>>>>> Stashed changes
-=======
->>>>>>> Stashed changes
-=======
->>>>>>> Stashed changes
-=======
-<<<<<<< div
->>>>>>> main
-=======
-=======
->>>>>>> Stashed changes
-=======
->>>>>>> Stashed changes
->>>>>>> origin/main
->>>>>>> head
   </ItemGroup>
 
   <ItemGroup>
@@ -585,89 +213,15 @@
     <EmbeddedResource Include="skills\FunSkill\Joke\skprompt.txt">
       <CopyToOutputDirectory>Always</CopyToOutputDirectory>
     </EmbeddedResource>
-<<<<<<< main
-<<<<<<< main
-=======
-<<<<<<< div
-<<<<<<< div
-=======
->>>>>>> div
-<<<<<<< Updated upstream
-<<<<<<< Updated upstream
-<<<<<<< head
->>>>>>> head
-<<<<<<< Updated upstream
-<<<<<<< Updated upstream
-<<<<<<< Updated upstream
-<<<<<<< Updated upstream
-<<<<<<< Updated upstream
-<<<<<<< Updated upstream
-=======
-=======
->>>>>>> Stashed changes
-=======
->>>>>>> Stashed changes
-=======
->>>>>>> Stashed changes
-=======
->>>>>>> Stashed changes
-=======
->>>>>>> Stashed changes
-<<<<<<< Updated upstream
-=======
->>>>>>> Stashed changes
-=======
->>>>>>> Stashed changes
-<<<<<<< main
-=======
     <EmbeddedResource Include="TestData\semantic-kernel-info.txt">
       <CopyToOutputDirectory>Always</CopyToOutputDirectory>
     </EmbeddedResource>
->>>>>>> origin/main
-<<<<<<< Updated upstream
-<<<<<<< Updated upstream
-<<<<<<< Updated upstream
-<<<<<<< Updated upstream
-<<<<<<< Updated upstream
-<<<<<<< Updated upstream
-<<<<<<< Updated upstream
-=======
->>>>>>> Stashed changes
-=======
->>>>>>> Stashed changes
->>>>>>> Stashed changes
-=======
->>>>>>> Stashed changes
-=======
->>>>>>> Stashed changes
-=======
->>>>>>> Stashed changes
-=======
->>>>>>> Stashed changes
-=======
     <EmbeddedResource Include="TestData\semantic-kernel-info.txt">
       <CopyToOutputDirectory>Always</CopyToOutputDirectory>
     </EmbeddedResource>
->>>>>>> origin/main
-=======
->>>>>>> Stashed changes
-=======
->>>>>>> Stashed changes
-<<<<<<< main
-=======
-<<<<<<< div
->>>>>>> div
-=======
     <EmbeddedResource Include="TestData\semantic-kernel-info.txt">
       <CopyToOutputDirectory>Always</CopyToOutputDirectory>
     </EmbeddedResource>
-<<<<<<< main
->>>>>>> upstream/main
-=======
->>>>>>> main
-=======
->>>>>>> head
->>>>>>> div
   </ItemGroup>
 
   <ItemGroup>
