﻿// Copyright (c) Microsoft. All rights reserved.

using Microsoft.Extensions.Configuration;
using Microsoft.SemanticKernel;
using Microsoft.SemanticKernel.Planning;
using Microsoft.SemanticKernel.Planning.Sequential;
using SemanticKernel.IntegrationTests.Fakes;
using SemanticKernel.IntegrationTests.TestSettings;
using Xunit;
using Xunit.Abstractions;

namespace SemanticKernel.IntegrationTests.Planning.SequentialPlanner;

public class SequentialPlanParserTests
{
    public SequentialPlanParserTests(ITestOutputHelper output)
    {
        // Load configuration
        this._configuration = new ConfigurationBuilder()
            .AddJsonFile(path: "testsettings.json", optional: false, reloadOnChange: true)
            .AddJsonFile(path: "testsettings.development.json", optional: true, reloadOnChange: true)
            .AddEnvironmentVariables()
            .AddUserSecrets<SequentialPlanParserTests>()
            .Build();
    }

    [Fact]
    public void CanCallToPlanFromXml()
    {
        // Arrange
        AzureOpenAIConfiguration? azureOpenAIConfiguration = this._configuration.GetSection("AzureOpenAI").Get<AzureOpenAIConfiguration>();
        Assert.NotNull(azureOpenAIConfiguration);

        IKernel kernel = Kernel.Builder
            .WithAzureTextCompletionService(
                deploymentName: azureOpenAIConfiguration.DeploymentName,
                endpoint: azureOpenAIConfiguration.Endpoint,
                apiKey: azureOpenAIConfiguration.ApiKey,
                serviceId: azureOpenAIConfiguration.ServiceId,
                setAsDefault: true)
            .Build();
        kernel.ImportPlugin(new EmailSkillFake(), "email");
        TestHelpers.ImportSamplePlugins(kernel, "SummarizeSkill", "WriterSkill");

        var planString =
            @"<plan>
    <function.SummarizeSkill.Summarize/>
    <function.WriterSkill.Translate language=""French"" setContextVariable=""TRANSLATED_SUMMARY""/>
    <function.email.GetEmailAddress input=""John Doe"" setContextVariable=""EMAIL_ADDRESS""/>
    <function.email.SendEmail input=""$TRANSLATED_SUMMARY"" email_address=""$EMAIL_ADDRESS""/>
</plan>";
        var goal = "Summarize an input, translate to french, and e-mail to John Doe";

        // Act
<<<<<<< HEAD
        var plan = planString.ToPlanFromXml(goal, SequentialPlanParser.GetPluginFunction(kernel.CreateNewContext()));
=======
        var plan = planString.ToPlanFromXml(goal, SequentialPlanParser.GetSkillFunction(kernel.Skills));
>>>>>>> 4c7df67d

        // Assert
        Assert.NotNull(plan);
        Assert.Equal((string?)"Summarize an input, translate to french, and e-mail to John Doe", (string?)plan.Description);

        Assert.Equal(4, plan.Steps.Count);
        Assert.Collection<Plan>(plan.Steps,
            step =>
            {
                Assert.Equal("SummarizeSkill", step.PluginName);
                Assert.Equal("Summarize", step.Name);
            },
            step =>
            {
                Assert.Equal("WriterSkill", step.PluginName);
                Assert.Equal("Translate", step.Name);
                Assert.Equal("French", step.Parameters["language"]);
                Assert.True(step.Outputs.Contains("TRANSLATED_SUMMARY"));
            },
            step =>
            {
                Assert.Equal("email", step.PluginName);
                Assert.Equal("GetEmailAddress", step.Name);
                Assert.Equal("John Doe", step.Parameters["input"]);
                Assert.True(step.Outputs.Contains("EMAIL_ADDRESS"));
            },
            step =>
            {
                Assert.Equal("email", step.PluginName);
                Assert.Equal("SendEmail", step.Name);
                Assert.Equal("$TRANSLATED_SUMMARY", step.Parameters["input"]);
                Assert.Equal("$EMAIL_ADDRESS", step.Parameters["email_address"]);
            }
        );
    }

    private readonly IConfigurationRoot _configuration;
}<|MERGE_RESOLUTION|>--- conflicted
+++ resolved
@@ -52,11 +52,7 @@
         var goal = "Summarize an input, translate to french, and e-mail to John Doe";
 
         // Act
-<<<<<<< HEAD
-        var plan = planString.ToPlanFromXml(goal, SequentialPlanParser.GetPluginFunction(kernel.CreateNewContext()));
-=======
-        var plan = planString.ToPlanFromXml(goal, SequentialPlanParser.GetSkillFunction(kernel.Skills));
->>>>>>> 4c7df67d
+        var plan = planString.ToPlanFromXml(goal, SequentialPlanParser.GetPluginFunction(kernel.Functions));
 
         // Assert
         Assert.NotNull(plan);
