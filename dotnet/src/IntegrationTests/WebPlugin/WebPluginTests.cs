--- conflicted
+++ resolved
@@ -1,21 +1,12 @@
 ﻿// Copyright (c) Microsoft. All rights reserved.
 
 using Microsoft.Extensions.Configuration;
-<<<<<<< HEAD
-using Microsoft.SemanticKernel;
-using SemanticKernel.IntegrationTests;
-using Xunit;
-using Xunit.Abstractions;
-
-public sealed class WebPluginTests : IDisposable
-=======
 using Xunit;
 using Xunit.Abstractions;
 
 namespace SemanticKernel.IntegrationTests.WebPlugin;
 
 public sealed class WebPluginTests
->>>>>>> 4aeeb9e6
 {
     private readonly string _bingApiKey;
 
