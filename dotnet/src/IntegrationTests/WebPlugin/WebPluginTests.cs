﻿// Copyright (c) Microsoft. All rights reserved.

using System;
using Microsoft.Extensions.Configuration;
using Xunit;
using Xunit.Abstractions;

namespace SemanticKernel.IntegrationTests.WebPlugin;

public sealed class WebPluginTests : IDisposable
{
    private readonly string _bingApiKey;

    public WebPluginTests(ITestOutputHelper output)
    {
        this._output = output;

        // Load configuration
        IConfigurationRoot configuration = new ConfigurationBuilder()
            .AddJsonFile(path: "testsettings.json", optional: false, reloadOnChange: true)
            .AddJsonFile(path: "testsettings.development.json", optional: true, reloadOnChange: true)
            .AddEnvironmentVariables()
            .AddUserSecrets<WebPluginTests>()
            .Build();

        string? bingApiKeyCandidate = configuration["Bing:ApiKey"];
        Assert.NotNull(bingApiKeyCandidate);
        this._bingApiKey = bingApiKeyCandidate;
    }

    #region internals

    private readonly ITestOutputHelper _output;
<<<<<<< HEAD
    private readonly XunitLogger<Kernel> _logger;

    public void Dispose()
    {
        this.Dispose(true);
        GC.SuppressFinalize(this);
    }

    ~WebPluginTests()
    {
        this.Dispose(false);
    }

    private void Dispose(bool disposing)
    {
        if (disposing)
        {
            this._logger.Dispose();
        }
=======
    private readonly RedirectOutput _testOutputHelper;

    public void Dispose()
    {
        this._testOutputHelper.Dispose();
>>>>>>> 1a583ebc
    }

    #endregion
}<|MERGE_RESOLUTION|>--- conflicted
+++ resolved
@@ -1,13 +1,12 @@
 ﻿// Copyright (c) Microsoft. All rights reserved.
 
-using System;
 using Microsoft.Extensions.Configuration;
 using Xunit;
 using Xunit.Abstractions;
 
 namespace SemanticKernel.IntegrationTests.WebPlugin;
 
-public sealed class WebPluginTests : IDisposable
+public sealed class WebPluginTests
 {
     private readonly string _bingApiKey;
 
@@ -31,34 +30,6 @@
     #region internals
 
     private readonly ITestOutputHelper _output;
-<<<<<<< HEAD
-    private readonly XunitLogger<Kernel> _logger;
-
-    public void Dispose()
-    {
-        this.Dispose(true);
-        GC.SuppressFinalize(this);
-    }
-
-    ~WebPluginTests()
-    {
-        this.Dispose(false);
-    }
-
-    private void Dispose(bool disposing)
-    {
-        if (disposing)
-        {
-            this._logger.Dispose();
-        }
-=======
-    private readonly RedirectOutput _testOutputHelper;
-
-    public void Dispose()
-    {
-        this._testOutputHelper.Dispose();
->>>>>>> 1a583ebc
-    }
 
     #endregion
 }