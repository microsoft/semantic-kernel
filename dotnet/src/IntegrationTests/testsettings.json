--- conflicted
+++ resolved
@@ -1,19 +1,16 @@
-﻿{
+{
   "OpenAI": {
     "ServiceId": "gpt-3.5-turbo-instruct",
     "ModelId": "gpt-3.5-turbo-instruct",
     "ChatModelId": "gpt-4o",
     "ApiKey": ""
   },
-<<<<<<< HEAD
   "AzureOpenAI": {
     "ServiceId": "azure-gpt-35-turbo-instruct",
     "DeploymentName": "gpt-35-turbo-instruct",
     "ChatDeploymentName": "gpt-4o",
-=======
   "AzureAIInference": {
     "ServiceId": "azure-ai-inference",
->>>>>>> 98c4e3b5
     "Endpoint": "",
     "ApiKey": ""
   },
@@ -58,7 +55,6 @@
     "ModelId": "dall-e-2",
     "ApiKey": ""
   },
-<<<<<<< HEAD
   "OpenAITextToImage": {
     "ServiceId": "dall-e-2",
     "ModelId": "dall-e-2",
@@ -69,12 +65,10 @@
     "DeploymentName": "dall-e-3",
     "Endpoint": "",
     "ApiKey": ""
-=======
   "AzureOpenAITextToImage": {
     "ServiceId": "azure-dalle3",
     "DeploymentName": "Dalle3",
     "Endpoint": ""
->>>>>>> 98c4e3b5
   },
   "HuggingFace": {
     "ApiKey": ""
