﻿// Copyright (c) Microsoft. All rights reserved.
using System;
<<<<<<< HEAD
=======
using System.Collections.Generic;
>>>>>>> 886e8226
using System.Threading.Tasks;
using Microsoft.SemanticKernel;
using SemanticKernel.Process.TestsShared.Services;

namespace SemanticKernel.Process.TestsShared.Steps;

#pragma warning disable CS1591 // Missing XML comment for publicly visible type or member

/// <summary>
/// Collection of common steps used by UnitTests and IntegrationUnitTests
/// </summary>
public static class CommonSteps
{
    /// <summary>
    /// The step that counts how many times it has been invoked.
    /// </summary>
    public sealed class CountStep : KernelProcessStep
    {
        public const string CountFunction = nameof(Count);

<<<<<<< HEAD
        private readonly ICounterService _counter;
        public CountStep(ICounterService counterService)
        {
            this._counter = counterService;
=======
        private string _name = null!;
        private static readonly Dictionary<string, long> s_counters = new();

        public override ValueTask ActivateAsync(KernelProcessStepState state)
        {
            this._name = state.Name;
            return default;
>>>>>>> 886e8226
        }

        [KernelFunction]
        public string Count()
        {
<<<<<<< HEAD
            int count = this._counter.IncreaseCount();

            return count.ToString();
=======
            lock (s_counters)
            {
                if (s_counters.TryGetValue(this._name, out var counter))
                {
                    s_counters[this._name] = counter + 1;
                }
                else
                {
                    s_counters[this._name] = 1;
                }

                return s_counters[this._name].ToString();
            }
        }

        public static long GetCount(string name)
        {
            lock (s_counters)
            {
                return s_counters[name];
            }
>>>>>>> 886e8226
        }
    }

    /// <summary>
    /// The step that counts how many times it has been invoked.
    /// </summary>
    public sealed class EvenNumberDetectorStep : KernelProcessStep
    {
        /// <summary>
        /// Output events emitted by <see cref="EvenNumberDetectorStep"/>
        /// </summary>
        public static class OutputEvents
        {
            /// <summary>
            /// Event number event name
            /// </summary>
            public const string EvenNumber = nameof(EvenNumber);
            /// <summary>
            /// Event number event name
            /// </summary>
            public const string OddNumber = nameof(OddNumber);
        }

        /// <summary>
        /// Step that emits different event depending if the number is odd or even
        /// </summary>
        /// <param name="numberString">number to be evaluated</param>
        /// <param name="context">instance of <see cref="KernelProcessStepContext"/></param>
        /// <returns></returns>
        [KernelFunction]
        public async Task DetectEvenNumberAsync(string numberString, KernelProcessStepContext context)
        {
            var number = int.Parse(numberString);
            if (number % 2 == 0)
            {
                await context.EmitEventAsync(OutputEvents.EvenNumber, numberString);
                return;
            }

            await context.EmitEventAsync(OutputEvents.OddNumber, numberString);
        }
    }

    /// <summary>
    /// A step that echos its input.
    /// </summary>
    public sealed class EchoStep : KernelProcessStep
    {
        [KernelFunction]
        public string Echo(string message)
        {
            Console.WriteLine($"[ECHO] {message}");
            return message;
        }
    }

#pragma warning restore CS1591 // Missing XML comment for publicly visible type or member

}<|MERGE_RESOLUTION|>--- conflicted
+++ resolved
@@ -1,9 +1,6 @@
 ﻿// Copyright (c) Microsoft. All rights reserved.
 using System;
-<<<<<<< HEAD
-=======
 using System.Collections.Generic;
->>>>>>> 886e8226
 using System.Threading.Tasks;
 using Microsoft.SemanticKernel;
 using SemanticKernel.Process.TestsShared.Services;
@@ -24,52 +21,18 @@
     {
         public const string CountFunction = nameof(Count);
 
-<<<<<<< HEAD
         private readonly ICounterService _counter;
         public CountStep(ICounterService counterService)
         {
             this._counter = counterService;
-=======
-        private string _name = null!;
-        private static readonly Dictionary<string, long> s_counters = new();
-
-        public override ValueTask ActivateAsync(KernelProcessStepState state)
-        {
-            this._name = state.Name;
-            return default;
->>>>>>> 886e8226
         }
 
         [KernelFunction]
         public string Count()
         {
-<<<<<<< HEAD
             int count = this._counter.IncreaseCount();
 
             return count.ToString();
-=======
-            lock (s_counters)
-            {
-                if (s_counters.TryGetValue(this._name, out var counter))
-                {
-                    s_counters[this._name] = counter + 1;
-                }
-                else
-                {
-                    s_counters[this._name] = 1;
-                }
-
-                return s_counters[this._name].ToString();
-            }
-        }
-
-        public static long GetCount(string name)
-        {
-            lock (s_counters)
-            {
-                return s_counters[name];
-            }
->>>>>>> 886e8226
         }
     }
 
@@ -125,7 +88,4 @@
             return message;
         }
     }
-
-#pragma warning restore CS1591 // Missing XML comment for publicly visible type or member
-
 }