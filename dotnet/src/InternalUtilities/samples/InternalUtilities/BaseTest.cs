--- conflicted
+++ resolved
@@ -89,14 +89,9 @@
     /// <summary>
     /// This method can be substituted by Console.WriteLine when used in Console apps.
     /// </summary>
-<<<<<<< HEAD
     /// <param name="message">The message</param>
     public void WriteLine(string? message)
         => this.Output.WriteLine(message ?? string.Empty);
-=======
-    public void WriteLine(string? message)
-        => this.Output.WriteLine(message);
->>>>>>> 5b7dda52
 
     /// <summary>
     /// Current interface ITestOutputHelper does not have a Write method. This extension method adds it to make it analogous to Console.Write when used in Console apps.
