﻿// Copyright (c) Microsoft. All rights reserved.
using System.Reflection;
using System.Text.Json;
using Microsoft.Extensions.Configuration;
using Microsoft.Extensions.Logging;
using Microsoft.SemanticKernel;

public abstract class BaseTest
{
    /// <summary>
    /// Flag to force usage of OpenAI configuration if both <see cref="TestConfiguration.OpenAI"/>
    /// and <see cref="TestConfiguration.AzureOpenAI"/> are defined.
    /// If 'false', Azure takes precedence.
    /// </summary>
    protected virtual bool ForceOpenAI { get; } = false;

    protected ITestOutputHelper Output { get; }

    protected ILoggerFactory LoggerFactory { get; }

    /// <summary>
    /// This property makes the samples Console friendly. Allowing them to be copied and pasted into a Console app, with minimal changes.
    /// </summary>
    public BaseTest Console => this;

    protected bool UseOpenAIConfig => this.ForceOpenAI || string.IsNullOrEmpty(TestConfiguration.AzureOpenAI.Endpoint);

    protected string ApiKey =>
        this.UseOpenAIConfig ?
            TestConfiguration.OpenAI.ApiKey :
            TestConfiguration.AzureOpenAI.ApiKey;

    protected string? Endpoint => UseOpenAIConfig ? null : TestConfiguration.AzureOpenAI.Endpoint;

    protected string Model =>
        this.UseOpenAIConfig ?
            TestConfiguration.OpenAI.ChatModelId :
            TestConfiguration.AzureOpenAI.ChatDeploymentName;

    protected Kernel CreateKernelWithChatCompletion()
    {
        var builder = Kernel.CreateBuilder();

        if (this.UseOpenAIConfig)
        {
            builder.AddOpenAIChatCompletion(
                TestConfiguration.OpenAI.ChatModelId,
                TestConfiguration.OpenAI.ApiKey);
        }
        else
        {
            builder.AddAzureOpenAIChatCompletion(
                TestConfiguration.AzureOpenAI.ChatDeploymentName,
                TestConfiguration.AzureOpenAI.Endpoint,
                TestConfiguration.AzureOpenAI.ApiKey);
        }

        return builder.Build();
    }

    protected BaseTest(ITestOutputHelper output)
    {
        this.Output = output;
        this.LoggerFactory = new XunitLogger(output);

        IConfigurationRoot configRoot = new ConfigurationBuilder()
            .AddJsonFile("appsettings.Development.json", true)
            .AddEnvironmentVariables()
            .AddUserSecrets(Assembly.GetExecutingAssembly())
            .Build();

        TestConfiguration.Initialize(configRoot);
    }

    /// <summary>
    /// This method can be substituted by Console.WriteLine when used in Console apps.
    /// </summary>
    /// <param name="target">Target object to write</param>
    public void WriteLine(object? target = null)
        => this.Output.WriteLine(target ?? string.Empty);

    /// <summary>
    /// This method can be substituted by Console.WriteLine when used in Console apps.
    /// </summary>
    /// <param name="format">Format string</param>
    /// <param name="args">Arguments</param>
    public void WriteLine(string? format, params object?[] args)
        => this.Output.WriteLine(format ?? string.Empty, args);

    /// <summary>
    /// This method can be substituted by Console.WriteLine when used in Console apps.
    /// </summary>
    /// <param name="message">The message</param>
<<<<<<< HEAD
public void WriteLine(string? message = null)
    => this.Output.WriteLine(message ?? string.Empty);
=======
    public void WriteLine(string? message)
>>>>>>> 200b9b22
        => this.Output.WriteLine(message ?? string.Empty);

    /// <summary>
    /// Current interface ITestOutputHelper does not have a Write method. This extension method adds it to make it analogous to Console.Write when used in Console apps.
    /// </summary>
    /// <param name="target">Target object to write</param>
    public void Write(object? target = null)
        => this.Output.WriteLine(target ?? string.Empty);

    protected sealed class LoggingHandler(HttpMessageHandler innerHandler, ITestOutputHelper output) : DelegatingHandler(innerHandler)
    {
        private static readonly JsonSerializerOptions s_jsonSerializerOptions = new() { WriteIndented = true };

        private readonly ITestOutputHelper _output = output;

        protected override async Task<HttpResponseMessage> SendAsync(HttpRequestMessage request, CancellationToken cancellationToken)
        {
            // Log the request details
            if (request.Content is not null)
            {
                var content = await request.Content.ReadAsStringAsync(cancellationToken);
                this._output.WriteLine("=== REQUEST ===");
                try
                {
                    string formattedContent = JsonSerializer.Serialize(JsonSerializer.Deserialize<JsonElement>(content), s_jsonSerializerOptions);
                    this._output.WriteLine(formattedContent);
                }
                catch (JsonException)
                {
                    this._output.WriteLine(content);
                }
                this._output.WriteLine(string.Empty);
            }

            // Call the next handler in the pipeline
            var response = await base.SendAsync(request, cancellationToken);

            if (response.Content is not null)
            {
                // Log the response details
                var responseContent = await response.Content.ReadAsStringAsync(cancellationToken);
                this._output.WriteLine("=== RESPONSE ===");
                this._output.WriteLine(responseContent);
                this._output.WriteLine(string.Empty);
            }

            return response;
        }
    }
}<|MERGE_RESOLUTION|>--- conflicted
+++ resolved
@@ -91,12 +91,8 @@
     /// This method can be substituted by Console.WriteLine when used in Console apps.
     /// </summary>
     /// <param name="message">The message</param>
-<<<<<<< HEAD
 public void WriteLine(string? message = null)
     => this.Output.WriteLine(message ?? string.Empty);
-=======
-    public void WriteLine(string? message)
->>>>>>> 200b9b22
         => this.Output.WriteLine(message ?? string.Empty);
 
     /// <summary>
