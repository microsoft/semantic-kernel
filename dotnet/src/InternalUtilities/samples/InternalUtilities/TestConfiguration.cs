--- conflicted
+++ resolved
@@ -54,11 +54,8 @@
     public static CrewAIConfig CrewAI => LoadSection<CrewAIConfig>();
     public static BedrockConfig Bedrock => LoadSection<BedrockConfig>();
     public static BedrockAgentConfig BedrockAgent => LoadSection<BedrockAgentConfig>();
-<<<<<<< HEAD
     public static A2AConfig A2A => LoadSection<A2AConfig>();
-=======
     public static Mem0Config Mem0 => LoadSection<Mem0Config>();
->>>>>>> 029732dc
 
     public static IConfigurationSection GetSection(string caller)
     {
@@ -363,15 +360,14 @@
         public string? KnowledgeBaseId { get; set; }
     }
 
-<<<<<<< HEAD
     public class A2AConfig
     {
         public Uri AgentUrl { get; set; } = new Uri("http://localhost:5000");
-=======
+    }
+    
     public class Mem0Config
     {
         public string? BaseAddress { get; set; }
         public string ApiKey { get; set; }
->>>>>>> 029732dc
     }
 }