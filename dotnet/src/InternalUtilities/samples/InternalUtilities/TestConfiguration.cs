--- conflicted
+++ resolved
@@ -106,13 +106,8 @@
 
     public class AzureAIConfig
     {
-<<<<<<< HEAD
-        public string Endpoint { get; set; }
-        public string? ApiKey { get; set; }
-=======
+        public string Endpoint { get; set; }
         public string WorkflowEndpoint { get; set; }
-        public string ConnectionString { get; set; }
->>>>>>> a98580a5
         public string ChatModelId { get; set; }
         public string BingConnectionId { get; set; }
         public string VectorStoreId { get; set; }
