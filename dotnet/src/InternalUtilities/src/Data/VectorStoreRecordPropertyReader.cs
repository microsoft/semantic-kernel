﻿// Copyright (c) Microsoft. All rights reserved.

using System;
using System.Collections.Generic;
using System.Diagnostics.CodeAnalysis;
using System.Linq;
using System.Reflection;
using System.Text.Json;
using System.Text.Json.Serialization;

namespace Microsoft.SemanticKernel.Data;

/// <summary>
/// Contains helpers for reading vector store model properties and their attributes.
/// </summary>
[ExcludeFromCodeCoverage]
#pragma warning disable CA1812 // Used in some projects but not all, so need to suppress to avoid warnings in those it's not used in.
internal sealed class VectorStoreRecordPropertyReader
#pragma warning restore CA1812
{
    /// <summary>The <see cref="Type"/> of the data model.</summary>
    private readonly Type _dataModelType;

    /// <summary>A definition of the current storage model.</summary>
    private readonly VectorStoreRecordDefinition _vectorStoreRecordDefinition;

    /// <summary>Options for configuring the behavior of this class.</summary>
    private readonly VectorStoreRecordPropertyReaderOptions _options;

    /// <summary>The key properties from the definition.</summary>
    private readonly List<VectorStoreRecordKeyProperty> _keyProperties;

    /// <summary>The data properties from the definition.</summary>
    private readonly List<VectorStoreRecordDataProperty> _dataProperties;

    /// <summary>The vector properties from the definition.</summary>
    private readonly List<VectorStoreRecordVectorProperty> _vectorProperties;

    /// <summary>The <see cref="ConstructorInfo"/> of the parameterless constructor from the data model if one exists.</summary>
    private readonly Lazy<ConstructorInfo> _parameterlessConstructorInfo;

    /// <summary>The key <see cref="PropertyInfo"/> objects from the data model.</summary>
    private List<PropertyInfo>? _keyPropertiesInfo;

    /// <summary>The data <see cref="PropertyInfo"/> objects from the data model.</summary>
    private List<PropertyInfo>? _dataPropertiesInfo;

    /// <summary>The vector <see cref="PropertyInfo"/> objects from the data model.</summary>
    private List<PropertyInfo>? _vectorPropertiesInfo;

    /// <summary>A lazy initialized map of data model property names to the names under which they are stored in the data store.</summary>
    private readonly Lazy<Dictionary<string, string>> _storagePropertyNamesMap;

    /// <summary>A lazy initialized list of storage names of key properties.</summary>
    private readonly Lazy<List<string>> _keyPropertyStoragePropertyNames;

    /// <summary>A lazy initialized list of storage names of data properties.</summary>
    private readonly Lazy<List<string>> _dataPropertyStoragePropertyNames;

    /// <summary>A lazy initialized list of storage names of vector properties.</summary>
    private readonly Lazy<List<string>> _vectorPropertyStoragePropertyNames;

    /// <summary>A lazy initialized map of data model property names to the names they will have if serialized to JSON.</summary>
    private readonly Lazy<Dictionary<string, string>> _jsonPropertyNamesMap;

    /// <summary>A lazy initialized list of json names of key properties.</summary>
    private readonly Lazy<List<string>> _keyPropertyJsonNames;

    /// <summary>A lazy initialized list of json names of data properties.</summary>
    private readonly Lazy<List<string>> _dataPropertyJsonNames;

    /// <summary>A lazy initialized list of json names of vector properties.</summary>
    private readonly Lazy<List<string>> _vectorPropertyJsonNames;

    public VectorStoreRecordPropertyReader(
        Type dataModelType,
        VectorStoreRecordDefinition? vectorStoreRecordDefinition,
        VectorStoreRecordPropertyReaderOptions? options)
    {
        this._dataModelType = dataModelType;
        this._options = options ?? new VectorStoreRecordPropertyReaderOptions();

        // If a definition is provided, use it. Otherwise, create one from the type.
        if (vectorStoreRecordDefinition is not null)
        {
            // Here we received a definition, which gives us all of the information we need.
            // Some mappers though need to set properties on the data model using reflection
            // so we may still need to find the PropertyInfo objects on the data model later if required.
            this._vectorStoreRecordDefinition = vectorStoreRecordDefinition;
        }
        else
        {
            // Here we didn't receive a definition, so we need to derive the information from
            // the data model. Since we may need the PropertyInfo objects later to read or write
            // property values on the data model, we save them for later in case we need them.
            var propertiesInfo = FindPropertiesInfo(dataModelType);
            this._vectorStoreRecordDefinition = CreateVectorStoreRecordDefinitionFromType(propertiesInfo);

            this._keyPropertiesInfo = propertiesInfo.KeyProperties;
            this._dataPropertiesInfo = propertiesInfo.DataProperties;
            this._vectorPropertiesInfo = propertiesInfo.VectorProperties;
        }

        // Verify the definition to make sure it does not have too many or too few of each property type.
        (this._keyProperties, this._dataProperties, this._vectorProperties) = SplitDefinitionAndVerify(
            dataModelType.Name,
            this._vectorStoreRecordDefinition,
            this._options.SupportsMultipleKeys,
            this._options.SupportsMultipleVectors,
            this._options.RequiresAtLeastOneVector);

        // Setup lazy initializers.
        this._storagePropertyNamesMap = new Lazy<Dictionary<string, string>>(() =>
        {
            return BuildPropertyNameToStorageNameMap((this._keyProperties, this._dataProperties, this._vectorProperties));
        });

        this._parameterlessConstructorInfo = new Lazy<ConstructorInfo>(() =>
        {
            var constructor = dataModelType.GetConstructor(Type.EmptyTypes);
            if (constructor == null)
            {
                throw new ArgumentException($"Type {dataModelType.FullName} must have a parameterless constructor.");
            }

            return constructor;
        });

        this._keyPropertyStoragePropertyNames = new Lazy<List<string>>(() =>
        {
            var storagePropertyNames = this._storagePropertyNamesMap.Value;
            return this._keyProperties.Select(x => storagePropertyNames[x.DataModelPropertyName]).ToList();
        });

        this._dataPropertyStoragePropertyNames = new Lazy<List<string>>(() =>
        {
            var storagePropertyNames = this._storagePropertyNamesMap.Value;
            return this._dataProperties.Select(x => storagePropertyNames[x.DataModelPropertyName]).ToList();
        });

        this._vectorPropertyStoragePropertyNames = new Lazy<List<string>>(() =>
        {
            var storagePropertyNames = this._storagePropertyNamesMap.Value;
            return this._vectorProperties.Select(x => storagePropertyNames[x.DataModelPropertyName]).ToList();
        });

        this._jsonPropertyNamesMap = new Lazy<Dictionary<string, string>>(() =>
        {
            return BuildPropertyNameToJsonPropertyNameMap(
                (this._keyProperties, this._dataProperties, this._vectorProperties),
                dataModelType,
                this._options.JsonSerializerOptions);
        });

        this._keyPropertyJsonNames = new Lazy<List<string>>(() =>
        {
            var jsonPropertyNamesMap = this._jsonPropertyNamesMap.Value;
            return this._keyProperties.Select(x => jsonPropertyNamesMap[x.DataModelPropertyName]).ToList();
        });

        this._dataPropertyJsonNames = new Lazy<List<string>>(() =>
        {
            var jsonPropertyNamesMap = this._jsonPropertyNamesMap.Value;
            return this._dataProperties.Select(x => jsonPropertyNamesMap[x.DataModelPropertyName]).ToList();
        });

        this._vectorPropertyJsonNames = new Lazy<List<string>>(() =>
        {
            var jsonPropertyNamesMap = this._jsonPropertyNamesMap.Value;
            return this._vectorProperties.Select(x => jsonPropertyNamesMap[x.DataModelPropertyName]).ToList();
        });
    }

    /// <summary>Gets the record definition of the current storage model.</summary>
    public VectorStoreRecordDefinition RecordDefinition => this._vectorStoreRecordDefinition;

    /// <summary>Gets the list of properties from the record definition.</summary>
    public IReadOnlyList<VectorStoreRecordProperty> Properties => this._vectorStoreRecordDefinition.Properties;

    /// <summary>Gets the first <see cref="VectorStoreRecordKeyProperty"/> object from the record definition that was provided or that was generated from the data model.</summary>
    public VectorStoreRecordKeyProperty KeyProperty => this._keyProperties[0];

    /// <summary>Gets all <see cref="VectorStoreRecordKeyProperty"/> objects from the record definition that was provided or that was generated from the data model.</summary>
    public IReadOnlyList<VectorStoreRecordKeyProperty> KeyProperties => this._keyProperties;

    /// <summary>Gets all <see cref="VectorStoreRecordDataProperty"/> objects from the record definition that was provided or that was generated from the data model.</summary>
    public IReadOnlyList<VectorStoreRecordDataProperty> DataProperties => this._dataProperties;

    /// <summary>Gets the first <see cref="VectorStoreRecordVectorProperty"/> objects from the record definition that was provided or that was generated from the data model.</summary>
    public VectorStoreRecordVectorProperty? VectorProperty => this._vectorProperties.Count > 0 ? this._vectorProperties[0] : null;

    /// <summary>Gets all <see cref="VectorStoreRecordVectorProperty"/> objects from the record definition that was provided or that was generated from the data model.</summary>
    public IReadOnlyList<VectorStoreRecordVectorProperty> VectorProperties => this._vectorProperties;

    /// <summary>Gets the parameterless constructor if one exists, throws otherwise.</summary>
    public ConstructorInfo ParameterLessConstructorInfo => this._parameterlessConstructorInfo.Value;

    /// <summary>Gets the first key property info object.</summary>
    public PropertyInfo KeyPropertyInfo
    {
        get
        {
            this.LoadPropertyInfoIfNeeded();
            return this._keyPropertiesInfo![0];
        }
    }

    /// <summary>Gets the key property info objects.</summary>
    public IReadOnlyList<PropertyInfo> KeyPropertiesInfo
    {
        get
        {
            this.LoadPropertyInfoIfNeeded();
            return this._keyPropertiesInfo!;
        }
    }

    /// <summary>Gets the data property info objects.</summary>
    public IReadOnlyList<PropertyInfo> DataPropertiesInfo
    {
        get
        {
            this.LoadPropertyInfoIfNeeded();
            return this._dataPropertiesInfo!;
        }
    }

    /// <summary>Gets the vector property info objects.</summary>
    public IReadOnlyList<PropertyInfo> VectorPropertiesInfo
    {
        get
        {
            this.LoadPropertyInfoIfNeeded();
            return this._vectorPropertiesInfo!;
        }
    }

    /// <summary>Gets the name of the first vector property in the definition or null if there are no vectors.</summary>
    public string? FirstVectorPropertyName => this._vectorProperties.FirstOrDefault()?.DataModelPropertyName;

    /// <summary>Gets the first vector PropertyInfo object in the data model or null if there are no vectors.</summary>
    public PropertyInfo? FirstVectorPropertyInfo => this.VectorPropertiesInfo.Count > 0 ? this.VectorPropertiesInfo[0] : null;

    /// <summary>Gets the property name of the first key property in the definition.</summary>
    public string KeyPropertyName => this._keyProperties[0].DataModelPropertyName;

    /// <summary>Gets the storage name of the first key property in the definition.</summary>
    public string KeyPropertyStoragePropertyName => this._keyPropertyStoragePropertyNames.Value[0];

    /// <summary>Gets the storage names of all the properties in the definition.</summary>
    public IReadOnlyDictionary<string, string> StoragePropertyNamesMap => this._storagePropertyNamesMap.Value;

    /// <summary>Gets the storage names of the key properties in the definition.</summary>
    public IReadOnlyList<string> KeyPropertyStoragePropertyNames => this._keyPropertyStoragePropertyNames.Value;

    /// <summary>Gets the storage names of the data properties in the definition.</summary>
    public IReadOnlyList<string> DataPropertyStoragePropertyNames => this._dataPropertyStoragePropertyNames.Value;

<<<<<<< HEAD
=======
    /// <summary>Gets the storage name of the first vector property in the definition or null if there are no vectors.</summary>
    public string? FirstVectorPropertyStoragePropertyName => this.FirstVectorPropertyName == null ? null : this.StoragePropertyNamesMap[this.FirstVectorPropertyName];

>>>>>>> d8eb4b56
    /// <summary>Gets the storage names of the vector properties in the definition.</summary>
    public IReadOnlyList<string> VectorPropertyStoragePropertyNames => this._vectorPropertyStoragePropertyNames.Value;

    /// <summary>Gets the json name of the first key property in the definition.</summary>
    public string KeyPropertyJsonName => this.KeyPropertyJsonNames[0];

    /// <summary>Gets the json names of the key properties in the definition.</summary>
    public IReadOnlyList<string> KeyPropertyJsonNames => this._keyPropertyJsonNames.Value;

    /// <summary>Gets the json names of the data properties in the definition.</summary>
    public IReadOnlyList<string> DataPropertyJsonNames => this._dataPropertyJsonNames.Value;

<<<<<<< HEAD
=======
    /// <summary>Gets the json name of the first vector property in the definition or null if there are no vectors.</summary>
    public string? FirstVectorPropertyJsonName => this.FirstVectorPropertyName == null ? null : this.JsonPropertyNamesMap[this.FirstVectorPropertyName];

>>>>>>> d8eb4b56
    /// <summary>Gets the json names of the vector properties in the definition.</summary>
    public IReadOnlyList<string> VectorPropertyJsonNames => this._vectorPropertyJsonNames.Value;

    /// <summary>A map of data model property names to the names they will have if serialized to JSON.</summary>
    public IReadOnlyDictionary<string, string> JsonPropertyNamesMap => this._jsonPropertyNamesMap.Value;

    /// <summary>Verify that the data model has a parameterless constructor.</summary>
    public void VerifyHasParameterlessConstructor()
    {
        var constructorInfo = this._parameterlessConstructorInfo.Value;
    }

    /// <summary>Verify that the types of the key properties fall within the provided set.</summary>
    /// <param name="supportedTypes">The list of supported types.</param>
    public void VerifyKeyProperties(HashSet<Type> supportedTypes)
    {
        VectorStoreRecordPropertyVerification.VerifyPropertyTypes(this._keyProperties, supportedTypes, "Key");
    }

    /// <summary>Verify that the types of the data properties fall within the provided set.</summary>
    /// <param name="supportedTypes">The list of supported types.</param>
    /// <param name="supportEnumerable">A value indicating whether enumerable types are supported where the element type is one of the supported types.</param>
    public void VerifyDataProperties(HashSet<Type> supportedTypes, bool supportEnumerable)
    {
        VectorStoreRecordPropertyVerification.VerifyPropertyTypes(this._dataProperties, supportedTypes, "Data", supportEnumerable);
    }

    /// <summary>Verify that the types of the data properties fall within the provided set.</summary>
    /// <param name="supportedTypes">The list of supported types.</param>
    /// <param name="supportedEnumerableElementTypes">A value indicating whether enumerable types are supported where the element type is one of the supported types.</param>
    public void VerifyDataProperties(HashSet<Type> supportedTypes, HashSet<Type> supportedEnumerableElementTypes)
    {
        VectorStoreRecordPropertyVerification.VerifyPropertyTypes(this._dataProperties, supportedTypes, supportedEnumerableElementTypes, "Data");
    }

    /// <summary>Verify that the types of the vector properties fall within the provided set.</summary>
    /// <param name="supportedTypes">The list of supported types.</param>
    public void VerifyVectorProperties(HashSet<Type> supportedTypes)
    {
        VectorStoreRecordPropertyVerification.VerifyPropertyTypes(this._vectorProperties, supportedTypes, "Vector");
    }

    /// <summary>
    /// Get the storage property name for the given data model property name.
    /// </summary>
    /// <param name="dataModelPropertyName">The data model property name for which to get the storage property name.</param>
    /// <returns>The storage property name.</returns>
    public string GetStoragePropertyName(string dataModelPropertyName)
    {
        return this._storagePropertyNamesMap.Value[dataModelPropertyName];
    }

    /// <summary>
    /// Get the name under which a property will be stored if serialized to JSON
    /// </summary>
    /// <param name="dataModelPropertyName">The data model property name for which to get the JSON name.</param>
    /// <returns>The JSON name.</returns>
    public string GetJsonPropertyName(string dataModelPropertyName)
    {
        return this._jsonPropertyNamesMap.Value[dataModelPropertyName];
    }

    /// <summary>
    /// Check if we have previously loaded the <see cref="PropertyInfo"/> objects from the data model and if not, load them.
    /// </summary>
    private void LoadPropertyInfoIfNeeded()
    {
        if (this._keyPropertiesInfo != null)
        {
            return;
        }

        // If we previously built the definition from the data model, the PropertyInfo objects
        // from the data model would already be saved. If we didn't though, there could be a mismatch
        // between what is defined in the definition and what is in the data model. Therefore, this
        // method will throw if any property in the definition is not on the data model.
        var propertiesInfo = FindPropertiesInfo(this._dataModelType, this._vectorStoreRecordDefinition);

        this._keyPropertiesInfo = propertiesInfo.KeyProperties;
        this._dataPropertiesInfo = propertiesInfo.DataProperties;
        this._vectorPropertiesInfo = propertiesInfo.VectorProperties;
    }

    /// <summary>
    /// Split the given <paramref name="definition"/> into key, data and vector properties and verify that we have the expected numbers of each type.
    /// </summary>
    /// <param name="typeName">The name of the type that the definition relates to.</param>
    /// <param name="definition">The <see cref="VectorStoreRecordDefinition"/> to split.</param>
    /// <param name="supportsMultipleKeys">A value indicating whether multiple key properties are supported.</param>
    /// <param name="supportsMultipleVectors">A value indicating whether multiple vectors are supported.</param>
    /// <param name="requiresAtLeastOneVector">A value indicating whether we need at least one vector.</param>
    /// <returns>The properties on the <see cref="VectorStoreRecordDefinition"/> split into key, data and vector groupings.</returns>
    /// <exception cref="ArgumentException">Thrown if there are any validation failures with the provided <paramref name="definition"/>.</exception>
    private static (List<VectorStoreRecordKeyProperty> KeyProperties, List<VectorStoreRecordDataProperty> DataProperties, List<VectorStoreRecordVectorProperty> VectorProperties) SplitDefinitionAndVerify(
        string typeName,
        VectorStoreRecordDefinition definition,
        bool supportsMultipleKeys,
        bool supportsMultipleVectors,
        bool requiresAtLeastOneVector)
    {
        var keyProperties = definition.Properties.OfType<VectorStoreRecordKeyProperty>().ToList();
        var dataProperties = definition.Properties.OfType<VectorStoreRecordDataProperty>().ToList();
        var vectorProperties = definition.Properties.OfType<VectorStoreRecordVectorProperty>().ToList();

        if (keyProperties.Count > 1 && !supportsMultipleKeys)
        {
            throw new ArgumentException($"Multiple key properties found on type {typeName} or the provided {nameof(VectorStoreRecordDefinition)}.");
        }

        if (keyProperties.Count == 0)
        {
            throw new ArgumentException($"No key property found on type {typeName} or the provided {nameof(VectorStoreRecordDefinition)}.");
        }

        if (requiresAtLeastOneVector && vectorProperties.Count == 0)
        {
            throw new ArgumentException($"No vector property found on type {typeName} or the provided {nameof(VectorStoreRecordDefinition)} while at least one is required.");
        }

        if (!supportsMultipleVectors && vectorProperties.Count > 1)
        {
            throw new ArgumentException($"Multiple vector properties found on type {typeName} or the provided {nameof(VectorStoreRecordDefinition)} while only one is supported.");
        }

        return (keyProperties, dataProperties, vectorProperties);
    }

    /// <summary>
    /// Find the properties with <see cref="VectorStoreRecordKeyAttribute"/>, <see cref="VectorStoreRecordDataAttribute"/> and <see cref="VectorStoreRecordVectorAttribute"/> attributes
    /// and verify that they exist and that we have the expected numbers of each type.
    /// Return those properties in separate categories.
    /// </summary>
    /// <param name="type">The data model to find the properties on.</param>
    /// <returns>The categorized properties.</returns>
    private static (List<PropertyInfo> KeyProperties, List<PropertyInfo> DataProperties, List<PropertyInfo> VectorProperties) FindPropertiesInfo(Type type)
    {
        List<PropertyInfo> keyProperties = new();
        List<PropertyInfo> dataProperties = new();
        List<PropertyInfo> vectorProperties = new();

        foreach (var property in type.GetProperties())
        {
            // Get Key property.
            if (property.GetCustomAttribute<VectorStoreRecordKeyAttribute>() is not null)
            {
                keyProperties.Add(property);
            }

            // Get data properties.
            if (property.GetCustomAttribute<VectorStoreRecordDataAttribute>() is not null)
            {
                dataProperties.Add(property);
            }

            // Get Vector properties.
            if (property.GetCustomAttribute<VectorStoreRecordVectorAttribute>() is not null)
            {
                vectorProperties.Add(property);
            }
        }

        return (keyProperties, dataProperties, vectorProperties);
    }

    /// <summary>
    /// Find the properties listed in the <paramref name="vectorStoreRecordDefinition"/> on the <paramref name="type"/> and verify
    /// that they exist.
    /// Return those properties in separate categories.
    /// </summary>
    /// <param name="type">The data model to find the properties on.</param>
    /// <param name="vectorStoreRecordDefinition">The property configuration.</param>
    /// <returns>The categorized properties.</returns>
    public static (List<PropertyInfo> KeyProperties, List<PropertyInfo> DataProperties, List<PropertyInfo> VectorProperties) FindPropertiesInfo(Type type, VectorStoreRecordDefinition vectorStoreRecordDefinition)
    {
        List<PropertyInfo> keyProperties = new();
        List<PropertyInfo> dataProperties = new();
        List<PropertyInfo> vectorProperties = new();

        foreach (VectorStoreRecordProperty property in vectorStoreRecordDefinition.Properties)
        {
            // Key.
            if (property is VectorStoreRecordKeyProperty keyPropertyInfo)
            {
                var keyProperty = type.GetProperty(keyPropertyInfo.DataModelPropertyName);
                if (keyProperty == null)
                {
                    throw new ArgumentException($"Key property '{keyPropertyInfo.DataModelPropertyName}' not found on type {type.FullName}.");
                }

                keyProperties.Add(keyProperty);
            }
            // Data.
            else if (property is VectorStoreRecordDataProperty dataPropertyInfo)
            {
                var dataProperty = type.GetProperty(dataPropertyInfo.DataModelPropertyName);
                if (dataProperty == null)
                {
                    throw new ArgumentException($"Data property '{dataPropertyInfo.DataModelPropertyName}' not found on type {type.FullName}.");
                }

                dataProperties.Add(dataProperty);
            }
            // Vector.
            else if (property is VectorStoreRecordVectorProperty vectorPropertyInfo)
            {
                var vectorProperty = type.GetProperty(vectorPropertyInfo.DataModelPropertyName);
                if (vectorProperty == null)
                {
                    throw new ArgumentException($"Vector property '{vectorPropertyInfo.DataModelPropertyName}' not found on type {type.FullName}.");
                }

                vectorProperties.Add(vectorProperty);
            }
            else
            {
                throw new ArgumentException($"Unknown property type '{property.GetType().FullName}' in vector store record definition.");
            }
        }

        return (keyProperties, dataProperties, vectorProperties);
    }

    /// <summary>
    /// Create a <see cref="VectorStoreRecordDefinition"/> by reading the attributes on the provided <see cref="PropertyInfo"/> objects.
    /// </summary>
    /// <param name="propertiesInfo"><see cref="PropertyInfo"/> objects to build a <see cref="VectorStoreRecordDefinition"/> from.</param>
    /// <returns>The <see cref="VectorStoreRecordDefinition"/> based on the given <see cref="PropertyInfo"/> objects.</returns>
    private static VectorStoreRecordDefinition CreateVectorStoreRecordDefinitionFromType((List<PropertyInfo> KeyProperties, List<PropertyInfo> DataProperties, List<PropertyInfo> VectorProperties) propertiesInfo)
    {
        var definitionProperties = new List<VectorStoreRecordProperty>();

        // Key properties.
        foreach (var keyProperty in propertiesInfo.KeyProperties)
        {
            var keyAttribute = keyProperty.GetCustomAttribute<VectorStoreRecordKeyAttribute>();
            if (keyAttribute is not null)
            {
                definitionProperties.Add(new VectorStoreRecordKeyProperty(keyProperty.Name, keyProperty.PropertyType)
                {
                    StoragePropertyName = keyAttribute.StoragePropertyName
                });
            }
        }

        // Data properties.
        foreach (var dataProperty in propertiesInfo.DataProperties)
        {
            var dataAttribute = dataProperty.GetCustomAttribute<VectorStoreRecordDataAttribute>();
            if (dataAttribute is not null)
            {
                definitionProperties.Add(new VectorStoreRecordDataProperty(dataProperty.Name, dataProperty.PropertyType)
                {
                    IsFilterable = dataAttribute.IsFilterable,
                    IsFullTextSearchable = dataAttribute.IsFullTextSearchable,
                    StoragePropertyName = dataAttribute.StoragePropertyName
                });
            }
        }

        // Vector properties.
        foreach (var vectorProperty in propertiesInfo.VectorProperties)
        {
            var vectorAttribute = vectorProperty.GetCustomAttribute<VectorStoreRecordVectorAttribute>();
            if (vectorAttribute is not null)
            {
                definitionProperties.Add(new VectorStoreRecordVectorProperty(vectorProperty.Name, vectorProperty.PropertyType)
                {
                    Dimensions = vectorAttribute.Dimensions,
                    IndexKind = vectorAttribute.IndexKind,
                    DistanceFunction = vectorAttribute.DistanceFunction,
                    StoragePropertyName = vectorAttribute.StoragePropertyName
                });
            }
        }

        return new VectorStoreRecordDefinition { Properties = definitionProperties };
    }

    /// <summary>
    /// Build a map of property names to the names under which they should be saved in storage, for the given properties.
    /// </summary>
    /// <param name="properties">The properties to build the map for.</param>
    /// <returns>The map from property names to the names under which they should be saved in storage.</returns>
    private static Dictionary<string, string> BuildPropertyNameToStorageNameMap((List<VectorStoreRecordKeyProperty> keyProperties, List<VectorStoreRecordDataProperty> dataProperties, List<VectorStoreRecordVectorProperty> vectorProperties) properties)
    {
        var storagePropertyNameMap = new Dictionary<string, string>();

        foreach (var keyProperty in properties.keyProperties)
        {
            storagePropertyNameMap.Add(keyProperty.DataModelPropertyName, keyProperty.StoragePropertyName ?? keyProperty.DataModelPropertyName);
        }

        foreach (var dataProperty in properties.dataProperties)
        {
            storagePropertyNameMap.Add(dataProperty.DataModelPropertyName, dataProperty.StoragePropertyName ?? dataProperty.DataModelPropertyName);
        }

        foreach (var vectorProperty in properties.vectorProperties)
        {
            storagePropertyNameMap.Add(vectorProperty.DataModelPropertyName, vectorProperty.StoragePropertyName ?? vectorProperty.DataModelPropertyName);
        }

        return storagePropertyNameMap;
    }

    /// <summary>
    /// Build a map of property names to the names that they would have if serialized to JSON.
    /// </summary>
    /// <param name="properties">The properties to build the map for.</param>
    /// <param name="dataModel">The data model type that the property belongs to.</param>
    /// <param name="options">The options used for JSON serialization.</param>
    /// <returns>The map from property names to the names that they would have if serialized to JSON.</returns>
    private static Dictionary<string, string> BuildPropertyNameToJsonPropertyNameMap(
        (List<VectorStoreRecordKeyProperty> keyProperties, List<VectorStoreRecordDataProperty> dataProperties, List<VectorStoreRecordVectorProperty> vectorProperties) properties,
        Type dataModel,
        JsonSerializerOptions options)
    {
        var jsonPropertyNameMap = new Dictionary<string, string>();

        foreach (var keyProperty in properties.keyProperties)
        {
            jsonPropertyNameMap.Add(keyProperty.DataModelPropertyName, GetJsonPropertyName(keyProperty, dataModel, options));
        }

        foreach (var dataProperty in properties.dataProperties)
        {
            jsonPropertyNameMap.Add(dataProperty.DataModelPropertyName, GetJsonPropertyName(dataProperty, dataModel, options));
        }

        foreach (var vectorProperty in properties.vectorProperties)
        {
            jsonPropertyNameMap.Add(vectorProperty.DataModelPropertyName, GetJsonPropertyName(vectorProperty, dataModel, options));
        }

        return jsonPropertyNameMap;
    }

    /// <summary>
    /// Get the JSON property name of a property by using the <see cref="JsonPropertyNameAttribute"/> if available, otherwise
    /// using the <see cref="JsonNamingPolicy"/> if available, otherwise falling back to the property name.
    /// The provided <paramref name="dataModel"/> may not actually contain the property, e.g. when the user has a data model that
    /// doesn't resemble the stored data and where they are using a custom mapper.
    /// </summary>
    /// <param name="property">The property to retrieve a JSON name for.</param>
    /// <param name="dataModel">The data model type that the property belongs to.</param>
    /// <param name="options">The options used for JSON serialization.</param>
    /// <returns>The JSON property name.</returns>
    private static string GetJsonPropertyName(VectorStoreRecordProperty property, Type dataModel, JsonSerializerOptions options)
    {
        var propertyInfo = dataModel.GetProperty(property.DataModelPropertyName);

        if (propertyInfo != null)
        {
            var jsonPropertyNameAttribute = propertyInfo.GetCustomAttribute<JsonPropertyNameAttribute>();
            if (jsonPropertyNameAttribute is not null)
            {
                return jsonPropertyNameAttribute.Name;
            }
        }

        if (options.PropertyNamingPolicy is not null)
        {
            return options.PropertyNamingPolicy.ConvertName(property.DataModelPropertyName);
        }

        return property.DataModelPropertyName;
    }
}<|MERGE_RESOLUTION|>--- conflicted
+++ resolved
@@ -1,4 +1,4 @@
-﻿// Copyright (c) Microsoft. All rights reserved.
+// Copyright (c) Microsoft. All rights reserved.
 
 using System;
 using System.Collections.Generic;
@@ -256,12 +256,9 @@
     /// <summary>Gets the storage names of the data properties in the definition.</summary>
     public IReadOnlyList<string> DataPropertyStoragePropertyNames => this._dataPropertyStoragePropertyNames.Value;
 
-<<<<<<< HEAD
-=======
     /// <summary>Gets the storage name of the first vector property in the definition or null if there are no vectors.</summary>
     public string? FirstVectorPropertyStoragePropertyName => this.FirstVectorPropertyName == null ? null : this.StoragePropertyNamesMap[this.FirstVectorPropertyName];
 
->>>>>>> d8eb4b56
     /// <summary>Gets the storage names of the vector properties in the definition.</summary>
     public IReadOnlyList<string> VectorPropertyStoragePropertyNames => this._vectorPropertyStoragePropertyNames.Value;
 
@@ -274,12 +271,9 @@
     /// <summary>Gets the json names of the data properties in the definition.</summary>
     public IReadOnlyList<string> DataPropertyJsonNames => this._dataPropertyJsonNames.Value;
 
-<<<<<<< HEAD
-=======
     /// <summary>Gets the json name of the first vector property in the definition or null if there are no vectors.</summary>
     public string? FirstVectorPropertyJsonName => this.FirstVectorPropertyName == null ? null : this.JsonPropertyNamesMap[this.FirstVectorPropertyName];
 
->>>>>>> d8eb4b56
     /// <summary>Gets the json names of the vector properties in the definition.</summary>
     public IReadOnlyList<string> VectorPropertyJsonNames => this._vectorPropertyJsonNames.Value;
 
