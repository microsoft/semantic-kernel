﻿// Copyright (c) Microsoft. All rights reserved.

using System;
using System.Net.Http;
using System.Text;
using System.Text.Json;
using Microsoft.SemanticKernel.Text;

namespace Microsoft.SemanticKernel;

internal static class HttpRequest
{
    private static readonly HttpMethod s_patchMethod = new("PATCH");

    public static HttpRequestMessage CreateGetRequest(string url, object? payload = null) =>
        CreateRequest(HttpMethod.Get, url, payload);

    public static HttpRequestMessage CreatePostRequest(string url, object? payload = null) =>
        CreateRequest(HttpMethod.Post, url, payload);

    public static HttpRequestMessage CreatePostRequest(Uri url, object? payload = null) =>
        CreateRequest(HttpMethod.Post, url, payload);

    public static HttpRequestMessage CreatePutRequest(string url, object? payload = null) =>
        CreateRequest(HttpMethod.Put, url, payload);

    public static HttpRequestMessage CreatePatchRequest(string url, object? payload = null) =>
        CreateRequest(s_patchMethod, url, payload);

    public static HttpRequestMessage CreateDeleteRequest(string url, object? payload = null) =>
        CreateRequest(HttpMethod.Delete, url, payload);

    private static HttpRequestMessage CreateRequest(HttpMethod method, string url, object? payload) =>
        new(method, url) { Content = CreateJsonContent(payload) };

    private static HttpRequestMessage CreateRequest(HttpMethod method, Uri url, object? payload) =>
        new(method, url) { Content = CreateJsonContent(payload) };

    private static HttpContent? CreateJsonContent(object? payload)
    {
        HttpContent? content = null;
        if (payload is not null)
        {
<<<<<<< HEAD
            return new StringContent(JsonSerializer.Serialize(payload, s_jsonSerializerOptions), Encoding.UTF8, "application/json");
=======
            byte[] utf8Bytes = payload is string s ?
                Encoding.UTF8.GetBytes(s) :
                JsonSerializer.SerializeToUtf8Bytes(payload, JsonOptionsCache.Default);

            content = new ByteArrayContent(utf8Bytes);
            content.Headers.ContentType = new MediaTypeHeaderValue("application/json") { CharSet = "utf-8" };
>>>>>>> ec57506c
        }

        return content;
    }
}<|MERGE_RESOLUTION|>--- conflicted
+++ resolved
@@ -41,16 +41,7 @@
         HttpContent? content = null;
         if (payload is not null)
         {
-<<<<<<< HEAD
-            return new StringContent(JsonSerializer.Serialize(payload, s_jsonSerializerOptions), Encoding.UTF8, "application/json");
-=======
-            byte[] utf8Bytes = payload is string s ?
-                Encoding.UTF8.GetBytes(s) :
-                JsonSerializer.SerializeToUtf8Bytes(payload, JsonOptionsCache.Default);
-
-            content = new ByteArrayContent(utf8Bytes);
-            content.Headers.ContentType = new MediaTypeHeaderValue("application/json") { CharSet = "utf-8" };
->>>>>>> ec57506c
+            return new StringContent(JsonSerializer.Serialize(payload, JsonOptionsCache.Default), Encoding.UTF8, "application/json");
         }
 
         return content;
