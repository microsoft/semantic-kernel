--- conflicted
+++ resolved
@@ -166,12 +166,8 @@
         }
         var functionRunner = new Mock<IFunctionRunner>();
         var serviceProvider = new Mock<IAIServiceProvider>();
-<<<<<<< HEAD
-        var kernel = CreateMockKernel();
-=======
         var serviceSelector = new Mock<IAIServiceSelector>();
         var kernel = new Mock<IKernel>();
->>>>>>> cff01708
 
         var returnContext = new SKContext(functionRunner.Object, serviceProvider.Object, serviceSelector.Object, new ContextVariables(testPlanString), functions.Object);
 
