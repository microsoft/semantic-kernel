﻿// Copyright (c) Microsoft. All rights reserved.

using Microsoft.SemanticKernel.Memory;
using Microsoft.SemanticKernel.Orchestration;
using Microsoft.SemanticKernel.Services;
using Moq;
using Xunit;

#pragma warning disable IDE0130 // Namespace does not match folder structure
namespace Microsoft.SemanticKernel.Planning.UnitTests;
#pragma warning restore IDE0130 // Namespace does not match folder structure

public class ReadOnlyFunctionCollectionExtensionsTests
{
    private static PlannerConfigBase InitializeConfig(Type t)
    {
        PlannerConfigBase? config = Activator.CreateInstance(t) as PlannerConfigBase;
        Assert.NotNull(config);
        return config;
    }

    private async IAsyncEnumerable<T> GetAsyncEnumerableAsync<T>(IEnumerable<T> results)
    {
        foreach (T result in results)
        {
            yield return await Task.FromResult(result);
        }
    }

    [Theory]
    [InlineData(typeof(ActionPlannerConfig))]
    [InlineData(typeof(SequentialPlannerConfig))]
    [InlineData(typeof(StepwisePlannerConfig))]
    public async Task CanCallGetAvailableFunctionsWithNoFunctionsAsync(Type t)
    {
        // Arrange
        var variables = new ContextVariables();
        var plugins = new SKPluginCollection();
        var cancellationToken = default(CancellationToken);
        var kernel = new Kernel(new Mock<IAIServiceProvider>().Object, plugins);

        // Arrange Mock Memory and Result
        var memory = new Mock<ISemanticTextMemory>();
        var memoryQueryResult = new MemoryQueryResult(
            new MemoryRecordMetadata(
                isReference: false,
                id: "id",
                text: "text",
                description: "description",
                externalSourceName: "sourceName",
                additionalMetadata: "value"),
            relevance: 0.8,
            embedding: null);
        IAsyncEnumerable<MemoryQueryResult> asyncEnumerable = this.GetAsyncEnumerableAsync(new[] { memoryQueryResult });
        memory.Setup(x =>
                x.SearchAsync(It.IsAny<string>(), It.IsAny<string>(), It.IsAny<int>(), It.IsAny<double>(), It.IsAny<bool>(), It.IsAny<CancellationToken>()))
            .Returns(asyncEnumerable);

        var serviceProvider = new Mock<IAIServiceProvider>();
        var serviceSelector = new Mock<IAIServiceSelector>();

        // Arrange GetAvailableFunctionsAsync parameters
        var context = new SKContext(variables);
        var config = InitializeConfig(t);
        var semanticQuery = "test";

        // Act
        var result = await kernel.Plugins.GetAvailableFunctionsAsync(config, semanticQuery, null, cancellationToken);

        // Assert
        Assert.NotNull(result);
        memory.Verify(
            x => x.SearchAsync(It.IsAny<string>(), It.IsAny<string>(), It.IsAny<int>(), It.IsAny<double>(), It.IsAny<bool>(), It.IsAny<CancellationToken>()),
            Times.Never);

        config.SemanticMemoryConfig = new();

        // Act
        result = await kernel.Plugins.GetAvailableFunctionsAsync(config, semanticQuery, null, cancellationToken);

        // Assert
        Assert.NotNull(result);
        memory.Verify(
            x => x.SearchAsync(It.IsAny<string>(), It.IsAny<string>(), It.IsAny<int>(), It.IsAny<double>(), It.IsAny<bool>(), It.IsAny<CancellationToken>()),
            Times.Never);

        config.SemanticMemoryConfig = new() { Memory = memory.Object };

        // Act
        result = await kernel.Plugins.GetAvailableFunctionsAsync(config, semanticQuery, null, cancellationToken);

        // Assert
        Assert.NotNull(result);
        memory.Verify(
            x => x.SearchAsync(It.IsAny<string>(), It.IsAny<string>(), It.IsAny<int>(), It.IsAny<double>(), It.IsAny<bool>(), It.IsAny<CancellationToken>()),
            Times.Once);
    }

    [Theory]
    [InlineData(typeof(ActionPlannerConfig))]
    [InlineData(typeof(SequentialPlannerConfig))]
    [InlineData(typeof(StepwisePlannerConfig))]
    public async Task CanCallGetAvailableFunctionsWithFunctionsAsync(Type t)
    {
        // Arrange
        var variables = new ContextVariables();
        var cancellationToken = default(CancellationToken);

        // Arrange Mock Memory and Result
        var plugins = new SKPluginCollection()
        {
            new SKPlugin("pluginName", new[]
            {
                SKFunction.FromMethod(() => { }, "functionName", "description"),
                SKFunction.FromMethod(() => { }, "nativeFunctionName", "description"),
            }),
        };
        var functionView = new SKFunctionMetadata(plugins["pluginName"]["functionName"].GetMetadata()) { PluginName = "pluginName" };
        var nativeFunctionView = new SKFunctionMetadata(plugins["pluginName"]["nativeFunctionName"].GetMetadata()) { PluginName = "pluginName" };

        var kernel = new Kernel(new Mock<IAIServiceProvider>().Object, plugins);

        var memoryQueryResult =
            new MemoryQueryResult(
                new MemoryRecordMetadata(
                    isReference: false,
                    id: functionView.ToFullyQualifiedName(),
                    text: "text",
                    description: "description",
                    externalSourceName: "sourceName",
                    additionalMetadata: "value"),
                relevance: 0.8,
                embedding: null);
        var asyncEnumerable = this.GetAsyncEnumerableAsync(new[] { memoryQueryResult });
        var memory = new Mock<ISemanticTextMemory>();
        memory.Setup(x =>
                x.SearchAsync(It.IsAny<string>(), It.IsAny<string>(), It.IsAny<int>(), It.IsAny<double>(), It.IsAny<bool>(), It.IsAny<CancellationToken>()))
            .Returns(asyncEnumerable);

        var serviceProvider = new Mock<IAIServiceProvider>();
        var serviceSelector = new Mock<IAIServiceSelector>();

        // Arrange GetAvailableFunctionsAsync parameters
        var context = new SKContext(variables);
        var config = InitializeConfig(t);
        var semanticQuery = "test";

        // Act
        var result = (await kernel.Plugins.GetAvailableFunctionsAsync(config, semanticQuery, null, cancellationToken)).ToList();

        // Assert
        Assert.NotNull(result);
        Assert.Equal(2, result.Count);
        Assert.Equivalent(functionView, result[0]);

        // Arrange update IncludedFunctions
        config.SemanticMemoryConfig = new() { Memory = memory.Object };
        config.SemanticMemoryConfig.IncludedFunctions.UnionWith(new List<(string, string)> { ("pluginName", "nativeFunctionName") });

        // Act
        result = (await kernel.Plugins.GetAvailableFunctionsAsync(config, semanticQuery)).ToList();

        // Assert
        Assert.NotNull(result);
        Assert.Equal(2, result.Count); // IncludedFunctions should be added to the result
        Assert.Equivalent(functionView, result[0]);
        Assert.Equivalent(nativeFunctionView, result[1]);
    }

    [Theory]
    [InlineData(typeof(ActionPlannerConfig))]
    [InlineData(typeof(SequentialPlannerConfig))]
    [InlineData(typeof(StepwisePlannerConfig))]
    public async Task CanCallGetAvailableFunctionsWithFunctionsWithRelevancyAsync(Type t)
    {
        // Arrange
        var variables = new ContextVariables();
        var cancellationToken = default(CancellationToken);

        // Arrange Mock Memory and Result
        var plugins = new SKPluginCollection()
        {
            new SKPlugin("pluginName", new[]
            {
                SKFunction.FromMethod(() => { }, "functionName", "description"),
                SKFunction.FromMethod(() => { }, "nativeFunctionName", "description"),
            }),
        };
<<<<<<< HEAD

        var kernel = new Kernel(new Mock<IAIServiceProvider>().Object, plugins);

        var functionView = plugins["pluginName"]["functionName"].Describe() with { PluginName = "pluginName" };
        var nativeFunctionView = plugins["pluginName"]["nativeFunctionName"].Describe() with { PluginName = "pluginName" };
=======
        var functionView = new SKFunctionMetadata(plugins["pluginName"]["functionName"].GetMetadata()) { PluginName = "pluginName" };
        var nativeFunctionView = new SKFunctionMetadata(plugins["pluginName"]["nativeFunctionName"].GetMetadata()) { PluginName = "pluginName" };
>>>>>>> f81a7f3c

        var memoryQueryResult =
            new MemoryQueryResult(
                new MemoryRecordMetadata(
                    isReference: false,
                    id: functionView.ToFullyQualifiedName(),
                    text: "text",
                    description: "description",
                    externalSourceName: "sourceName",
                    additionalMetadata: "value"),
                relevance: 0.8,
                embedding: null);
        var asyncEnumerable = this.GetAsyncEnumerableAsync(new[] { memoryQueryResult });
        var memory = new Mock<ISemanticTextMemory>();
        memory.Setup(x =>
                x.SearchAsync(It.IsAny<string>(), It.IsAny<string>(), It.IsAny<int>(), It.IsAny<double>(), It.IsAny<bool>(), It.IsAny<CancellationToken>()))
            .Returns(asyncEnumerable);

        var serviceProvider = new Mock<IAIServiceProvider>();
        var serviceSelector = new Mock<IAIServiceSelector>();

        // Arrange GetAvailableFunctionsAsync parameters
        var context = new SKContext(variables);
        var config = InitializeConfig(t);
        config.SemanticMemoryConfig = new() { RelevancyThreshold = 0.78, Memory = memory.Object };
        var semanticQuery = "test";

        // Act
        var result = (await kernel.Plugins.GetAvailableFunctionsAsync(config, semanticQuery, null, cancellationToken)).ToList();

        // Assert
        Assert.NotNull(result);
        Assert.Single(result);
        Assert.Equivalent(functionView, result[0]);

        // Arrange update IncludedFunctions
        config.SemanticMemoryConfig.IncludedFunctions.UnionWith(new List<(string, string)> { ("pluginName", "nativeFunctionName") });

        // Act
        result = (await kernel.Plugins.GetAvailableFunctionsAsync(config, semanticQuery)).ToList();

        // Assert
        Assert.NotNull(result);
        Assert.Equal(2, result.Count); // IncludedFunctions should be added to the result
        Assert.Equivalent(functionView, result[0]);
        Assert.Equivalent(nativeFunctionView, result[1]);
    }

    [Theory]
    [InlineData(typeof(ActionPlannerConfig))]
    [InlineData(typeof(SequentialPlannerConfig))]
    [InlineData(typeof(StepwisePlannerConfig))]
    public async Task CanCallGetAvailableFunctionsAsyncWithDefaultRelevancyAsync(Type t)
    {
        // Arrange
        var serviceProvider = new Mock<IAIServiceProvider>();
        var serviceSelector = new Mock<IAIServiceSelector>();

        var variables = new ContextVariables();
        var plugins = new SKPluginCollection();
        var cancellationToken = default(CancellationToken);

        var kernel = new Kernel(new Mock<IAIServiceProvider>().Object, plugins);

        // Arrange Mock Memory and Result
        var memory = new Mock<ISemanticTextMemory>();
        var memoryQueryResult =
            new MemoryQueryResult(
                new MemoryRecordMetadata(
                    isReference: false,
                    id: "id",
                    text: "text",
                    description: "description",
                    externalSourceName: "sourceName",
                    additionalMetadata: "value"),
                relevance: 0.8,
                embedding: null);
        var asyncEnumerable = this.GetAsyncEnumerableAsync(new[] { memoryQueryResult });
        memory.Setup(x =>
                x.SearchAsync(It.IsAny<string>(), It.IsAny<string>(), It.IsAny<int>(), It.IsAny<double>(), It.IsAny<bool>(), It.IsAny<CancellationToken>()))
            .Returns(asyncEnumerable);

        // Arrange GetAvailableFunctionsAsync parameters
        var context = new SKContext(variables);
        var config = InitializeConfig(t);
        config.SemanticMemoryConfig = new() { RelevancyThreshold = 0.78, Memory = memory.Object };
        var semanticQuery = "test";

        // Act
        var result = await kernel.Plugins.GetAvailableFunctionsAsync(config, semanticQuery, null, cancellationToken);

        // Assert
        Assert.NotNull(result);
        memory.Verify(
            x => x.SearchAsync(It.IsAny<string>(), It.IsAny<string>(), It.IsAny<int>(), It.IsAny<double>(), It.IsAny<bool>(), It.IsAny<CancellationToken>()),
            Times.Once);
    }
}<|MERGE_RESOLUTION|>--- conflicted
+++ resolved
@@ -186,16 +186,11 @@
                 SKFunction.FromMethod(() => { }, "nativeFunctionName", "description"),
             }),
         };
-<<<<<<< HEAD
-
-        var kernel = new Kernel(new Mock<IAIServiceProvider>().Object, plugins);
-
-        var functionView = plugins["pluginName"]["functionName"].Describe() with { PluginName = "pluginName" };
-        var nativeFunctionView = plugins["pluginName"]["nativeFunctionName"].Describe() with { PluginName = "pluginName" };
-=======
+
+        var kernel = new Kernel(new Mock<IAIServiceProvider>().Object, plugins);
+
         var functionView = new SKFunctionMetadata(plugins["pluginName"]["functionName"].GetMetadata()) { PluginName = "pluginName" };
         var nativeFunctionView = new SKFunctionMetadata(plugins["pluginName"]["nativeFunctionName"].GetMetadata()) { PluginName = "pluginName" };
->>>>>>> f81a7f3c
 
         var memoryQueryResult =
             new MemoryQueryResult(
