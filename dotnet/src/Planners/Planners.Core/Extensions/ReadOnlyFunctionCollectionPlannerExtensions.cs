﻿// Copyright (c) Microsoft. All rights reserved.

using System;
using System.Collections.Generic;
using System.Linq;
using System.Text.Json;
using System.Threading;
using System.Threading.Tasks;
using Json.Schema;
using Json.Schema.Generation;
using Microsoft.Extensions.Logging;
using Microsoft.Extensions.Logging.Abstractions;
using Microsoft.SemanticKernel.Memory;

#pragma warning disable IDE0130
namespace Microsoft.SemanticKernel.Planning;
#pragma warning restore IDE0130

/// <summary>
/// Provides extension methods for the <see cref="IReadOnlySKPluginCollection"/> implementations for planners.
/// </summary>
public static class ReadOnlyPluginCollectionPlannerExtensions
{
    internal const string PlannerMemoryCollectionName = "Planning.SKFunctionsManual";

    /// <summary>
    /// Returns a function callback that can be used to retrieve a function from the function provider.
    /// </summary>
    /// <param name="plugins">The plugins.</param>
    /// <returns>A function callback that can be used to retrieve a function from the function provider.</returns>
    public static Func<string, string, ISKFunction?> GetFunctionCallback(this IReadOnlySKPluginCollection plugins)
    {
        return (pluginName, functionName) =>
        {
            plugins.TryGetFunction(pluginName, functionName, out var pluginFunction);
            return pluginFunction;
        };
    }

    /// <summary>
    /// Returns a string containing the manual for all available functions.
    /// </summary>
    /// <param name="plugins">The plugins.</param>
    /// <param name="config">The planner config.</param>
    /// <param name="semanticQuery">The semantic query for finding relevant registered functions</param>
    /// <param name="logger">The logger to use for logging.</param>
    /// <param name="cancellationToken">The <see cref="CancellationToken"/> to monitor for cancellation requests. The default is <see cref="CancellationToken.None"/>.</param>
    /// <returns>A string containing the manual for all available functions.</returns>
    public static async Task<string> GetFunctionsManualAsync(
        this IReadOnlySKPluginCollection plugins,
        PlannerConfigBase config,
        string? semanticQuery = null,
        ILogger? logger = null,
        CancellationToken cancellationToken = default)
    {
        IEnumerable<SKFunctionMetadata> availableFunctions = await plugins.GetFunctionsAsync(config, semanticQuery, logger, cancellationToken).ConfigureAwait(false);

        return string.Join("\n\n", availableFunctions.Select(x => x.ToManualString()));
    }

    /// <summary>
    /// Returns a string containing the manual for all available functions in a JSON Schema format.
    /// </summary>
    /// <param name="plugins">The plugins.</param>
    /// <param name="config">The planner config.</param>
    /// <param name="semanticQuery">The semantic query for finding relevant registered functions</param>
    /// <param name="logger">The logger to use for logging.</param>
    /// <param name="includeOutputSchema">Indicates if the output or return type of the function should be included in the schema.</param>
    /// <param name="cancellationToken">The <see cref="CancellationToken"/> to monitor for cancellation requests. The default is <see cref="CancellationToken.None"/>.</param>
    /// <returns>A string containing the manual for all available functions.</returns>
    public static async Task<string> GetJsonSchemaFunctionsManualAsync(
        this IReadOnlySKPluginCollection plugins,
        PlannerConfigBase config,
        string? semanticQuery = null,
        ILogger? logger = null,
        bool includeOutputSchema = true,
        CancellationToken cancellationToken = default)
    {
        static SKJsonSchema? CreateSchema(Type? type, string? description) =>
            type is null ?
                null :
                SKJsonSchema.Parse(JsonSerializer.Serialize(
                    new JsonSchemaBuilder()
                        .FromType(type)
                        .Description(description ?? string.Empty)
                        .Build()));

<<<<<<< HEAD
        IEnumerable<FunctionView> availableFunctions = await plugins.GetFunctionsAsync(config, semanticQuery, logger, cancellationToken).ConfigureAwait(false);
        var manuals = availableFunctions.Select(x => x.ToJsonSchemaFunctionView(CreateSchema, includeOutputSchema));
=======
        IEnumerable<SKFunctionMetadata> availableFunctions = await plugins.GetFunctionsAsync(config, semanticQuery, logger, cancellationToken).ConfigureAwait(false);
        var manuals = availableFunctions.Select(x => x.ToJsonSchemaFunctionView(schemaBuilderDelegate, includeOutputSchema));
>>>>>>> 412c727a
        return JsonSerializer.Serialize(manuals);
    }

    /// <summary>
    /// Returns a list of functions that are available to the user based on the semantic query and the excluded plugins and functions.
    /// </summary>
    /// <param name="plugins">The function provider.</param>
    /// <param name="config">The planner config.</param>
    /// <param name="semanticQuery">The semantic query for finding relevant registered functions</param>
    /// <param name="logger">The logger to use for logging.</param>
    /// <param name="cancellationToken">The <see cref="CancellationToken"/> to monitor for cancellation requests. The default is <see cref="CancellationToken.None"/>.</param>
    /// <returns>A list of functions that are available to the user based on the semantic query and the excluded plugins and functions.</returns>
    public static async Task<IEnumerable<SKFunctionMetadata>> GetFunctionsAsync(
        this IReadOnlySKPluginCollection plugins,
        PlannerConfigBase config,
        string? semanticQuery,
        ILogger? logger,
        CancellationToken cancellationToken)
    {
        // Use configured function provider if available, otherwise use the default SKContext function provider.
        return config.GetAvailableFunctionsAsync is null ?
            await plugins.GetAvailableFunctionsAsync(config, semanticQuery, logger, cancellationToken).ConfigureAwait(false) :
            await config.GetAvailableFunctionsAsync(config, semanticQuery, cancellationToken).ConfigureAwait(false);
    }

    /// <summary>
    /// Returns a list of functions that are available to the user based on the semantic query and the excluded plugins and functions.
    /// </summary>
    /// <param name="plugins">The function provider.</param>
    /// <param name="config">The planner config.</param>
    /// <param name="semanticQuery">The semantic query for finding relevant registered functions</param>
    /// <param name="logger">The logger to use for logging.</param>
    /// <param name="cancellationToken">The <see cref="CancellationToken"/> to monitor for cancellation requests. The default is <see cref="CancellationToken.None"/>.</param>
    /// <returns>A list of functions that are available to the user based on the semantic query and the excluded plugins and functions.</returns>
    public static async Task<IEnumerable<SKFunctionMetadata>> GetAvailableFunctionsAsync(
        this IReadOnlySKPluginCollection plugins,
        PlannerConfigBase config,
        string? semanticQuery = null,
        ILogger? logger = null,
        CancellationToken cancellationToken = default)
    {
        var functionsView = plugins.GetFunctionsMetadata();

        var availableFunctions = functionsView
            .Where(s => !config.ExcludedPlugins.Contains(s.PluginName, StringComparer.OrdinalIgnoreCase)
                && !config.ExcludedFunctions.Contains(s.Name, StringComparer.OrdinalIgnoreCase))
            .ToList();

        List<SKFunctionMetadata>? result = null;
        var semanticMemoryConfig = config.SemanticMemoryConfig;
        if (string.IsNullOrEmpty(semanticQuery) || semanticMemoryConfig.Memory is NullMemory)
        {
            // If no semantic query is provided, return all available functions.
            // If a Memory provider has not been registered, return all available functions.
            result = availableFunctions;
        }
        else
        {
            result = new List<SKFunctionMetadata>();

            // Remember functions in memory so that they can be searched.
            await RememberFunctionsAsync(semanticMemoryConfig.Memory, availableFunctions, cancellationToken).ConfigureAwait(false);

            // Search for functions that match the semantic query.
            var memories = semanticMemoryConfig.Memory.SearchAsync(
                PlannerMemoryCollectionName,
                semanticQuery!,
                semanticMemoryConfig.MaxRelevantFunctions,
                semanticMemoryConfig.RelevancyThreshold ?? 0.0,
                cancellationToken: cancellationToken);

            // Add functions that were found in the search results.
            result.AddRange(await GetRelevantFunctionsAsync(availableFunctions, memories, logger ?? NullLogger.Instance, cancellationToken).ConfigureAwait(false));

            // Add any missing functions that were included but not found in the search results.
            var missingFunctions = semanticMemoryConfig.IncludedFunctions
                .Except(result.Select(x => (x.PluginName, x.Name))!)
                .Join(availableFunctions, f => f, af => (af.PluginName, af.Name), (_, af) => af);

            result.AddRange(missingFunctions);
        }

        return result
            .OrderBy(x => x.PluginName)
            .ThenBy(x => x.Name);
    }

    private static async Task<IEnumerable<SKFunctionMetadata>> GetRelevantFunctionsAsync(
        IEnumerable<SKFunctionMetadata> availableFunctions,
        IAsyncEnumerable<MemoryQueryResult> memories,
        ILogger logger,
        CancellationToken cancellationToken = default)
    {
        var relevantFunctions = new List<SKFunctionMetadata>();
        await foreach (var memoryEntry in memories.WithCancellation(cancellationToken))
        {
            var function = availableFunctions.FirstOrDefault(x => x.ToFullyQualifiedName() == memoryEntry.Metadata.Id);
            if (function != null)
            {
                if (logger.IsEnabled(LogLevel.Debug))
                {
                    logger.LogDebug("Found relevant function. Relevance Score: {0}, Function: {1}", memoryEntry.Relevance, function.ToFullyQualifiedName());
                }

                relevantFunctions.Add(function);
            }
        }

        return relevantFunctions;
    }

    /// <summary>
    /// Saves all available functions to memory.
    /// </summary>
    /// <param name="memory">The memory provided to store the functions to.</param>
    /// <param name="availableFunctions">The available functions to save.</param>
    /// <param name="cancellationToken">The <see cref="CancellationToken"/> to monitor for cancellation requests. The default is <see cref="CancellationToken.None"/>.</param>
    private static async Task RememberFunctionsAsync(
        ISemanticTextMemory memory,
        List<SKFunctionMetadata> availableFunctions,
        CancellationToken cancellationToken = default)
    {
        foreach (var function in availableFunctions)
        {
            var functionName = function.ToFullyQualifiedName();
            var key = functionName;
            var description = string.IsNullOrEmpty(function.Description) ? functionName : function.Description;
            var textToEmbed = function.ToEmbeddingString();

            // It'd be nice if there were a saveIfNotExists method on the memory interface
            var memoryEntry = await memory.GetAsync(collection: PlannerMemoryCollectionName, key: key, withEmbedding: false,
                cancellationToken: cancellationToken).ConfigureAwait(false);
            if (memoryEntry == null)
            {
                // TODO It'd be nice if the minRelevanceScore could be a parameter for each item that was saved to memory
                // As folks may want to tune their functions to be more or less relevant.
                // Memory now supports these such strategies.
                await memory.SaveInformationAsync(collection: PlannerMemoryCollectionName, text: textToEmbed, id: key, description: description,
                    additionalMetadata: string.Empty, cancellationToken: cancellationToken).ConfigureAwait(false);
            }
        }
    }
}<|MERGE_RESOLUTION|>--- conflicted
+++ resolved
@@ -85,13 +85,8 @@
                         .Description(description ?? string.Empty)
                         .Build()));
 
-<<<<<<< HEAD
-        IEnumerable<FunctionView> availableFunctions = await plugins.GetFunctionsAsync(config, semanticQuery, logger, cancellationToken).ConfigureAwait(false);
+        IEnumerable<SKFunctionMetadata> availableFunctions = await plugins.GetFunctionsAsync(config, semanticQuery, logger, cancellationToken).ConfigureAwait(false);
         var manuals = availableFunctions.Select(x => x.ToJsonSchemaFunctionView(CreateSchema, includeOutputSchema));
-=======
-        IEnumerable<SKFunctionMetadata> availableFunctions = await plugins.GetFunctionsAsync(config, semanticQuery, logger, cancellationToken).ConfigureAwait(false);
-        var manuals = availableFunctions.Select(x => x.ToJsonSchemaFunctionView(schemaBuilderDelegate, includeOutputSchema));
->>>>>>> 412c727a
         return JsonSerializer.Serialize(manuals);
     }
 
