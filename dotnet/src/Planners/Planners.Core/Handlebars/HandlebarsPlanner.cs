﻿// Copyright (c) Microsoft. All rights reserved.

using System;
using System.Collections.Generic;
using System.Diagnostics;
using System.Linq;
using System.Text.RegularExpressions;
using System.Threading;
using System.Threading.Tasks;
using Microsoft.SemanticKernel.AI.ChatCompletion;
using Microsoft.SemanticKernel.Diagnostics;
using Microsoft.SemanticKernel.Planners.Handlebars.Extensions;
using Microsoft.SemanticKernel.Planners.Handlebars.Models;

namespace Microsoft.SemanticKernel.Planners.Handlebars;

/// <summary>
/// Represents a Handlebars planner.
/// </summary>
public sealed class HandlebarsPlanner
{
    /// <summary>
    /// The key for the available kernel functions.
    /// </summary>
    public const string AvailableKernelFunctionsKey = "AVAILABLE_KERNEL_FUNCTIONS";

    /// <summary>
    /// Gets the stopwatch used for measuring planning time.
    /// </summary>
    public Stopwatch Stopwatch { get; } = new();

    private readonly Kernel _kernel;

    private readonly HandlebarsPlannerConfig _config;

    /// <summary>
    /// Initializes a new instance of the <see cref="HandlebarsPlanner"/> class.
    /// </summary>
    /// <param name="kernel">The kernel.</param>
    /// <param name="config">The configuration.</param>
    public HandlebarsPlanner(Kernel kernel, HandlebarsPlannerConfig? config = default)
    {
        this._kernel = kernel;
        this._config = config ?? new HandlebarsPlannerConfig();
    }

    /// <summary>
    /// Create a plan for a goal.
    /// </summary>
    /// <param name="goal">The goal to create a plan for.</param>
    /// <param name="cancellationToken">The <see cref="CancellationToken"/> to monitor for cancellation requests. The default is <see cref="CancellationToken.None"/>.</param>
    /// <returns>The plan.</returns>
    /// <exception cref="SKException">Thrown when the plan cannot be created.</exception>
    public async Task<HandlebarsPlan> CreatePlanAsync(string goal, CancellationToken cancellationToken = default)
    {
        var availableFunctions = this.GetAvailableFunctionsManual(out var complexParametersTypesView, out var complexParametersSchemaView, cancellationToken);
        var createPlanPrompt = this.GetHandlebarsTemplate(this._kernel, goal, availableFunctions, complexParametersTypesView, complexParametersSchemaView);
        var chatCompletion = this._kernel.GetService<IChatCompletion>();

        // Extract the chat history from the rendered prompt
        string pattern = @"<(user~|system~|assistant~)>(.*?)<\/\1>";
        MatchCollection matches = Regex.Matches(createPlanPrompt, pattern, RegexOptions.Singleline);

        // Add the chat history to the chat
        ChatHistory chatMessages = this.GetChatHistoryFromPrompt(createPlanPrompt, chatCompletion);

        // Get the chat completion results
        var completionResults = await chatCompletion.GenerateMessageAsync(chatMessages, cancellationToken: cancellationToken).ConfigureAwait(false);
        var resultContext = this._kernel.CreateNewContext();
        resultContext.Variables.Update(completionResults);

        // Check if plan could not be created with available helpers
        if (resultContext.Result.IndexOf("Additional helpers may be required", StringComparison.OrdinalIgnoreCase) >= 0)
        {
            var functionNames = availableFunctions.ToList().Select(func => $"{func.PluginName}{HandlebarsTemplateEngineExtensions.ReservedNameDelimiter}{func.Name}");
            throw new SKException($"Unable to create plan for goal with available functions.\nGoal: {goal}\nAvailable Functions: {string.Join(", ", functionNames)}\nPlanner output:\n{resultContext.Result}");
        }

        // Extract the proposed plan as a handlesbar template from result
        Match match = Regex.Match(resultContext.Result, @"```\s*(handlebars)?\s*(.*)\s*```", RegexOptions.Singleline);
        if (!match.Success)
        {
            throw new SKException("Could not find the plan in the results");
        }

        var planTemplate = match.Groups[2].Value.Trim();

        planTemplate = planTemplate.Replace("compare.equal", "equal");
        planTemplate = planTemplate.Replace("compare.lessThan", "lessThan");
        planTemplate = planTemplate.Replace("compare.greaterThan", "greaterThan");
        planTemplate = planTemplate.Replace("compare.lessThanOrEqual", "lessThanOrEqual");
        planTemplate = planTemplate.Replace("compare.greaterThanOrEqual", "greaterThanOrEqual");
        planTemplate = planTemplate.Replace("compare.greaterThanOrEqual", "greaterThanOrEqual");

        planTemplate = MinifyHandlebarsTemplate(planTemplate);
        return new HandlebarsPlan(this._kernel, planTemplate, createPlanPrompt);
    }

    /// <summary>
    /// Creates a function manual from the available functions in the kernel, including isolated complex types and schemas definitions for function parameters.
    /// </summary>
    /// <param name="complexParametersTypesView">Complex parameters types view for isolated render in prompt template.</param>
    /// <param name="complexParametersSchemaView">Complex parameters schema view for isolated render in prompt template.</param>
    /// <param name="cancellationToken">The cancellation token.</param>
    /// <returns>The available functions.</returns>
    private List<FunctionView> GetAvailableFunctionsManual(
        out HashSet<HandlebarsParameterTypeView> complexParametersTypesView,
        out Dictionary<string, string> complexParametersSchemaView,
        CancellationToken cancellationToken = default)
    {
<<<<<<< HEAD
        complexParametersTypesView = new();
        complexParametersSchemaView = new();
        var availableFunctions = this._kernel.Functions.GetFunctionViews()
=======
        return this._kernel.Plugins.GetFunctionViews()
>>>>>>> a0b3ad35
            .Where(s => !this._config.ExcludedPlugins.Contains(s.PluginName, StringComparer.OrdinalIgnoreCase)
                && !this._config.ExcludedFunctions.Contains(s.Name, StringComparer.OrdinalIgnoreCase)
                && !s.Name.Contains("Planner_Excluded"))
            .ToList();

        var functionsView = new List<FunctionView>();
        foreach (var skFunction in availableFunctions)
        {
            // Extract any complex parameter types for isolated render in prompt template
            var parametersView = new List<ParameterView>();
            foreach (var parameter in skFunction.Parameters)
            {
                var paramToAdd = this.SetComplexTypeDefinition(parameter, complexParametersTypesView, complexParametersSchemaView);
                parametersView.Add(paramToAdd);
            }

            var returnParameter = skFunction.ReturnParameter.ToParameterView(skFunction.Name);
            returnParameter = this.SetComplexTypeDefinition(returnParameter, complexParametersTypesView, complexParametersSchemaView);

            // Need to override function view in case parameter views changed (e.g., converted primitive types from schema objects)
            var functionView = new FunctionView(skFunction.Name, skFunction.PluginName, skFunction.Description, parametersView, returnParameter.ToReturnParameterView());
            functionsView.Add(functionView);
        }

        return functionsView;
    }

    // Extract any complex types or schemas for isolated render in prompt template
    private ParameterView SetComplexTypeDefinition(
        ParameterView parameter,
        HashSet<HandlebarsParameterTypeView> complexParametersTypesView,
        Dictionary<string, string> complexParametersSchemaView)
    {
        // TODO (@teresaqhoang): Handle case when schema and ParameterType can exist i.e., when ParameterType = RestApiResponse
        if (parameter.ParameterType is not null)
        {
            // Async return type - need to extract the actual return type and override ParameterType property
            var type = parameter.ParameterType;
            if (type.IsGenericType && type.GetGenericTypeDefinition() == typeof(Task<>))
            {
                parameter = parameter with { ParameterType = type.GenericTypeArguments[0] }; // Actual Return Type
            }

            complexParametersTypesView.UnionWith(parameter.ParameterType.ToHandlebarsParameterTypeView());
        }
        else if (parameter.Schema is not null)
        {
            // Parse the schema to extract any primitive types and set in ParameterType property instead
            var parsedParameter = parameter.ParseJsonSchema();
            if (parsedParameter.Schema is not null)
            {
                complexParametersSchemaView[parameter.GetSchemaTypeName()] = parameter.Schema.RootElement.ToJsonString();
            }

            parameter = parsedParameter;
        }

        return parameter;
    }

    private ChatHistory GetChatHistoryFromPrompt(string prompt, IChatCompletion chatCompletion)
    {
        // Extract the chat history from the rendered prompt
        string pattern = @"<(user~|system~|assistant~)>(.*?)<\/\1>";
        MatchCollection matches = Regex.Matches(prompt, pattern, RegexOptions.Singleline);

        // Add the chat history to the chat
        ChatHistory chatMessages = chatCompletion.CreateNewChat();
        foreach (Match m in matches.Cast<Match>())
        {
            string role = m.Groups[1].Value;
            string message = m.Groups[2].Value;

            switch (role)
            {
                case "user~":
                    chatMessages.AddUserMessage(message);
                    break;
                case "system~":
                    chatMessages.AddSystemMessage(message);
                    break;
                case "assistant~":
                    chatMessages.AddAssistantMessage(message);
                    break;
            }
        }

        return chatMessages;
    }

<<<<<<< HEAD
    private string GetHandlebarsTemplate(
        IKernel kernel, string goal,
        List<FunctionView> availableFunctions,
        HashSet<HandlebarsParameterTypeView> complexParametersTypesView,
        Dictionary<string, string> complexParametersSchemaView)
=======
    private string GetHandlebarsTemplate(Kernel kernel, string goal, List<FunctionView> availableFunctions)
>>>>>>> a0b3ad35
    {
        var plannerTemplate = this.ReadPrompt("CreatePlanPrompt.handlebars");
        var variables = new Dictionary<string, object?>()
            {
                { "functions", availableFunctions},
                { "goal", goal },
                { "reservedNameDelimiter", HandlebarsTemplateEngineExtensions.ReservedNameDelimiter},
                { "allowLoops", this._config.AllowLoops },
                { "complexTypeDefinitions", complexParametersTypesView.Count > 0 && complexParametersTypesView.Any(p => p.IsComplexType) ? complexParametersTypesView.Where(p => p.IsComplexType) : null},
                { "complexSchemaDefinitions", complexParametersSchemaView.Count > 0 ? complexParametersSchemaView : null},
                { "lastPlan", this._config.LastPlan },
                { "lastError", this._config.LastError }
            };

        return HandlebarsTemplateEngineExtensions.Render(kernel, kernel.CreateNewContext(), plannerTemplate, variables);
    }

    private static string MinifyHandlebarsTemplate(string template)
    {
        // This regex pattern matches '{{', then any characters including newlines (non-greedy), then '}}'
        string pattern = @"(\{\{[\s\S]*?}})";

        // Replace all occurrences of the pattern in the input template
        return Regex.Replace(template, pattern, m =>
        {
            // For each match, remove the whitespace within the handlebars, except for spaces
            // that separate different items (e.g., 'json' and '(get')
            return Regex.Replace(m.Value, @"\s+", " ").Replace(" {", "{").Replace(" }", "}").Replace(" )", ")");
        });
    }
}<|MERGE_RESOLUTION|>--- conflicted
+++ resolved
@@ -108,13 +108,9 @@
         out Dictionary<string, string> complexParametersSchemaView,
         CancellationToken cancellationToken = default)
     {
-<<<<<<< HEAD
         complexParametersTypesView = new();
         complexParametersSchemaView = new();
-        var availableFunctions = this._kernel.Functions.GetFunctionViews()
-=======
-        return this._kernel.Plugins.GetFunctionViews()
->>>>>>> a0b3ad35
+        var availableFunctions = this._kernel.Plugins.GetFunctionViews()
             .Where(s => !this._config.ExcludedPlugins.Contains(s.PluginName, StringComparer.OrdinalIgnoreCase)
                 && !this._config.ExcludedFunctions.Contains(s.Name, StringComparer.OrdinalIgnoreCase)
                 && !s.Name.Contains("Planner_Excluded"))
@@ -205,15 +201,11 @@
         return chatMessages;
     }
 
-<<<<<<< HEAD
     private string GetHandlebarsTemplate(
-        IKernel kernel, string goal,
+        Kernel kernel, string goal,
         List<FunctionView> availableFunctions,
         HashSet<HandlebarsParameterTypeView> complexParametersTypesView,
         Dictionary<string, string> complexParametersSchemaView)
-=======
-    private string GetHandlebarsTemplate(Kernel kernel, string goal, List<FunctionView> availableFunctions)
->>>>>>> a0b3ad35
     {
         var plannerTemplate = this.ReadPrompt("CreatePlanPrompt.handlebars");
         var variables = new Dictionary<string, object?>()
