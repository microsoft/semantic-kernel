--- conflicted
+++ resolved
@@ -13,7 +13,6 @@
 
 #pragma warning disable IDE0130 // Namespace does not match folder structure
 namespace Microsoft.SemanticKernel.Planning.Handlebars;
-#pragma warning restore IDE0130
 
 /// <summary>
 /// Provides extension methods for rendering Handlebars templates in the context of a Semantic Kernel.
@@ -82,58 +81,11 @@
             {
                 if (arguments[0].GetType() == typeof(HashParameterDictionary))
                 {
-<<<<<<< HEAD
                     ProcessHashArguments(functionMetadata, variables, arguments[0] as IDictionary<string, object>);
                 }
                 else
                 {
                     ProcessPositionalArguments(functionMetadata, variables, arguments);
-=======
-                    // Process hash arguments
-                    var handlebarArgs = arguments[0] as IDictionary<string, object>;
-
-                    // Prepare the input parameters for the function
-                    foreach (var param in functionView.Parameters)
-                    {
-                        var fullyQualifiedParamName = functionView.Name + ReservedNameDelimiter + param.Name;
-                        var value = handlebarArgs != null && (handlebarArgs.TryGetValue(param.Name, out var val) || handlebarArgs.TryGetValue(fullyQualifiedParamName, out val)) ? val : null;
-
-                        if (value != null && (handlebarArgs?.ContainsKey(param.Name) == true || handlebarArgs?.ContainsKey(fullyQualifiedParamName) == true))
-                        {
-                            variables[param.Name] = value;
-                        }
-                        else if (param.IsRequired)
-                        {
-                            throw new SKException($"Parameter {param.Name} is required for function {functionView.Name}.");
-                        }
-                    }
-                }
-                else
-                {
-                    // Process positional arguments
-                    var requiredParameters = functionView.Parameters.Where(p => p.IsRequired).ToList();
-                    if (arguments.Length >= requiredParameters.Count && arguments.Length <= functionView.Parameters.Count)
-                    {
-                        var argIndex = 0;
-                        foreach (var arg in arguments)
-                        {
-                            var param = functionView.Parameters[argIndex];
-                            if (IsExpectedParameterType(param, arg))
-                            {
-                                variables[param.Name] = arguments[argIndex];
-                                argIndex++;
-                            }
-                            else
-                            {
-                                throw new SKException($"Invalid parameter type for function {functionView.Name}. Parameter {param.Name} expects type {param.ParameterType ?? (object?)param.Schema} but received {arguments[argIndex].GetType()}.");
-                            }
-                        }
-                    }
-                    else
-                    {
-                        throw new SKException($"Invalid parameter count for function {functionView.Name}. {arguments.Length} were specified but {functionView.Parameters.Count} are required.");
-                    }
->>>>>>> aebd6328
                 }
             }
             else if (functionMetadata.Parameters.Any(p => p.IsRequired))
@@ -377,7 +329,6 @@
         }
     }
 
-<<<<<<< HEAD
     /// <summary>
     /// Checks if handlebars argument is a valid type for the function parameter.
     /// Must satisfy one of the following:
@@ -386,33 +337,23 @@
     /// Handlebar argument type is an object (this covers complex types).
     /// Function parameter is a generic type.
     /// </summary>
-    /// <param name="functionMetadataType">Function parameter type</param>
-    /// <param name="handlebarArgumentType">Handlebar argument type</param>
-    /// <param name="handlebarArgValue">Handlebar argument value</param>
-    /// <returns></returns>
-    private static bool IsExpectedParameterType(string functionMetadataType, string handlebarArgumentType, object handlebarArgValue)
-    {
-        var isValidNumericType = IsNumericType(functionMetadataType) && IsNumericType(handlebarArgumentType);
-        if (IsNumericType(functionMetadataType) && !IsNumericType(handlebarArgumentType))
-=======
-    /*
-     * Type check will pass if:
-     * Types are an exact match.
-     * Handlebar argument is any kind of numeric type if function parameter requires a numeric type.
-     * Handlebar argument type is an object (this covers complex types).
-     * Function parameter is a generic type.
-     */
+    /// <param name="parameterType">Function parameter type</param>
+    /// <param name="argument">Handlebar argument </param>
     private static bool IsExpectedParameterType(SKParameterMetadata parameterType, object argument)
     {
         if (parameterType.ParameterType == argument.GetType() ||
             argument.GetType() == typeof(object))
->>>>>>> aebd6328
         {
             return true;
         }
 
-<<<<<<< HEAD
-        return handlebarArgumentType == functionMetadataType || isValidNumericType || handlebarArgumentType == "object";
+        bool parameterIsNumeric =
+            (parameterType.Schema?.RootElement.TryGetProperty("type", out JsonElement typeProperty) == true && typeProperty.GetString() == "number") ||
+            IsNumericType(parameterType.ParameterType);
+
+        return
+            parameterIsNumeric &&
+            (IsNumericType(argument?.GetType()) || TryParseAnyNumber(argument?.ToString()));
     }
 
     /// <summary>
@@ -450,21 +391,21 @@
     /// <exception cref="SKException">Thrown when a required parameter is missing.</exception>
     private static void ProcessPositionalArguments(SKFunctionMetadata functionMetadata, Dictionary<string, object?> variables, Arguments handlebarArgs)
     {
-        var requiredParameters = functionMetadata.Parameters.Where(p => p.IsRequired == true).ToList();
+        var requiredParameters = functionMetadata.Parameters.Where(p => p.IsRequired).ToList();
         if (handlebarArgs.Length >= requiredParameters.Count && handlebarArgs.Length <= functionMetadata.Parameters.Count)
         {
             var argIndex = 0;
             foreach (var arg in handlebarArgs)
             {
                 var param = functionMetadata.Parameters[argIndex];
-                if (param.Type == null || arg.GetType() == typeof(object) || IsExpectedParameterType(param.Type.ToString(), arg.GetType().Name, arg))
+                if (IsExpectedParameterType(param, arg))
                 {
                     variables[param.Name] = handlebarArgs[argIndex];
                     argIndex++;
                 }
                 else
                 {
-                    throw new SKException($"Invalid parameter type for function {functionMetadata.Name}. Parameter {param.Name} expects type {param.Type} but received {handlebarArgs[argIndex].GetType()}.");
+                    throw new SKException($"Invalid parameter type for function {functionMetadata.Name}. Parameter {param.Name} expects type {param.ParameterType ?? (object?)param.Schema} but received {handlebarArgs[argIndex].GetType()}.");
                 }
             }
         }
@@ -522,14 +463,5 @@
 
         // TODO (@teresaqhoang): Add model results to execution context + test possible deadlock scenario
         return resultAsObject;
-=======
-        bool parameterIsNumeric =
-            (parameterType.Schema?.RootElement.TryGetProperty("type", out JsonElement typeProperty) == true && typeProperty.GetString() == "number") ||
-            IsNumericType(parameterType.ParameterType);
-
-        return
-            parameterIsNumeric &&
-            (IsNumericType(argument?.GetType()) || TryParseAnyNumber(argument?.ToString()));
->>>>>>> aebd6328
     }
 }