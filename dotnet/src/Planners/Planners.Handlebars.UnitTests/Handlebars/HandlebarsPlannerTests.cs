--- conflicted
+++ resolved
@@ -96,11 +96,7 @@
     [Theory]
     [InlineData(true)]
     [InlineData(false)]
-<<<<<<< HEAD
-    public async Task ItInjectsPredefinedVariablesWhenAppropriateAsync(bool containsPredefinedVariables)
-=======
     public async Task ItInjectsPredefinedVariablesAsync(bool containsPredefinedVariables)
->>>>>>> 3b14d7ce
     {
         // Arrange
         var kernel = this.CreateKernelWithMockCompletionResult(PlanString);
@@ -141,11 +137,7 @@
     [Theory]
     [InlineData(true)]
     [InlineData(false)]
-<<<<<<< HEAD
-    public async Task ItInjectsAdditionalContextWhenAppropriateAsync(bool hasAdditionalContext)
-=======
     public async Task ItInjectsAdditionalContextAsync(bool hasAdditionalContext)
->>>>>>> 3b14d7ce
     {
         // Arrange
         var kernel = this.CreateKernelWithMockCompletionResult(PlanString);
@@ -173,8 +165,6 @@
         }
     }
 
-<<<<<<< HEAD
-=======
     [Fact]
     public async Task ItOverridesPromptAsync()
     {
@@ -197,7 +187,6 @@
         Assert.DoesNotContain("## Tips and reminders", plan.Prompt, StringComparison.CurrentCulture);
     }
 
->>>>>>> 3b14d7ce
     private Kernel CreateKernelWithMockCompletionResult(string testPlanString, KernelPluginCollection? plugins = null)
     {
         plugins ??= new KernelPluginCollection();
