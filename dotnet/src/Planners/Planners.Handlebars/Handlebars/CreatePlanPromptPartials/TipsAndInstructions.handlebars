--- conflicted
+++ resolved
@@ -20,15 +20,9 @@
   - Only use the helpers provided. Any helper not listed is considered hallucinated and must not be used.
   - Do not invent or assume the existence of any functions not explicitly defined above.
 3. What if I Need More Helpers?
-<<<<<<< HEAD
   - Stop here if the goal cannot be fully achieved with the provided helpers or you need a helper not defined, and just return a string with an appropriate error message.
-4. Keep It Simple:
-{{#if allowLoops}}  - Avoid using loops or block expressions. They are allowed but not always necessary, so try to find a solution that does not use them.{{/if}}
-=======
-  - If the goal cannot be fully achieved with the provided helpers or you need a helper not defined, print the following message: "{{insufficientFunctionsErrorMessage}}".
 4. Keep It Simple:{{#if allowLoops}}
   - Avoid using loops or block expressions. They are allowed but not always necessary, so try to find a solution that does not use them.{{/if}}
->>>>>>> 27d5ffe7
   - Your template should be intelligent and efficient, avoiding unnecessary complexity or redundant steps.
 5. No Nested Helpers:
   - Do not nest helpers or conditionals inside other helpers. This can cause errors in the template.
