--- conflicted
+++ resolved
@@ -51,8 +51,7 @@
     /// </summary>
     /// <param name="planner">The handlebars planner.</param>
     /// <param name="promptName">The name of the file to read.</param>
-<<<<<<< HEAD
-    /// <param name="promptOverride">The name of the additional namespace.</param>
+    /// <param name="additionalNamespace">The name of the additional namespace.</param>
     /// <param name="promptOverride">Override for Create Plan prompt.</param>
     /// <returns>The constructed prompt.</returns>
     public static string ConstructHandlebarsPrompt(
@@ -63,14 +62,6 @@
     {
         var partials = planner.ReadAllPromptPartials(promptName, additionalNamespace);
         var prompt = !string.IsNullOrEmpty(promptOverride) ? promptOverride : planner.ReadPrompt($"{promptName}.handlebars", additionalNamespace);
-=======
-    /// <param name="additionalNamespace">The name of the additional namespace.</param>
-    /// <returns>The constructed prompt.</returns>
-    public static string ConstructHandlebarsPrompt(this HandlebarsPlanner planner, string promptName, string? additionalNamespace = "")
-    {
-        var partials = planner.ReadAllPromptPartials(promptName, additionalNamespace);
-        var prompt = planner.ReadPrompt($"{promptName}.handlebars", additionalNamespace);
->>>>>>> 6652ce61
         return partials + prompt;
     }
 
