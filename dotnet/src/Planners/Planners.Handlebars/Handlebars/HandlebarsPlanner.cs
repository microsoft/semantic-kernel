﻿// Copyright (c) Microsoft. All rights reserved.

using System;
using System.Collections.Generic;
using System.Diagnostics;
using System.Linq;
using System.Text.RegularExpressions;
using System.Threading;
using System.Threading.Tasks;
using HandlebarsDotNet.Helpers.Enums;
using Microsoft.Extensions.Logging;
<<<<<<< HEAD
using Microsoft.SemanticKernel.AI.ChatCompletion;
using Microsoft.SemanticKernel.PromptTemplate.Handlebars;
using Microsoft.SemanticKernel.PromptTemplate.Handlebars.Helpers;
=======
using Microsoft.SemanticKernel.ChatCompletion;
>>>>>>> 1139610a

namespace Microsoft.SemanticKernel.Planning.Handlebars;

/// <summary>
/// Represents a Handlebars planner.
/// </summary>
public sealed class HandlebarsPlanner
{
    /// <summary>
    /// Error message if kernel does not contain sufficient functions to create a plan.
    /// </summary>
    private const string InsufficientFunctionsError = "Additional helpers may be required";

    /// <summary>
    /// Represents static options for all Handlebars Planner prompt templates.
    /// </summary>
    public static readonly HandlebarsPromptTemplateOptions PromptTemplateOptions = new()
    {
        // Options for built-in Handlebars helpers
        Categories = new Category[] { Category.Math },
        UseCategoryPrefix = false,

        // Custom helpers
        RegisterCustomHelpers = HandlebarsPromptTemplateExtensions.RegisterCustomCreatePlanHelpers,
    };

    /// <summary>
    /// Gets the stopwatch used for measuring planning time.
    /// </summary>
    public Stopwatch Stopwatch { get; } = new();

    private readonly HandlebarsPlannerConfig _config;

    private HandlebarsPromptTemplateFactory _templateFactory { get; }

    /// <summary>
    /// Initializes a new instance of the <see cref="HandlebarsPlanner"/> class.
    /// </summary>
    /// <param name="config">The configuration for Planner.</param>
    public HandlebarsPlanner(HandlebarsPlannerConfig? config = default)
    {
        this._config = config ?? new HandlebarsPlannerConfig();
        this._templateFactory = new HandlebarsPromptTemplateFactory(options: PromptTemplateOptions);
    }

    /// <summary>Creates a plan for the specified goal.</summary>
    /// <param name="kernel">The <see cref="Kernel"/> containing services, plugins, and other state for use throughout the operation.</param>
    /// <param name="goal">The goal for which a plan should be created.</param>
    /// <param name="cancellationToken">The <see cref="CancellationToken"/> to monitor for cancellation requests. The default is <see cref="CancellationToken.None"/>.</param>
    /// <returns>The created plan.</returns>
    /// <exception cref="ArgumentNullException"><paramref name="goal"/> is null.</exception>
    /// <exception cref="ArgumentException"><paramref name="goal"/> is empty or entirely composed of whitespace.</exception>
    /// <exception cref="KernelException">A plan could not be created.</exception>
    public Task<HandlebarsPlan> CreatePlanAsync(Kernel kernel, string goal, CancellationToken cancellationToken = default)
    {
        Verify.NotNullOrWhiteSpace(goal);

        var logger = kernel.LoggerFactory.CreateLogger(typeof(HandlebarsPlanner));

        return PlannerInstrumentation.CreatePlanAsync(
            static (HandlebarsPlanner planner, Kernel kernel, string goal, CancellationToken cancellationToken)
                => planner.CreatePlanCoreAsync(kernel, goal, cancellationToken),
            this, kernel, goal, logger, cancellationToken);
    }

    private async Task<HandlebarsPlan> CreatePlanCoreAsync(Kernel kernel, string goal, CancellationToken cancellationToken = default)
    {
        var availableFunctions = this.GetAvailableFunctionsManual(kernel, out var complexParameterTypes, out var complexParameterSchemas, cancellationToken);
        var createPlanPrompt = await this.GetHandlebarsTemplateAsync(kernel, goal, availableFunctions, complexParameterTypes, complexParameterSchemas).ConfigureAwait(false);
        var chatCompletionService = kernel.GetRequiredService<IChatCompletionService>();

        // Extract the chat history from the rendered prompt
        string pattern = @"<(user~|system~|assistant~)>(.*?)<\/\1>";
        MatchCollection matches = Regex.Matches(createPlanPrompt, pattern, RegexOptions.Singleline);

        // Add the chat history to the chat
        ChatHistory chatMessages = this.GetChatHistoryFromPrompt(createPlanPrompt);

        // Get the chat completion results
        var completionResults = await chatCompletionService.GetChatMessageContentAsync(chatMessages, cancellationToken: cancellationToken).ConfigureAwait(false);

        if (completionResults.Content is not null && completionResults.Content.Contains(InsufficientFunctionsError))
        {
            var functionNames = availableFunctions.ToList().Select(func => $"{func.PluginName}{this._templateFactory.NameDelimiter}{func.Name}");
            throw new KernelException($"Unable to create plan for goal with available functions.\nGoal: {goal}\nAvailable Functions: {string.Join(", ", functionNames)}\nPlanner output:\n{completionResults}");
        }

        Match match = Regex.Match(completionResults.Content, @"```\s*(handlebars)?\s*(.*)\s*```", RegexOptions.Singleline);
        if (!match.Success)
        {
            throw new KernelException("Could not find the plan in the results");
        }

        var planTemplate = match.Groups[2].Value.Trim();

        planTemplate = planTemplate.Replace("compare.equal", "equal");
        planTemplate = planTemplate.Replace("compare.lessThan", "lessThan");
        planTemplate = planTemplate.Replace("compare.greaterThan", "greaterThan");
        planTemplate = planTemplate.Replace("compare.lessThanOrEqual", "lessThanOrEqual");
        planTemplate = planTemplate.Replace("compare.greaterThanOrEqual", "greaterThanOrEqual");
        planTemplate = planTemplate.Replace("compare.greaterThanOrEqual", "greaterThanOrEqual");

        planTemplate = MinifyHandlebarsTemplate(planTemplate);
        return new HandlebarsPlan(planTemplate, createPlanPrompt);
    }

    private List<KernelFunctionMetadata> GetAvailableFunctionsManual(
        Kernel kernel,
        out HashSet<HandlebarsParameterTypeMetadata> complexParameterTypes,
        out Dictionary<string, string> complexParameterSchemas,
        CancellationToken cancellationToken = default)
    {
        complexParameterTypes = new();
        complexParameterSchemas = new();

        var availableFunctions = kernel.Plugins.GetFunctionsMetadata()
            .Where(s => !this._config.ExcludedPlugins.Contains(s.PluginName, StringComparer.OrdinalIgnoreCase)
                && !this._config.ExcludedFunctions.Contains(s.Name, StringComparer.OrdinalIgnoreCase)
                && !s.Name.Contains("Planner_Excluded"))
            .ToList();

        var functionsMetadata = new List<KernelFunctionMetadata>();
        foreach (var skFunction in availableFunctions)
        {
            // Extract any complex parameter types for isolated render in prompt template
            var parametersMetadata = new List<KernelParameterMetadata>();
            foreach (var parameter in skFunction.Parameters)
            {
                var paramToAdd = this.SetComplexTypeDefinition(parameter, complexParameterTypes, complexParameterSchemas);
                parametersMetadata.Add(paramToAdd);
            }

            var returnParameter = skFunction.ReturnParameter.ToSKParameterMetadata(skFunction.Name);
            returnParameter = this.SetComplexTypeDefinition(returnParameter, complexParameterTypes, complexParameterSchemas);

            // Need to override function metadata in case parameter metadata changed (e.g., converted primitive types from schema objects)
            var functionMetadata = new KernelFunctionMetadata(skFunction.Name)
            {
                PluginName = skFunction.PluginName,
                Description = skFunction.Description,
                Parameters = parametersMetadata,
                ReturnParameter = returnParameter.ToSKReturnParameterMetadata()
            };
            functionsMetadata.Add(functionMetadata);
        }

        return functionsMetadata;
    }

    // Extract any complex types or schemas for isolated render in prompt template
    private KernelParameterMetadata SetComplexTypeDefinition(
        KernelParameterMetadata parameter,
        HashSet<HandlebarsParameterTypeMetadata> complexParameterTypes,
        Dictionary<string, string> complexParameterSchemas)
    {
        // TODO (@teresaqhoang): Handle case when schema and ParameterType can exist i.e., when ParameterType = RestApiResponse
        if (parameter.ParameterType is not null)
        {
            // Async return type - need to extract the actual return type and override ParameterType property
            var type = parameter.ParameterType;
            if (type.TryGetTaskResultType(out var taskResultType))
            {
                parameter = new(parameter) { ParameterType = taskResultType }; // Actual Return Type
            }

            complexParameterTypes.UnionWith(parameter.ParameterType.ToHandlebarsParameterTypeMetadata());
        }
        else if (parameter.Schema is not null)
        {
            // Parse the schema to extract any primitive types and set in ParameterType property instead
            var parsedParameter = parameter.ParseJsonSchema();
            if (parsedParameter.Schema is not null)
            {
                complexParameterSchemas[parameter.GetSchemaTypeName()] = parameter.Schema.RootElement.ToJsonString();
            }

            parameter = parsedParameter;
        }

        return parameter;
    }

    private ChatHistory GetChatHistoryFromPrompt(string prompt)
    {
        // Extract the chat history from the rendered prompt
        string pattern = @"<(user~|system~|assistant~)>(.*?)<\/\1>";
        MatchCollection matches = Regex.Matches(prompt, pattern, RegexOptions.Singleline);

        // Add the chat history to the chat
        var chatMessages = new ChatHistory();
        foreach (Match m in matches.Cast<Match>())
        {
            string role = m.Groups[1].Value;
            string message = m.Groups[2].Value;

            switch (role)
            {
                case "user~":
                    chatMessages.AddUserMessage(message);
                    break;
                case "system~":
                    chatMessages.AddSystemMessage(message);
                    break;
                case "assistant~":
                    chatMessages.AddAssistantMessage(message);
                    break;
            }
        }

        return chatMessages;
    }

    private async Task<string> GetHandlebarsTemplateAsync(
        Kernel kernel, string goal,
        List<KernelFunctionMetadata> availableFunctions,
        HashSet<HandlebarsParameterTypeMetadata> complexParameterTypes,
        Dictionary<string, string> complexParameterSchemas)
    {
        var createPlanPrompt = this.ReadPrompt("CreatePlanPrompt.handlebars");
        var arguments = new KernelArguments()
            {
                { "functions", availableFunctions},
                { "goal", goal },
                { "nameDelimiter", this._templateFactory.NameDelimiter},
                { "insufficientFunctionsErrorMessage", InsufficientFunctionsError},
                { "allowLoops", this._config.AllowLoops },
                { "complexTypeDefinitions", complexParameterTypes.Count > 0 && complexParameterTypes.Any(p => p.IsComplex) ? complexParameterTypes.Where(p => p.IsComplex) : null},
                { "complexSchemaDefinitions", complexParameterSchemas.Count > 0 ? complexParameterSchemas : null},
                { "lastPlan", this._config.LastPlan },
                { "lastError", this._config.LastError }
            };

        var promptTemplateConfig = new PromptTemplateConfig()
        {
            Template = createPlanPrompt,
            TemplateFormat = HandlebarsPromptTemplateFactory.HandlebarsTemplateFormat,
            Name = "CreatePlan",
        };

        var handlebarsTemplate = this._templateFactory.Create(promptTemplateConfig) as HandlebarsPromptTemplate;

        return await handlebarsTemplate!.RenderAsync(kernel, arguments, CancellationToken.None).ConfigureAwait(true);
    }

    private static string MinifyHandlebarsTemplate(string template)
    {
        // This regex pattern matches '{{', then any characters including newlines (non-greedy), then '}}'
        string pattern = @"(\{\{[\s\S]*?}})";

        // Replace all occurrences of the pattern in the input template
        return Regex.Replace(template, pattern, m =>
        {
            // For each match, remove the whitespace within the handlebars, except for spaces
            // that separate different items (e.g., 'json' and '(get')
            return Regex.Replace(m.Value, @"\s+", " ").Replace(" {", "{").Replace(" }", "}").Replace(" )", ")");
        });
    }
}<|MERGE_RESOLUTION|>--- conflicted
+++ resolved
@@ -9,15 +9,31 @@
 using System.Threading.Tasks;
 using HandlebarsDotNet.Helpers.Enums;
 using Microsoft.Extensions.Logging;
-<<<<<<< HEAD
-using Microsoft.SemanticKernel.AI.ChatCompletion;
+using Microsoft.SemanticKernel.ChatCompletion;
 using Microsoft.SemanticKernel.PromptTemplate.Handlebars;
-using Microsoft.SemanticKernel.PromptTemplate.Handlebars.Helpers;
-=======
-using Microsoft.SemanticKernel.ChatCompletion;
->>>>>>> 1139610a
 
 namespace Microsoft.SemanticKernel.Planning.Handlebars;
+
+/// <summary>
+/// Enum error codes for Handlebars planner exceptions.
+/// </summary>
+public enum HandlebarsPlannerErrorCodes
+{
+    /// <summary>
+    /// Error code for hallucinated helpers.
+    /// </summary>
+    HallucinatedHelpers,
+
+    /// <summary>
+    /// Error code for invalid Handlebars template.
+    /// </summary>
+    InvalidTemplate,
+
+    /// <summary>
+    /// Error code for insufficient functions to complete the goal.
+    /// </summary>
+    InsufficientFunctionsForGoal,
+}
 
 /// <summary>
 /// Represents a Handlebars planner.
@@ -100,25 +116,18 @@
         if (completionResults.Content is not null && completionResults.Content.Contains(InsufficientFunctionsError))
         {
             var functionNames = availableFunctions.ToList().Select(func => $"{func.PluginName}{this._templateFactory.NameDelimiter}{func.Name}");
-            throw new KernelException($"Unable to create plan for goal with available functions.\nGoal: {goal}\nAvailable Functions: {string.Join(", ", functionNames)}\nPlanner output:\n{completionResults}");
+            throw new KernelException($"[{HandlebarsPlannerErrorCodes.InsufficientFunctionsForGoal}] Unable to create plan for goal with available functions.\nGoal: {goal}\nAvailable Functions: {string.Join(", ", functionNames)}\nPlanner output:\n{completionResults}");
         }
 
         Match match = Regex.Match(completionResults.Content, @"```\s*(handlebars)?\s*(.*)\s*```", RegexOptions.Singleline);
         if (!match.Success)
         {
-            throw new KernelException("Could not find the plan in the results");
+            throw new KernelException($"[{HandlebarsPlannerErrorCodes.InvalidTemplate}] Could not find the plan in the results");
         }
 
         var planTemplate = match.Groups[2].Value.Trim();
-
-        planTemplate = planTemplate.Replace("compare.equal", "equal");
-        planTemplate = planTemplate.Replace("compare.lessThan", "lessThan");
-        planTemplate = planTemplate.Replace("compare.greaterThan", "greaterThan");
-        planTemplate = planTemplate.Replace("compare.lessThanOrEqual", "lessThanOrEqual");
-        planTemplate = planTemplate.Replace("compare.greaterThanOrEqual", "greaterThanOrEqual");
-        planTemplate = planTemplate.Replace("compare.greaterThanOrEqual", "greaterThanOrEqual");
-
         planTemplate = MinifyHandlebarsTemplate(planTemplate);
+
         return new HandlebarsPlan(planTemplate, createPlanPrompt);
     }
 
@@ -255,7 +264,7 @@
             Name = "CreatePlan",
         };
 
-        var handlebarsTemplate = this._templateFactory.Create(promptTemplateConfig) as HandlebarsPromptTemplate;
+        var handlebarsTemplate = this._templateFactory.Create(promptTemplateConfig);
 
         return await handlebarsTemplate!.RenderAsync(kernel, arguments, CancellationToken.None).ConfigureAwait(true);
     }
