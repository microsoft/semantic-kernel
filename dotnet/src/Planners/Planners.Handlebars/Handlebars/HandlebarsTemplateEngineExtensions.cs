﻿// Copyright (c) Microsoft. All rights reserved.

using System;
using System.Collections.Generic;
using System.Globalization;
using System.Linq;
using System.Text.Json;
using System.Threading;
using HandlebarsDotNet;
using HandlebarsDotNet.Compiler;

#pragma warning disable IDE0130 // Namespace does not match folder structure
namespace Microsoft.SemanticKernel.Planning.Handlebars;

/// <summary>
/// Provides extension methods for rendering Handlebars templates in the context of a Semantic Kernel.
/// </summary>
internal sealed class HandlebarsTemplateEngineExtensions
{
    /// <summary>
    /// The character used to delimit the plugin name and function name in a Handlebars template.
    /// </summary>
    public const string ReservedNameDelimiter = "-";

    /// <summary>
    /// Renders a Handlebars template in the context of a Semantic Kernel.
    /// </summary>
<<<<<<< HEAD
    /// <param name="kernel">The <see cref="Kernel"/> containing services, plugins, and other state for use throughout the operation.</param>
    /// <param name="contextVariables">The execution context variables.</param>
=======
    /// <param name="kernel">The Semantic Kernel.</param>
>>>>>>> e8ed55bc
    /// <param name="template">The Handlebars template to render.</param>
    /// <param name="arguments">The dictionary of arguments to pass to the Handlebars template engine.</param>
    /// <param name="cancellationToken">The cancellation token.</param>
    /// <returns>The rendered Handlebars template.</returns>
    public static string Render(
        Kernel kernel,
        string template,
        Dictionary<string, object?> arguments,
        CancellationToken cancellationToken = default)
    {
        IHandlebars handlebarsInstance = HandlebarsDotNet.Handlebars.Create(
            new HandlebarsConfiguration
            {
                NoEscape = true
            });

        var state = new Dictionary<string, string>();

        // Add helpers for each function
        foreach (KernelFunctionMetadata function in kernel.Plugins.GetFunctionsMetadata())
        {
            RegisterFunctionAsHelper(kernel, state, handlebarsInstance, function, arguments, cancellationToken);
        }

        // Add system helpers
        RegisterSystemHelpers(handlebarsInstance, arguments);

        var compiledTemplate = handlebarsInstance.Compile(template);
        return compiledTemplate(arguments);
    }

    private static void RegisterFunctionAsHelper(
        Kernel kernel,
        IDictionary<string, string> state,
        IHandlebars handlebarsInstance,
        KernelFunctionMetadata functionMetadata,
        Dictionary<string, object?> arguments,
        CancellationToken cancellationToken = default)
    {
        string fullyResolvedFunctionName = functionMetadata.PluginName + ReservedNameDelimiter + functionMetadata.Name;

        handlebarsInstance.RegisterHelper(fullyResolvedFunctionName, (in HelperOptions options, in Context context, in Arguments localArguments) =>
        {
            // Get the parameters from the template arguments
            if (localArguments.Any())
            {
                if (localArguments[0].GetType() == typeof(HashParameterDictionary))
                {
                    ProcessHashArguments(functionMetadata, arguments, localArguments[0] as IDictionary<string, object>);
                }
                else
                {
                    ProcessPositionalArguments(functionMetadata, arguments, localArguments);
                }
            }
            else if (functionMetadata.Parameters.Any(p => p.IsRequired))
            {
                throw new KernelException($"Invalid parameter count for function {functionMetadata.Name}. {localArguments.Length} were specified but {functionMetadata.Parameters.Count} are required.");
            }

            InitializeState(arguments, state);
            KernelFunction function = kernel.Plugins.GetFunction(functionMetadata.PluginName, functionMetadata.Name);

            // Invoke the function and write the result to the template
            return InvokeSKFunction(kernel, function, state, cancellationToken);
        });
    }

    private static void RegisterSystemHelpers(
        IHandlebars handlebarsInstance,
        Dictionary<string, object?> variables
    )
    {
        // Not exposed as a helper to the model, used for initial prompt rendering only.
        handlebarsInstance.RegisterHelper("or", (in HelperOptions options, in Context context, in Arguments arguments) =>
        {
            var isAtLeastOneTruthy = false;
            foreach (var arg in arguments)
            {
                if (arg is not null)
                {
                    isAtLeastOneTruthy = true;
                }
            }

            return isAtLeastOneTruthy;
        });

        handlebarsInstance.RegisterHelper("getSchemaTypeName", (in HelperOptions options, in Context context, in Arguments arguments) =>
        {
            KernelParameterMetadata parameter = (KernelParameterMetadata)arguments[0];
            return parameter.GetSchemaTypeName();
        });

        handlebarsInstance.RegisterHelper("getSchemaReturnTypeName", (in HelperOptions options, in Context context, in Arguments arguments) =>
        {
            KernelReturnParameterMetadata parameter = (KernelReturnParameterMetadata)arguments[0];
            var functionName = arguments[1].ToString();
            return parameter.ToSKParameterMetadata(functionName).GetSchemaTypeName();
        });

        handlebarsInstance.RegisterHelper("array", (in HelperOptions options, in Context context, in Arguments arguments) =>
        {
            // Convert all the arguments to an array
            var array = arguments.Select(a => a).ToList();

            return array;
        });

        handlebarsInstance.RegisterHelper("range", (in HelperOptions options, in Context context, in Arguments arguments) =>
        {
            var start = int.Parse(arguments[0].ToString(), CultureInfo.InvariantCulture);
            var end = int.Parse(arguments[1].ToString(), CultureInfo.InvariantCulture) + 1;

            var count = end - start;

            // Create array from start to end
            var array = Enumerable.Range(start, count).ToList();

            return array;
        });

        handlebarsInstance.RegisterHelper("concat", (in HelperOptions options, in Context context, in Arguments arguments) =>
        {
            List<string?> strings = arguments.Select((var) =>
            {
                if (var == null)
                {
                    return null;
                }
                return var!.ToString();
            }).ToList();
            return string.Concat(strings);
        });

        handlebarsInstance.RegisterHelper("add", (in HelperOptions options, in Context context, in Arguments arguments) =>
        {
            double left = CastToNumber(arguments[0]);
            double right = CastToNumber(arguments[1]);

            return left + right;
        });

        handlebarsInstance.RegisterHelper("subtract", (in HelperOptions options, in Context context, in Arguments arguments) =>
        {
            double left = CastToNumber(arguments[0]);
            double right = CastToNumber(arguments[1]);

            return right - left;
        });

        handlebarsInstance.RegisterHelper("equal", (in HelperOptions options, in Context context, in Arguments arguments) =>
        {
            object? left = arguments[0];
            object? right = arguments[1];

            return left == right || (left is not null && left.Equals(right));
        });

        handlebarsInstance.RegisterHelper("lessThan", (in HelperOptions options, in Context context, in Arguments arguments) =>
        {
            double left = CastToNumber(arguments[0]);
            double right = CastToNumber(arguments[1]);

            return left < right;
        });

        handlebarsInstance.RegisterHelper("greaterThan", (in HelperOptions options, in Context context, in Arguments arguments) =>
        {
            double left = CastToNumber(arguments[0]);
            double right = CastToNumber(arguments[1]);

            return left > right;
        });

        handlebarsInstance.RegisterHelper("lessThanOrEqual", (in HelperOptions options, in Context context, in Arguments arguments) =>
        {
            double left = CastToNumber(arguments[0]);
            double right = CastToNumber(arguments[1]);

            return left <= right;
        });

        handlebarsInstance.RegisterHelper("greaterThanOrEqual", (in HelperOptions options, in Context context, in Arguments arguments) =>
        {
            double left = CastToNumber(arguments[0]);
            double right = CastToNumber(arguments[1]);

            return left >= right;
        });

        handlebarsInstance.RegisterHelper("json", (in HelperOptions options, in Context context, in Arguments arguments) =>
        {
            object objectToSerialize = arguments[0];
            string json = objectToSerialize.GetType() == typeof(string) ? (string)objectToSerialize : JsonSerializer.Serialize(objectToSerialize);

            return json;
        });

        handlebarsInstance.RegisterHelper("message", (writer, options, context, arguments) =>
        {
            var parameters = arguments[0] as IDictionary<string, object>;

            // Verify that the message has a role
            if (!parameters!.ContainsKey("role"))
            {
                throw new KernelException("Message must have a role.");
            }

            writer.Write($"<{parameters["role"]}~>", false);
            options.Template(writer, context);
            writer.Write($"</{parameters["role"]}~>", false);
        });

        handlebarsInstance.RegisterHelper("raw", (writer, options, context, arguments) =>
        {
            options.Template(writer, null);
        });

        handlebarsInstance.RegisterHelper("doubleOpen", (writer, context, arguments) =>
        {
            writer.Write("{{");
        });

        handlebarsInstance.RegisterHelper("doubleClose", (writer, context, arguments) =>
        {
            writer.Write("}}");
        });

        handlebarsInstance.RegisterHelper("set", (writer, context, arguments) =>
        {
            var name = string.Empty;
            object value = string.Empty;
            if (arguments[0].GetType() == typeof(HashParameterDictionary))
            {
                // Get the parameters from the template arguments
                var parameters = arguments[0] as IDictionary<string, object>;
                name = (string)parameters!["name"];
                value = parameters!["value"];
            }
            else
            {
                name = arguments[0].ToString();
                value = arguments[1];
            }

            if (variables.TryGetValue(name, out var argVal))
            {
                variables[name] = value;
            }
            else
            {
                variables.Add(name, value);
            }
        });

        handlebarsInstance.RegisterHelper("get", (in HelperOptions options, in Context context, in Arguments arguments) =>
        {
            if (arguments[0].GetType() == typeof(HashParameterDictionary))
            {
                var parameters = arguments[0] as IDictionary<string, object>;
                return variables[(string)parameters!["name"]];
            }

            return variables[arguments[0].ToString()];
        });
    }

    private static bool IsNumericType(Type? type) =>
        type is not null &&
        Type.GetTypeCode(type) is
            TypeCode.SByte or TypeCode.Int16 or TypeCode.Int32 or TypeCode.Int64 or
            TypeCode.Byte or TypeCode.UInt16 or TypeCode.UInt32 or TypeCode.UInt64 or
            TypeCode.Double or TypeCode.Single or
            TypeCode.Decimal;

    private static bool TryParseAnyNumber(string? input) =>
        // Check if input can be parsed as any of these numeric types.
        // We only need to check the largest types, as if they fail, the smaller types will also fail.
        long.TryParse(input, out _) ||
        ulong.TryParse(input, out _) ||
        double.TryParse(input, out _) ||
        decimal.TryParse(input, out _);

    private static double CastToNumber(object number)
    {
        try
        {
            return Convert.ToDouble(number, CultureInfo.CurrentCulture);
        }
        catch (FormatException)
        {
            return Convert.ToDouble(number, CultureInfo.InvariantCulture);
        }
    }

    /// <summary>
    /// Checks if handlebars argument is a valid type for the function parameter.
    /// Must satisfy one of the following:
    /// Types are an exact match.
    /// Handlebar argument is any kind of numeric type if function parameter requires a numeric type.
    /// Handlebar argument type is an object (this covers complex types).
    /// Function parameter is a generic type.
    /// </summary>
    /// <param name="parameterType">Function parameter type</param>
    /// <param name="argument">Handlebar argument </param>
    private static bool IsExpectedParameterType(KernelParameterMetadata parameterType, object argument)
    {
        if (parameterType.ParameterType == argument.GetType() ||
            argument.GetType() == typeof(object))
        {
            return true;
        }

        bool parameterIsNumeric =
            (parameterType.Schema?.RootElement.TryGetProperty("type", out JsonElement typeProperty) == true && typeProperty.GetString() == "number") ||
            IsNumericType(parameterType.ParameterType);

        return
            parameterIsNumeric &&
            (IsNumericType(argument?.GetType()) || TryParseAnyNumber(argument?.ToString()));
    }

    /// <summary>
    /// Processes the hash arguments passed to a Handlebars helper function.
    /// </summary>
    /// <param name="functionMetadata">KernelFunctionMetadata for the function being invoked.</param>
    /// <param name="variables">Dictionary of variables passed to the Handlebars template engine.</param>
    /// <param name="handlebarArgs">Dictionary of arguments passed to the Handlebars helper function.</param>
    /// <exception cref="KernelException">Thrown when a required parameter is missing.</exception>
    private static void ProcessHashArguments(KernelFunctionMetadata functionMetadata, Dictionary<string, object?> variables, IDictionary<string, object>? handlebarArgs)
    {
        // Prepare the input parameters for the function
        foreach (var param in functionMetadata.Parameters)
        {
            var fullyQualifiedParamName = functionMetadata.Name + ReservedNameDelimiter + param.Name;
            var value = handlebarArgs is not null && (handlebarArgs.TryGetValue(param.Name, out var val) || handlebarArgs.TryGetValue(fullyQualifiedParamName, out val)) ? val : null;

            if (value is not null && (handlebarArgs?.ContainsKey(param.Name) == true || handlebarArgs?.ContainsKey(fullyQualifiedParamName) == true))
            {
                variables[param.Name] = value;
            }
            else if (param.IsRequired)
            {
                throw new KernelException($"Parameter {param.Name} is required for function {functionMetadata.Name}.");
            }
        }
    }

    /// <summary>
    /// Processes the positional arguments passed to a Handlebars helper function.
    /// </summary>
    /// <param name="functionMetadata">KernelFunctionMetadata for the function being invoked.</param>
    /// <param name="variables">Dictionary of variables passed to the Handlebars template engine.</param>
    /// <param name="handlebarArgs">Dictionary of arguments passed to the Handlebars helper function.</param>
    /// <exception cref="KernelException">Thrown when a required parameter is missing.</exception>
    private static void ProcessPositionalArguments(KernelFunctionMetadata functionMetadata, Dictionary<string, object?> variables, Arguments handlebarArgs)
    {
        var requiredParameters = functionMetadata.Parameters.Where(p => p.IsRequired).ToList();
        if (handlebarArgs.Length >= requiredParameters.Count && handlebarArgs.Length <= functionMetadata.Parameters.Count)
        {
            var argIndex = 0;
            foreach (var arg in handlebarArgs)
            {
                var param = functionMetadata.Parameters[argIndex];
                if (IsExpectedParameterType(param, arg))
                {
                    variables[param.Name] = handlebarArgs[argIndex];
                    argIndex++;
                }
                else
                {
                    throw new KernelException($"Invalid parameter type for function {functionMetadata.Name}. Parameter {param.Name} expects type {param.ParameterType ?? (object?)param.Schema} but received {handlebarArgs[argIndex].GetType()}.");
                }
            }
        }
        else
        {
            throw new KernelException($"Invalid parameter count for function {functionMetadata.Name}. {handlebarArgs.Length} were specified but {functionMetadata.Parameters.Count} are required.");
        }
    }

    /// <summary>
    /// Initializes the variables in the SK function context with the variables maintained by the Handlebars template engine.
    /// </summary>
    /// <param name="variables">Dictionary of variables passed to the Handlebars template engine.</param>
    /// <param name="state">The execution state.</param>
    private static void InitializeState(Dictionary<string, object?> variables, IDictionary<string, string> state)
    {
        foreach (var v in variables)
        {
            var value = v.Value ?? "";
            var varString = !KernelParameterMetadataExtensions.IsPrimitiveOrStringType(value.GetType()) ? JsonSerializer.Serialize(value) : value.ToString();
            if (state.ContainsKey(v.Key))
            {
                state[v.Key] = varString;
            }
            else
            {
                state.Add(v.Key, varString);
            }
        }
    }

    /// <summary>
    /// Invokes an SK function and returns a typed result, if specified.
    /// </summary>
    private static object? InvokeSKFunction(
        Kernel kernel,
        KernelFunction function,
        IDictionary<string, string> state,
        CancellationToken cancellationToken = default)
    {
#pragma warning disable VSTHRD002 // Avoid problematic synchronous waits
        FunctionResult result = function.InvokeAsync(kernel, new KernelFunctionArguments(state), cancellationToken: cancellationToken).GetAwaiter().GetResult();
#pragma warning restore VSTHRD002 // Avoid problematic synchronous waits

        // If return type is complex, serialize the object so it can be deserialized with expected class properties.
        // i.e., class properties can be different if JsonPropertyName = 'id' and class property is 'Id'.
        var returnType = function.Metadata.ReturnParameter.ParameterType;
        var resultAsObject = result.GetValue<object?>();

        if (returnType is not null && !KernelParameterMetadataExtensions.IsPrimitiveOrStringType(returnType))
        {
            var serializedResult = JsonSerializer.Serialize(resultAsObject);
            resultAsObject = JsonSerializer.Deserialize(serializedResult, returnType);
        }

        // TODO (@teresaqhoang): Add model results to execution context + test possible deadlock scenario
        return resultAsObject;
    }
}<|MERGE_RESOLUTION|>--- conflicted
+++ resolved
@@ -25,12 +25,7 @@
     /// <summary>
     /// Renders a Handlebars template in the context of a Semantic Kernel.
     /// </summary>
-<<<<<<< HEAD
     /// <param name="kernel">The <see cref="Kernel"/> containing services, plugins, and other state for use throughout the operation.</param>
-    /// <param name="contextVariables">The execution context variables.</param>
-=======
-    /// <param name="kernel">The Semantic Kernel.</param>
->>>>>>> e8ed55bc
     /// <param name="template">The Handlebars template to render.</param>
     /// <param name="arguments">The dictionary of arguments to pass to the Handlebars template engine.</param>
     /// <param name="cancellationToken">The cancellation token.</param>
