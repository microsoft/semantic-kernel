--- conflicted
+++ resolved
@@ -43,11 +43,7 @@
         var target = new MathPlugin();
 
         // Act
-<<<<<<< HEAD
-        var result = await FunctionHelpers.CallViaKernel(target, "Add", ("input", initialValue), ("amount", amount));
-=======
-        var context = await FunctionHelpers.CallViaKernelAsync(target, "Add", ("input", initialValue), ("amount", amount));
->>>>>>> 9d638e55
+        var result = await FunctionHelpers.CallViaKernelAsync(target, "Add", ("input", initialValue), ("amount", amount));
 
         // Assert
         Assert.Equal(expectedResult, result.GetValue<int>());
@@ -68,11 +64,7 @@
         var target = new MathPlugin();
 
         // Act
-<<<<<<< HEAD
-        var result = await FunctionHelpers.CallViaKernel(target, "Subtract", ("input", initialValue), ("amount", amount));    // Assert
-=======
-        var context = await FunctionHelpers.CallViaKernelAsync(target, "Subtract", ("input", initialValue), ("amount", amount));    // Assert
->>>>>>> 9d638e55
+        var result = await FunctionHelpers.CallViaKernelAsync(target, "Subtract", ("input", initialValue), ("amount", amount));    // Assert
 
         // Assert
         Assert.Equal(expectedResult, result.GetValue<int>());
