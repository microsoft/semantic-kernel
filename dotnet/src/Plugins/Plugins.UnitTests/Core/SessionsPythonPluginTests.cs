﻿// Copyright (c) Microsoft. All rights reserved.

using System;
using System.Collections.Generic;
using System.IO;
using System.Linq;
using System.Net;
using System.Net.Http;
using System.Text.Json;
using System.Threading;
using System.Threading.Tasks;
using Microsoft.SemanticKernel;
using Microsoft.SemanticKernel.Http;
using Microsoft.SemanticKernel.Plugins.Core.CodeInterpreter;
using Moq;
using Xunit;

namespace SemanticKernel.Plugins.UnitTests.Core;

public sealed class SessionsPythonPluginTests : IDisposable
{
    private readonly HttpClient _httpClient;
    private readonly HttpMessageHandlerStub _messageHandlerStub;
    private const string CodeExecutionTestDataFilePath = "./TestData/sessions_python_plugin_code_execution.json";
    private const string ListFilesTestDataFilePath = "./TestData/sessions_python_plugin_file_list.json";
    private const string UpdaloadFileTestDataFilePath = "./TestData/sessions_python_plugin_file_upload.json";
    private const string FileTestDataFilePath = "./TestData/sessions_python_plugin_file.txt";
    private readonly static string s_assemblyVersion = typeof(Kernel).Assembly.GetName().Version!.ToString();

    private readonly SessionsPythonSettings _defaultSettings = new(
        sessionId: Guid.NewGuid().ToString(),
        endpoint: new Uri("http://localhost:8888"))
    {
        CodeExecutionType = SessionsPythonSettings.CodeExecutionTypeSetting.Synchronous,
        CodeInputType = SessionsPythonSettings.CodeInputTypeSetting.Inline
    };

    private readonly IHttpClientFactory _httpClientFactory;

    public SessionsPythonPluginTests()
    {
        this._messageHandlerStub = new HttpMessageHandlerStub();
        this._httpClient = new HttpClient(this._messageHandlerStub, false);

        var httpClientFactoryMock = new Mock<IHttpClientFactory>();
        httpClientFactoryMock.Setup(f => f.CreateClient(It.IsAny<string>())).Returns(this._httpClient);

        this._httpClientFactory = httpClientFactoryMock.Object;
    }

    [Fact]
    public void ItCanBeInstantiated()
    {
        // Act - Assert no exception occurs
        _ = new SessionsPythonPlugin(this._defaultSettings, this._httpClientFactory);
    }

    [Fact]
    public void ItCanBeImported()
    {
        var plugin = new SessionsPythonPlugin(this._defaultSettings, this._httpClientFactory);

        // Act - Assert no exception occurs e.g. due to reflection
        Assert.NotNull(KernelPluginFactory.CreateFromObject(plugin));
    }

    [Fact]
    public async Task ItShouldExecuteCodeAsync()
    {
        var responseContent = File.ReadAllText(CodeExecutionTestDataFilePath);
        this._messageHandlerStub.ResponseToReturn = new HttpResponseMessage(HttpStatusCode.OK)
        {
            Content = new StringContent(responseContent),
        };
<<<<<<< HEAD
        var expectedResult = """
                       Status:
                       "Succeeded"
                       Result:
                       ""
                       Stdout:
                       "Hello World!\n"
                       Stderr:
                       ""
                       """;
=======

>>>>>>> 50cf7826
        // Arrange
        var plugin = new SessionsPythonPlugin(this._defaultSettings, this._httpClientFactory);

        // Act
        var result = await plugin.ExecuteCodeAsync("print('hello world')");

        // Assert
        Assert.Equal("Succeeded", result.Status);
        Assert.Equal("Hello World!\n", result.Result?.StdOut);
        Assert.True(string.IsNullOrEmpty(result.Result?.StdErr));
        Assert.True(string.IsNullOrEmpty(result.Result?.ExecutionResult));
    }

    [Theory]
    [InlineData(nameof(SessionsPythonPlugin.DownloadFileAsync))]
    [InlineData(nameof(SessionsPythonPlugin.ListFilesAsync))]
    [InlineData(nameof(SessionsPythonPlugin.UploadFileAsync))]
    public async Task ItShouldCallTokenProviderWhenProvidedAsync(string methodName)
    {
        // Arrange
        var tokenProviderCalled = false;

        Task<string> tokenProviderAsync(CancellationToken _)
        {
            tokenProviderCalled = true;
            return Task.FromResult("token");
        }

        this._messageHandlerStub.ResponseToReturn = new HttpResponseMessage(HttpStatusCode.OK)
        {
            Content = new StringContent(""),
        };

        var plugin = new SessionsPythonPlugin(this._defaultSettings, this._httpClientFactory, tokenProviderAsync);

        // Act
        try
        {
            switch (methodName)
            {
                case nameof(SessionsPythonPlugin.DownloadFileAsync):
                    await plugin.DownloadFileAsync("test.txt");
                    break;
                case nameof(SessionsPythonPlugin.ListFilesAsync):
                    await plugin.ListFilesAsync();
                    break;
                case nameof(SessionsPythonPlugin.UploadFileAsync):
                    await plugin.UploadFileAsync(".test.txt", FileTestDataFilePath);
                    break;
            }
        }
        catch (JsonException)
        {
            // Ignore response serialization exceptions
        }

        // Assert
        Assert.True(tokenProviderCalled);
    }

    [Fact]
    public async Task ItShouldUseSameSessionIdAcrossMultipleCallsAsync()
    {
        // Arrange

        using var multiMessageHandlerStub = new MultipleHttpMessageHandlerStub();
        multiMessageHandlerStub.AddJsonResponse(File.ReadAllText(CodeExecutionTestDataFilePath));
        multiMessageHandlerStub.AddJsonResponse(File.ReadAllText(ListFilesTestDataFilePath));
        multiMessageHandlerStub.AddJsonResponse(File.ReadAllText(UpdaloadFileTestDataFilePath));
        multiMessageHandlerStub.ResponsesToReturn.Add(new HttpResponseMessage(HttpStatusCode.OK));

        List<HttpClient> httpClients = [];
        var httpClientFactoryMock = new Mock<IHttpClientFactory>();
        httpClientFactoryMock.Setup(f => f.CreateClient(It.IsAny<string>())).Returns(() =>
        {
            var targetClient = new HttpClient(multiMessageHandlerStub, false);
            httpClients.Add(targetClient);

            return targetClient;
        });

        var expectedSessionId = Guid.NewGuid().ToString();
        this._defaultSettings.SessionId = expectedSessionId;

        var plugin = new SessionsPythonPlugin(this._defaultSettings, httpClientFactoryMock.Object);

        // Act
        await plugin.ExecuteCodeAsync("print('hello world')");
        await plugin.ListFilesAsync();
        await plugin.UploadFileAsync(".test.txt", FileTestDataFilePath);

        // Assert
        Assert.Contains(expectedSessionId, multiMessageHandlerStub.RequestUris[0]!.Query, StringComparison.OrdinalIgnoreCase);
        Assert.Contains(expectedSessionId, multiMessageHandlerStub.RequestUris[1]!.Query, StringComparison.OrdinalIgnoreCase);
        Assert.Contains(expectedSessionId, multiMessageHandlerStub.RequestUris[2]!.Query, StringComparison.OrdinalIgnoreCase);

        foreach (var httpClient in httpClients)
        {
            httpClient.Dispose();
        }
    }

    [Fact]
    public async Task ItShouldListFilesAsync()
    {
        var responseContent = File.ReadAllText(ListFilesTestDataFilePath);
        this._messageHandlerStub.ResponseToReturn = new HttpResponseMessage(HttpStatusCode.OK)
        {
            Content = new StringContent(responseContent),
        };

        // Arrange
        var plugin = new SessionsPythonPlugin(this._defaultSettings, this._httpClientFactory);

        // Act
        var files = await plugin.ListFilesAsync();

        // Assert
        Assert.Equal(2, files.Count);

        var firstFile = files[0];
        Assert.Equal("test-file.txt", firstFile.Name);
        Assert.Equal(516, firstFile.SizeInBytes);
        Assert.Equal("file", firstFile.Type);
        Assert.Equal("text/plain; charset=utf-8", firstFile.ContentType);
        Assert.Equal(638585580822423944, firstFile.LastModifiedAt.Ticks);

        var secondFile = files[1];
        Assert.Equal("test-file2.txt", secondFile.Name);
        Assert.Equal(211, secondFile.SizeInBytes);
        Assert.Equal("file", secondFile.Type);
        Assert.Equal("text/plain; charset=utf-8", secondFile.ContentType);
        Assert.Equal(638585580822423944, secondFile.LastModifiedAt.Ticks);
    }

    [Fact]
    public async Task ItShouldUploadFileAsync()
    {
        // Arrange
        var responseContent = await File.ReadAllTextAsync(UpdaloadFileTestDataFilePath);
        var requestPayload = await File.ReadAllBytesAsync(FileTestDataFilePath);

        var expectedResponse = new SessionsRemoteFileMetadata()
        {
            Name = "test-file.txt",
            SizeInBytes = 516,
            Type = "file",
            LastModifiedAt = new DateTime(638585526384228269),
            ContentType = "text/plain; charset=utf-8",
        };

        this._messageHandlerStub.ResponseToReturn = new HttpResponseMessage(HttpStatusCode.OK)
        {
            Content = new StringContent(responseContent),
        };

        var plugin = new SessionsPythonPlugin(this._defaultSettings, this._httpClientFactory);

        // Act
        var result = await plugin.UploadFileAsync("test-file.txt", FileTestDataFilePath);

        // Assert
        Assert.Equal(expectedResponse.Name, result.Name);
        Assert.Equal(expectedResponse.SizeInBytes, result.SizeInBytes);
        Assert.Equal(expectedResponse.LastModifiedAt, result.LastModifiedAt);
        Assert.Equal(expectedResponse.Type, result.Type);
        Assert.Equal(expectedResponse.ContentType, result.ContentType);
        Assert.Equal(this._messageHandlerStub.FirstMultipartContent, requestPayload);
    }

    [Fact]
    public async Task ItShouldDownloadFileWithoutSavingInDiskAsync()
    {
        // Arrange
        var responseContent = await File.ReadAllBytesAsync(FileTestDataFilePath);
        this._messageHandlerStub.ResponseToReturn = new HttpResponseMessage(HttpStatusCode.OK)
        {
            Content = new ByteArrayContent(responseContent),
        };

        var plugin = new SessionsPythonPlugin(this._defaultSettings, this._httpClientFactory);

        // Act
        var result = await plugin.DownloadFileAsync("test.txt");

        // Assert
        Assert.Equal(responseContent, result);
    }

    [Fact]
    public async Task ItShouldDownloadFileSavingInDiskAsync()
    {
        // Arrange
        var responseContent = await File.ReadAllBytesAsync(FileTestDataFilePath);
        var downloadDiskPath = FileTestDataFilePath.Replace(".txt", "_download.txt", StringComparison.InvariantCultureIgnoreCase);
        if (File.Exists(downloadDiskPath))
        {
            File.Delete(downloadDiskPath);
        }

        this._messageHandlerStub.ResponseToReturn = new HttpResponseMessage(HttpStatusCode.OK)
        {
            Content = new ByteArrayContent(responseContent),
        };

        var plugin = new SessionsPythonPlugin(this._defaultSettings, this._httpClientFactory);

        // Act
        var result = await plugin.DownloadFileAsync("test.txt", downloadDiskPath);

        // Assert
        Assert.Equal(responseContent, result);
        Assert.True(File.Exists(downloadDiskPath));
        Assert.Equal(responseContent, await File.ReadAllBytesAsync(downloadDiskPath));
    }

    /// <summary>
    /// Test the allowed domains for the endpoint.
    /// </summary>
    /// <remarks>
    /// Considering that the functionality which verifies endpoints against the allowed domains is located in one private method,
    /// and the method is reused for all operations of the plugin, we test it only for one operation (ListFilesAsync).
    /// </remarks>
    [Theory]
    [InlineData("fake-test-host.io", "https://fake-test-host.io/subscriptions/123/rg/456/sps/test-pool", true)]
    [InlineData("prod.fake-test-host.io", "https://prod.fake-test-host.io/subscriptions/123/rg/456/sps/test-pool", true)]
    [InlineData("www.fake-test-host.io", "https://www.fake-test-host.io/subscriptions/123/rg/456/sps/test-pool", true)]
    [InlineData("www.prod.fake-test-host.io", "https://www.prod.fake-test-host.io/subscriptions/123/rg/456/sps/test-pool", true)]
    [InlineData("fake-test-host.io", "https://fake-test-host-1.io/subscriptions/123/rg/456/sps/test-pool", false)]
    [InlineData("fake-test-host.io", "https://www.fake-test-host.io/subscriptions/123/rg/456/sps/test-pool", false)]
    [InlineData("www.fake-test-host.io", "https://fake-test-host.io/subscriptions/123/rg/456/sps/test-pool", false)]
    public async Task ItShouldRespectAllowedDomainsAsync(string allowedDomain, string actualEndpoint, bool isAllowed)
    {
        // Arrange
        this._defaultSettings.AllowedDomains = [allowedDomain];
        this._defaultSettings.Endpoint = new Uri(actualEndpoint);

        this._messageHandlerStub.ResponseToReturn = new HttpResponseMessage(HttpStatusCode.OK)
        {
            Content = new StringContent(File.ReadAllText(ListFilesTestDataFilePath)),
        };

        var sut = new SessionsPythonPlugin(this._defaultSettings, this._httpClientFactory);

        // Act
#pragma warning disable CA1031 // Do not catch general exception types
        try
        {
            await sut.ListFilesAsync();
        }
        catch when (!isAllowed)
        {
            // Ignore exception if the endpoint is not allowed since we expect it
        }
#pragma warning restore CA1031 // Do not catch general exception types
    }

    [Fact]
    public async Task ItShouldAddHeadersAsync()
    {
        // Arrange
        var responseContent = await File.ReadAllTextAsync(UpdaloadFileTestDataFilePath);

        this._messageHandlerStub.ResponseToReturn = new HttpResponseMessage(HttpStatusCode.OK)
        {
            Content = new StringContent(responseContent),
        };

        var plugin = new SessionsPythonPlugin(this._defaultSettings, this._httpClientFactory, (_) => Task.FromResult("test-auth-token"));

        // Act
        var result = await plugin.UploadFileAsync("test-file.txt", FileTestDataFilePath);

        // Assert
        Assert.NotNull(this._messageHandlerStub.RequestHeaders);

        var userAgentHeaderValues = this._messageHandlerStub.RequestHeaders.GetValues("User-Agent").ToArray();
        Assert.Equal(2, userAgentHeaderValues.Length);
        Assert.Equal($"{HttpHeaderConstant.Values.UserAgent}/{s_assemblyVersion}", userAgentHeaderValues[0]);
        Assert.Equal("(Language=dotnet)", userAgentHeaderValues[1]);

        var authorizationHeaderValues = this._messageHandlerStub.RequestHeaders.GetValues("Authorization");
        Assert.Single(authorizationHeaderValues, value => value == "Bearer test-auth-token");
    }

    public void Dispose()
    {
        this._httpClient.Dispose();
        this._messageHandlerStub.Dispose();
    }
}<|MERGE_RESOLUTION|>--- conflicted
+++ resolved
@@ -72,20 +72,7 @@
         {
             Content = new StringContent(responseContent),
         };
-<<<<<<< HEAD
-        var expectedResult = """
-                       Status:
-                       "Succeeded"
-                       Result:
-                       ""
-                       Stdout:
-                       "Hello World!\n"
-                       Stderr:
-                       ""
-                       """;
-=======
-
->>>>>>> 50cf7826
+
         // Arrange
         var plugin = new SessionsPythonPlugin(this._defaultSettings, this._httpClientFactory);
 
