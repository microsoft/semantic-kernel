﻿// Copyright (c) Microsoft. All rights reserved.

using System;
<<<<<<< HEAD
using System.Collections;
=======
>>>>>>> 879545e6
using System.Collections.Generic;
using System.Text;

<<<<<<< HEAD
#pragma warning disable CA1033 // Interface methods should be callable by child types
#pragma warning disable CA1710 // Identifiers should have correct suffix

namespace Microsoft.SemanticKernel.ChatCompletion;

/// <summary>
/// Provides a history of chat messages from a chat conversation.
/// </summary>
public class ChatHistory : IList<ChatMessageContent>, IReadOnlyList<ChatMessageContent>
{
    /// <summary>The messages.</summary>
    private readonly List<ChatMessageContent> _messages;

    /// <summary>Initializes an empty history.</summary>
    /// <summary>
    /// Creates a new instance of the <see cref="ChatHistory"/> class
    /// </summary>
    public ChatHistory()
=======
#pragma warning disable CA1710

namespace Microsoft.SemanticKernel.AI.ChatCompletion;

public class ChatHistory : List<ChatMessageBase>
{
    [Obsolete("This enumeration is deprecated, use AuthorRole struct instead")]
    public enum AuthorRoles
>>>>>>> 879545e6
    {
        this._messages = [];
    }

    private sealed class ChatMessage : ChatMessageBase
    {
        public ChatMessage(AuthorRole authorRole, string content) : base(authorRole, content)
        {
        }
    }

    /// <summary>
    /// Creates a new instance of the <see cref="ChatHistory"/> class with a system message
    /// </summary>
<<<<<<< HEAD
    /// <param name="systemMessage">The system message to add to the history.</param>
    public ChatHistory(string systemMessage)
    {
        Verify.NotNullOrWhiteSpace(systemMessage);

        this._messages = [];
        this.AddSystemMessage(systemMessage);
=======
    [Obsolete("This class is deprecated, using instances of this class will not be supported")]
    public class Message : ChatMessageBase
    {
        /// <summary>
        /// Role of the message author, e.g. user/assistant/system
        /// </summary>
        public AuthorRoles AuthorRole { get; set; }

        /// <summary>
        /// Create a new instance
        /// </summary>
        /// <param name="authorRole">Role of message author</param>
        /// <param name="content">Message content</param>
        public Message(AuthorRoles authorRole, string content) : base(new AuthorRole(authorRole.ToString()), content)
        {
            this.AuthorRole = authorRole;
        }
>>>>>>> 879545e6
    }

    /// <summary>Initializes the history will all of the specified messages.</summary>
    /// <param name="messages">The messages to copy into the history.</param>
    /// <exception cref="ArgumentNullException"><paramref name="messages"/> is null.</exception>
    public ChatHistory(IEnumerable<ChatMessageContent> messages)
    {
        Verify.NotNull(messages);
        this._messages = new(messages);
    }

    /// <summary>Gets the number of messages in the history.</summary>
    public int Count => this._messages.Count;

    /// <summary>
    /// <param name="authorRole">Role of the message author</param>
    /// <param name="content">Message content</param>
    /// <param name="encoding">Encoding of the message content</param>
    /// <param name="metadata">Dictionary for any additional metadata</param>
    /// </summary>
<<<<<<< HEAD
    public void AddMessage(AuthorRole authorRole, string content, Encoding? encoding = null, IReadOnlyDictionary<string, object?>? metadata = null) =>
        this.Add(new ChatMessageContent(authorRole, content, null, null, encoding, metadata));

    /// <summary>
    /// <param name="authorRole">Role of the message author</param>
    /// <param name="contentItems">Instance of <see cref="ChatMessageContentItemCollection"/> with content items</param>
    /// <param name="encoding">Encoding of the message content</param>
    /// <param name="metadata">Dictionary for any additional metadata</param>
    /// </summary>
    public void AddMessage(AuthorRole authorRole, ChatMessageContentItemCollection contentItems, Encoding? encoding = null, IReadOnlyDictionary<string, object?>? metadata = null) =>
        this.Add(new ChatMessageContent(authorRole, contentItems, null, null, encoding, metadata));

    /// <summary>
    /// Add a user message to the chat history
    /// </summary>
    /// <param name="content">Message content</param>
    public void AddUserMessage(string content) =>
        this.AddMessage(AuthorRole.User, content);

    /// <summary>
    /// Add a user message to the chat history
    /// </summary>
    /// <param name="contentItems">Instance of <see cref="ChatMessageContentItemCollection"/> with content items</param>
    public void AddUserMessage(ChatMessageContentItemCollection contentItems) =>
        this.AddMessage(AuthorRole.User, contentItems);

    /// <summary>
    /// Add an assistant message to the chat history
    /// </summary>
    /// <param name="content">Message content</param>
    public void AddAssistantMessage(string content) =>
        this.AddMessage(AuthorRole.Assistant, content);

    /// <summary>
    /// Add a system message to the chat history
    /// </summary>
    /// <param name="content">Message content</param>
    public void AddSystemMessage(string content) =>
        this.AddMessage(AuthorRole.System, content);

    /// <summary>Adds a message to the history.</summary>
    /// <param name="item">The message to add.</param>
    /// <exception cref="ArgumentNullException"><paramref name="item"/> is null.</exception>
    public void Add(ChatMessageContent item)
    {
        Verify.NotNull(item);
        this._messages.Add(item);
    }

    /// <summary>Adds the messages to the history.</summary>
    /// <param name="items">The collection whose messages should be added to the history.</param>
    /// <exception cref="ArgumentNullException"><paramref name="items"/> is null.</exception>
    public void AddRange(IEnumerable<ChatMessageContent> items)
    {
        Verify.NotNull(items);
        this._messages.AddRange(items);
    }

    /// <summary>Inserts a message into the history at the specified index.</summary>
    /// <param name="index">The index at which the item should be inserted.</param>
    /// <param name="item">The message to insert.</param>
    /// <exception cref="ArgumentNullException"><paramref name="item"/> is null.</exception>
    public void Insert(int index, ChatMessageContent item)
    {
        Verify.NotNull(item);
        this._messages.Insert(index, item);
=======
    public List<ChatMessageBase> Messages => this;

    /// <summary>
    /// Add a message to the chat history
    /// </summary>
    /// <param name="authorRole">Role of the message author</param>
    /// <param name="content">Message content</param>
    [Obsolete("This method with AuthorRoles enumeration is deprecated, use AddMessage(AuthorRole struct, string) instead")]
    public void AddMessage(AuthorRoles authorRole, string content)
    {
        this.Add(new Message(authorRole, content));
>>>>>>> 879545e6
    }

    /// <summary>
    /// Copies all of the messages in the history to an array, starting at the specified destination array index.
    /// </summary>
<<<<<<< HEAD
    /// <param name="array">The destination array into which the messages should be copied.</param>
    /// <param name="arrayIndex">The zero-based index into <paramref name="array"/> at which copying should begin.</param>
    /// <exception cref="ArgumentNullException"><paramref name="array"/> is null.</exception>
    /// <exception cref="ArgumentException">The number of messages in the history is greater than the available space from <paramref name="arrayIndex"/> to the end of <paramref name="array"/>.</exception>
    /// <exception cref="ArgumentOutOfRangeException"><paramref name="arrayIndex"/> is less than 0.</exception>
    public void CopyTo(ChatMessageContent[] array, int arrayIndex) => this._messages.CopyTo(array, arrayIndex);

    /// <summary>Removes all messages from the history.</summary>
    public void Clear() => this._messages.Clear();

    /// <summary>Gets or sets the message at the specified index in the history.</summary>
    /// <param name="index">The index of the message to get or set.</param>
    /// <returns>The message at the specified index.</returns>
    /// <exception cref="ArgumentNullException"><paramref name="value"/> is null.</exception>
    /// <exception cref="ArgumentOutOfRangeException">The <paramref name="index"/> was not valid for this history.</exception>
    public ChatMessageContent this[int index]
    {
        get => this._messages[index];
        set
        {
            Verify.NotNull(value);
            this._messages[index] = value;
        }
    }

    /// <summary>Determines whether a message is in the history.</summary>
    /// <param name="item">The message to locate.</param>
    /// <returns>true if the message is found in the history; otherwise, false.</returns>
    /// <exception cref="ArgumentNullException"><paramref name="item"/> is null.</exception>
    public bool Contains(ChatMessageContent item)
    {
        Verify.NotNull(item);
        return this._messages.Contains(item);
=======
    /// <param name="authorRole">Role of the message author</param>
    /// <param name="content">Message content</param>
    public void AddMessage(AuthorRole authorRole, string content)
    {
        this.Add(new ChatMessage(authorRole, content));
    }

    /// <summary>
    /// Add a user message to the chat history
    /// </summary>
    /// <param name="content">Message content</param>
    public void AddUserMessage(string content)
    {
        this.AddMessage(AuthorRole.User, content);
    }

    /// <summary>
    /// Add an assistant message to the chat history
    /// </summary>
    /// <param name="content">Message content</param>
    public void AddAssistantMessage(string content)
    {
        this.AddMessage(AuthorRole.Assistant, content);
    }

    /// <summary>
    /// Add a system message to the chat history
    /// </summary>
    /// <param name="content">Message content</param>
    public void AddSystemMessage(string content)
    {
        this.AddMessage(AuthorRole.System, content);
>>>>>>> 879545e6
    }

    /// <summary>Searches for the specified message and returns the index of the first occurrence.</summary>
    /// <param name="item">The message to locate.</param>
    /// <returns>The index of the first found occurrence of the specified message; -1 if the message could not be found.</returns>
    /// <exception cref="ArgumentNullException"><paramref name="item"/> is null.</exception>
    public int IndexOf(ChatMessageContent item)
    {
        Verify.NotNull(item);
        return this._messages.IndexOf(item);
    }

    /// <summary>Removes the message at the specified index from the history.</summary>
    /// <param name="index">The index of the message to remove.</param>
    /// <exception cref="ArgumentOutOfRangeException">The <paramref name="index"/> was not valid for this history.</exception>
    public void RemoveAt(int index) => this._messages.RemoveAt(index);

    /// <summary>Removes the first occurrence of the specified message from the history.</summary>
    /// <param name="item">The message to remove from the history.</param>
    /// <returns>true if the item was successfully removed; false if it wasn't located in the history.</returns>
    /// <exception cref="ArgumentNullException"><paramref name="item"/> is null.</exception>
    public bool Remove(ChatMessageContent item)
    {
        Verify.NotNull(item);
        return this._messages.Remove(item);
    }

    /// <summary>
    /// Removes a range of messages from the history.
    /// </summary>
    /// <param name="index">The index of the range of elements to remove.</param>
    /// <param name="count">The number of elements to remove.</param>
    /// <exception cref="ArgumentOutOfRangeException"><paramref name="index"/> is less than 0.</exception>
    /// <exception cref="ArgumentOutOfRangeException"><paramref name="count"/> is less than 0.</exception>
    /// <exception cref="ArgumentException"><paramref name="count"/> and <paramref name="count"/> do not denote a valid range of messages.</exception>
    public void RemoveRange(int index, int count)
    {
        this._messages.RemoveRange(index, count);
    }

    /// <inheritdoc/>
    bool ICollection<ChatMessageContent>.IsReadOnly => false;

    /// <inheritdoc/>
    IEnumerator<ChatMessageContent> IEnumerable<ChatMessageContent>.GetEnumerator() => this._messages.GetEnumerator();

    /// <inheritdoc/>
    IEnumerator IEnumerable.GetEnumerator() => this._messages.GetEnumerator();
}<|MERGE_RESOLUTION|>--- conflicted
+++ resolved
@@ -1,14 +1,10 @@
-﻿// Copyright (c) Microsoft. All rights reserved.
+// Copyright (c) Microsoft. All rights reserved.
 
 using System;
-<<<<<<< HEAD
 using System.Collections;
-=======
->>>>>>> 879545e6
 using System.Collections.Generic;
 using System.Text;
 
-<<<<<<< HEAD
 #pragma warning disable CA1033 // Interface methods should be callable by child types
 #pragma warning disable CA1710 // Identifiers should have correct suffix
 
@@ -27,7 +23,6 @@
     /// Creates a new instance of the <see cref="ChatHistory"/> class
     /// </summary>
     public ChatHistory()
-=======
 #pragma warning disable CA1710
 
 namespace Microsoft.SemanticKernel.AI.ChatCompletion;
@@ -36,7 +31,6 @@
 {
     [Obsolete("This enumeration is deprecated, use AuthorRole struct instead")]
     public enum AuthorRoles
->>>>>>> 879545e6
     {
         this._messages = [];
     }
@@ -51,7 +45,6 @@
     /// <summary>
     /// Creates a new instance of the <see cref="ChatHistory"/> class with a system message
     /// </summary>
-<<<<<<< HEAD
     /// <param name="systemMessage">The system message to add to the history.</param>
     public ChatHistory(string systemMessage)
     {
@@ -59,7 +52,6 @@
 
         this._messages = [];
         this.AddSystemMessage(systemMessage);
-=======
     [Obsolete("This class is deprecated, using instances of this class will not be supported")]
     public class Message : ChatMessageBase
     {
@@ -77,7 +69,6 @@
         {
             this.AuthorRole = authorRole;
         }
->>>>>>> 879545e6
     }
 
     /// <summary>Initializes the history will all of the specified messages.</summary>
@@ -98,7 +89,6 @@
     /// <param name="encoding">Encoding of the message content</param>
     /// <param name="metadata">Dictionary for any additional metadata</param>
     /// </summary>
-<<<<<<< HEAD
     public void AddMessage(AuthorRole authorRole, string content, Encoding? encoding = null, IReadOnlyDictionary<string, object?>? metadata = null) =>
         this.Add(new ChatMessageContent(authorRole, content, null, null, encoding, metadata));
 
@@ -165,7 +155,6 @@
     {
         Verify.NotNull(item);
         this._messages.Insert(index, item);
-=======
     public List<ChatMessageBase> Messages => this;
 
     /// <summary>
@@ -177,13 +166,11 @@
     public void AddMessage(AuthorRoles authorRole, string content)
     {
         this.Add(new Message(authorRole, content));
->>>>>>> 879545e6
     }
 
     /// <summary>
     /// Copies all of the messages in the history to an array, starting at the specified destination array index.
     /// </summary>
-<<<<<<< HEAD
     /// <param name="array">The destination array into which the messages should be copied.</param>
     /// <param name="arrayIndex">The zero-based index into <paramref name="array"/> at which copying should begin.</param>
     /// <exception cref="ArgumentNullException"><paramref name="array"/> is null.</exception>
@@ -217,7 +204,6 @@
     {
         Verify.NotNull(item);
         return this._messages.Contains(item);
-=======
     /// <param name="authorRole">Role of the message author</param>
     /// <param name="content">Message content</param>
     public void AddMessage(AuthorRole authorRole, string content)
@@ -250,7 +236,6 @@
     public void AddSystemMessage(string content)
     {
         this.AddMessage(AuthorRole.System, content);
->>>>>>> 879545e6
     }
 
     /// <summary>Searches for the specified message and returns the index of the first occurrence.</summary>
