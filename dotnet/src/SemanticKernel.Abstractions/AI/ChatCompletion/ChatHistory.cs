--- conflicted
+++ resolved
@@ -12,12 +12,16 @@
 /// <summary>Provides a history of chat messages from a chat conversation.</summary>
 public class ChatHistory : IList<ChatMessage>, IReadOnlyList<ChatMessage>
 {
-<<<<<<< HEAD
+    /// <summary>The messages.</summary>
+    private readonly List<ChatMessage> _messages;
+
+    /// <summary>Initializes an empty history.</summary>
     /// <summary>
     /// Creates a new instance of the <see cref="ChatHistory"/> class
     /// </summary>
     public ChatHistory()
     {
+        this._messages = new();
     }
 
     /// <summary>
@@ -26,25 +30,9 @@
     /// <param name="systemMessage"></param>
     public ChatHistory(string systemMessage)
     {
+        Verify.NotNullOrWhiteSpace(messages);
+        this._messages = new();
         this.AddSystemMessage(systemMessage);
-    }
-
-    /// <summary>
-    /// Add a message to the chat history
-    /// </summary>
-    /// <param name="authorRole">Role of the message author</param>
-    /// <param name="content">Message content</param>
-    /// <param name="additionalProperties">Dictionary for any additional message properties</param>
-    public void AddMessage(AuthorRole authorRole, string content, IDictionary<string, string>? additionalProperties = null)
-=======
-    /// <summary>The messages.</summary>
-    private readonly List<ChatMessage> _messages;
-
-    /// <summary>Initializes an empty history.</summary>
-    public ChatHistory()
->>>>>>> 1815d7e6
-    {
-        this._messages = new();
     }
 
     /// <summary>Initializes the history will all of the specified messages.</summary>
@@ -61,7 +49,6 @@
 
     /// <summary>
     /// Add a message to the chat history
-<<<<<<< HEAD
     /// </summary>
     /// <param name="chatContent">Chat content</param>
     /// <param name="additionalProperties">Additional properties</param>
@@ -71,9 +58,6 @@
     }
 
     /// <summary>
-    /// Insert a message into the chat history
-=======
->>>>>>> 1815d7e6
     /// </summary>
     /// <param name="authorRole">Role of the message author</param>
     /// <param name="content">Message content</param>
