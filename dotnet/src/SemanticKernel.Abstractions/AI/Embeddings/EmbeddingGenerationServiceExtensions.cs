--- conflicted
+++ resolved
@@ -24,17 +24,12 @@
     /// <param name="kernel">The <see cref="Kernel"/> containing services, plugins, and other state for use throughout the operation.</param>
     /// <param name="cancellationToken">Cancellation token</param>
     /// <returns>A list of embedding structs representing the input <paramref name="value"/>.</returns>
-<<<<<<< HEAD
     [Experimental("SKEXP0001")]
-    public static async Task<ReadOnlyMemory<TEmbedding>> GenerateEmbeddingAsync<TValue, TEmbedding>
-        (this IEmbeddingGeneration<TValue, TEmbedding> generator, TValue value, CancellationToken cancellationToken = default)
-=======
     public static async Task<ReadOnlyMemory<TEmbedding>> GenerateEmbeddingAsync<TValue, TEmbedding>(
         this IEmbeddingGeneration<TValue, TEmbedding> generator,
         TValue value,
         Kernel? kernel = null,
         CancellationToken cancellationToken = default)
->>>>>>> a511a9d9
         where TEmbedding : unmanaged
     {
         Verify.NotNull(generator);
