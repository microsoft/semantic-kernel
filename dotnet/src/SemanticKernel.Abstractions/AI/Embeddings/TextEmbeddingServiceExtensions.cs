﻿// Copyright (c) Microsoft. All rights reserved.

using Microsoft.SemanticKernel.AI.Embeddings;
using Microsoft.SemanticKernel.Diagnostics;
using Microsoft.SemanticKernel.Services;

// Use base namespace for better discoverability and to avoid conflicts with other extensions.
#pragma warning disable IDE0130 // Namespace does not match folder structure
namespace Microsoft.SemanticKernel;
#pragma warning restore IDE0130 // Namespace does not match folder structure

public static class TextEmbeddingServiceExtensions
{
    /// <summary>
    /// Get the <see cref="ITextEmbeddingGeneration"/> matching the given <paramref name="serviceId"/>, or the default
    /// if the <paramref name="serviceId"/> is not provided or not found.
    /// </summary>
    /// <param name="services">The service provider.</param>
    /// <param name="serviceId">Optional identifier of the desired service.</param>
    /// <returns>The embedding service matching the given id or the default service.</returns>
    /// <exception cref="SKException">Thrown when no suitable service is found.</exception>
    public static ITextEmbeddingGeneration GetTextEmbeddingService(
        this IAIServiceProvider services,
        string? serviceId = null)
            => services.GetService<ITextEmbeddingGeneration>(serviceId)
<<<<<<< HEAD
                ?? throw new SKException("Text embedding service not available");
=======
                ?? throw new SKException("Text embedding service not found");
>>>>>>> 5944b849

    /// <summary>
    /// Returns true if a <see cref="ITextEmbeddingGeneration"/> exist with the specified ID.
    /// </summary>
    /// <param name="services">The service provider.</param>
    /// <param name="serviceId">The service ID to search for. If null, it will look for a default service.</param>
    /// <returns>True if the service ID is registered, false otherwise.</returns>
    public static bool HasTextEmbeddingService(
        this IAIServiceProvider services,
        string? serviceId = null)
            => services.TryGetService<ITextEmbeddingGeneration>(serviceId, out _);
}<|MERGE_RESOLUTION|>--- conflicted
+++ resolved
@@ -1,4 +1,4 @@
-﻿// Copyright (c) Microsoft. All rights reserved.
+// Copyright (c) Microsoft. All rights reserved.
 
 using Microsoft.SemanticKernel.AI.Embeddings;
 using Microsoft.SemanticKernel.Diagnostics;
@@ -23,11 +23,8 @@
         this IAIServiceProvider services,
         string? serviceId = null)
             => services.GetService<ITextEmbeddingGeneration>(serviceId)
-<<<<<<< HEAD
                 ?? throw new SKException("Text embedding service not available");
-=======
                 ?? throw new SKException("Text embedding service not found");
->>>>>>> 5944b849
 
     /// <summary>
     /// Returns true if a <see cref="ITextEmbeddingGeneration"/> exist with the specified ID.
