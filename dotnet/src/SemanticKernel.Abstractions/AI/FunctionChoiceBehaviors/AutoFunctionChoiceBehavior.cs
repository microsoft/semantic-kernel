﻿// Copyright (c) Microsoft. All rights reserved.

using System.Collections.Generic;
using System.Linq;
using System.Text.Json.Serialization;

namespace Microsoft.SemanticKernel;

/// <summary>
/// Represents a <see cref="FunctionChoiceBehavior"/> that provides either all of the <see cref="Kernel"/>'s plugins' functions to AI model to call or specific ones.
/// This behavior allows the model to decide whether to call the functions and, if so, which ones to call.
/// </summary>
internal sealed class AutoFunctionChoiceBehavior : FunctionChoiceBehavior
{
    /// <summary>
    /// Indicates whether the functions should be automatically invoked by AI connectors.
    /// </summary>
    private readonly bool _autoInvoke = true;

    /// <summary>
    /// Initializes a new instance of the <see cref="AutoFunctionChoiceBehavior"/> class.
    /// </summary>
<<<<<<< HEAD
    private readonly bool _autoInvoke = true;

    /// <summary>
    /// Initializes a new instance of the <see cref="AutoFunctionChoiceBehavior"/> class.
    /// </summary>
=======
>>>>>>> 0640dddc
    [JsonConstructor]
    public AutoFunctionChoiceBehavior()
    {
    }

    /// <summary>
    /// Initializes a new instance of the <see cref="AutoFunctionChoiceBehavior"/> class.
    /// </summary>
    /// <param name="functions">
    /// Functions to provide to AI model. If null, all <see cref="Kernel"/>'s plugins' functions are provided to the model.
    /// If empty, no functions are provided to the model, which is equivalent to disabling function calling.
    /// </param>
    /// <param name="autoInvoke">
    /// Indicates whether the functions should be automatically invoked by AI connectors.
    /// </param>
    public AutoFunctionChoiceBehavior(IEnumerable<KernelFunction>? functions = null, bool autoInvoke = true) : base(functions)
    {
        this.Functions = functions?.Select(f => FunctionName.ToFullyQualifiedName(f.Name, f.PluginName, FunctionNameSeparator)).ToList();
<<<<<<< HEAD
        this._functions = functions;
=======
>>>>>>> 0640dddc
        this._autoInvoke = autoInvoke;
    }

    /// <summary>
    /// Fully qualified names of the functions to provide to AI model.
<<<<<<< HEAD
    /// If null or empty, all <see cref="Kernel"/>'s plugins' functions are provided to the model.
=======
    /// If null, all <see cref="Kernel"/>'s plugins' functions are provided to the model.
    /// If empty, no functions are provided to the model, which is equivalent to disabling function calling.
>>>>>>> 0640dddc
    /// </summary>
    [JsonPropertyName("functions")]
    public IList<string>? Functions { get; set; }

    /// <inheritdoc />
    public override FunctionChoiceBehaviorConfiguration GetConfiguration(FunctionChoiceBehaviorConfigurationContext context)
    {
<<<<<<< HEAD
        var functions = base.GetFunctions(this.Functions, this._functions, context.Kernel, this._autoInvoke);
=======
        var functions = base.GetFunctions(this.Functions, context.Kernel, this._autoInvoke);
>>>>>>> 0640dddc

        return new FunctionChoiceBehaviorConfiguration()
        {
            Choice = FunctionChoice.Auto,
            Functions = functions,
            AutoInvoke = this._autoInvoke,
        };
    }
}<|MERGE_RESOLUTION|>--- conflicted
+++ resolved
@@ -20,14 +20,6 @@
     /// <summary>
     /// Initializes a new instance of the <see cref="AutoFunctionChoiceBehavior"/> class.
     /// </summary>
-<<<<<<< HEAD
-    private readonly bool _autoInvoke = true;
-
-    /// <summary>
-    /// Initializes a new instance of the <see cref="AutoFunctionChoiceBehavior"/> class.
-    /// </summary>
-=======
->>>>>>> 0640dddc
     [JsonConstructor]
     public AutoFunctionChoiceBehavior()
     {
@@ -46,21 +38,13 @@
     public AutoFunctionChoiceBehavior(IEnumerable<KernelFunction>? functions = null, bool autoInvoke = true) : base(functions)
     {
         this.Functions = functions?.Select(f => FunctionName.ToFullyQualifiedName(f.Name, f.PluginName, FunctionNameSeparator)).ToList();
-<<<<<<< HEAD
-        this._functions = functions;
-=======
->>>>>>> 0640dddc
         this._autoInvoke = autoInvoke;
     }
 
     /// <summary>
     /// Fully qualified names of the functions to provide to AI model.
-<<<<<<< HEAD
-    /// If null or empty, all <see cref="Kernel"/>'s plugins' functions are provided to the model.
-=======
     /// If null, all <see cref="Kernel"/>'s plugins' functions are provided to the model.
     /// If empty, no functions are provided to the model, which is equivalent to disabling function calling.
->>>>>>> 0640dddc
     /// </summary>
     [JsonPropertyName("functions")]
     public IList<string>? Functions { get; set; }
@@ -68,11 +52,7 @@
     /// <inheritdoc />
     public override FunctionChoiceBehaviorConfiguration GetConfiguration(FunctionChoiceBehaviorConfigurationContext context)
     {
-<<<<<<< HEAD
-        var functions = base.GetFunctions(this.Functions, this._functions, context.Kernel, this._autoInvoke);
-=======
         var functions = base.GetFunctions(this.Functions, context.Kernel, this._autoInvoke);
->>>>>>> 0640dddc
 
         return new FunctionChoiceBehaviorConfiguration()
         {
