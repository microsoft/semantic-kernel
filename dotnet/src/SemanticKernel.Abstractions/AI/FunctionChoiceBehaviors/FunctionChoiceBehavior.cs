﻿// Copyright (c) Microsoft. All rights reserved.

using System;
using System.Collections.Generic;
using System.Diagnostics.CodeAnalysis;
using System.Linq;
using System.Text.Json.Serialization;

namespace Microsoft.SemanticKernel;

/// <summary>
/// Represents the base class for different function choice behaviors.
/// These behaviors define the way functions are chosen by AI model and various aspects of their invocation by AI connectors.
/// </summary>
[Experimental("SKEXP0001")]
[JsonPolymorphic(TypeDiscriminatorPropertyName = "type")]
[JsonDerivedType(typeof(AutoFunctionChoiceBehavior), typeDiscriminator: "auto")]
[JsonDerivedType(typeof(RequiredFunctionChoiceBehavior), typeDiscriminator: "required")]
[JsonDerivedType(typeof(NoneFunctionChoiceBehavior), typeDiscriminator: "none")]
public abstract class FunctionChoiceBehavior
{
    /// <summary>The separator used to separate plugin name and function name.</summary>
    protected const string FunctionNameSeparator = ".";

    /// <summary>
    /// Creates a new instance of the <see cref="FunctionChoiceBehavior"/> class.
    /// </summary>
    internal FunctionChoiceBehavior()
    {
    }

    /// <summary>
    /// List of the functions to provide to AI model.
    /// </summary>
    private readonly IEnumerable<KernelFunction>? _functions;

    /// <summary>The separator used to separate plugin name and function name.</summary>
    protected const string FunctionNameSeparator = ".";

    /// <summary>
    /// Creates a new instance of the <see cref="FunctionChoiceBehavior"/> class.
    /// </summary>
    internal FunctionChoiceBehavior()
    {
    }

    /// <summary>
    /// Initializes a new instance of the <see cref="FunctionChoiceBehavior"/> class.
    /// </summary>
    /// <param name="functions">
    /// Functions to provide to AI model. If null, all <see cref="Kernel"/>'s plugins' functions are provided to the model.
    /// If empty, no functions are provided to the model.
    /// </param>
    internal FunctionChoiceBehavior(IEnumerable<KernelFunction>? functions = null)
    {
        this._functions = functions;
    }

    /// <summary>
    /// Gets an instance of the <see cref="FunctionChoiceBehavior"/> that provides either all of the <see cref="Kernel"/>'s plugins' functions to the AI model to call or specific ones.
    /// This behavior allows the model to decide whether to call the functions and, if so, which ones to call.
    /// </summary>
    /// <param name="functions">
    /// Functions to provide to the model. If null, all of the <see cref="Kernel"/>'s plugins' functions are provided to the model.
    /// If empty, no functions are provided to the model, which is equivalent to disabling function calling.
    /// </param>
    /// <param name="autoInvoke">
    /// Indicates whether the functions should be automatically invoked by AI connectors.
    /// </param>
    /// <returns>An instance of one of the <see cref="FunctionChoiceBehavior"/>.</returns>
    public static FunctionChoiceBehavior Auto(IEnumerable<KernelFunction>? functions = null, bool autoInvoke = true)
    {
        return new AutoFunctionChoiceBehavior(functions, autoInvoke);
    }

    /// <summary>
    /// Gets an instance of the <see cref="FunctionChoiceBehavior"/> that provides either all of the <see cref="Kernel"/>'s plugins' functions to the AI model to call or specific ones.
    /// This behavior forces the model to always call one or more functions.
    /// </summary>
    /// <param name="functions">
    /// Functions to provide to the model. If null, all of the <see cref="Kernel"/>'s plugins' functions are provided to the model.
    /// If empty, no functions are provided to the model, which is equivalent to disabling function calling.
    /// </param>
    /// <param name="autoInvoke">
    /// Indicates whether the functions should be automatically invoked by AI connectors.
    /// </param>
    /// <param name="functionsSelector">
    /// The callback function allows customization of function selection.
    /// It accepts functions, chat history, and an optional kernel, and returns a list of functions to be used by the AI model.
    /// This should be supplied to prevent the AI model from repeatedly calling functions even when the prompt has already been answered.
    /// For example, if the AI model is prompted to calculate the sum of two numbers, 2 and 3, and is provided with the 'Add' function,
    /// the model will keep calling the 'Add' function even if the sum - 5 - is already calculated, until the 'Add' function is no longer provided to the model.
    /// In this example, the function selector can analyze chat history and decide not to advertise the 'Add' function anymore.
    /// </param>
    /// <returns>An instance of one of the <see cref="FunctionChoiceBehavior"/>.</returns>
    public static FunctionChoiceBehavior Required(IEnumerable<KernelFunction>? functions = null, bool autoInvoke = true, Func<FunctionChoiceBehaviorFunctionsSelectorContext, IReadOnlyList<KernelFunction>?>? functionsSelector = null)
    {
        return new RequiredFunctionChoiceBehavior(functions, autoInvoke, functionsSelector);
    }

    /// <summary>
    /// Gets an instance of the <see cref="FunctionChoiceBehavior"/> that provides either all of the <see cref="Kernel"/>'s plugins' functions to AI model to call or specific ones but instructs it not to call any of them.
    /// The model may use the provided function in the response it generates. E.g. the model may describe which functions it would call and with what parameter values.
    /// This response is useful if the user should first validate what functions the model will use.
    /// </summary>
    /// <param name="functions">
    /// Functions to provide to the model. If null, all of the <see cref="Kernel"/>'s plugins' functions are provided to the model.
    /// If empty, no functions are provided to the model.
    /// </param>
    /// <returns>An instance of one of the <see cref="FunctionChoiceBehavior"/>.</returns>
    public static FunctionChoiceBehavior None(IEnumerable<KernelFunction>? functions = null)
    {
        return new NoneFunctionChoiceBehavior(functions);
    }

    /// <summary>
    /// Returns the configuration used by AI connectors to determine function choice and invocation behavior.
    /// </summary>
    /// <param name="context">The context provided by AI connectors, used to determine the configuration.</param>
    /// <returns>The configuration.</returns>
#pragma warning disable SKEXP0001 // Type is for evaluation purposes only and is subject to change or removal in future updates. Suppress this diagnostic to proceed.
    public abstract FunctionChoiceBehaviorConfiguration GetConfiguration(FunctionChoiceBehaviorConfigurationContext context);

    /// <summary>
    /// Returns functions AI connector should provide to the AI model.
    /// </summary>
    /// <param name="functionFQNs">Functions provided as fully qualified names.</param>
<<<<<<< HEAD
    /// <param name="functions">Functions provided as instances of <see cref="KernelFunction"/>.</param>
    /// <param name="kernel">The <see cref="Kernel"/> to be used for function calling.</param>
    /// <param name="autoInvoke">Indicates whether the functions should be automatically invoked by the AI connector.</param>
    /// <returns>The configuration.</returns>
    public IReadOnlyList<KernelFunction>? GetFunctions(IList<string>? functionFQNs, IEnumerable<KernelFunction>? functions, Kernel? kernel, bool autoInvoke)
=======
    /// <param name="kernel">The <see cref="Kernel"/> to be used for function calling.</param>
    /// <param name="autoInvoke">Indicates whether the functions should be automatically invoked by the AI connector.</param>
    /// <returns>The configuration.</returns>
    protected IReadOnlyList<KernelFunction>? GetFunctions(IList<string>? functionFQNs, Kernel? kernel, bool autoInvoke)
>>>>>>> 0640dddc
    {
        // If auto-invocation is specified, we need a kernel to be able to invoke the functions.
        // Lack of a kernel is fatal: we don't want to tell the model we can handle the functions
        // and then fail to do so, so we fail before we get to that point. This is an error
        // on the consumers behalf: if they specify auto-invocation with any functions, they must
        // specify the kernel and the kernel must contain those functions.
        if (autoInvoke && kernel is null)
        {
            throw new KernelException("Auto-invocation is not supported when no kernel is provided.");
        }

        List<KernelFunction>? availableFunctions = null;

        if (functionFQNs is { Count: > 0 })
        {
            availableFunctions = new List<KernelFunction>(functionFQNs.Count);

            foreach (var functionFQN in functionFQNs)
            {
                var nameParts = FunctionName.Parse(functionFQN, FunctionNameSeparator);

                // Look up the function in the kernel.
                if (kernel is not null && kernel.Plugins.TryGetFunction(nameParts.PluginName, nameParts.Name, out var function))
<<<<<<< HEAD
                {
                    availableFunctions.Add(function);
                    continue;
                }

                // If auto-invocation is requested and no function is found in the kernel, fail early.
                if (autoInvoke)
                {
                    throw new KernelException($"The specified function {functionFQN} is not available in the kernel.");
                }

                // Look up the function in the list of functions provided as instances of KernelFunction.
                function = functions?.FirstOrDefault(f => f.Name == nameParts.Name && f.PluginName == nameParts.PluginName);
=======
                {
                    availableFunctions.Add(function);
                    continue;
                }

                // If auto-invocation is requested and no function is found in the kernel, fail early.
                if (autoInvoke)
                {
                    throw new KernelException($"The specified function {functionFQN} is not available in the kernel.");
                }

                // Look up the function in the list of functions provided as instances of KernelFunction.
                function = this._functions?.FirstOrDefault(f => f.Name == nameParts.Name && f.PluginName == nameParts.PluginName);
>>>>>>> 0640dddc
                if (function is not null)
                {
                    availableFunctions.Add(function);
                    continue;
                }

                throw new KernelException($"The specified function {functionFQN} was not found.");
            }
        }
        // Disable function calling.
        else if (functionFQNs is { Count: 0 })
        {
            return availableFunctions;
        }
        // Provide all kernel functions.
        else if (kernel is not null)
        {
            foreach (var plugin in kernel.Plugins)
            {
                (availableFunctions ??= new List<KernelFunction>(kernel.Plugins.Count)).AddRange(plugin);
            }
        }

        return availableFunctions;
    }
}<|MERGE_RESOLUTION|>--- conflicted
+++ resolved
@@ -23,19 +23,9 @@
     protected const string FunctionNameSeparator = ".";
 
     /// <summary>
-    /// Creates a new instance of the <see cref="FunctionChoiceBehavior"/> class.
-    /// </summary>
-    internal FunctionChoiceBehavior()
-    {
-    }
-
-    /// <summary>
     /// List of the functions to provide to AI model.
     /// </summary>
     private readonly IEnumerable<KernelFunction>? _functions;
-
-    /// <summary>The separator used to separate plugin name and function name.</summary>
-    protected const string FunctionNameSeparator = ".";
 
     /// <summary>
     /// Creates a new instance of the <see cref="FunctionChoiceBehavior"/> class.
@@ -125,18 +115,10 @@
     /// Returns functions AI connector should provide to the AI model.
     /// </summary>
     /// <param name="functionFQNs">Functions provided as fully qualified names.</param>
-<<<<<<< HEAD
-    /// <param name="functions">Functions provided as instances of <see cref="KernelFunction"/>.</param>
-    /// <param name="kernel">The <see cref="Kernel"/> to be used for function calling.</param>
-    /// <param name="autoInvoke">Indicates whether the functions should be automatically invoked by the AI connector.</param>
-    /// <returns>The configuration.</returns>
-    public IReadOnlyList<KernelFunction>? GetFunctions(IList<string>? functionFQNs, IEnumerable<KernelFunction>? functions, Kernel? kernel, bool autoInvoke)
-=======
     /// <param name="kernel">The <see cref="Kernel"/> to be used for function calling.</param>
     /// <param name="autoInvoke">Indicates whether the functions should be automatically invoked by the AI connector.</param>
     /// <returns>The configuration.</returns>
     protected IReadOnlyList<KernelFunction>? GetFunctions(IList<string>? functionFQNs, Kernel? kernel, bool autoInvoke)
->>>>>>> 0640dddc
     {
         // If auto-invocation is specified, we need a kernel to be able to invoke the functions.
         // Lack of a kernel is fatal: we don't want to tell the model we can handle the functions
@@ -160,21 +142,6 @@
 
                 // Look up the function in the kernel.
                 if (kernel is not null && kernel.Plugins.TryGetFunction(nameParts.PluginName, nameParts.Name, out var function))
-<<<<<<< HEAD
-                {
-                    availableFunctions.Add(function);
-                    continue;
-                }
-
-                // If auto-invocation is requested and no function is found in the kernel, fail early.
-                if (autoInvoke)
-                {
-                    throw new KernelException($"The specified function {functionFQN} is not available in the kernel.");
-                }
-
-                // Look up the function in the list of functions provided as instances of KernelFunction.
-                function = functions?.FirstOrDefault(f => f.Name == nameParts.Name && f.PluginName == nameParts.PluginName);
-=======
                 {
                     availableFunctions.Add(function);
                     continue;
@@ -188,7 +155,6 @@
 
                 // Look up the function in the list of functions provided as instances of KernelFunction.
                 function = this._functions?.FirstOrDefault(f => f.Name == nameParts.Name && f.PluginName == nameParts.PluginName);
->>>>>>> 0640dddc
                 if (function is not null)
                 {
                     availableFunctions.Add(function);
