﻿// Copyright (c) Microsoft. All rights reserved.

using System.Collections.Generic;
using System.Text.Json.Serialization;
using Microsoft.SemanticKernel.AI.ChatCompletion;
using Microsoft.SemanticKernel.AI.TextGeneration;

namespace Microsoft.SemanticKernel.AI;

/// <summary>
<<<<<<< HEAD
/// Request settings for an AI request.
/// Implementors of <see cref="ITextGenerationService"/> or <see cref="IChatCompletion"/> can extend this
=======
/// Execution settings for an AI request.
/// Implementors of <see cref="ITextCompletion"/> or <see cref="IChatCompletion"/> can extend this
>>>>>>> 51958fbf
/// if the service they are calling supports additional properties. For an example please reference
/// the Microsoft.SemanticKernel.Connectors.AI.OpenAI.OpenAIPromptExecutionSettings implementation.
/// </summary>
public class PromptExecutionSettings
{
    private Dictionary<string, object>? _extensionData;

    /// <summary>
    /// Service identifier.
    /// This identifies a service and is set when the AI service is registered.
    /// </summary>
    [JsonPropertyName("service_id")]
    public string? ServiceId { get; set; } = null;

    /// <summary>
    /// Model identifier.
    /// This identifies the AI model these settings are configured for e.g., gpt-4, gpt-3.5-turbo
    /// </summary>
    [JsonPropertyName("model_id")]
    public string? ModelId { get; set; } = null;

    /// <summary>
    /// Extra properties
    /// </summary>
    [JsonExtensionData]
    public Dictionary<string, object> ExtensionData
    {
        get => this._extensionData ??= new();
        set => this._extensionData = value;
    }
}<|MERGE_RESOLUTION|>--- conflicted
+++ resolved
@@ -8,13 +8,8 @@
 namespace Microsoft.SemanticKernel.AI;
 
 /// <summary>
-<<<<<<< HEAD
-/// Request settings for an AI request.
+/// Execution settings for an AI request.
 /// Implementors of <see cref="ITextGenerationService"/> or <see cref="IChatCompletion"/> can extend this
-=======
-/// Execution settings for an AI request.
-/// Implementors of <see cref="ITextCompletion"/> or <see cref="IChatCompletion"/> can extend this
->>>>>>> 51958fbf
 /// if the service they are calling supports additional properties. For an example please reference
 /// the Microsoft.SemanticKernel.Connectors.AI.OpenAI.OpenAIPromptExecutionSettings implementation.
 /// </summary>
