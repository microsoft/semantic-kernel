--- conflicted
+++ resolved
@@ -9,16 +9,13 @@
 public interface ITextCompletionResult
 {
     /// <summary>
-<<<<<<< HEAD
+    /// Gets the model result data.
+    /// </summary>
+    ModelResult ModelResult { get; }
+
     /// Get the text completion from the result.
     /// </summary>
     /// <param name="cancellationToken">The <see cref="CancellationToken"/> to monitor for cancellation requests. The default is <see cref="CancellationToken.None"/>.</param>
     /// <returns>Text completion content</returns>
-=======
-    /// Gets the model result data.
-    /// </summary>
-    ModelResult ModelResult { get; }
-
->>>>>>> bc5d901c
     Task<string> GetCompletionAsync(CancellationToken cancellationToken = default);
 }