--- conflicted
+++ resolved
@@ -1,13 +1,9 @@
 ﻿// Copyright (c) Microsoft. All rights reserved.
 
 using System.Collections.Generic;
-<<<<<<< HEAD
 using System.ComponentModel;
 using System.Diagnostics.CodeAnalysis;
 using System.Linq;
-=======
-using System.Diagnostics.CodeAnalysis;
->>>>>>> 5288bcb5
 using System.Text;
 using System.Text.Json.Serialization;
 using Microsoft.SemanticKernel.ChatCompletion;
@@ -99,13 +95,6 @@
     }
 
     /// <summary>
-    /// The source of the message that generated it.
-    /// </summary>
-    [Experimental("SKEXP0101")]
-    [JsonIgnore]
-    public object? Source { get; set; }
-
-    /// <summary>
     /// Represents the source of the message.
     /// </summary>
     /// <remarks>
