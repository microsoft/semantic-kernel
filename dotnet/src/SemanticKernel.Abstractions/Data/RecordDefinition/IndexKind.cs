﻿// Copyright (c) Microsoft. All rights reserved.

using System.Diagnostics.CodeAnalysis;

namespace Microsoft.SemanticKernel.Data;

/// <summary>
/// Defines a list of well known index types that can be used to index vectors.
/// </summary>
/// <remarks>
/// Not all Vector Store connectors support all index types and some connectors may
/// support additional index types that are not defined here. See the documentation
/// for each connector for more information on what is supported.
/// </remarks>
[Experimental("SKEXP0001")]
public static class IndexKind
{
    /// <summary>
    /// Hierarchical Navigable Small World, which performs an approximate nearest neighbour (ANN) search.
    /// </summary>
    /// <remarks>
    /// Lower accuracy than exhaustive k nearest neighbor, but faster and more efficient.
    /// </remarks>
    public const string Hnsw = nameof(Hnsw);

    /// <summary>
    /// Does a brute force search to find the nearest neighbors.
    /// Calculates the distances between all pairs of data points, so has a linear time complexity, that grows directly proportional to the number of points.
    /// Also referred to as exhaustive k nearest neighbor in some databases.
    /// </summary>
    /// <remarks>
    /// High recall accuracy, but slower and more expensive than HNSW.
    /// Better with smaller datasets.
    /// </remarks>
    public const string Flat = nameof(Flat);

    /// <summary>
    /// Inverted File with Flat Compression. Designed to enhance search efficiency by narrowing the search area through the use of neighbor partitions or clusters.
    /// Also referred to as approximate nearest neighbor (ANN) search.
    /// </summary>
    public const string IvfFlat = nameof(IvfFlat);

    /// <summary>
    /// Disk-based Approximate Nearest Neighbor algorithm designed for efficiently searching for approximate nearest neighbors (ANN) in high-dimensional spaces.
    /// The primary focus of DiskANN is to handle large-scale datasets that cannot fit entirely into memory, leveraging disk storage to store the data while maintaining fast search times.
    /// </summary>
    public const string DiskAnn = nameof(DiskAnn);

    /// <summary>
    /// Index that compresses vectors using DiskANN-based quantization methods for better efficiency in the kNN search.
    /// </summary>
    public const string QuantizedFlat = nameof(QuantizedFlat);
<<<<<<< HEAD
=======

    /// <summary>
    /// Dynamic index allows to automatically switch from <see cref="Flat"/> to <see cref="Hnsw"/> indexes.
    /// </summary>
    public const string Dynamic = nameof(Dynamic);
>>>>>>> 504d60c6
}<|MERGE_RESOLUTION|>--- conflicted
+++ resolved
@@ -50,12 +50,9 @@
     /// Index that compresses vectors using DiskANN-based quantization methods for better efficiency in the kNN search.
     /// </summary>
     public const string QuantizedFlat = nameof(QuantizedFlat);
-<<<<<<< HEAD
-=======
 
     /// <summary>
     /// Dynamic index allows to automatically switch from <see cref="Flat"/> to <see cref="Hnsw"/> indexes.
     /// </summary>
     public const string Dynamic = nameof(Dynamic);
->>>>>>> 504d60c6
 }