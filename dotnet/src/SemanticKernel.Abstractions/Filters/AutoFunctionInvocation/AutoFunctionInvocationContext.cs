﻿// Copyright (c) Microsoft. All rights reserved.

<<<<<<< HEAD
using System;
using System.Collections;
using System.Collections.Generic;
using System.Diagnostics.CodeAnalysis;
using System.Linq;
=======
>>>>>>> 6c426055
using System.Threading;
using Microsoft.Extensions.AI;
using Microsoft.SemanticKernel.ChatCompletion;

namespace Microsoft.SemanticKernel;

/// <summary>
/// Class with data related to automatic function invocation.
/// </summary>
public class AutoFunctionInvocationContext : KernelFunctionInvocationContext
{
    private ChatHistory? _chatHistory;
    private KernelFunction? _kernelFunction;

    /// <summary>
    /// Initializes a new instance of the <see cref="AutoFunctionInvocationContext"/> class from an existing <see cref="KernelFunctionInvocationContext"/>.
    /// </summary>
    public AutoFunctionInvocationContext(ChatOptions options)
    {
        this.Options = options;

        // To create a AutoFunctionInvocationContext from a KernelFunctionInvocationContext,
        // the ChatOptions must be provided with AdditionalProperties.
        Verify.NotNull(options.AdditionalProperties);

        options.AdditionalProperties.TryGetValue<Kernel>(ChatOptionsExtensions.KernelKey, out var kernel);
        Verify.NotNull(kernel);

        options.AdditionalProperties.TryGetValue<ChatMessageContent>(ChatOptionsExtensions.ChatMessageContentKey, out var chatMessageContent);
        Verify.NotNull(chatMessageContent);

        options.AdditionalProperties.TryGetValue<PromptExecutionSettings>(ChatOptionsExtensions.PromptExecutionSettingsKey, out var executionSettings);
        this.ExecutionSettings = executionSettings;

        this.Result = new FunctionResult(this.Function) { Culture = kernel.Culture };
    }

    /// <summary>
    /// Initializes a new instance of the <see cref="AutoFunctionInvocationContext"/> class.
    /// </summary>
    /// <param name="kernel">The <see cref="Microsoft.SemanticKernel.Kernel"/> containing services, plugins, and other state for use throughout the operation.</param>
    /// <param name="function">The <see cref="KernelFunction"/> with which this filter is associated.</param>
    /// <param name="result">The result of the function's invocation.</param>
    /// <param name="chatHistory">The chat history associated with automatic function invocation.</param>
    /// <param name="chatMessageContent">The chat message content associated with automatic function invocation.</param>
    public AutoFunctionInvocationContext(
        Kernel kernel,
        KernelFunction function,
        FunctionResult result,
        ChatHistory chatHistory,
        ChatMessageContent chatMessageContent)
    {
        Verify.NotNull(kernel);
        Verify.NotNull(function);
        Verify.NotNull(result);
        Verify.NotNull(chatHistory);
        Verify.NotNull(chatMessageContent);

        this.Options = new()
        {
            AdditionalProperties = new()
            {
                [ChatOptionsExtensions.ChatMessageContentKey] = chatMessageContent,
                [ChatOptionsExtensions.KernelKey] = kernel
            }
        };

        this._kernelFunction = function;
        this._chatHistory = chatHistory;
        this.Messages = chatHistory.ToChatMessageList();
        chatHistory.SetChatMessageHandlers(this.Messages);
        this.AIFunction = function.AsAIFunction();
        this.Result = result;
    }

    /// <summary>
    /// The <see cref="System.Threading.CancellationToken"/> to monitor for cancellation requests.
    /// The default is <see cref="CancellationToken.None"/>.
    /// </summary>
    public CancellationToken CancellationToken { get; init; }

    /// <summary>
    /// Boolean flag which indicates whether a filter is invoked within streaming or non-streaming mode.
    /// </summary>
    public bool IsStreaming { get; init; }

    /// <summary>
    /// Gets the arguments associated with the operation.
    /// </summary>
    public KernelArguments? Arguments
    {
        get => this.CallContent.Arguments is KernelArguments kernelArguments ? kernelArguments : null;
        init => this.CallContent.Arguments = value;
    }

    /// <summary>
    /// Request sequence index of automatic function invocation process. Starts from 0.
    /// </summary>
    public int RequestSequenceIndex
    {
        get => this.Iteration;
        init => this.Iteration = value;
    }

    /// <summary>
    /// Function sequence index. Starts from 0.
    /// </summary>
    public int FunctionSequenceIndex
    {
        get => this.FunctionCallIndex;
        init => this.FunctionCallIndex = value;
    }

    /// <summary>
    /// The ID of the tool call.
    /// </summary>
    public string? ToolCallId
    {
        get => this.CallContent.CallId;
        init
        {
            this.CallContent = new Microsoft.Extensions.AI.FunctionCallContent(value ?? string.Empty, this.CallContent.Name, this.CallContent.Arguments);
        }
    }

    /// <summary>
    /// The chat message content associated with automatic function invocation.
    /// </summary>
    public ChatMessageContent ChatMessageContent => (this.Options?.AdditionalProperties?[ChatOptionsExtensions.ChatMessageContentKey] as ChatMessageContent)!;

    /// <summary>
    /// The execution settings associated with the operation.
    /// </summary>
<<<<<<< HEAD
    [Experimental("SKEXP0001")]
    public PromptExecutionSettings? ExecutionSettings
    {
        get => this.Options?.AdditionalProperties?[ChatOptionsExtensions.PromptExecutionSettingsKey] as PromptExecutionSettings;
        init
        {
            this.Options ??= new();
            this.Options.AdditionalProperties ??= [];
            this.Options.AdditionalProperties[ChatOptionsExtensions.PromptExecutionSettingsKey] = value;
        }
    }
=======
    public PromptExecutionSettings? ExecutionSettings { get; init; }
>>>>>>> 6c426055

    /// <summary>
    /// Gets the <see cref="Microsoft.SemanticKernel.ChatCompletion.ChatHistory"/> associated with automatic function invocation.
    /// </summary>
    public ChatHistory ChatHistory => this._chatHistory ??= new ChatMessageHistory(this.Messages);

    /// <summary>
    /// Gets the <see cref="KernelFunction"/> with which this filter is associated.
    /// </summary>
    public KernelFunction Function
    {
        get
        {
            if (this._kernelFunction is null
                // If the schemas are different,
                // AIFunction reference potentially was modified and the kernel function should be regenerated.
                || !IsSameSchema(this._kernelFunction, this.AIFunction))
            {
                this._kernelFunction = this.AIFunction.AsKernelFunction();
            }

            return this._kernelFunction;
        }
    }

    /// <summary>
    /// Gets the <see cref="Microsoft.SemanticKernel.Kernel"/> containing services, plugins, and other state for use throughout the operation.
    /// </summary>
    public Kernel Kernel
    {
        get
        {
            Kernel? kernel = null;
            this.Options?.AdditionalProperties?.TryGetValue(ChatOptionsExtensions.KernelKey, out kernel);

            // To avoid exception from properties, when attempting to retrieve a kernel from a non-ready context, it will give a null.
            return kernel!;
        }
    }

    /// <summary>
    /// Gets or sets the result of the function's invocation.
    /// </summary>
    public FunctionResult Result { get; set; }

    private static bool IsSameSchema(KernelFunction kernelFunction, AIFunction aiFunction)
    {
        // Compares the schemas, should be similar.
        return string.Equals(
            kernelFunction.AsAIFunction().JsonSchema.ToString(),
            aiFunction.JsonSchema.ToString(),
            StringComparison.OrdinalIgnoreCase);

        // TODO: Later can be improved by comparing the underlying methods.
        // return kernelFunction.UnderlyingMethod == aiFunction.UnderlyingMethod;
    }

    /// <summary>
    /// Mutable IEnumerable of chat message as chat history.
    /// </summary>
    private class ChatMessageHistory : ChatHistory, IEnumerable<ChatMessageContent>
    {
        private readonly List<ChatMessage> _messages;

        internal ChatMessageHistory(IEnumerable<ChatMessage> messages) : base(messages.ToChatHistory())
        {
            this._messages = new List<ChatMessage>(messages);
        }

        public override void Add(ChatMessageContent item)
        {
            base.Add(item);
            this._messages.Add(item.ToChatMessage());
        }

        public override void Clear()
        {
            base.Clear();
            this._messages.Clear();
        }

        public override bool Remove(ChatMessageContent item)
        {
            var index = base.IndexOf(item);

            if (index < 0)
            {
                return false;
            }

            this._messages.RemoveAt(index);
            base.RemoveAt(index);

            return true;
        }

        public override void Insert(int index, ChatMessageContent item)
        {
            base.Insert(index, item);
            this._messages.Insert(index, item.ToChatMessage());
        }

        public override void RemoveAt(int index)
        {
            this._messages.RemoveAt(index);
            base.RemoveAt(index);
        }

        public override ChatMessageContent this[int index]
        {
            get => this._messages[index].ToChatMessageContent();
            set
            {
                this._messages[index] = value.ToChatMessage();
                base[index] = value;
            }
        }

        public override void RemoveRange(int index, int count)
        {
            this._messages.RemoveRange(index, count);
            base.RemoveRange(index, count);
        }

        public override void CopyTo(ChatMessageContent[] array, int arrayIndex)
        {
            for (int i = 0; i < this._messages.Count; i++)
            {
                array[arrayIndex + i] = this._messages[i].ToChatMessageContent();
            }
        }

        public override bool Contains(ChatMessageContent item) => base.Contains(item);

        public override int IndexOf(ChatMessageContent item) => base.IndexOf(item);

        public override void AddRange(IEnumerable<ChatMessageContent> items)
        {
            base.AddRange(items);
            this._messages.AddRange(items.Select(i => i.ToChatMessage()));
        }

        public override int Count => this._messages.Count;

        // Explicit implementation of IEnumerable<ChatMessageContent>.GetEnumerator()
        IEnumerator<ChatMessageContent> IEnumerable<ChatMessageContent>.GetEnumerator()
        {
            foreach (var message in this._messages)
            {
                yield return message.ToChatMessageContent(); // Convert and yield each item
            }
        }

        // Explicit implementation of non-generic IEnumerable.GetEnumerator()
        IEnumerator IEnumerable.GetEnumerator()
            => ((IEnumerable<ChatMessageContent>)this).GetEnumerator();
    }

    /// <summary>Destructor to clear the overrides and update the message.</summary>
    ~AutoFunctionInvocationContext()
    {
        // The moment this class is destroyed, we need to clear the overrides and
        // overrides to update to message
        this._chatHistory?.ClearOverrides();
    }
}<|MERGE_RESOLUTION|>--- conflicted
+++ resolved
@@ -1,13 +1,9 @@
 ﻿// Copyright (c) Microsoft. All rights reserved.
 
-<<<<<<< HEAD
 using System;
 using System.Collections;
 using System.Collections.Generic;
-using System.Diagnostics.CodeAnalysis;
 using System.Linq;
-=======
->>>>>>> 6c426055
 using System.Threading;
 using Microsoft.Extensions.AI;
 using Microsoft.SemanticKernel.ChatCompletion;
@@ -141,8 +137,6 @@
     /// <summary>
     /// The execution settings associated with the operation.
     /// </summary>
-<<<<<<< HEAD
-    [Experimental("SKEXP0001")]
     public PromptExecutionSettings? ExecutionSettings
     {
         get => this.Options?.AdditionalProperties?[ChatOptionsExtensions.PromptExecutionSettingsKey] as PromptExecutionSettings;
@@ -153,9 +147,6 @@
             this.Options.AdditionalProperties[ChatOptionsExtensions.PromptExecutionSettingsKey] = value;
         }
     }
-=======
-    public PromptExecutionSettings? ExecutionSettings { get; init; }
->>>>>>> 6c426055
 
     /// <summary>
     /// Gets the <see cref="Microsoft.SemanticKernel.ChatCompletion.ChatHistory"/> associated with automatic function invocation.
