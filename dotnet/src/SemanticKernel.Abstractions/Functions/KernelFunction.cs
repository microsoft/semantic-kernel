--- conflicted
+++ resolved
@@ -182,23 +182,7 @@
         }
         catch (Exception ex)
         {
-<<<<<<< HEAD
-            // Log the exception and add its type to the tags that'll be included with recording the invocation duration.
-            tags.Add("error.type", ex.GetType().FullName);
-            logger.LogFunctionError(ex, ex.Message);
-
-            // If the exception is an OperationCanceledException, wrap it in a KernelFunctionCanceledException.
-#pragma warning disable CA1508
-            if (ex is OperationCanceledException cancelEx)
-#pragma warning restore CA1508
-            {
-                throw new KernelFunctionCanceledException(kernel, this, arguments, functionResult, cancelEx);
-            }
-
-            // Otherwise, propagate the original exception.
-=======
             HandleException(ex, logger, this, kernel, arguments, functionResult, ref tags);
->>>>>>> 9515e4d2
             throw;
         }
         finally
@@ -206,14 +190,7 @@
             // Record the invocation duration metric and log the completion.
             TimeSpan duration = new((long)((Stopwatch.GetTimestamp() - startingTimestamp) * (10_000_000.0 / Stopwatch.Frequency)));
             s_invocationDuration.Record(duration.TotalSeconds, in tags);
-<<<<<<< HEAD
             logger.LogFunctionComplete(duration.TotalSeconds);
-=======
-            if (logger.IsEnabled(LogLevel.Information))
-            {
-                logger.LogInformation("Function completed. Duration: {Duration}s", duration.TotalSeconds);
-            }
->>>>>>> 9515e4d2
         }
     }
 
@@ -287,22 +264,7 @@
         ILogger logger = kernel.LoggerFactory.CreateLogger(this.Name);
 
         arguments ??= new KernelArguments();
-
-<<<<<<< HEAD
         logger.LogFunctionStreamingInvokingWithArguments(this.Name, arguments);
-
-        // Invoke pre hook, and stop if skipping requested.
-        var invokingEventArgs = kernel.OnFunctionInvoking(this, arguments);
-        if (invokingEventArgs is not null && invokingEventArgs.Cancel)
-        {
-            logger.LogFunctionCanceledPriorToInvoking();
-            yield break;
-=======
-        if (logger.IsEnabled(LogLevel.Trace))
-        {
-            logger.LogTrace("Function streaming. Arguments: {Arguments}", string.Join(", ", arguments.Select(v => $"{v.Key}:{v.Value}")));
->>>>>>> 9515e4d2
-        }
 
         TagList tags = new() { { "sk.function.name", this.Name } };
         long startingTimestamp = Stopwatch.GetTimestamp();
@@ -401,10 +363,7 @@
     {
         // Log the exception and add its type to the tags that'll be included with recording the invocation duration.
         tags.Add("error.type", ex.GetType().FullName);
-        if (logger.IsEnabled(LogLevel.Error))
-        {
-            logger.LogError(ex, "Function failed. Error: {Message}", ex.Message);
-        }
+        logger.LogFunctionError(ex, ex.Message);
 
         // If the exception is an OperationCanceledException, wrap it in a KernelFunctionCanceledException
         // in order to convey additional details about what function was canceled. This is particularly
