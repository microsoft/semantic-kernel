--- conflicted
+++ resolved
@@ -74,11 +74,7 @@
     /// <summary>
     /// Gets the prompt execution settings.
     /// </summary>
-<<<<<<< HEAD
-    internal Dictionary<string, PromptExecutionSettings>? ExecutionSettings { get; }
-=======
     internal IReadOnlyDictionary<string, PromptExecutionSettings>? ExecutionSettings { get; }
->>>>>>> 3a86d7c9
 
     /// <summary>
     /// Initializes a new instance of the <see cref="KernelFunction"/> class.
