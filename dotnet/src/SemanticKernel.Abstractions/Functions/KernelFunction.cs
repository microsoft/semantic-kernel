--- conflicted
+++ resolved
@@ -91,22 +91,12 @@
     /// Invoke the <see cref="KernelFunction"/>.
     /// </summary>
     /// <param name="kernel">The kernel.</param>
-<<<<<<< HEAD
     /// <param name="arguments">The function arguments.</param>
-=======
-    /// <param name="variables">Context variables</param>
-    /// <param name="executionSettings">LLM completion settings (for semantic functions only)</param>
->>>>>>> 40b0af61
     /// <returns>The updated context, potentially a new one if context switching is implemented.</returns>
     /// <param name="cancellationToken">The <see cref="CancellationToken"/> to monitor for cancellation requests. The default is <see cref="CancellationToken.None"/>.</param>
     public async Task<FunctionResult> InvokeAsync(
         Kernel kernel,
-<<<<<<< HEAD
         KernelFunctionArguments? arguments = null,
-=======
-        ContextVariables variables,
-        PromptExecutionSettings? executionSettings = null,
->>>>>>> 40b0af61
         CancellationToken cancellationToken = default)
     {
         using var activity = s_activitySource.StartActivity(this.Name);
@@ -138,11 +128,7 @@
                 };
             }
 
-<<<<<<< HEAD
             var result = await this.InvokeCoreAsync(kernel, functionArguments, cancellationToken).ConfigureAwait(false);
-=======
-            var result = await this.InvokeCoreAsync(kernel, variables, executionSettings, cancellationToken).ConfigureAwait(false);
->>>>>>> 40b0af61
 
             logger.LogTrace("Function succeeded.");
 
@@ -185,22 +171,12 @@
     /// Invoke the <see cref="KernelFunction"/> in streaming mode.
     /// </summary>
     /// <param name="kernel">The kernel</param>
-<<<<<<< HEAD
     /// <param name="arguments">The function arguments</param>
-=======
-    /// <param name="variables">SK context variables</param>
-    /// <param name="executionSettings">LLM completion settings (for semantic functions only)</param>
->>>>>>> 40b0af61
     /// <param name="cancellationToken">The <see cref="CancellationToken"/> to monitor for cancellation requests. The default is <see cref="CancellationToken.None"/>.</param>
     /// <returns>A asynchronous list of streaming content chunks</returns>
     public async IAsyncEnumerable<T> InvokeStreamingAsync<T>(
         Kernel kernel,
-<<<<<<< HEAD
         KernelFunctionArguments? arguments = null,
-=======
-        ContextVariables variables,
-        PromptExecutionSettings? executionSettings = null,
->>>>>>> 40b0af61
         [EnumeratorCancellation] CancellationToken cancellationToken = default)
     {
         using var activity = s_activitySource.StartActivity(this.Name);
@@ -222,11 +198,7 @@
             yield break;
         }
 
-<<<<<<< HEAD
         await foreach (var genericChunk in this.InvokeCoreStreamingAsync<T>(kernel, functionArguments, cancellationToken))
-=======
-        await foreach (var genericChunk in this.InvokeCoreStreamingAsync<T>(kernel, variables, executionSettings, cancellationToken))
->>>>>>> 40b0af61
         {
             yield return genericChunk;
         }
@@ -239,43 +211,23 @@
     /// Invoke as streaming the <see cref="KernelFunction"/>.
     /// </summary>
     /// <param name="kernel">The kernel.</param>
-<<<<<<< HEAD
     /// <param name="arguments">The kernel function arguments.</param>
     /// <returns>The updated context, potentially a new one if context switching is implemented.</returns>
     /// <param name="cancellationToken">The <see cref="CancellationToken"/> to monitor for cancellation requests. The default is <see cref="CancellationToken.None"/>.</param>
     protected abstract IAsyncEnumerable<T> InvokeCoreStreamingAsync<T>(Kernel kernel,
         KernelFunctionArguments arguments,
-=======
-    /// <param name="variables">SK context variables</param>
-    /// <param name="executionSettings">LLM completion settings (for semantic functions only)</param>
-    /// <returns>The updated context, potentially a new one if context switching is implemented.</returns>
-    /// <param name="cancellationToken">The <see cref="CancellationToken"/> to monitor for cancellation requests. The default is <see cref="CancellationToken.None"/>.</param>
-    protected abstract IAsyncEnumerable<T> InvokeCoreStreamingAsync<T>(Kernel kernel,
-        ContextVariables variables,
-        PromptExecutionSettings? executionSettings = null,
->>>>>>> 40b0af61
         CancellationToken cancellationToken = default);
 
     /// <summary>
     /// Invoke the <see cref="KernelFunction"/>.
     /// </summary>
     /// <param name="kernel">The kernel.</param>
-<<<<<<< HEAD
     /// <param name="arguments">The kernel function arguments.</param>
-=======
-    /// <param name="variables">Context variables</param>
-    /// <param name="executionSettings">LLM completion settings (for semantic functions only)</param>
->>>>>>> 40b0af61
     /// <returns>The updated context, potentially a new one if context switching is implemented.</returns>
     /// <param name="cancellationToken">The <see cref="CancellationToken"/> to monitor for cancellation requests. The default is <see cref="CancellationToken.None"/>.</param>
     protected abstract Task<FunctionResult> InvokeCoreAsync(
         Kernel kernel,
-<<<<<<< HEAD
         KernelFunctionArguments arguments,
-=======
-        ContextVariables variables,
-        PromptExecutionSettings? executionSettings,
->>>>>>> 40b0af61
         CancellationToken cancellationToken);
 
     #region private
