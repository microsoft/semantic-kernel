--- conflicted
+++ resolved
@@ -16,7 +16,6 @@
 namespace Microsoft.SemanticKernel;
 
 /// <summary>
-<<<<<<< HEAD
 /// Semantic kernel class.
 /// The kernel provides a function collection to define native and semantic functions, an orchestrator to execute a list of functions.
 /// Semantic functions are automatically rendered and executed using an internal prompt template rendering engine.
@@ -27,9 +26,7 @@
 /// * distribute pipelines over a network
 /// * RPC functions and secure environments, eventArgs.g. sandboxing and credentials management
 /// * auto-generate pipelines given a higher level goal
-=======
 /// Provides state for use throughout a Semantic Kernel workload.
->>>>>>> fb68c8d2
 /// </summary>
 /// <remarks>
 /// An instance of <see cref="Kernel"/> is passed through to every function invocation and service call
