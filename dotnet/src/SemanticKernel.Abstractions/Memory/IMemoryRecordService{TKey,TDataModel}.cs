﻿// Copyright (c) Microsoft. All rights reserved.

using System.Collections.Generic;
using System.Diagnostics.CodeAnalysis;
using System.Threading;
using System.Threading.Tasks;

namespace Microsoft.SemanticKernel.Memory;

/// <summary>
/// An interface for adding, updating, deleting and retrieving records from a memory store.
/// </summary>
/// <typeparam name="TKey">The data type of the record key.</typeparam>
/// <typeparam name="TDataModel">The data model to use for adding, updating and retrieving data from storage.</typeparam>
[Experimental("SKEXP0001")]
public interface IMemoryRecordService<TKey, TDataModel>
    where TDataModel : class
{
    /// <summary>
    /// Gets a memory record from the data store. Does not guarantee that the collection exists.
    /// Throws if the record is not found.
    /// </summary>
    /// <param name="key">The unique id associated with the memory record to get.</param>
    /// <param name="options">Optional options for retrieving the record.</param>
    /// <param name="cancellationToken">The <see cref="CancellationToken"/> to monitor for cancellation requests. The default is <see cref="CancellationToken.None"/>.</param>
    /// <returns>The memory record if found, otherwise null.</returns>
    /// <exception cref="MemoryServiceCommandExecutionException">
    /// Thrown when the command fails to execute. This can occur due to issues such as network failures,
    /// service unavailability, or invalid command parameters.
    /// </exception>
    /// <exception cref="MemoryDataModelMappingException">
    /// Thrown when mapping between the storage model and data model fails. This can happen if the data
    /// model structure is incompatible with the storage model or if there are data conversion errors.
    /// </exception>
    Task<TDataModel> GetAsync(TKey key, GetRecordOptions? options = default, CancellationToken cancellationToken = default);

    /// <summary>
    /// Gets a batch of memory records from the data store. Does not guarantee that the collection exists.
    /// Throws if any of the records are not found.
    /// Gets will be made in a single request or in a single parallel batch depending on the available store functionality.
    /// </summary>
    /// <param name="keys">The unique ids associated with the memory record to get.</param>
    /// <param name="options">Optional options for retrieving the records.</param>
    /// <param name="cancellationToken">The <see cref="CancellationToken"/> to monitor for cancellation requests. The default is <see cref="CancellationToken.None"/>.</param>
    /// <returns>The vecmemorytor records associated with the unique keys provided.</returns>
    /// <exception cref="MemoryServiceCommandExecutionException">Throw when the command fails to execute for any reason.</exception>
    /// <exception cref="MemoryDataModelMappingException">Throw when mapping between the storage model and data model fails.</exception>
    IAsyncEnumerable<TDataModel> GetBatchAsync(IEnumerable<TKey> keys, GetRecordOptions? options = default, CancellationToken cancellationToken = default);

    /// <summary>
    /// Deletes a memory record from the data store. Does not guarantee that the collection exists.
    /// </summary>
    /// <param name="key">The unique id associated with the memory record to remove.</param>
    /// <param name="options">Optional options for removing the record.</param>
    /// <param name="cancellationToken">The <see cref="CancellationToken"/> to monitor for cancellation requests. The default is <see cref="CancellationToken.None"/>.</param>
    /// <returns>The unique identifier for the memory record.</returns>
    /// <exception cref="MemoryServiceCommandExecutionException">Throw when the command fails to execute for any reason.</exception>
    Task DeleteAsync(TKey key);

    /// <summary>
    /// Deletes a batch of memory records from the data store. Does not guarantee that the collection exists.
    /// Deletes will be made in a single request or in a single parallel batch depending on the available store functionality.
    /// </summary>
    /// <param name="keys">The unique ids associated with the memory records to remove.</param>
    /// <param name="options">Optional options for removing the records.</param>
    /// <param name="cancellationToken">The <see cref="CancellationToken"/> to monitor for cancellation requests. The default is <see cref="CancellationToken.None"/>.</param>
    /// <exception cref="MemoryServiceCommandExecutionException">Throw when the command fails to execute for any reason.</exception>
    Task DeleteBatchAsync(IEnumerable<TKey> keys, DeleteRecordOptions? options = default, CancellationToken cancellationToken = default);

    /// <summary>
    /// Upserts a memory record into the data store. Does not guarantee that the collection exists.
    ///     If the record already exists, it will be updated.
    ///     If the record does not exist, it will be created.
    /// </summary>
    /// <param name="record">The memory record to upsert.</param>
    /// <param name="options">Optional options for upserting the record.</param>
    /// <param name="cancellationToken">The <see cref="CancellationToken"/> to monitor for cancellation requests. The default is <see cref="CancellationToken.None"/>.</param>
    /// <returns>The unique identifier for the memory record.</returns>
    /// <exception cref="MemoryServiceCommandExecutionException">Throw when the command fails to execute for any reason.</exception>
    /// <exception cref="MemoryDataModelMappingException">Throw when mapping between the storage model and data model fails.</exception>
<<<<<<< HEAD
    Task<TKey> UpsertAsync(TDataModel record) => UpsertAsync(record, default, CancellationToken.None);
=======
    Task<TKey> UpsertAsync(TDataModel record, UpsertRecordOptions? options, CancellationToken cancellationToken);
>>>>>>> ba586e68

    /// <summary>
    /// Upserts a group of memory records into the data store. Does not guarantee that the collection exists.
    ///     If the record already exists, it will be updated.
    ///     If the record does not exist, it will be created.
    /// Upserts will be made in a single request or in a single parallel batch depending on the available store functionality.
    /// </summary>
    /// <param name="records">The memory records to upsert.</param>
    /// <param name="options">Optional options for upserting the records.</param>
    /// <param name="cancellationToken">The <see cref="CancellationToken"/> to monitor for cancellation requests. The default is <see cref="CancellationToken.None"/>.</param>
    /// <returns>The unique identifiers for the memory records.</returns>
    /// <exception cref="MemoryServiceCommandExecutionException">Throw when the command fails to execute for any reason.</exception>
    /// <exception cref="MemoryDataModelMappingException">Throw when mapping between the storage model and data model fails.</exception>
    IAsyncEnumerable<TKey> UpsertBatchAsync(IEnumerable<TDataModel> records, UpsertRecordOptions? options = default, CancellationToken cancellationToken = default);
}<|MERGE_RESOLUTION|>--- conflicted
+++ resolved
@@ -1,4 +1,4 @@
-﻿// Copyright (c) Microsoft. All rights reserved.
+// Copyright (c) Microsoft. All rights reserved.
 
 using System.Collections.Generic;
 using System.Diagnostics.CodeAnalysis;
@@ -78,11 +78,8 @@
     /// <returns>The unique identifier for the memory record.</returns>
     /// <exception cref="MemoryServiceCommandExecutionException">Throw when the command fails to execute for any reason.</exception>
     /// <exception cref="MemoryDataModelMappingException">Throw when mapping between the storage model and data model fails.</exception>
-<<<<<<< HEAD
     Task<TKey> UpsertAsync(TDataModel record) => UpsertAsync(record, default, CancellationToken.None);
-=======
     Task<TKey> UpsertAsync(TDataModel record, UpsertRecordOptions? options, CancellationToken cancellationToken);
->>>>>>> ba586e68
 
     /// <summary>
     /// Upserts a group of memory records into the data store. Does not guarantee that the collection exists.
