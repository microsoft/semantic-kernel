﻿// Copyright (c) Microsoft. All rights reserved.

using System;
using System.Collections.Generic;
using System.Threading;
using System.Threading.Tasks;

namespace Microsoft.SemanticKernel.Memory;

/// <summary>
/// An interface for storing and retrieving indexed <see cref="MemoryRecord"/> objects in a data store.
/// </summary>
public interface IMemoryStore
{
    /// <summary>
    /// Creates a new collection in the data store.
    /// </summary>
    /// <param name="collectionName">The name associated with a collection of embeddings.</param>
    /// <param name="cancellationToken">The <see cref="CancellationToken"/> to monitor for cancellation requests. The default is <see cref="CancellationToken.None"/>.</param>
    Task CreateCollectionAsync(string collectionName, CancellationToken cancellationToken = default);

    /// <summary>
    /// Gets all collection names in the data store.
    /// </summary>
    /// <param name="cancellationToken">The <see cref="CancellationToken"/> to monitor for cancellation requests. The default is <see cref="CancellationToken.None"/>.</param>
    /// <returns>A group of collection names.</returns>
    IAsyncEnumerable<string> GetCollectionsAsync(CancellationToken cancellationToken = default);

    /// <summary>
    /// Determines if a collection exists in the data store.
    /// </summary>
    /// <param name="collectionName">The name associated with a collection of embeddings.</param>
    /// <param name="cancellationToken">The <see cref="CancellationToken"/> to monitor for cancellation requests. The default is <see cref="CancellationToken.None"/>.</param>
    /// <returns>True if given collection exists, false if not.</returns>
    Task<bool> DoesCollectionExistAsync(string collectionName, CancellationToken cancellationToken = default);

    /// <summary>
    /// Deletes a collection from the data store.
    /// </summary>
    /// <param name="collectionName">The name associated with a collection of embeddings.</param>
    /// <param name="cancellationToken">The <see cref="CancellationToken"/> to monitor for cancellation requests. The default is <see cref="CancellationToken.None"/>.</param>
    Task DeleteCollectionAsync(string collectionName, CancellationToken cancellationToken = default);

    /// <summary>
    /// Upserts a memory record into the data store. Does not guarantee that the collection exists.
    ///     If the record already exists, it will be updated.
    ///     If the record does not exist, it will be created.
    /// </summary>
    /// <param name="collectionName">The name associated with a collection of embeddings.</param>
    /// <param name="record">The memory record to upsert.</param>
    /// <param name="cancellationToken">The <see cref="CancellationToken"/> to monitor for cancellation requests. The default is <see cref="CancellationToken.None"/>.</param>
    /// <returns>The unique identifier for the memory record.</returns>
    Task<string> UpsertAsync(string collectionName, MemoryRecord record, CancellationToken cancellationToken = default);

    /// <summary>
    /// Upserts a group of memory records into the data store. Does not guarantee that the collection exists.
    ///     If the record already exists, it will be updated.
    ///     If the record does not exist, it will be created.
    /// </summary>
    /// <param name="collectionName">The name associated with a collection of vectors.</param>
    /// <param name="records">The memory records to upsert.</param>
    /// <param name="cancellationToken">The <see cref="CancellationToken"/> to monitor for cancellation requests. The default is <see cref="CancellationToken.None"/>.</param>
    /// <returns>The unique identifiers for the memory records.</returns>
    IAsyncEnumerable<string> UpsertBatchAsync(string collectionName, IEnumerable<MemoryRecord> records, CancellationToken cancellationToken = default);

    /// <summary>
    /// Gets a memory record from the data store. Does not guarantee that the collection exists.
    /// </summary>
    /// <param name="collectionName">The name associated with a collection of embeddings.</param>
    /// <param name="key">The unique id associated with the memory record to get.</param>
    /// <param name="withEmbedding">If true, the embedding will be returned in the memory record.</param>
    /// <param name="cancellationToken">The <see cref="CancellationToken"/> to monitor for cancellation requests. The default is <see cref="CancellationToken.None"/>.</param>
    /// <returns>The memory record if found, otherwise null.</returns>
    Task<MemoryRecord?> GetAsync(string collectionName, string key, bool withEmbedding = false, CancellationToken cancellationToken = default);

    /// <summary>
    /// Gets a batch of memory records from the data store. Does not guarantee that the collection exists.
    /// </summary>
    /// <param name="collectionName">The name associated with a collection of embedding.</param>
    /// <param name="keys">The unique ids associated with the memory record to get.</param>
    /// <param name="withEmbeddings">If true, the embeddings will be returned in the memory records.</param>
    /// <param name="cancellationToken">The <see cref="CancellationToken"/> to monitor for cancellation requests. The default is <see cref="CancellationToken.None"/>.</param>
    /// <returns>The memory records associated with the unique keys provided.</returns>
    IAsyncEnumerable<MemoryRecord> GetBatchAsync(string collectionName, IEnumerable<string> keys, bool withEmbeddings = false, CancellationToken cancellationToken = default);

    /// <summary>
    /// Removes a memory record from the data store. Does not guarantee that the collection exists.
    /// </summary>
    /// <param name="collectionName">The name associated with a collection of embeddings.</param>
    /// <param name="key">The unique id associated with the memory record to remove.</param>
    /// <param name="cancellationToken">The <see cref="CancellationToken"/> to monitor for cancellation requests. The default is <see cref="CancellationToken.None"/>.</param>
    Task RemoveAsync(string collectionName, string key, CancellationToken cancellationToken = default);

    /// <summary>
    /// Removes a batch of memory records from the data store. Does not guarantee that the collection exists.
    /// </summary>
    /// <param name="collectionName">The name associated with a collection of embeddings.</param>
    /// <param name="keys">The unique ids associated with the memory record to remove.</param>
    /// <param name="cancellationToken">The <see cref="CancellationToken"/> to monitor for cancellation requests. The default is <see cref="CancellationToken.None"/>.</param>
    Task RemoveBatchAsync(string collectionName, IEnumerable<string> keys, CancellationToken cancellationToken = default);

    /// <summary>
    /// Gets the nearest matches to an embedding of type <see cref="float"/>. Does not guarantee that the collection exists.
    /// </summary>
    /// <param name="collectionName">The name associated with a collection of embeddings.</param>
    /// <param name="embedding">The embedding to compare the collection's embeddings with.</param>
    /// <param name="limit">The maximum number of similarity results to return.</param>
    /// <param name="minRelevanceScore">The minimum cosine similarity threshold for returned results.</param>
    /// <param name="withEmbeddings">If true, the embeddings will be returned in the memory records.</param>
    /// <param name="cancellationToken">The <see cref="CancellationToken"/> to monitor for cancellation requests. The default is <see cref="CancellationToken.None"/>.</param>
    /// <returns>A group of tuples where item1 is a <see cref="MemoryRecord"/> and item2 is its similarity score as a <see cref="double"/>.</returns>
    IAsyncEnumerable<(MemoryRecord, double)> GetNearestMatchesAsync(
        string collectionName,
        ReadOnlyMemory<float> embedding,
        int limit,
        double minRelevanceScore = 0.0,
        bool withEmbeddings = false,
        CancellationToken cancellationToken = default);

    /// <summary>
    /// Gets the nearest match to an embedding of type <see cref="float"/>. Does not guarantee that the collection exists.
    /// </summary>
    /// <param name="collectionName">The name associated with a collection of embeddings.</param>
<<<<<<< HEAD
    /// <param name="embedding">The embedding to compare the collection's embeddings with.</param>
    /// <param name="minRelevanceScore">The minimum relevance threshold for returned results.</param>
=======
    /// <param name="embedding">The <see cref="Embedding{Single}"/> to compare the collection's embeddings with.</param>
    /// <param name="minRelevanceScore">The minimum cosine similarity threshold for returned results.</param>
>>>>>>> 16150ea4
    /// <param name="withEmbedding">If true, the embedding will be returned in the memory record.</param>
    /// <param name="cancellationToken">The <see cref="CancellationToken"/> to monitor for cancellation requests. The default is <see cref="CancellationToken.None"/>.</param>
    /// <returns>A tuple consisting of the <see cref="MemoryRecord"/> and the similarity score as a <see cref="double"/>. Null if no nearest match found.</returns>
    Task<(MemoryRecord, double)?> GetNearestMatchAsync(
        string collectionName,
        ReadOnlyMemory<float> embedding,
        double minRelevanceScore = 0.0,
        bool withEmbedding = false,
        CancellationToken cancellationToken = default);
}<|MERGE_RESOLUTION|>--- conflicted
+++ resolved
@@ -121,13 +121,8 @@
     /// Gets the nearest match to an embedding of type <see cref="float"/>. Does not guarantee that the collection exists.
     /// </summary>
     /// <param name="collectionName">The name associated with a collection of embeddings.</param>
-<<<<<<< HEAD
-    /// <param name="embedding">The embedding to compare the collection's embeddings with.</param>
+    /// <param name="embedding">The <see cref="Embedding{Single}"/> to compare the collection's embeddings with.</param>
     /// <param name="minRelevanceScore">The minimum relevance threshold for returned results.</param>
-=======
-    /// <param name="embedding">The <see cref="Embedding{Single}"/> to compare the collection's embeddings with.</param>
-    /// <param name="minRelevanceScore">The minimum cosine similarity threshold for returned results.</param>
->>>>>>> 16150ea4
     /// <param name="withEmbedding">If true, the embedding will be returned in the memory record.</param>
     /// <param name="cancellationToken">The <see cref="CancellationToken"/> to monitor for cancellation requests. The default is <see cref="CancellationToken.None"/>.</param>
     /// <returns>A tuple consisting of the <see cref="MemoryRecord"/> and the similarity score as a <see cref="double"/>. Null if no nearest match found.</returns>
