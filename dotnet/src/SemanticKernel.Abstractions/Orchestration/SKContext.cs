﻿// Copyright (c) Microsoft. All rights reserved.

using System;
using System.Collections.Generic;
using System.Diagnostics;
<<<<<<< HEAD
=======
using System.Globalization;
>>>>>>> f8a8d884
using System.Threading;
using Microsoft.Extensions.Logging;
using Microsoft.Extensions.Logging.Abstractions;
using Microsoft.SemanticKernel.Memory;
using Microsoft.SemanticKernel.SkillDefinition;

namespace Microsoft.SemanticKernel.Orchestration;

/// <summary>
/// Semantic Kernel context.
/// </summary>
[DebuggerDisplay("{DebuggerDisplay,nq}")]
public sealed class SKContext
{
    /// <summary>
    /// The culture currently associated with this context.
    /// </summary>
    private CultureInfo _culture;

    /// <summary>
    /// Print the processed input, aka the current data after any processing occurred.
    /// </summary>
    /// <returns>Processed input, aka result</returns>
    public string Result => this.Variables.ToString();

    /// <summary>
    /// Whether all the context variables are trusted or not.
    /// </summary>
    public bool IsTrusted => this.Variables.IsAllTrusted();

    /// <summary>
    /// Whether an error occurred while executing functions in the pipeline.
    /// </summary>
    public bool ErrorOccurred { get; private set; }

    /// <summary>
    /// Error details.
    /// </summary>
    public string LastErrorDescription { get; private set; } = string.Empty;

    /// <summary>
    /// When an error occurs, this is the most recent exception.
    /// </summary>
    public Exception? LastException { get; private set; }

    /// <summary>
    /// When a prompt is processed, aka the current data after any model results processing occurred.
    /// (One prompt can have multiple results).
    /// </summary>
    public IReadOnlyCollection<ModelResult> ModelResults { get; set; } = Array.Empty<ModelResult>();

    /// <summary>
    /// The token to monitor for cancellation requests.
    /// </summary>
    public CancellationToken CancellationToken { get; }

    /// <summary>
    /// The culture currently associated with this context.
    /// </summary>
    public CultureInfo Culture
    {
        get => this._culture;
        set => this._culture = value ?? CultureInfo.CurrentCulture;
    }

    /// <summary>
    /// Shortcut into user data, access variables by name
    /// </summary>
    /// <param name="name">Variable name</param>
    public string this[string name]
    {
        get => this.Variables[name];
        set => this.Variables[name] = value;
    }

    /// <summary>
    /// Call this method to signal when an error occurs.
    /// In the usual scenarios this is also how execution is stopped, e.g. to inform the user or take necessary steps.
    /// </summary>
    /// <param name="errorDescription">Error description</param>
    /// <param name="exception">If available, the exception occurred</param>
    /// <returns>The current instance</returns>
    public SKContext Fail(string errorDescription, Exception? exception = null)
    {
        this.ErrorOccurred = true;
        this.LastErrorDescription = errorDescription;
        this.LastException = exception;
        return this;
    }

    /// <summary>
    /// User variables
    /// </summary>
    public ContextVariables Variables { get; }

    /// <summary>
    /// Semantic memory
    /// </summary>
    public ISemanticTextMemory Memory { get; }

    /// <summary>
    /// Read only skills collection
    /// </summary>
    public IReadOnlySkillCollection? Skills { get; internal set; }

    /// <summary>
    /// Access registered functions by skill + name. Not case sensitive.
    /// The function might be native or semantic, it's up to the caller handling it.
    /// </summary>
    /// <param name="skillName">Skill name</param>
    /// <param name="functionName">Function name</param>
    /// <returns>Delegate to execute the function</returns>
    public ISKFunction Func(string skillName, string functionName)
    {
        if (this.Skills is null)
        {
            throw new KernelException(
                KernelException.ErrorCodes.SkillCollectionNotSet,
                "Skill collection not found in the context");
        }

        return this.Skills.GetFunction(skillName, functionName);
    }

    /// <summary>
    /// App logger
    /// </summary>
    public ILogger Log { get; }

    /// <summary>
    /// Constructor for the context.
    /// </summary>
    /// <param name="variables">Context variables to include in context.</param>
    /// <param name="memory">Semantic text memory unit to include in context.</param>
    /// <param name="skills">Skills to include in context.</param>
    /// <param name="logger">Logger for operations in context.</param>
    /// <param name="cancellationToken">Optional cancellation token for operations in context.</param>
    public SKContext(
        ContextVariables? variables = null,
        ISemanticTextMemory? memory = null,
        IReadOnlySkillCollection? skills = null,
        ILogger? logger = null,
        CancellationToken cancellationToken = default)
    {
        this.Variables = variables ?? new();
        this.Memory = memory ?? NullMemory.Instance;
        this.Skills = skills ?? NullReadOnlySkillCollection.Instance;
        this.Log = logger ?? NullLogger.Instance;
        this.CancellationToken = cancellationToken;
        this._culture = CultureInfo.CurrentCulture;
    }

    /// <summary>
    /// Make all the variables stored in the context untrusted.
    /// </summary>
    public void UntrustAll()
    {
        this.Variables.UntrustAll();
    }

    /// <summary>
    /// Make the result untrusted.
    /// </summary>
    public void UntrustResult()
    {
        this.Variables.UntrustInput();
    }

    /// <summary>
    /// Make all the variables stored in the context untrusted.
    /// </summary>
    public void UntrustAll()
    {
        this.Variables.UntrustAll();
    }

    /// <summary>
    /// Make the result untrusted.
    /// </summary>
    public void UntrustResult()
    {
        this.Variables.UntrustInput();
    }

    /// <summary>
    /// Print the processed input, aka the current data after any processing occurred.
    /// If an error occurred, prints the last exception message instead.
    /// </summary>
    /// <returns>Processed input, aka result, or last exception message if any</returns>
    public override string ToString()
    {
        return this.ErrorOccurred ? $"Error: {this.LastErrorDescription}" : this.Result;
    }

    /// <summary>
    /// Create a clone of the current context, using the same kernel references (memory, skills, logger)
    /// and a new set variables, so that variables can be modified without affecting the original context.
    /// </summary>
    /// <returns>A new context copied from the current one</returns>
    public SKContext Clone()
    {
        return new SKContext(
            variables: this.Variables.Clone(),
            memory: this.Memory,
            skills: this.Skills,
            logger: this.Log,
            cancellationToken: this.CancellationToken)
        {
<<<<<<< HEAD
            ErrorOccurred = this.ErrorOccurred,
            LastErrorDescription = this.LastErrorDescription,
            LastException = this.LastException
=======
            Culture = this.Culture,
            ErrorOccurred = this.ErrorOccurred,
            LastErrorDescription = this.LastErrorDescription,
            LastException = this.LastException,
>>>>>>> f8a8d884
        };
    }

    [DebuggerBrowsable(DebuggerBrowsableState.Never)]
    private string DebuggerDisplay
    {
        get
        {
            if (this.ErrorOccurred)
            {
                return $"Error: {this.LastErrorDescription}";
            }

            string display = this.Variables.DebuggerDisplay;

            if (this.Skills is IReadOnlySkillCollection skills)
            {
                var view = skills.GetFunctionsView();
                display += $", Skills = {view.NativeFunctions.Count + view.SemanticFunctions.Count}";
            }

            if (this.Memory is ISemanticTextMemory memory && memory is not NullMemory)
            {
                display += $", Memory = {memory.GetType().Name}";
            }

<<<<<<< HEAD
=======
            display += $", Culture = {this.Culture.EnglishName}";

>>>>>>> f8a8d884
            return display;
        }
    }
}<|MERGE_RESOLUTION|>--- conflicted
+++ resolved
@@ -3,10 +3,7 @@
 using System;
 using System.Collections.Generic;
 using System.Diagnostics;
-<<<<<<< HEAD
-=======
 using System.Globalization;
->>>>>>> f8a8d884
 using System.Threading;
 using Microsoft.Extensions.Logging;
 using Microsoft.Extensions.Logging.Abstractions;
@@ -176,22 +173,6 @@
     }
 
     /// <summary>
-    /// Make all the variables stored in the context untrusted.
-    /// </summary>
-    public void UntrustAll()
-    {
-        this.Variables.UntrustAll();
-    }
-
-    /// <summary>
-    /// Make the result untrusted.
-    /// </summary>
-    public void UntrustResult()
-    {
-        this.Variables.UntrustInput();
-    }
-
-    /// <summary>
     /// Print the processed input, aka the current data after any processing occurred.
     /// If an error occurred, prints the last exception message instead.
     /// </summary>
@@ -215,16 +196,10 @@
             logger: this.Log,
             cancellationToken: this.CancellationToken)
         {
-<<<<<<< HEAD
-            ErrorOccurred = this.ErrorOccurred,
-            LastErrorDescription = this.LastErrorDescription,
-            LastException = this.LastException
-=======
             Culture = this.Culture,
             ErrorOccurred = this.ErrorOccurred,
             LastErrorDescription = this.LastErrorDescription,
             LastException = this.LastException,
->>>>>>> f8a8d884
         };
     }
 
@@ -251,11 +226,8 @@
                 display += $", Memory = {memory.GetType().Name}";
             }
 
-<<<<<<< HEAD
-=======
             display += $", Culture = {this.Culture.EnglishName}";
 
->>>>>>> f8a8d884
             return display;
         }
     }
