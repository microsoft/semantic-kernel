﻿// Copyright (c) Microsoft. All rights reserved.

using System.Collections.Generic;
using System.Threading;
using System.Threading.Tasks;

#pragma warning disable IDE0130 // Namespace does not match folder structure

namespace Microsoft.SemanticKernel;

/// <summary>
/// Interface for prompt template.
/// </summary>
public interface IPromptTemplate
{
    /// <summary>
    /// Render the template using the information in the context
    /// </summary>
<<<<<<< HEAD
    /// <param name="kernel">The <see cref="Kernel"/> containing services, plugins, and other state for use throughout the operation.</param>
    /// <param name="variables">The variables.</param>
=======
    /// <param name="kernel">The Kernel.</param>
    /// <param name="arguments">The arguments.</param>
>>>>>>> e8ed55bc
    /// <param name="cancellationToken">The <see cref="CancellationToken"/> to monitor for cancellation requests. The default is <see cref="CancellationToken.None"/>.</param>
    /// <returns>Prompt rendered to string</returns>
    public Task<string> RenderAsync(Kernel kernel, IDictionary<string, string> arguments, CancellationToken cancellationToken = default);
}<|MERGE_RESOLUTION|>--- conflicted
+++ resolved
@@ -16,13 +16,8 @@
     /// <summary>
     /// Render the template using the information in the context
     /// </summary>
-<<<<<<< HEAD
     /// <param name="kernel">The <see cref="Kernel"/> containing services, plugins, and other state for use throughout the operation.</param>
-    /// <param name="variables">The variables.</param>
-=======
-    /// <param name="kernel">The Kernel.</param>
     /// <param name="arguments">The arguments.</param>
->>>>>>> e8ed55bc
     /// <param name="cancellationToken">The <see cref="CancellationToken"/> to monitor for cancellation requests. The default is <see cref="CancellationToken.None"/>.</param>
     /// <returns>Prompt rendered to string</returns>
     public Task<string> RenderAsync(Kernel kernel, IDictionary<string, string> arguments, CancellationToken cancellationToken = default);
