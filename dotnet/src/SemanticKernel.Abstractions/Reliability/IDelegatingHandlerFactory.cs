﻿// Copyright (c) Microsoft. All rights reserved.

using System.Net.Http;
using Microsoft.Extensions.Logging;

namespace Microsoft.SemanticKernel.Reliability;

/// <summary>
/// Factory for creating <see cref="DelegatingHandler"/> instances.
/// </summary>
/// <example>
/// Here is an example of how to use the IDelegatingHandlerFactory:
/// <code>
/// IDelegatingHandlerFactory factory = new MyDelegatingHandlerFactory();
/// ILogger logger = new LoggerFactory().CreateLogger("MyLogger");
/// DelegatingHandler handler = factory.Create(logger);
/// </code>
/// </example>
public interface IDelegatingHandlerFactory
{
<<<<<<< HEAD
    /// <summary>
    /// Creates a new <see cref="DelegatingHandler"/> instance with the specified logger.
    /// </summary>
    /// <param name="logger">The <see cref="ILogger"/> instance to be used by the created <see cref="DelegatingHandler"/>, or null if no logger is required.</param>
    /// <returns>A new <see cref="DelegatingHandler"/> instance.</returns>
    DelegatingHandler Create(ILogger? logger);
=======
    DelegatingHandler Create(ILoggerFactory? loggerFactory);
>>>>>>> 2b316299
}<|MERGE_RESOLUTION|>--- conflicted
+++ resolved
@@ -18,14 +18,10 @@
 /// </example>
 public interface IDelegatingHandlerFactory
 {
-<<<<<<< HEAD
     /// <summary>
     /// Creates a new <see cref="DelegatingHandler"/> instance with the specified logger.
     /// </summary>
-    /// <param name="logger">The <see cref="ILogger"/> instance to be used by the created <see cref="DelegatingHandler"/>, or null if no logger is required.</param>
+    /// <param name="loggerFactory">The <see cref="ILoggerFactory"/> to use for logging. If null, no logging will be performed.</param>
     /// <returns>A new <see cref="DelegatingHandler"/> instance.</returns>
-    DelegatingHandler Create(ILogger? logger);
-=======
     DelegatingHandler Create(ILoggerFactory? loggerFactory);
->>>>>>> 2b316299
 }