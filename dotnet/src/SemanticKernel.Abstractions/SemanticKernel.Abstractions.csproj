﻿<Project Sdk="Microsoft.NET.Sdk">
  <PropertyGroup>
    <!-- THIS PROPERTY GROUP MUST COME FIRST -->
    <AssemblyName>Microsoft.SemanticKernel.Abstractions</AssemblyName>
    <RootNamespace>Microsoft.SemanticKernel</RootNamespace>
    <TargetFramework>netstandard2.0</TargetFramework>
  </PropertyGroup>

  <Import Project="$(RepoRoot)/dotnet/nuget/nuget-package.props" />
  <Import Project="$(RepoRoot)/dotnet/src/InternalUtilities/InternalUtilities.props" />

  <PropertyGroup>
    <!-- NuGet Package Settings -->
    <Title>Semantic Kernel - Abstractions</Title>
    <Description>Semantic Kernel interfaces and abstractions. This package is automatically installed by Semantic Kernel packages if needed.</Description>
  </PropertyGroup>

  <ItemGroup>
    <PackageReference Include="Microsoft.Bcl.AsyncInterfaces" />
    <PackageReference Include="Microsoft.Bcl.HashCode" />
<<<<<<< HEAD
    <PackageReference Include="Microsoft.Extensions.Logging.Abstractions" />
    <PackageReference Include="System.Linq.Async" />
=======
    <PackageReference Include="Microsoft.Extensions.Logging" />
>>>>>>> df4ed8ad
    <PackageReference Include="System.Text.Json" />
  </ItemGroup>

  <ItemGroup>
    <InternalsVisibleTo Include="Microsoft.SemanticKernel.Core" />
    <InternalsVisibleTo Include="SemanticKernel.UnitTests" />
    <InternalsVisibleTo Include="DynamicProxyGenAssembly2" /> <!-- Moq -->
  </ItemGroup>
</Project><|MERGE_RESOLUTION|>--- conflicted
+++ resolved
@@ -18,12 +18,7 @@
   <ItemGroup>
     <PackageReference Include="Microsoft.Bcl.AsyncInterfaces" />
     <PackageReference Include="Microsoft.Bcl.HashCode" />
-<<<<<<< HEAD
     <PackageReference Include="Microsoft.Extensions.Logging.Abstractions" />
-    <PackageReference Include="System.Linq.Async" />
-=======
-    <PackageReference Include="Microsoft.Extensions.Logging" />
->>>>>>> df4ed8ad
     <PackageReference Include="System.Text.Json" />
   </ItemGroup>
 
