﻿// Copyright (c) Microsoft. All rights reserved.
using Microsoft.SemanticKernel.AI;
using Microsoft.SemanticKernel.Services;

#pragma warning disable IDE0130
// ReSharper disable once CheckNamespace - Using the main namespace
namespace Microsoft.SemanticKernel;
#pragma warning restore IDE0130

/// <summary>
/// Represents a selector which will return a tuple containing instances of <see cref="IAIService"/> and <see cref="PromptExecutionSettings"/> from the specified provider based on the model settings.
/// </summary>
public interface IAIServiceSelector
{
    /// <summary>
    /// Return the AI service and requesting settings from the specified provider based on the model settings.
    /// The returned value is a tuple containing instances of <see cref="IAIService"/> and <see cref="PromptExecutionSettings"/>
    /// </summary>
    /// <typeparam name="T">Type of AI service to return</typeparam>
<<<<<<< HEAD
    /// <param name="kernel">The <see cref="Kernel"/> containing services, plugins, and other state for use throughout the operation.</param>
    /// <param name="variables">Context variables</param>
=======
    /// <param name="kernel">The kernel</param>
>>>>>>> e8ed55bc
    /// <param name="function">Semantic Kernel callable function interface</param>
    /// <param name="arguments">The function arguments.</param>
    /// <returns></returns>
#pragma warning disable CA1716 // Identifiers should not match keywords
    (T?, PromptExecutionSettings?) SelectAIService<T>(Kernel kernel, KernelFunction function, KernelFunctionArguments arguments) where T : class, IAIService;
#pragma warning restore CA1716
}<|MERGE_RESOLUTION|>--- conflicted
+++ resolved
@@ -17,12 +17,7 @@
     /// The returned value is a tuple containing instances of <see cref="IAIService"/> and <see cref="PromptExecutionSettings"/>
     /// </summary>
     /// <typeparam name="T">Type of AI service to return</typeparam>
-<<<<<<< HEAD
     /// <param name="kernel">The <see cref="Kernel"/> containing services, plugins, and other state for use throughout the operation.</param>
-    /// <param name="variables">Context variables</param>
-=======
-    /// <param name="kernel">The kernel</param>
->>>>>>> e8ed55bc
     /// <param name="function">Semantic Kernel callable function interface</param>
     /// <param name="arguments">The function arguments.</param>
     /// <returns></returns>
