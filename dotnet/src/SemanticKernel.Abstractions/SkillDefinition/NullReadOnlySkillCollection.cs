﻿// Copyright (c) Microsoft. All rights reserved.

using System.Diagnostics.CodeAnalysis;

namespace Microsoft.SemanticKernel.SkillDefinition;

internal sealed class NullReadOnlySkillCollection : IReadOnlySkillCollection
{
    public static NullReadOnlySkillCollection Instance = new();

    public ISKFunction GetFunction(string functionName)
    {
        return ThrowFunctionNotAvailable(functionName);
    }

    public ISKFunction GetFunction(string skillName, string functionName)
    {
        return ThrowFunctionNotAvailable(skillName, functionName);
    }

    public bool TryGetFunction(string functionName, [NotNullWhen(true)] out ISKFunction? availableFunction)
    {
        availableFunction = null;
        return false;
    }

    public bool TryGetFunction(string skillName, string functionName, [NotNullWhen(true)] out ISKFunction? availableFunction)
    {
        availableFunction = null;
        return false;
    }

    public FunctionsView GetFunctionsView(bool includeSemantic = true, bool includeNative = true)
    {
        return new();
    }

    private NullReadOnlySkillCollection()
    {
    }

    [DoesNotReturn]
    private static ISKFunction ThrowFunctionNotAvailable(string skillName, string functionName)
<<<<<<< HEAD
        => throw new KernelException(
            KernelException.ErrorCodes.FunctionNotAvailable,
            $"Function not available: {skillName}.{functionName}");

    [DoesNotReturn]
    private static ISKFunction ThrowFunctionNotAvailable(string functionName)
        => throw new KernelException(
            KernelException.ErrorCodes.FunctionNotAvailable,
            $"Function not available: {functionName}");
=======
    {
        throw new KernelException(
            KernelException.ErrorCodes.FunctionNotAvailable,
            $"Function not available: {skillName}.{functionName}");
    }

    [DoesNotReturn]
    private static ISKFunction ThrowFunctionNotAvailable(string functionName)
    {
        throw new KernelException(
            KernelException.ErrorCodes.FunctionNotAvailable,
            $"Function not available: {functionName}");
    }
>>>>>>> 8588081a
}<|MERGE_RESOLUTION|>--- conflicted
+++ resolved
@@ -41,17 +41,6 @@
 
     [DoesNotReturn]
     private static ISKFunction ThrowFunctionNotAvailable(string skillName, string functionName)
-<<<<<<< HEAD
-        => throw new KernelException(
-            KernelException.ErrorCodes.FunctionNotAvailable,
-            $"Function not available: {skillName}.{functionName}");
-
-    [DoesNotReturn]
-    private static ISKFunction ThrowFunctionNotAvailable(string functionName)
-        => throw new KernelException(
-            KernelException.ErrorCodes.FunctionNotAvailable,
-            $"Function not available: {functionName}");
-=======
     {
         throw new KernelException(
             KernelException.ErrorCodes.FunctionNotAvailable,
@@ -65,5 +54,4 @@
             KernelException.ErrorCodes.FunctionNotAvailable,
             $"Function not available: {functionName}");
     }
->>>>>>> 8588081a
 }