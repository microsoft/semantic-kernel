﻿// Copyright (c) Microsoft. All rights reserved.

using System.Collections.Generic;
using System.Diagnostics.CodeAnalysis;
using System.Linq;
using System.Text.Json;
using System.Threading;
using System.Threading.Tasks;

namespace Microsoft.SemanticKernel.Data;

/// <summary>
/// Provides extension methods for interacting with <see cref="ITextSearch"/>.
/// </summary>
[Experimental("SKEXP0001")]
public static class TextSearchExtensions
{
    #region KernelPlugin factory methods
    /// <summary>
    /// Creates a plugin from an ITextSearch implementation.
    /// </summary>
    /// <remarks>
    /// The plugin will have a single function called `Search` which
    /// will return a <see cref="IEnumerable{String}"/>
    /// </remarks>
    /// <param name="textSearch">The instance of ITextSearch to be used by the plugin.</param>
    /// <param name="pluginName">The name for the plugin.</param>
    /// <param name="description">A description of the plugin.</param>
    /// <returns>A <see cref="KernelPlugin"/> instance with a Search operation that calls the provided <see cref="ITextSearch.SearchAsync(string, TextSearchOptions?, CancellationToken)"/>.</returns>
    [RequiresUnreferencedCode("Uses reflection to handle various aspects of the function creation and invocation, making it incompatible with AOT scenarios.")]
    [RequiresDynamicCode("Uses reflection to handle various aspects of the function creation and invocation, making it incompatible with AOT scenarios.")]
    public static KernelPlugin CreateWithSearch(this ITextSearch textSearch, string pluginName, string? description = null)
    {
        Verify.NotNull(textSearch);
        Verify.NotNull(pluginName);

        return KernelPluginFactory.CreateFromFunctions(pluginName, description, [textSearch.CreateSearch()]);
    }

    /// <summary>
    /// Creates a plugin from an ITextSearch implementation.
    /// </summary>
    /// <remarks>
    /// The plugin will have a single function called `Search` which
    /// will return a <see cref="IEnumerable{String}"/>
    /// </remarks>
    /// <param name="textSearch">The instance of ITextSearch to be used by the plugin.</param>
    /// <param name="pluginName">The name for the plugin.</param>
    /// <param name="jsonSerializerOptions">The <see cref="JsonSerializerOptions"/> to use for serialization and deserialization of various aspects of the function.</param>
    /// <param name="description">A description of the plugin.</param>
    /// <returns>A <see cref="KernelPlugin"/> instance with a Search operation that calls the provided <see cref="ITextSearch.SearchAsync(string, TextSearchOptions?, CancellationToken)"/>.</returns>
    [Experimental("SKEXP0120")]
    public static KernelPlugin CreateWithSearch(this ITextSearch textSearch, string pluginName, JsonSerializerOptions jsonSerializerOptions, string? description = null)
    {
        Verify.NotNull(textSearch);
        Verify.NotNull(pluginName);

        return KernelPluginFactory.CreateFromFunctions(pluginName, description, [textSearch.CreateSearch(jsonSerializerOptions)]);
    }

    /// <summary>
    /// Creates a plugin from an ITextSearch implementation.
    /// </summary>
    /// <remarks>
    /// The plugin will have a single function called `GetSearchResults` which
    /// will return a <see cref="IEnumerable{TextSearchResult}"/>
    /// </remarks>
    /// <param name="textSearch">The instance of ITextSearch to be used by the plugin.</param>
    /// <param name="pluginName">The name for the plugin.</param>
    /// <param name="description">A description of the plugin.</param>
    /// <returns>A <see cref="KernelPlugin"/> instance with a GetTextSearchResults operation that calls the provided <see cref="ITextSearch.GetTextSearchResultsAsync(string, TextSearchOptions?, CancellationToken)"/>.</returns>
    [RequiresUnreferencedCode("Uses reflection to handle various aspects of the function creation and invocation, making it incompatible with AOT scenarios.")]
    [RequiresDynamicCode("Uses reflection to handle various aspects of the function creation and invocation, making it incompatible with AOT scenarios.")]
    public static KernelPlugin CreateWithGetTextSearchResults(this ITextSearch textSearch, string pluginName, string? description = null)
    {
        Verify.NotNull(textSearch);
        Verify.NotNull(pluginName);

        return KernelPluginFactory.CreateFromFunctions(pluginName, description, [textSearch.CreateGetTextSearchResults()]);
    }

    /// <summary>
    /// Creates a plugin from an ITextSearch implementation.
    /// </summary>
    /// <remarks>
    /// The plugin will have a single function called `GetSearchResults` which
    /// will return a <see cref="IEnumerable{TextSearchResult}"/>
    /// </remarks>
    /// <param name="textSearch">The instance of ITextSearch to be used by the plugin.</param>
    /// <param name="pluginName">The name for the plugin.</param>
    /// <param name="jsonSerializerOptions">The <see cref="JsonSerializerOptions"/> to use for serialization and deserialization of various aspects of the function.</param>
    /// <param name="description">A description of the plugin.</param>
    /// <returns>A <see cref="KernelPlugin"/> instance with a GetTextSearchResults operation that calls the provided <see cref="ITextSearch.GetTextSearchResultsAsync(string, TextSearchOptions?, CancellationToken)"/>.</returns>
    [Experimental("SKEXP0120")]
    public static KernelPlugin CreateWithGetTextSearchResults(this ITextSearch textSearch, string pluginName, JsonSerializerOptions jsonSerializerOptions, string? description = null)
    {
        Verify.NotNull(textSearch);
        Verify.NotNull(pluginName);

        return KernelPluginFactory.CreateFromFunctions(pluginName, description, [textSearch.CreateGetTextSearchResults(jsonSerializerOptions)]);
    }

    /// <summary>
    /// Creates a plugin from an ITextSearch implementation.
    /// </summary>
    /// <remarks>
    /// The plugin will have a single function called `GetSearchResults` which
    /// will return a <see cref="IEnumerable{TextSearchResult}"/>
    /// </remarks>
    /// <param name="textSearch">The instance of ITextSearch to be used by the plugin.</param>
    /// <param name="pluginName">The name for the plugin.</param>
    /// <param name="description">A description of the plugin.</param>
    /// <returns>A <see cref="KernelPlugin"/> instance with a GetSearchResults operation that calls the provided <see cref="ITextSearch.GetSearchResultsAsync(string, TextSearchOptions?, CancellationToken)"/>.</returns>
    [RequiresUnreferencedCode("Uses reflection to handle various aspects of the function creation and invocation, making it incompatible with AOT scenarios.")]
    [RequiresDynamicCode("Uses reflection to handle various aspects of the function creation and invocation, making it incompatible with AOT scenarios.")]
    public static KernelPlugin CreateWithGetSearchResults(this ITextSearch textSearch, string pluginName, string? description = null)
    {
        Verify.NotNull(textSearch);
        Verify.NotNull(pluginName);

        return KernelPluginFactory.CreateFromFunctions(pluginName, description, [textSearch.CreateGetSearchResults()]);
    }

    /// <summary>
    /// Creates a plugin from an ITextSearch implementation.
    /// </summary>
    /// <remarks>
    /// The plugin will have a single function called `GetSearchResults` which
    /// will return a <see cref="IEnumerable{TextSearchResult}"/>
    /// </remarks>
    /// <param name="textSearch">The instance of ITextSearch to be used by the plugin.</param>
    /// <param name="pluginName">The name for the plugin.</param>
    /// <param name="jsonSerializerOptions">The <see cref="JsonSerializerOptions"/> to use for serialization and deserialization of various aspects of the function.</param>
    /// <param name="description">A description of the plugin.</param>
    /// <returns>A <see cref="KernelPlugin"/> instance with a GetSearchResults operation that calls the provided <see cref="ITextSearch.GetSearchResultsAsync(string, TextSearchOptions?, CancellationToken)"/>.</returns>
    [Experimental("SKEXP0120")]
    public static KernelPlugin CreateWithGetSearchResults(this ITextSearch textSearch, string pluginName, JsonSerializerOptions jsonSerializerOptions, string? description = null)
    {
        Verify.NotNull(textSearch);
        Verify.NotNull(pluginName);

        return KernelPluginFactory.CreateFromFunctions(pluginName, description, [textSearch.CreateGetSearchResults(jsonSerializerOptions)]);
    }
    #endregion

    #region KernelFunction factory methods
    /// <summary>
    /// Create a <see cref="KernelFunction"/> which invokes <see cref="ITextSearch.SearchAsync(string, TextSearchOptions?, CancellationToken)"/>.
    /// </summary>
    /// <param name="textSearch">The ITextSearch instance to use.</param>
    /// <param name="options">Optional KernelFunctionFromMethodOptions which allow the KernelFunction metadata to be specified.</param>
    /// <param name="searchOptions">Optional TextSearchOptions which override the options provided when the function is invoked.</param>
    /// <returns>A <see cref="KernelFunction"/> instance with a Search operation that calls the provided <see cref="ITextSearch.SearchAsync(string, TextSearchOptions?, CancellationToken)"/>.</returns>
    [RequiresUnreferencedCode("Uses reflection to handle various aspects of the function creation and invocation, making it incompatible with AOT scenarios.")]
    [RequiresDynamicCode("Uses reflection to handle various aspects of the function creation and invocation, making it incompatible with AOT scenarios.")]
    public static KernelFunction CreateSearch(this ITextSearch textSearch, KernelFunctionFromMethodOptions? options = null, TextSearchOptions? searchOptions = null)
    {
        async Task<IEnumerable<string>> SearchAsync(Kernel kernel, KernelFunction function, KernelArguments arguments, CancellationToken cancellationToken)
        {
            arguments.TryGetValue("query", out var query);
            if (string.IsNullOrEmpty(query?.ToString()))
            {
                return [];
            }

            var parameters = function.Metadata.Parameters;

            searchOptions ??= new()
            {
                Top = GetArgumentValue(arguments, parameters, "count", 2),
                Skip = GetArgumentValue(arguments, parameters, "skip", 0),
                Filter = CreateBasicFilter(options, arguments)
            };

            var result = await textSearch.SearchAsync(query?.ToString()!, searchOptions, cancellationToken).ConfigureAwait(false);
            var resultList = await result.Results.ToListAsync(cancellationToken).ConfigureAwait(false);
            return resultList;
        }

        options ??= DefaultSearchMethodOptions();
        return KernelFunctionFactory.CreateFromMethod(
                SearchAsync,
                options);
    }

    /// <summary>
    /// Create a <see cref="KernelFunction"/> which invokes <see cref="ITextSearch.SearchAsync(string, TextSearchOptions?, CancellationToken)"/>.
    /// </summary>
    /// <param name="textSearch">The ITextSearch instance to use.</param>
    /// <param name="jsonSerializerOptions">The <see cref="JsonSerializerOptions"/> to use for serialization and deserialization of various aspects of the function.</param>
    /// <param name="options">Optional KernelFunctionFromMethodOptions which allow the KernelFunction metadata to be specified.</param>
    /// <param name="searchOptions">Optional TextSearchOptions which override the options provided when the function is invoked.</param>
    /// <returns>A <see cref="KernelFunction"/> instance with a Search operation that calls the provided <see cref="ITextSearch.SearchAsync(string, TextSearchOptions?, CancellationToken)"/>.</returns>
    [Experimental("SKEXP0120")]
    public static KernelFunction CreateSearch(this ITextSearch textSearch, JsonSerializerOptions jsonSerializerOptions, KernelFunctionFromMethodOptions? options = null, TextSearchOptions? searchOptions = null)
    {
        async Task<IEnumerable<string>> SearchAsync(Kernel kernel, KernelFunction function, KernelArguments arguments, CancellationToken cancellationToken)
        {
            arguments.TryGetValue("query", out var query);
            if (string.IsNullOrEmpty(query?.ToString()))
            {
                return [];
            }

            var parameters = function.Metadata.Parameters;

            searchOptions ??= new()
            {
                Top = GetArgumentValue(arguments, parameters, "count", 2),
                Skip = GetArgumentValue(arguments, parameters, "skip", 0),
                Filter = CreateBasicFilter(options, arguments)
            };

            var result = await textSearch.SearchAsync(query?.ToString()!, searchOptions, cancellationToken).ConfigureAwait(false);
            var resultList = await result.Results.ToListAsync(cancellationToken).ConfigureAwait(false);
            return resultList;
        }

        options ??= DefaultSearchMethodOptions(jsonSerializerOptions);
        return KernelFunctionFactory.CreateFromMethod(
                SearchAsync,
                jsonSerializerOptions,
                options);
    }

    /// <summary>
    /// Create a <see cref="KernelFunction"/> which invokes <see cref="ITextSearch.GetTextSearchResultsAsync(string, TextSearchOptions?, CancellationToken)"/>.
    /// </summary>
    /// <param name="textSearch">The ITextSearch instance to use.</param>
    /// <param name="options">Optional KernelFunctionFromMethodOptions which allow the KernelFunction metadata to be specified.</param>
    /// <param name="searchOptions">Optional TextSearchOptions which override the options provided when the function is invoked.</param>
    /// <returns>A <see cref="KernelFunction"/> instance with a Search operation that calls the provided <see cref="ITextSearch.GetTextSearchResultsAsync(string, TextSearchOptions?, CancellationToken)"/>.</returns>
    [RequiresUnreferencedCode("Uses reflection to handle various aspects of the function creation and invocation, making it incompatible with AOT scenarios.")]
    [RequiresDynamicCode("Uses reflection to handle various aspects of the function creation and invocation, making it incompatible with AOT scenarios.")]
    public static KernelFunction CreateGetTextSearchResults(this ITextSearch textSearch, KernelFunctionFromMethodOptions? options = null, TextSearchOptions? searchOptions = null)
    {
        async Task<IEnumerable<TextSearchResult>> GetTextSearchResultAsync(Kernel kernel, KernelFunction function, KernelArguments arguments, CancellationToken cancellationToken)
        {
            arguments.TryGetValue("query", out var query);
            if (string.IsNullOrEmpty(query?.ToString()))
            {
                return [];
            }

            var parameters = function.Metadata.Parameters;

            searchOptions ??= new()
            {
                Top = GetArgumentValue(arguments, parameters, "count", 2),
                Skip = GetArgumentValue(arguments, parameters, "skip", 0),
                Filter = CreateBasicFilter(options, arguments)
            };

            var result = await textSearch.GetTextSearchResultsAsync(query?.ToString()!, searchOptions, cancellationToken).ConfigureAwait(false);
            return await result.Results.ToListAsync(cancellationToken).ConfigureAwait(false);
        }

        options ??= DefaultGetTextSearchResultsMethodOptions();
        return KernelFunctionFactory.CreateFromMethod(
                GetTextSearchResultAsync,
                options);
    }

    /// <summary>
    /// Create a <see cref="KernelFunction"/> which invokes <see cref="ITextSearch.GetTextSearchResultsAsync(string, TextSearchOptions?, CancellationToken)"/>.
    /// </summary>
    /// <param name="textSearch">The ITextSearch instance to use.</param>
    /// <param name="jsonSerializerOptions">The <see cref="JsonSerializerOptions"/> to use for serialization and deserialization of various aspects of the function.</param>
    /// <param name="options">Optional KernelFunctionFromMethodOptions which allow the KernelFunction metadata to be specified.</param>
    /// <param name="searchOptions">Optional TextSearchOptions which override the options provided when the function is invoked.</param>
    /// <returns>A <see cref="KernelFunction"/> instance with a Search operation that calls the provided <see cref="ITextSearch.GetTextSearchResultsAsync(string, TextSearchOptions?, CancellationToken)"/>.</returns>
    [Experimental("SKEXP0120")]
    public static KernelFunction CreateGetTextSearchResults(this ITextSearch textSearch, JsonSerializerOptions jsonSerializerOptions, KernelFunctionFromMethodOptions? options = null, TextSearchOptions? searchOptions = null)
    {
        async Task<IEnumerable<TextSearchResult>> GetTextSearchResultAsync(Kernel kernel, KernelFunction function, KernelArguments arguments, CancellationToken cancellationToken)
        {
            arguments.TryGetValue("query", out var query);
            if (string.IsNullOrEmpty(query?.ToString()))
            {
                return [];
            }

            var parameters = function.Metadata.Parameters;

            searchOptions ??= new()
            {
                Top = GetArgumentValue(arguments, parameters, "count", 2),
                Skip = GetArgumentValue(arguments, parameters, "skip", 0),
                Filter = CreateBasicFilter(options, arguments)
            };

            var result = await textSearch.GetTextSearchResultsAsync(query?.ToString()!, searchOptions, cancellationToken).ConfigureAwait(false);
            return await result.Results.ToListAsync(cancellationToken).ConfigureAwait(false);
        }

        options ??= DefaultGetTextSearchResultsMethodOptions(jsonSerializerOptions);
        return KernelFunctionFactory.CreateFromMethod(
                GetTextSearchResultAsync,
                jsonSerializerOptions,
                options);
    }

    /// <summary>
    /// Create a <see cref="KernelFunction"/> which invokes <see cref="ITextSearch.GetSearchResultsAsync(string, TextSearchOptions?, CancellationToken)"/>.
    /// </summary>
    /// <param name="textSearch">The ITextSearch instance to use.</param>
    /// <param name="options">Optional KernelFunctionFromMethodOptions which allow the KernelFunction metadata to be specified.</param>
    /// <param name="searchOptions">Optional TextSearchOptions which override the options provided when the function is invoked.</param>
    /// <returns>A <see cref="KernelFunction"/> instance with a Search operation that calls the provided <see cref="ITextSearch.GetSearchResultsAsync(string, TextSearchOptions?, CancellationToken)"/>.</returns>
    [RequiresUnreferencedCode("Uses reflection to handle various aspects of the function creation and invocation, making it incompatible with AOT scenarios.")]
    [RequiresDynamicCode("Uses reflection to handle various aspects of the function creation and invocation, making it incompatible with AOT scenarios.")]
    public static KernelFunction CreateGetSearchResults(this ITextSearch textSearch, KernelFunctionFromMethodOptions? options = null, TextSearchOptions? searchOptions = null)
    {
        async Task<IEnumerable<object>> GetSearchResultAsync(Kernel kernel, KernelFunction function, KernelArguments arguments, CancellationToken cancellationToken)
        {
            arguments.TryGetValue("query", out var query);
            if (string.IsNullOrEmpty(query?.ToString()))
            {
                return [];
            }

            var parameters = function.Metadata.Parameters;

            searchOptions ??= new()
            {
                Top = GetArgumentValue(arguments, parameters, "count", 2),
                Skip = GetArgumentValue(arguments, parameters, "skip", 0),
                Filter = CreateBasicFilter(options, arguments)
            };

            var result = await textSearch.GetSearchResultsAsync(query?.ToString()!, searchOptions, cancellationToken).ConfigureAwait(false);
            return await result.Results.ToListAsync(cancellationToken).ConfigureAwait(false);
        }

        options ??= DefaultGetSearchResultsMethodOptions();
        return KernelFunctionFactory.CreateFromMethod(
                GetSearchResultAsync,
                options);
    }

    /// <summary>
    /// Create a <see cref="KernelFunction"/> which invokes <see cref="ITextSearch.GetSearchResultsAsync(string, TextSearchOptions?, CancellationToken)"/>.
    /// </summary>
    /// <param name="textSearch">The ITextSearch instance to use.</param>
    /// <param name="jsonSerializerOptions">The <see cref="JsonSerializerOptions"/> to use for serialization and deserialization of various aspects of the function.</param>
    /// <param name="options">Optional KernelFunctionFromMethodOptions which allow the KernelFunction metadata to be specified.</param>
    /// <param name="searchOptions">Optional TextSearchOptions which override the options provided when the function is invoked.</param>
    /// <returns>A <see cref="KernelFunction"/> instance with a Search operation that calls the provided <see cref="ITextSearch.GetSearchResultsAsync(string, TextSearchOptions?, CancellationToken)"/>.</returns>
    [Experimental("SKEXP0120")]
    public static KernelFunction CreateGetSearchResults(this ITextSearch textSearch, JsonSerializerOptions jsonSerializerOptions, KernelFunctionFromMethodOptions? options = null, TextSearchOptions? searchOptions = null)
    {
        async Task<IEnumerable<object>> GetSearchResultAsync(Kernel kernel, KernelFunction function, KernelArguments arguments, CancellationToken cancellationToken)
        {
            arguments.TryGetValue("query", out var query);
            if (string.IsNullOrEmpty(query?.ToString()))
            {
                return [];
            }

            var parameters = function.Metadata.Parameters;

            searchOptions ??= new()
            {
                Top = GetArgumentValue(arguments, parameters, "count", 2),
                Skip = GetArgumentValue(arguments, parameters, "skip", 0),
                Filter = CreateBasicFilter(options, arguments)
            };

            var result = await textSearch.GetSearchResultsAsync(query?.ToString()!, searchOptions, cancellationToken).ConfigureAwait(false);
            return await result.Results.ToListAsync(cancellationToken).ConfigureAwait(false);
        }

        options ??= DefaultGetSearchResultsMethodOptions(jsonSerializerOptions);
        return KernelFunctionFactory.CreateFromMethod(
                GetSearchResultAsync,
                jsonSerializerOptions,
                options);
    }

    #endregion

    #region private
    /// <summary>
    /// Get the argument value from <see cref="KernelArguments"/> or users default value from
    /// <see cref="KernelReturnParameterMetadata"/> or default to the provided value.
    /// </summary>
    /// <param name="arguments">KernelArguments instance.</param>
    /// <param name="parameters">List of KernelReturnParameterMetadata.</param>
    /// <param name="name">Name of the argument.</param>
    /// <param name="defaultValue">Default value of the argument.</param>
    private static int GetArgumentValue(KernelArguments arguments, IReadOnlyList<KernelParameterMetadata> parameters, string name, int defaultValue)
    {
        if (arguments.TryGetValue(name, out var value) && value is int argument)
        {
            return argument;
        }

        value = parameters.FirstOrDefault(parameter => parameter.Name == name)?.DefaultValue;
        if (value is int metadataDefault)
        {
            return metadataDefault;
        }

        return defaultValue;
    }

    /// <summary>
    /// Create the default <see cref="KernelFunctionFromMethodOptions"/> for <see cref="ITextSearch.SearchAsync(string, TextSearchOptions?, CancellationToken)"/>.
    /// </summary>
    [RequiresUnreferencedCode("Uses reflection for generating JSON schema for method parameters and return type, making it incompatible with AOT scenarios.")]
    [RequiresDynamicCode("Uses reflection for generating JSON schema for method parameters and return type, making it incompatible with AOT scenarios.")]
    private static KernelFunctionFromMethodOptions DefaultSearchMethodOptions() =>
        new()
        {
            FunctionName = "Search",
            Description = "Perform a search for content related to the specified query and return string results",
            Parameters = GetDefaultKernelParameterMetadata(),
            ReturnParameter = new() { ParameterType = typeof(KernelSearchResults<string>) },
        };

    /// <summary>
    /// Create the default <see cref="KernelFunctionFromMethodOptions"/> for <see cref="ITextSearch.SearchAsync(string, TextSearchOptions?, CancellationToken)"/>.
    /// <param name="jsonSerializerOptions">The <see cref="JsonSerializerOptions"/> used for generating JSON schema for method parameters and return type.</param>
    /// </summary>
    private static KernelFunctionFromMethodOptions DefaultSearchMethodOptions(JsonSerializerOptions jsonSerializerOptions) =>
        new()
        {
            FunctionName = "Search",
            Description = "Perform a search for content related to the specified query and return string results",
<<<<<<< HEAD
            Parameters =
            [
                new KernelParameterMetadata("query", jsonSerializerOptions) { Description = "What to search for", IsRequired = true },
                new KernelParameterMetadata("count", jsonSerializerOptions) { Description = "Number of results", IsRequired = false, DefaultValue = 2 },
                new KernelParameterMetadata("skip", jsonSerializerOptions) { Description = "Number of results to skip", IsRequired = false, DefaultValue = 0 },
            ],
=======
            Parameters = CreateDefaultKernelParameterMetadata(jsonSerializerOptions),
>>>>>>> 3e1c2078
            ReturnParameter = new(jsonSerializerOptions) { ParameterType = typeof(KernelSearchResults<string>) },
        };

    /// <summary>
    /// Create the default <see cref="KernelFunctionFromMethodOptions"/> for <see cref="ITextSearch.GetTextSearchResultsAsync(string, TextSearchOptions?, CancellationToken)"/>.
    /// </summary>
    [RequiresUnreferencedCode("Uses reflection for generating JSON schema for method parameters and return type, making it incompatible with AOT scenarios.")]
    [RequiresDynamicCode("Uses reflection for generating JSON schema for method parameters and return type, making it incompatible with AOT scenarios.")]
    private static KernelFunctionFromMethodOptions DefaultGetTextSearchResultsMethodOptions() =>
        new()
        {
            FunctionName = "GetTextSearchResults",
            Description = "Perform a search for content related to the specified query. The search will return the name, value and link for the related content.",
            Parameters = GetDefaultKernelParameterMetadata(),
            ReturnParameter = new() { ParameterType = typeof(KernelSearchResults<TextSearchResult>) },
        };

    /// <summary>
    /// Create the default <see cref="KernelFunctionFromMethodOptions"/> for <see cref="ITextSearch.GetTextSearchResultsAsync(string, TextSearchOptions?, CancellationToken)"/>.
    /// <param name="jsonSerializerOptions">The <see cref="JsonSerializerOptions"/> used for generating JSON schema for method parameters and return type.</param>
    /// </summary>
    private static KernelFunctionFromMethodOptions DefaultGetTextSearchResultsMethodOptions(JsonSerializerOptions jsonSerializerOptions) =>
        new()
        {
            FunctionName = "GetTextSearchResults",
            Description = "Perform a search for content related to the specified query. The search will return the name, value and link for the related content.",
<<<<<<< HEAD
            Parameters =
            [
                new KernelParameterMetadata("query", jsonSerializerOptions) { Description = "What to search for", IsRequired = true },
                new KernelParameterMetadata("count", jsonSerializerOptions) { Description = "Number of results", IsRequired = false, DefaultValue = 2 },
                new KernelParameterMetadata("skip", jsonSerializerOptions) { Description = "Number of results to skip", IsRequired = false, DefaultValue = 0 },
            ],
=======
            Parameters = CreateDefaultKernelParameterMetadata(jsonSerializerOptions),
>>>>>>> 3e1c2078
            ReturnParameter = new(jsonSerializerOptions) { ParameterType = typeof(KernelSearchResults<TextSearchResult>) },
        };

    /// <summary>
    /// Create the default <see cref="KernelFunctionFromMethodOptions"/> for <see cref="ITextSearch.GetSearchResultsAsync(string, TextSearchOptions?, CancellationToken)"/>.
    /// </summary>
    [RequiresUnreferencedCode("Uses reflection for generating JSON schema for method parameters and return type, making it incompatible with AOT scenarios.")]
    [RequiresDynamicCode("Uses reflection for generating JSON schema for method parameters and return type, making it incompatible with AOT scenarios.")]
    private static KernelFunctionFromMethodOptions DefaultGetSearchResultsMethodOptions() =>
        new()
        {
            FunctionName = "GetSearchResults",
            Description = "Perform a search for content related to the specified query.",
            Parameters = GetDefaultKernelParameterMetadata(),
            ReturnParameter = new() { ParameterType = typeof(KernelSearchResults<TextSearchResult>) },
        };

    /// <summary>
    /// Create the default <see cref="KernelFunctionFromMethodOptions"/> for <see cref="ITextSearch.GetSearchResultsAsync(string, TextSearchOptions?, CancellationToken)"/>.
    /// </summary>
    /// <param name="jsonSerializerOptions">The <see cref="JsonSerializerOptions"/> used for generating JSON schema for method parameters and return type.</param>
    private static KernelFunctionFromMethodOptions DefaultGetSearchResultsMethodOptions(JsonSerializerOptions jsonSerializerOptions) =>
        new()
        {
            FunctionName = "GetSearchResults",
            Description = "Perform a search for content related to the specified query.",
<<<<<<< HEAD
            Parameters =
            [
                new KernelParameterMetadata("query", jsonSerializerOptions) { Description = "What to search for", IsRequired = true },
                new KernelParameterMetadata("count", jsonSerializerOptions) { Description = "Number of results", IsRequired = false, DefaultValue = 2 },
                new KernelParameterMetadata("skip", jsonSerializerOptions) { Description = "Number of results to skip", IsRequired = false, DefaultValue = 0 },
            ],
=======
            Parameters = CreateDefaultKernelParameterMetadata(jsonSerializerOptions),
>>>>>>> 3e1c2078
            ReturnParameter = new(jsonSerializerOptions) { ParameterType = typeof(KernelSearchResults<TextSearchResult>) },
        };

    /// <summary>
    /// Create a <see cref="TextSearchFilter" /> for the search based on any additional parameters included in the <see cref="KernelFunctionFromMethodOptions"/>
    /// </summary>
    /// <param name="options">Kernel function method options.</param>
    /// <param name="arguments">Kernel arguments.</param>
    private static TextSearchFilter? CreateBasicFilter(KernelFunctionFromMethodOptions? options, KernelArguments arguments)
    {
        if (options?.Parameters is null)
        {
            return null;
        }

        TextSearchFilter? filter = null;
        foreach (var parameter in options.Parameters)
        {
            // treat non standard parameters as equality filter clauses
            if (!parameter.Name.Equals("query", System.StringComparison.Ordinal) &&
                !parameter.Name.Equals("count", System.StringComparison.Ordinal) &&
                !parameter.Name.Equals("skip", System.StringComparison.Ordinal))
            {
                if (arguments.TryGetValue(parameter.Name, out var value) && value is not null)
                {
                    filter ??= new TextSearchFilter();
                    filter.Equality(parameter.Name, value);
                }
            }
        }

        return filter;
    }

    private static IEnumerable<KernelParameterMetadata> CreateDefaultKernelParameterMetadata(JsonSerializerOptions jsonSerializerOptions)
    {
        return [
            new KernelParameterMetadata("query", jsonSerializerOptions) { Description = "What to search for", IsRequired = true },
            new KernelParameterMetadata("count", jsonSerializerOptions) { Description = "Number of results", IsRequired = false, DefaultValue = 2 },
            new KernelParameterMetadata("skip", jsonSerializerOptions) { Description = "Number of results to skip", IsRequired = false, DefaultValue = 0 },
        ];
    }

    [RequiresUnreferencedCode("Uses reflection for generating JSON schema for method parameters and return type, making it incompatible with AOT scenarios.")]
    [RequiresDynamicCode("Uses reflection for generating JSON schema for method parameters and return type, making it incompatible with AOT scenarios.")]
    private static IEnumerable<KernelParameterMetadata> GetDefaultKernelParameterMetadata()
    {
        return s_kernelParameterMetadata ??= [
            new KernelParameterMetadata("query") { Description = "What to search for", IsRequired = true },
            new KernelParameterMetadata("count") { Description = "Number of results", IsRequired = false, DefaultValue = 2 },
            new KernelParameterMetadata("skip") { Description = "Number of results to skip", IsRequired = false, DefaultValue = 0 },
        ];
    }

    private static IEnumerable<KernelParameterMetadata>? s_kernelParameterMetadata;

    #endregion
}<|MERGE_RESOLUTION|>--- conflicted
+++ resolved
@@ -427,16 +427,7 @@
         {
             FunctionName = "Search",
             Description = "Perform a search for content related to the specified query and return string results",
-<<<<<<< HEAD
-            Parameters =
-            [
-                new KernelParameterMetadata("query", jsonSerializerOptions) { Description = "What to search for", IsRequired = true },
-                new KernelParameterMetadata("count", jsonSerializerOptions) { Description = "Number of results", IsRequired = false, DefaultValue = 2 },
-                new KernelParameterMetadata("skip", jsonSerializerOptions) { Description = "Number of results to skip", IsRequired = false, DefaultValue = 0 },
-            ],
-=======
             Parameters = CreateDefaultKernelParameterMetadata(jsonSerializerOptions),
->>>>>>> 3e1c2078
             ReturnParameter = new(jsonSerializerOptions) { ParameterType = typeof(KernelSearchResults<string>) },
         };
 
@@ -463,16 +454,7 @@
         {
             FunctionName = "GetTextSearchResults",
             Description = "Perform a search for content related to the specified query. The search will return the name, value and link for the related content.",
-<<<<<<< HEAD
-            Parameters =
-            [
-                new KernelParameterMetadata("query", jsonSerializerOptions) { Description = "What to search for", IsRequired = true },
-                new KernelParameterMetadata("count", jsonSerializerOptions) { Description = "Number of results", IsRequired = false, DefaultValue = 2 },
-                new KernelParameterMetadata("skip", jsonSerializerOptions) { Description = "Number of results to skip", IsRequired = false, DefaultValue = 0 },
-            ],
-=======
             Parameters = CreateDefaultKernelParameterMetadata(jsonSerializerOptions),
->>>>>>> 3e1c2078
             ReturnParameter = new(jsonSerializerOptions) { ParameterType = typeof(KernelSearchResults<TextSearchResult>) },
         };
 
@@ -499,16 +481,7 @@
         {
             FunctionName = "GetSearchResults",
             Description = "Perform a search for content related to the specified query.",
-<<<<<<< HEAD
-            Parameters =
-            [
-                new KernelParameterMetadata("query", jsonSerializerOptions) { Description = "What to search for", IsRequired = true },
-                new KernelParameterMetadata("count", jsonSerializerOptions) { Description = "Number of results", IsRequired = false, DefaultValue = 2 },
-                new KernelParameterMetadata("skip", jsonSerializerOptions) { Description = "Number of results to skip", IsRequired = false, DefaultValue = 0 },
-            ],
-=======
             Parameters = CreateDefaultKernelParameterMetadata(jsonSerializerOptions),
->>>>>>> 3e1c2078
             ReturnParameter = new(jsonSerializerOptions) { ParameterType = typeof(KernelSearchResults<TextSearchResult>) },
         };
 
