﻿// Copyright (c) Microsoft. All rights reserved.

using System;
using System.Diagnostics.CodeAnalysis;
using Microsoft.Extensions.DependencyInjection;
using Microsoft.Extensions.VectorData;
using Microsoft.SemanticKernel.Data;
using Microsoft.SemanticKernel.Embeddings;

namespace Microsoft.SemanticKernel;

/// <summary>
/// Extension methods to register <see cref="ITextSearch"/> for use with <see cref="IServiceCollection"/>.
/// </summary>
public static class TextSearchServiceCollectionExtensions
{
    /// <summary>
    /// Register a <see cref="VectorStoreTextSearch{TRecord}"/> instance with the specified service ID.
    /// </summary>
    /// <param name="services">The <see cref="IServiceCollection"/> to register the <see cref="ITextSearch"/> on.</param>
    /// <param name="stringMapper"><see cref="ITextSearchStringMapper" /> instance that can map a TRecord to a <see cref="string"/></param>
    /// <param name="resultMapper"><see cref="ITextSearchResultMapper" /> instance that can map a TRecord to a <see cref="TextSearchResult"/></param>
    /// <param name="options">Options used to construct an instance of <see cref="VectorStoreTextSearch{TRecord}"/></param>
    /// <param name="serviceId">An optional service id to use as the service key.</param>
    public static IServiceCollection AddVectorStoreTextSearch<[DynamicallyAccessedMembers(DynamicallyAccessedMemberTypes.PublicProperties)] TRecord>(
        this IServiceCollection services,
        ITextSearchStringMapper? stringMapper = null,
        ITextSearchResultMapper? resultMapper = null,
        VectorStoreTextSearchOptions? options = null,
        string? serviceId = default)
    {
        // If we are not constructing the dependent services, add the VectorStoreTextSearch as transient, since we
        // cannot make assumptions about how dependent services are being managed.
        services.AddKeyedTransient<VectorStoreTextSearch<TRecord>>(
            serviceId,
            (sp, obj) =>
            {
                stringMapper ??= sp.GetService<ITextSearchStringMapper>();
                resultMapper ??= sp.GetService<ITextSearchResultMapper>();
                options ??= sp.GetService<VectorStoreTextSearchOptions>();

<<<<<<< HEAD
                var vectorSearch = sp.GetService<IVectorSearch<TRecord>>();
=======
                var vectorSearch = sp.GetService<IVectorSearchable<TRecord>>();
>>>>>>> c084b067

                return vectorSearch is null
                    ? throw new InvalidOperationException("No IVectorSearch<TRecord> registered.")
                    : new VectorStoreTextSearch<TRecord>(vectorSearch, stringMapper, resultMapper, options);
            });

        return services;
    }

    /// <summary>
    /// Register a <see cref="VectorStoreTextSearch{TRecord}"/> instance with the specified service ID.
    /// </summary>
    /// <param name="services">The <see cref="IServiceCollection"/> to register the <see cref="ITextSearch"/> on.</param>
<<<<<<< HEAD
    /// <param name="vectorSearchServiceId">Service id of the <see cref="IVectorizableTextSearch{TRecord}"/> to use.</param>
=======
    /// <param name="vectorSearchableServiceId">Service id of the <see cref="IVectorSearchable{TRecord}"/> to use.</param>
>>>>>>> c084b067
    /// <param name="stringMapper"><see cref="ITextSearchStringMapper" /> instance that can map a TRecord to a <see cref="string"/></param>
    /// <param name="resultMapper"><see cref="ITextSearchResultMapper" /> instance that can map a TRecord to a <see cref="TextSearchResult"/></param>
    /// <param name="options">Options used to construct an instance of <see cref="VectorStoreTextSearch{TRecord}"/></param>
    /// <param name="serviceId">An optional service id to use as the service key.</param>
    public static IServiceCollection AddVectorStoreTextSearch<[DynamicallyAccessedMembers(DynamicallyAccessedMemberTypes.PublicProperties)] TRecord>(
        this IServiceCollection services,
<<<<<<< HEAD
        string vectorSearchServiceId,
=======
        string vectorSearchableServiceId,
>>>>>>> c084b067
        ITextSearchStringMapper? stringMapper = null,
        ITextSearchResultMapper? resultMapper = null,
        VectorStoreTextSearchOptions? options = null,
        string? serviceId = default)
        where TRecord : class
    {
        // If we are not constructing the dependent services, add the VectorStoreTextSearch as transient, since we
        // cannot make assumptions about how dependent services are being managed.
        services.AddKeyedTransient<VectorStoreTextSearch<TRecord>>(
            serviceId,
            (sp, obj) =>
            {
                stringMapper ??= sp.GetService<ITextSearchStringMapper>();
                resultMapper ??= sp.GetService<ITextSearchResultMapper>();
                options ??= sp.GetService<VectorStoreTextSearchOptions>();

<<<<<<< HEAD
                var vectorSearch = sp.GetKeyedService<IVectorSearch<TRecord>>(vectorSearchServiceId);
=======
                var vectorSearch = sp.GetKeyedService<IVectorSearchable<TRecord>>(vectorSearchableServiceId);
>>>>>>> c084b067
                if (vectorSearch is not null)
                {
                    return new VectorStoreTextSearch<TRecord>(
                        vectorSearch,
                        stringMapper,
                        resultMapper,
                        options);
                }

<<<<<<< HEAD
                throw new InvalidOperationException($"No IVectorSearch<TRecord> for service id {vectorSearchServiceId} registered.");
=======
                throw new InvalidOperationException($"No IVectorSearch<TRecord> for service id {vectorSearchableServiceId} registered.");
>>>>>>> c084b067
            });

        return services;
    }

    /// <summary>
    /// Register a <see cref="VectorStoreTextSearch{TRecord}"/> instance with the specified service ID.
    /// </summary>
    /// <param name="services">The <see cref="IServiceCollection"/> to register the <see cref="ITextSearch"/> on.</param>
<<<<<<< HEAD
    /// <param name="vectorSearchServiceId">Service id of the <see cref="IVectorSearch{TRecord}"/> to use.</param>
=======
    /// <param name="vectorSearchServiceId">Service id of the <see cref="IVectorSearchable{TRecord}"/> to use.</param>
>>>>>>> c084b067
    /// <param name="textEmbeddingGenerationServiceId">Service id of the <see cref="ITextEmbeddingGenerationService"/> to use.</param>
    /// <param name="stringMapper"><see cref="ITextSearchStringMapper" /> instance that can map a TRecord to a <see cref="string"/></param>
    /// <param name="resultMapper"><see cref="ITextSearchResultMapper" /> instance that can map a TRecord to a <see cref="TextSearchResult"/></param>
    /// <param name="options">Options used to construct an instance of <see cref="VectorStoreTextSearch{TRecord}"/></param>
    /// <param name="serviceId">An optional service id to use as the service key.</param>
    [Obsolete("Use the overload which doesn't accept a textEmbeddingGenerationServiceId, and configure an IEmbeddingGenerator instead with the collection represented by vectorSearchServiceId.")]
    public static IServiceCollection AddVectorStoreTextSearch<[DynamicallyAccessedMembers(DynamicallyAccessedMemberTypes.PublicProperties)] TRecord>(
        this IServiceCollection services,
        string vectorSearchServiceId,
        string textEmbeddingGenerationServiceId,
        ITextSearchStringMapper? stringMapper = null,
        ITextSearchResultMapper? resultMapper = null,
        VectorStoreTextSearchOptions? options = null,
        string? serviceId = default)
        where TRecord : class
    {
        // If we are not constructing the dependent services, add the VectorStoreTextSearch as transient, since we
        // cannot make assumptions about how dependent services are being managed.
        services.AddKeyedTransient<VectorStoreTextSearch<TRecord>>(
            serviceId,
            (sp, obj) =>
            {
                stringMapper ??= sp.GetService<ITextSearchStringMapper>();
                resultMapper ??= sp.GetService<ITextSearchResultMapper>();
                options ??= sp.GetService<VectorStoreTextSearchOptions>();

<<<<<<< HEAD
                var vectorizedSearch = sp.GetKeyedService<IVectorSearch<TRecord>>(vectorSearchServiceId);
=======
                var vectorizedSearch = sp.GetKeyedService<IVectorSearchable<TRecord>>(vectorSearchServiceId);
>>>>>>> c084b067
                if (vectorizedSearch is null)
                {
                    throw new InvalidOperationException($"No IVectorizedSearch<TRecord> for service id {vectorSearchServiceId} registered.");
                }

                var generationService = sp.GetKeyedService<ITextEmbeddingGenerationService>(textEmbeddingGenerationServiceId);
                if (vectorizedSearch is not null && generationService is not null)
                {
                    return new VectorStoreTextSearch<TRecord>(
                        vectorizedSearch,
                        generationService,
                        stringMapper,
                        resultMapper,
                        options);
                }

                throw new InvalidOperationException($"No ITextEmbeddingGenerationService for service id {textEmbeddingGenerationServiceId} registered.");
            });

        return services;
    }
}<|MERGE_RESOLUTION|>--- conflicted
+++ resolved
@@ -39,11 +39,7 @@
                 resultMapper ??= sp.GetService<ITextSearchResultMapper>();
                 options ??= sp.GetService<VectorStoreTextSearchOptions>();
 
-<<<<<<< HEAD
-                var vectorSearch = sp.GetService<IVectorSearch<TRecord>>();
-=======
                 var vectorSearch = sp.GetService<IVectorSearchable<TRecord>>();
->>>>>>> c084b067
 
                 return vectorSearch is null
                     ? throw new InvalidOperationException("No IVectorSearch<TRecord> registered.")
@@ -57,22 +53,14 @@
     /// Register a <see cref="VectorStoreTextSearch{TRecord}"/> instance with the specified service ID.
     /// </summary>
     /// <param name="services">The <see cref="IServiceCollection"/> to register the <see cref="ITextSearch"/> on.</param>
-<<<<<<< HEAD
-    /// <param name="vectorSearchServiceId">Service id of the <see cref="IVectorizableTextSearch{TRecord}"/> to use.</param>
-=======
     /// <param name="vectorSearchableServiceId">Service id of the <see cref="IVectorSearchable{TRecord}"/> to use.</param>
->>>>>>> c084b067
     /// <param name="stringMapper"><see cref="ITextSearchStringMapper" /> instance that can map a TRecord to a <see cref="string"/></param>
     /// <param name="resultMapper"><see cref="ITextSearchResultMapper" /> instance that can map a TRecord to a <see cref="TextSearchResult"/></param>
     /// <param name="options">Options used to construct an instance of <see cref="VectorStoreTextSearch{TRecord}"/></param>
     /// <param name="serviceId">An optional service id to use as the service key.</param>
     public static IServiceCollection AddVectorStoreTextSearch<[DynamicallyAccessedMembers(DynamicallyAccessedMemberTypes.PublicProperties)] TRecord>(
         this IServiceCollection services,
-<<<<<<< HEAD
-        string vectorSearchServiceId,
-=======
         string vectorSearchableServiceId,
->>>>>>> c084b067
         ITextSearchStringMapper? stringMapper = null,
         ITextSearchResultMapper? resultMapper = null,
         VectorStoreTextSearchOptions? options = null,
@@ -89,11 +77,7 @@
                 resultMapper ??= sp.GetService<ITextSearchResultMapper>();
                 options ??= sp.GetService<VectorStoreTextSearchOptions>();
 
-<<<<<<< HEAD
-                var vectorSearch = sp.GetKeyedService<IVectorSearch<TRecord>>(vectorSearchServiceId);
-=======
                 var vectorSearch = sp.GetKeyedService<IVectorSearchable<TRecord>>(vectorSearchableServiceId);
->>>>>>> c084b067
                 if (vectorSearch is not null)
                 {
                     return new VectorStoreTextSearch<TRecord>(
@@ -103,11 +87,7 @@
                         options);
                 }
 
-<<<<<<< HEAD
-                throw new InvalidOperationException($"No IVectorSearch<TRecord> for service id {vectorSearchServiceId} registered.");
-=======
                 throw new InvalidOperationException($"No IVectorSearch<TRecord> for service id {vectorSearchableServiceId} registered.");
->>>>>>> c084b067
             });
 
         return services;
@@ -117,11 +97,7 @@
     /// Register a <see cref="VectorStoreTextSearch{TRecord}"/> instance with the specified service ID.
     /// </summary>
     /// <param name="services">The <see cref="IServiceCollection"/> to register the <see cref="ITextSearch"/> on.</param>
-<<<<<<< HEAD
-    /// <param name="vectorSearchServiceId">Service id of the <see cref="IVectorSearch{TRecord}"/> to use.</param>
-=======
     /// <param name="vectorSearchServiceId">Service id of the <see cref="IVectorSearchable{TRecord}"/> to use.</param>
->>>>>>> c084b067
     /// <param name="textEmbeddingGenerationServiceId">Service id of the <see cref="ITextEmbeddingGenerationService"/> to use.</param>
     /// <param name="stringMapper"><see cref="ITextSearchStringMapper" /> instance that can map a TRecord to a <see cref="string"/></param>
     /// <param name="resultMapper"><see cref="ITextSearchResultMapper" /> instance that can map a TRecord to a <see cref="TextSearchResult"/></param>
@@ -148,11 +124,7 @@
                 resultMapper ??= sp.GetService<ITextSearchResultMapper>();
                 options ??= sp.GetService<VectorStoreTextSearchOptions>();
 
-<<<<<<< HEAD
-                var vectorizedSearch = sp.GetKeyedService<IVectorSearch<TRecord>>(vectorSearchServiceId);
-=======
                 var vectorizedSearch = sp.GetKeyedService<IVectorSearchable<TRecord>>(vectorSearchServiceId);
->>>>>>> c084b067
                 if (vectorizedSearch is null)
                 {
                     throw new InvalidOperationException($"No IVectorizedSearch<TRecord> for service id {vectorSearchServiceId} registered.");
