﻿// Copyright (c) Microsoft. All rights reserved.

using System;
using System.Collections.Generic;
using System.Diagnostics.CodeAnalysis;
using System.Runtime.CompilerServices;
using System.Threading;
using System.Threading.Tasks;
using Microsoft.Extensions.AI;
using Microsoft.Extensions.VectorData;
using Microsoft.SemanticKernel.Embeddings;

namespace Microsoft.SemanticKernel.Data;

/// <summary>
/// A Vector Store Text Search implementation that can be used to perform searches using a <see cref="IVectorStoreRecordCollection{TKey, TRecord}"/>.
/// </summary>
[Experimental("SKEXP0001")]
public sealed class VectorStoreTextSearch<[DynamicallyAccessedMembers(DynamicallyAccessedMemberTypes.PublicProperties)] TRecord> : ITextSearch
#pragma warning restore CA1711 // Identifiers should not have incorrect suffix
{
    /// <summary>
    /// Create an instance of the <see cref="VectorStoreTextSearch{TRecord}"/> with the
    /// provided <see cref="IVectorSearch{TRecord}"/> for performing searches and
    /// <see cref="ITextEmbeddingGenerationService"/> for generating vectors from the text search query.
    /// </summary>
    /// <param name="vectorSearch"><see cref="IVectorSearch{TRecord}"/> instance used to perform the search.</param>
<<<<<<< HEAD
=======
    /// <param name="embeddingGenerator"><see cref="IEmbeddingGenerator"/> instance used to create a vector from the text query. Only FLOAT32 vector generation is currently supported by <see cref="VectorStoreTextSearch{TRecord}"/>. If you required a different type of vector use the built in vector generation in the vector store.</param>
    /// <param name="stringMapper"><see cref="MapFromResultToString" /> instance that can map a TRecord to a <see cref="string"/></param>
    /// <param name="resultMapper"><see cref="MapFromResultToTextSearchResult" /> instance that can map a TRecord to a <see cref="TextSearchResult"/></param>
    /// <param name="options">Options used to construct an instance of <see cref="VectorStoreTextSearch{TRecord}"/></param>
    public VectorStoreTextSearch(
        IVectorSearch<TRecord> vectorSearch,
        IEmbeddingGenerator<string, Embedding<float>> embeddingGenerator,
        MapFromResultToString stringMapper,
        MapFromResultToTextSearchResult resultMapper,
        VectorStoreTextSearchOptions? options = null) :
        this(
            vectorSearch,
            embeddingGenerator,
            stringMapper is null ? null : new TextSearchStringMapper(stringMapper),
            resultMapper is null ? null : new TextSearchResultMapper(resultMapper),
            options)
    {
    }

    /// <summary>
    /// Create an instance of the <see cref="VectorStoreTextSearch{TRecord}"/> with the
    /// provided <see cref="IVectorSearch{TRecord}"/> for performing searches and
    /// <see cref="ITextEmbeddingGenerationService"/> for generating vectors from the text search query.
    /// </summary>
    /// <param name="vectorSearch"><see cref="IVectorSearch{TRecord}"/> instance used to perform the search.</param>
    /// <param name="embeddingGenerator"><see cref="IEmbeddingGenerator"/> instance used to create a vector from the text query. Only FLOAT32 vector generation is currently supported by <see cref="VectorStoreTextSearch{TRecord}"/>. If you required a different type of vector use the built in vector generation in the vector store.</param>
    /// <param name="stringMapper"><see cref="ITextSearchStringMapper" /> instance that can map a TRecord to a <see cref="string"/></param>
    /// <param name="resultMapper"><see cref="ITextSearchResultMapper" /> instance that can map a TRecord to a <see cref="TextSearchResult"/></param>
    /// <param name="options">Options used to construct an instance of <see cref="VectorStoreTextSearch{TRecord}"/></param>
    public VectorStoreTextSearch(
        IVectorSearch<TRecord> vectorSearch,
        IEmbeddingGenerator<string, Embedding<float>> embeddingGenerator,
        ITextSearchStringMapper? stringMapper = null,
        ITextSearchResultMapper? resultMapper = null,
#pragma warning disable CS0618 // Type or member is obsolete
        VectorStoreTextSearchOptions? options = null) :
        this(
            vectorSearch,
            embeddingGenerator.AsTextEmbeddingGenerationService(),
            stringMapper,
            resultMapper,
            options)
#pragma warning restore CS0618 // Type or member is obsolete
    {
    }

    /// <summary>
    /// Create an instance of the <see cref="VectorStoreTextSearch{TRecord}"/> with the
    /// provided <see cref="IVectorSearch{TRecord}"/> for performing searches and
    /// <see cref="ITextEmbeddingGenerationService"/> for generating vectors from the text search query.
    /// </summary>
    /// <param name="vectorSearch"><see cref="IVectorSearch{TRecord}"/> instance used to perform the search.</param>
>>>>>>> 50cf7826
    /// <param name="textEmbeddingGeneration"><see cref="ITextEmbeddingGenerationService"/> instance used to create a vector from the text query.</param>
    /// <param name="stringMapper"><see cref="MapFromResultToString" /> instance that can map a TRecord to a <see cref="string"/></param>
    /// <param name="resultMapper"><see cref="MapFromResultToTextSearchResult" /> instance that can map a TRecord to a <see cref="TextSearchResult"/></param>
    /// <param name="options">Options used to construct an instance of <see cref="VectorStoreTextSearch{TRecord}"/></param>
<<<<<<< HEAD
    [Obsolete("Use the constructor without an ITextEmbeddingGenerationService and pass a vectorSearch configured to perform embedding generation with IEmbeddingGenerator")]
=======
    [Obsolete("Use the constructor with IEmbeddingGenerator or use the constructor without an ITextEmbeddingGenerationService and pass a vectorSearch configured to perform embedding generation with IEmbeddingGenerator")]
>>>>>>> 50cf7826
    public VectorStoreTextSearch(
        IVectorSearch<TRecord> vectorSearch,
        ITextEmbeddingGenerationService textEmbeddingGeneration,
        MapFromResultToString stringMapper,
        MapFromResultToTextSearchResult resultMapper,
        VectorStoreTextSearchOptions? options = null) :
        this(
            vectorSearch,
            textEmbeddingGeneration,
            stringMapper is null ? null : new TextSearchStringMapper(stringMapper),
            resultMapper is null ? null : new TextSearchResultMapper(resultMapper),
            options)
    {
    }

    /// <summary>
    /// Create an instance of the <see cref="VectorStoreTextSearch{TRecord}"/> with the
    /// provided <see cref="IVectorSearch{TRecord}"/> for performing searches and
    /// <see cref="ITextEmbeddingGenerationService"/> for generating vectors from the text search query.
    /// </summary>
    /// <param name="vectorSearch"><see cref="IVectorSearch{TRecord}"/> instance used to perform the search.</param>
    /// <param name="textEmbeddingGeneration"><see cref="ITextEmbeddingGenerationService"/> instance used to create a vector from the text query.</param>
    /// <param name="stringMapper"><see cref="ITextSearchStringMapper" /> instance that can map a TRecord to a <see cref="string"/></param>
    /// <param name="resultMapper"><see cref="ITextSearchResultMapper" /> instance that can map a TRecord to a <see cref="TextSearchResult"/></param>
    /// <param name="options">Options used to construct an instance of <see cref="VectorStoreTextSearch{TRecord}"/></param>
<<<<<<< HEAD
    [Obsolete("Use the constructor without an ITextEmbeddingGenerationService and pass a vectorSearch configured to perform embedding generation with IEmbeddingGenerator")]
=======
    [Obsolete("Use the constructor with IEmbeddingGenerator or use the constructor without an ITextEmbeddingGenerationService and pass a vectorSearch configured to perform embedding generation with IEmbeddingGenerator")]
>>>>>>> 50cf7826
    public VectorStoreTextSearch(
        IVectorSearch<TRecord> vectorSearch,
        ITextEmbeddingGenerationService textEmbeddingGeneration,
        ITextSearchStringMapper? stringMapper = null,
        ITextSearchResultMapper? resultMapper = null,
        VectorStoreTextSearchOptions? options = null)
    {
        Verify.NotNull(vectorSearch);
        Verify.NotNull(textEmbeddingGeneration);

        this._vectorSearch = vectorSearch;
        this._textEmbeddingGeneration = textEmbeddingGeneration;
        this._propertyReader = new Lazy<TextSearchResultPropertyReader>(() => new TextSearchResultPropertyReader(typeof(TRecord)));
        this._stringMapper = stringMapper ?? this.CreateTextSearchStringMapper();
        this._resultMapper = resultMapper ?? this.CreateTextSearchResultMapper();
    }

    /// <summary>
    /// Create an instance of the <see cref="VectorStoreTextSearch{TRecord}"/> with the
    /// provided <see cref="IVectorizableTextSearch{TRecord}"/> for performing searches and
    /// <see cref="ITextEmbeddingGenerationService"/> for generating vectors from the text search query.
    /// </summary>
    /// <param name="vectorSearch"><see cref="IVectorSearch{TRecord}"/> instance used to perform the text search.</param>
    /// <param name="stringMapper"><see cref="MapFromResultToString" /> instance that can map a TRecord to a <see cref="string"/></param>
    /// <param name="resultMapper"><see cref="MapFromResultToTextSearchResult" /> instance that can map a TRecord to a <see cref="TextSearchResult"/></param>
    /// <param name="options">Options used to construct an instance of <see cref="VectorStoreTextSearch{TRecord}"/></param>
    public VectorStoreTextSearch(
        IVectorSearch<TRecord> vectorSearch,
        MapFromResultToString stringMapper,
        MapFromResultToTextSearchResult resultMapper,
        VectorStoreTextSearchOptions? options = null) :
        this(
            vectorSearch,
            new TextSearchStringMapper(stringMapper),
            new TextSearchResultMapper(resultMapper),
            options)
    {
    }

    /// <summary>
    /// Create an instance of the <see cref="VectorStoreTextSearch{TRecord}"/> with the
    /// provided <see cref="IVectorizableTextSearch{TRecord}"/> for performing searches and
    /// <see cref="ITextEmbeddingGenerationService"/> for generating vectors from the text search query.
    /// </summary>
    /// <param name="vectorSearch"><see cref="IVectorSearch{TRecord}"/> instance used to perform the text search.</param>
    /// <param name="stringMapper"><see cref="ITextSearchStringMapper" /> instance that can map a TRecord to a <see cref="string"/></param>
    /// <param name="resultMapper"><see cref="ITextSearchResultMapper" /> instance that can map a TRecord to a <see cref="TextSearchResult"/></param>
    /// <param name="options">Options used to construct an instance of <see cref="VectorStoreTextSearch{TRecord}"/></param>
    public VectorStoreTextSearch(
        IVectorSearch<TRecord> vectorSearch,
        ITextSearchStringMapper? stringMapper = null,
        ITextSearchResultMapper? resultMapper = null,
        VectorStoreTextSearchOptions? options = null)
    {
        Verify.NotNull(vectorSearch);

        this._vectorSearch = vectorSearch;
        this._propertyReader = new Lazy<TextSearchResultPropertyReader>(() => new TextSearchResultPropertyReader(typeof(TRecord)));
        this._stringMapper = stringMapper ?? this.CreateTextSearchStringMapper();
        this._resultMapper = resultMapper ?? this.CreateTextSearchResultMapper();
    }

    /// <inheritdoc/>
    public Task<KernelSearchResults<string>> SearchAsync(string query, TextSearchOptions? searchOptions = null, CancellationToken cancellationToken = default)
    {
        var searchResponse = this.ExecuteVectorSearchAsync(query, searchOptions, cancellationToken);

        return Task.FromResult(new KernelSearchResults<string>(this.GetResultsAsStringAsync(searchResponse, cancellationToken)));
    }

    /// <inheritdoc/>
    public Task<KernelSearchResults<TextSearchResult>> GetTextSearchResultsAsync(string query, TextSearchOptions? searchOptions = null, CancellationToken cancellationToken = default)
    {
        var searchResponse = this.ExecuteVectorSearchAsync(query, searchOptions, cancellationToken);

        return Task.FromResult(new KernelSearchResults<TextSearchResult>(this.GetResultsAsTextSearchResultAsync(searchResponse, cancellationToken)));
    }

    /// <inheritdoc/>
    public Task<KernelSearchResults<object>> GetSearchResultsAsync(string query, TextSearchOptions? searchOptions = null, CancellationToken cancellationToken = default)
    {
        var searchResponse = this.ExecuteVectorSearchAsync(query, searchOptions, cancellationToken);

        return Task.FromResult(new KernelSearchResults<object>(this.GetResultsAsRecordAsync(searchResponse, cancellationToken)));
    }

    #region private
    private readonly ITextEmbeddingGenerationService? _textEmbeddingGeneration;
    private readonly IVectorSearch<TRecord>? _vectorSearch;
    private readonly ITextSearchStringMapper _stringMapper;
    private readonly ITextSearchResultMapper _resultMapper;
    private readonly Lazy<TextSearchResultPropertyReader> _propertyReader;

    /// <summary>
    /// Result mapper which converts a TRecord to a <see cref="TextSearchResult"/>.
    /// </summary>
    private TextSearchResultMapper CreateTextSearchResultMapper()
    {
        return new TextSearchResultMapper(result =>
        {
            if (typeof(TRecord) != result.GetType())
            {
                throw new ArgumentException($"Expected result of type {typeof(TRecord).FullName} but got {result.GetType().FullName}.");
            }

            var value = this._propertyReader.Value.GetValue(result) ?? throw new InvalidOperationException($"Value property of {typeof(TRecord).FullName} cannot be null.");
            var name = this._propertyReader.Value.GetName(result);
            var link = this._propertyReader.Value.GetLink(result);

            return new TextSearchResult(value)
            {
                Name = name,
                Link = link,
            };
        });
    }

    /// <summary>
    /// /// Result mapper which converts a TRecord to a <see cref="string"/>.
    /// </summary>
    private TextSearchStringMapper CreateTextSearchStringMapper()
    {
        return new TextSearchStringMapper(result =>
        {
            if (typeof(TRecord) != result.GetType())
            {
                throw new ArgumentException($"Expected result of type {typeof(TRecord).FullName} but got {result.GetType().FullName}.");
            }

            var value = this._propertyReader.Value.GetValue(result);
            return (string?)value ?? throw new InvalidOperationException("Value property cannot be null.");
        });
    }

    /// <summary>
    /// Execute a vector search and return the results.
    /// </summary>
    /// <param name="query">What to search for.</param>
    /// <param name="searchOptions">Search options.</param>
    /// <param name="cancellationToken">The <see cref="CancellationToken"/> to monitor for cancellation requests. The default is <see cref="CancellationToken.None"/>.</param>
    private async IAsyncEnumerable<VectorSearchResult<TRecord>> ExecuteVectorSearchAsync(string query, TextSearchOptions? searchOptions, [EnumeratorCancellation] CancellationToken cancellationToken)
    {
        searchOptions ??= new TextSearchOptions();
        var vectorSearchOptions = new VectorSearchOptions<TRecord>
        {
#pragma warning disable CS0618 // VectorSearchFilter is obsolete
            OldFilter = searchOptions.Filter?.FilterClauses is not null ? new VectorSearchFilter(searchOptions.Filter.FilterClauses) : null,
#pragma warning restore CS0618 // VectorSearchFilter is obsolete
            Skip = searchOptions.Skip,
        };

        if (this._textEmbeddingGeneration is not null)
        {
            var vectorizedQuery = await this._textEmbeddingGeneration!.GenerateEmbeddingAsync(query, cancellationToken: cancellationToken).ConfigureAwait(false);

            await foreach (var result in this._vectorSearch!.SearchEmbeddingAsync(vectorizedQuery, searchOptions.Top, vectorSearchOptions, cancellationToken).ConfigureAwait(false))
            {
                yield return result;
            }

            yield break;
        }

        await foreach (var result in this._vectorSearch!.SearchAsync(query, searchOptions.Top, vectorSearchOptions, cancellationToken).ConfigureAwait(false))
        {
            yield return result;
        }
    }

    /// <summary>
    /// Return the search results as instances of TRecord.
    /// </summary>
    /// <param name="searchResponse">Response containing the web pages matching the query.</param>
    /// <param name="cancellationToken">Cancellation token</param>
    private async IAsyncEnumerable<object> GetResultsAsRecordAsync(IAsyncEnumerable<VectorSearchResult<TRecord>>? searchResponse, [EnumeratorCancellation] CancellationToken cancellationToken)
    {
        if (searchResponse is null)
        {
            yield break;
        }

        await foreach (var result in searchResponse.WithCancellation(cancellationToken).ConfigureAwait(false))
        {
            if (result.Record is not null)
            {
                yield return result.Record;
                await Task.Yield();
            }
        }
    }

    /// <summary>
    /// Return the search results as instances of <see cref="TextSearchResult"/>.
    /// </summary>
    /// <param name="searchResponse">Response containing the web pages matching the query.</param>
    /// <param name="cancellationToken">Cancellation token</param>
    private async IAsyncEnumerable<TextSearchResult> GetResultsAsTextSearchResultAsync(IAsyncEnumerable<VectorSearchResult<TRecord>>? searchResponse, [EnumeratorCancellation] CancellationToken cancellationToken)
    {
        if (searchResponse is null)
        {
            yield break;
        }

        await foreach (var result in searchResponse.WithCancellation(cancellationToken).ConfigureAwait(false))
        {
            if (result.Record is not null)
            {
                yield return this._resultMapper.MapFromResultToTextSearchResult(result.Record);
                await Task.Yield();
            }
        }
    }

    /// <summary>
    /// Return the search results as instances of <see cref="TextSearchResult"/>.
    /// </summary>
    /// <param name="searchResponse">Response containing the web pages matching the query.</param>
    /// <param name="cancellationToken">Cancellation token</param>
    private async IAsyncEnumerable<string> GetResultsAsStringAsync(IAsyncEnumerable<VectorSearchResult<TRecord>>? searchResponse, [EnumeratorCancellation] CancellationToken cancellationToken)
    {
        if (searchResponse is null)
        {
            yield break;
        }

        await foreach (var result in searchResponse.WithCancellation(cancellationToken).ConfigureAwait(false))
        {
            if (result.Record is not null)
            {
                yield return this._stringMapper.MapFromResultToString(result.Record);
                await Task.Yield();
            }
        }
    }

    #endregion
}<|MERGE_RESOLUTION|>--- conflicted
+++ resolved
@@ -25,8 +25,6 @@
     /// <see cref="ITextEmbeddingGenerationService"/> for generating vectors from the text search query.
     /// </summary>
     /// <param name="vectorSearch"><see cref="IVectorSearch{TRecord}"/> instance used to perform the search.</param>
-<<<<<<< HEAD
-=======
     /// <param name="embeddingGenerator"><see cref="IEmbeddingGenerator"/> instance used to create a vector from the text query. Only FLOAT32 vector generation is currently supported by <see cref="VectorStoreTextSearch{TRecord}"/>. If you required a different type of vector use the built in vector generation in the vector store.</param>
     /// <param name="stringMapper"><see cref="MapFromResultToString" /> instance that can map a TRecord to a <see cref="string"/></param>
     /// <param name="resultMapper"><see cref="MapFromResultToTextSearchResult" /> instance that can map a TRecord to a <see cref="TextSearchResult"/></param>
@@ -79,16 +77,11 @@
     /// <see cref="ITextEmbeddingGenerationService"/> for generating vectors from the text search query.
     /// </summary>
     /// <param name="vectorSearch"><see cref="IVectorSearch{TRecord}"/> instance used to perform the search.</param>
->>>>>>> 50cf7826
     /// <param name="textEmbeddingGeneration"><see cref="ITextEmbeddingGenerationService"/> instance used to create a vector from the text query.</param>
     /// <param name="stringMapper"><see cref="MapFromResultToString" /> instance that can map a TRecord to a <see cref="string"/></param>
     /// <param name="resultMapper"><see cref="MapFromResultToTextSearchResult" /> instance that can map a TRecord to a <see cref="TextSearchResult"/></param>
     /// <param name="options">Options used to construct an instance of <see cref="VectorStoreTextSearch{TRecord}"/></param>
-<<<<<<< HEAD
-    [Obsolete("Use the constructor without an ITextEmbeddingGenerationService and pass a vectorSearch configured to perform embedding generation with IEmbeddingGenerator")]
-=======
     [Obsolete("Use the constructor with IEmbeddingGenerator or use the constructor without an ITextEmbeddingGenerationService and pass a vectorSearch configured to perform embedding generation with IEmbeddingGenerator")]
->>>>>>> 50cf7826
     public VectorStoreTextSearch(
         IVectorSearch<TRecord> vectorSearch,
         ITextEmbeddingGenerationService textEmbeddingGeneration,
@@ -114,11 +107,7 @@
     /// <param name="stringMapper"><see cref="ITextSearchStringMapper" /> instance that can map a TRecord to a <see cref="string"/></param>
     /// <param name="resultMapper"><see cref="ITextSearchResultMapper" /> instance that can map a TRecord to a <see cref="TextSearchResult"/></param>
     /// <param name="options">Options used to construct an instance of <see cref="VectorStoreTextSearch{TRecord}"/></param>
-<<<<<<< HEAD
-    [Obsolete("Use the constructor without an ITextEmbeddingGenerationService and pass a vectorSearch configured to perform embedding generation with IEmbeddingGenerator")]
-=======
     [Obsolete("Use the constructor with IEmbeddingGenerator or use the constructor without an ITextEmbeddingGenerationService and pass a vectorSearch configured to perform embedding generation with IEmbeddingGenerator")]
->>>>>>> 50cf7826
     public VectorStoreTextSearch(
         IVectorSearch<TRecord> vectorSearch,
         ITextEmbeddingGenerationService textEmbeddingGeneration,
