--- conflicted
+++ resolved
@@ -22,24 +22,21 @@
     /// <summary>
     /// Create an instance of the <see cref="VectorStoreTextSearch{TRecord}"/> with the
     /// provided <see cref="IVectorSearchable{TRecord}"/> for performing searches and
-    /// <see cref="ITextEmbeddingGenerationService"/> for generating vectors from the text search query.
-    /// </summary>
-<<<<<<< HEAD
-    /// <param name="vectorSearch"><see cref="IVectorSearchable{TRecord}"/> instance used to perform the search.</param>
-=======
-    /// <param name="vectorSearch"><see cref="IVectorSearch{TRecord}"/> instance used to perform the search.</param>
+    /// <see cref="IEmbeddingGenerator"/> for generating vectors from the text search query.
+    /// </summary>
+    /// <param name="vectorSearchable"><see cref="IVectorSearchable{TRecord}"/> instance used to perform the search.</param>
     /// <param name="embeddingGenerator"><see cref="IEmbeddingGenerator"/> instance used to create a vector from the text query. Only FLOAT32 vector generation is currently supported by <see cref="VectorStoreTextSearch{TRecord}"/>. If you required a different type of vector use the built in vector generation in the vector store.</param>
     /// <param name="stringMapper"><see cref="MapFromResultToString" /> instance that can map a TRecord to a <see cref="string"/></param>
     /// <param name="resultMapper"><see cref="MapFromResultToTextSearchResult" /> instance that can map a TRecord to a <see cref="TextSearchResult"/></param>
     /// <param name="options">Options used to construct an instance of <see cref="VectorStoreTextSearch{TRecord}"/></param>
     public VectorStoreTextSearch(
-        IVectorSearch<TRecord> vectorSearch,
+        IVectorSearchable<TRecord> vectorSearchable,
         IEmbeddingGenerator<string, Embedding<float>> embeddingGenerator,
         MapFromResultToString stringMapper,
         MapFromResultToTextSearchResult resultMapper,
         VectorStoreTextSearchOptions? options = null) :
         this(
-            vectorSearch,
+            vectorSearchable,
             embeddingGenerator,
             stringMapper is null ? null : new TextSearchStringMapper(stringMapper),
             resultMapper is null ? null : new TextSearchResultMapper(resultMapper),
@@ -49,23 +46,23 @@
 
     /// <summary>
     /// Create an instance of the <see cref="VectorStoreTextSearch{TRecord}"/> with the
-    /// provided <see cref="IVectorSearch{TRecord}"/> for performing searches and
-    /// <see cref="ITextEmbeddingGenerationService"/> for generating vectors from the text search query.
-    /// </summary>
-    /// <param name="vectorSearch"><see cref="IVectorSearch{TRecord}"/> instance used to perform the search.</param>
+    /// provided <see cref="IVectorSearchable{TRecord}"/> for performing searches and
+    /// <see cref="IEmbeddingGenerator"/> for generating vectors from the text search query.
+    /// </summary>
+    /// <param name="vectorSearchable"><see cref="IVectorSearchable{TRecord}"/> instance used to perform the search.</param>
     /// <param name="embeddingGenerator"><see cref="IEmbeddingGenerator"/> instance used to create a vector from the text query. Only FLOAT32 vector generation is currently supported by <see cref="VectorStoreTextSearch{TRecord}"/>. If you required a different type of vector use the built in vector generation in the vector store.</param>
     /// <param name="stringMapper"><see cref="ITextSearchStringMapper" /> instance that can map a TRecord to a <see cref="string"/></param>
     /// <param name="resultMapper"><see cref="ITextSearchResultMapper" /> instance that can map a TRecord to a <see cref="TextSearchResult"/></param>
     /// <param name="options">Options used to construct an instance of <see cref="VectorStoreTextSearch{TRecord}"/></param>
     public VectorStoreTextSearch(
-        IVectorSearch<TRecord> vectorSearch,
+        IVectorSearchable<TRecord> vectorSearchable,
         IEmbeddingGenerator<string, Embedding<float>> embeddingGenerator,
         ITextSearchStringMapper? stringMapper = null,
         ITextSearchResultMapper? resultMapper = null,
 #pragma warning disable CS0618 // Type or member is obsolete
         VectorStoreTextSearchOptions? options = null) :
         this(
-            vectorSearch,
+            vectorSearchable,
             embeddingGenerator.AsTextEmbeddingGenerationService(),
             stringMapper,
             resultMapper,
@@ -76,24 +73,23 @@
 
     /// <summary>
     /// Create an instance of the <see cref="VectorStoreTextSearch{TRecord}"/> with the
-    /// provided <see cref="IVectorSearch{TRecord}"/> for performing searches and
+    /// provided <see cref="IVectorSearchable{TRecord}"/> for performing searches and
     /// <see cref="ITextEmbeddingGenerationService"/> for generating vectors from the text search query.
     /// </summary>
-    /// <param name="vectorSearch"><see cref="IVectorSearch{TRecord}"/> instance used to perform the search.</param>
->>>>>>> 904c10a1
+    /// <param name="vectorSearchable"><see cref="IVectorSearchable{TRecord}"/> instance used to perform the search.</param>
     /// <param name="textEmbeddingGeneration"><see cref="ITextEmbeddingGenerationService"/> instance used to create a vector from the text query.</param>
     /// <param name="stringMapper"><see cref="MapFromResultToString" /> instance that can map a TRecord to a <see cref="string"/></param>
     /// <param name="resultMapper"><see cref="MapFromResultToTextSearchResult" /> instance that can map a TRecord to a <see cref="TextSearchResult"/></param>
     /// <param name="options">Options used to construct an instance of <see cref="VectorStoreTextSearch{TRecord}"/></param>
     [Obsolete("Use the constructor with IEmbeddingGenerator or use the constructor without an ITextEmbeddingGenerationService and pass a vectorSearch configured to perform embedding generation with IEmbeddingGenerator")]
     public VectorStoreTextSearch(
-        IVectorSearchable<TRecord> vectorSearch,
+        IVectorSearchable<TRecord> vectorSearchable,
         ITextEmbeddingGenerationService textEmbeddingGeneration,
         MapFromResultToString stringMapper,
         MapFromResultToTextSearchResult resultMapper,
         VectorStoreTextSearchOptions? options = null) :
         this(
-            vectorSearch,
+            vectorSearchable,
             textEmbeddingGeneration,
             stringMapper is null ? null : new TextSearchStringMapper(stringMapper),
             resultMapper is null ? null : new TextSearchResultMapper(resultMapper),
@@ -106,23 +102,23 @@
     /// provided <see cref="IVectorSearchable{TRecord}"/> for performing searches and
     /// <see cref="ITextEmbeddingGenerationService"/> for generating vectors from the text search query.
     /// </summary>
-    /// <param name="vectorSearch"><see cref="IVectorSearchable{TRecord}"/> instance used to perform the search.</param>
+    /// <param name="vectorSearchable"><see cref="IVectorSearchable{TRecord}"/> instance used to perform the search.</param>
     /// <param name="textEmbeddingGeneration"><see cref="ITextEmbeddingGenerationService"/> instance used to create a vector from the text query.</param>
     /// <param name="stringMapper"><see cref="ITextSearchStringMapper" /> instance that can map a TRecord to a <see cref="string"/></param>
     /// <param name="resultMapper"><see cref="ITextSearchResultMapper" /> instance that can map a TRecord to a <see cref="TextSearchResult"/></param>
     /// <param name="options">Options used to construct an instance of <see cref="VectorStoreTextSearch{TRecord}"/></param>
     [Obsolete("Use the constructor with IEmbeddingGenerator or use the constructor without an ITextEmbeddingGenerationService and pass a vectorSearch configured to perform embedding generation with IEmbeddingGenerator")]
     public VectorStoreTextSearch(
-        IVectorSearchable<TRecord> vectorSearch,
+        IVectorSearchable<TRecord> vectorSearchable,
         ITextEmbeddingGenerationService textEmbeddingGeneration,
         ITextSearchStringMapper? stringMapper = null,
         ITextSearchResultMapper? resultMapper = null,
         VectorStoreTextSearchOptions? options = null)
     {
-        Verify.NotNull(vectorSearch);
+        Verify.NotNull(vectorSearchable);
         Verify.NotNull(textEmbeddingGeneration);
 
-        this._vectorSearch = vectorSearch;
+        this._vectorSearchable = vectorSearchable;
         this._textEmbeddingGeneration = textEmbeddingGeneration;
         this._propertyReader = new Lazy<TextSearchResultPropertyReader>(() => new TextSearchResultPropertyReader(typeof(TRecord)));
         this._stringMapper = stringMapper ?? this.CreateTextSearchStringMapper();
@@ -168,7 +164,7 @@
     {
         Verify.NotNull(vectorSearchable);
 
-        this._vectorSearch = vectorSearchable;
+        this._vectorSearchable = vectorSearchable;
         this._propertyReader = new Lazy<TextSearchResultPropertyReader>(() => new TextSearchResultPropertyReader(typeof(TRecord)));
         this._stringMapper = stringMapper ?? this.CreateTextSearchStringMapper();
         this._resultMapper = resultMapper ?? this.CreateTextSearchResultMapper();
@@ -200,7 +196,7 @@
 
     #region private
     private readonly ITextEmbeddingGenerationService? _textEmbeddingGeneration;
-    private readonly IVectorSearchable<TRecord>? _vectorSearch;
+    private readonly IVectorSearchable<TRecord>? _vectorSearchable;
     private readonly ITextSearchStringMapper _stringMapper;
     private readonly ITextSearchResultMapper _resultMapper;
     private readonly Lazy<TextSearchResultPropertyReader> _propertyReader;
@@ -267,7 +263,7 @@
         {
             var vectorizedQuery = await this._textEmbeddingGeneration!.GenerateEmbeddingAsync(query, cancellationToken: cancellationToken).ConfigureAwait(false);
 
-            await foreach (var result in this._vectorSearch!.SearchEmbeddingAsync(vectorizedQuery, searchOptions.Top, vectorSearchOptions, cancellationToken).ConfigureAwait(false))
+            await foreach (var result in this._vectorSearchable!.SearchEmbeddingAsync(vectorizedQuery, searchOptions.Top, vectorSearchOptions, cancellationToken).ConfigureAwait(false))
             {
                 yield return result;
             }
@@ -275,7 +271,7 @@
             yield break;
         }
 
-        await foreach (var result in this._vectorSearch!.SearchAsync(query, searchOptions.Top, vectorSearchOptions, cancellationToken).ConfigureAwait(false))
+        await foreach (var result in this._vectorSearchable!.SearchAsync(query, searchOptions.Top, vectorSearchOptions, cancellationToken).ConfigureAwait(false))
         {
             yield return result;
         }
