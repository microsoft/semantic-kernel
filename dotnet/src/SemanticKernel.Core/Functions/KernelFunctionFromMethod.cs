﻿// Copyright (c) Microsoft. All rights reserved.

using System;
using System.Collections.Concurrent;
using System.Collections.Generic;
using System.ComponentModel;
using System.Diagnostics;
using System.Diagnostics.CodeAnalysis;
using System.Globalization;
using System.Linq;
using System.Reflection;
using System.Runtime.CompilerServices;
using System.Runtime.ExceptionServices;
using System.Text.Json;
using System.Text.RegularExpressions;
using System.Threading;
using System.Threading.Tasks;
using Microsoft.Extensions.Logging;
using Microsoft.Extensions.Logging.Abstractions;
using Microsoft.SemanticKernel.AI;
using Microsoft.SemanticKernel.AI.TextCompletion;
using Microsoft.SemanticKernel.Orchestration;
using Microsoft.SemanticKernel.Text;

#pragma warning disable IDE0130

namespace Microsoft.SemanticKernel;

/// <summary>
/// Provides factory methods for creating <see cref="KernelFunction"/> instances backed by a .NET method.
/// </summary>
[DebuggerDisplay("{DebuggerDisplay,nq}")]
internal sealed class KernelFunctionFromMethod : KernelFunction
{
    /// <summary>
    /// Creates an <see cref="KernelFunction"/> instance for a method, specified via an <see cref="MethodInfo"/> instance
    /// and an optional target object if the method is an instance method.
    /// </summary>
    /// <param name="method">The method to be represented via the created <see cref="KernelFunction"/>.</param>
    /// <param name="target">The target object for the <paramref name="method"/> if it represents an instance method. This should be null if and only if <paramref name="method"/> is a static method.</param>
    /// <param name="functionName">Optional function name. If null, it will default to one derived from the method represented by <paramref name="method"/>.</param>
    /// <param name="description">Optional description of the method. If null, it will default to one derived from the method represented by <paramref name="method"/>, if possible (e.g. via a <see cref="DescriptionAttribute"/> on the method).</param>
    /// <param name="parameters">Optional parameter descriptions. If null, it will default to one derived from the method represented by <paramref name="method"/>.</param>
    /// <param name="returnParameter">Optional return parameter description. If null, it will default to one derived from the method represented by <paramref name="method"/>.</param>
    /// <param name="loggerFactory">The <see cref="ILoggerFactory"/> to use for logging. If null, no logging will be performed.</param>
    /// <returns>The created <see cref="KernelFunction"/> wrapper for <paramref name="method"/>.</returns>
    public static KernelFunction Create(
        MethodInfo method,
        object? target = null,
        string? functionName = null,
        string? description = null,
        IEnumerable<KernelParameterMetadata>? parameters = null,
        KernelReturnParameterMetadata? returnParameter = null,
        ILoggerFactory? loggerFactory = null)
    {
        Verify.NotNull(method);
        if (!method.IsStatic && target is null)
        {
            throw new ArgumentNullException(nameof(target), "Target must not be null for an instance method.");
        }

        ILogger logger = loggerFactory?.CreateLogger(method.DeclaringType ?? typeof(KernelFunctionFromPrompt)) ?? NullLogger.Instance;

        MethodDetails methodDetails = GetMethodDetails(functionName, method, target, logger);
        var result = new KernelFunctionFromMethod(
            methodDetails.Function,
            methodDetails.Name,
            description ?? methodDetails.Description,
            parameters?.ToList() ?? methodDetails.Parameters,
            returnParameter ?? methodDetails.ReturnParameter,
            logger);

        if (logger.IsEnabled(LogLevel.Trace))
        {
            logger.LogTrace("Created ISKFunction '{Name}' for '{MethodName}'", result.Name, method.Name);
        }

        return result;
    }

    /// <inheritdoc/>
    protected override async Task<FunctionResult> InvokeCoreAsync(
        Kernel kernel,
<<<<<<< HEAD
        KernelFunctionArguments arguments,
        CancellationToken cancellationToken)
    {
        return await this._function(null, kernel, arguments, cancellationToken).ConfigureAwait(false);
=======
        ContextVariables variables,
        PromptExecutionSettings? executionSettings,
        CancellationToken cancellationToken)
    {
        return await this._function(null, executionSettings, kernel, variables, cancellationToken).ConfigureAwait(false);
>>>>>>> 40b0af61
    }

    /// <inheritdoc/>
    protected override async IAsyncEnumerable<T> InvokeCoreStreamingAsync<T>(
        Kernel kernel,
<<<<<<< HEAD
        KernelFunctionArguments arguments,
        [EnumeratorCancellation] CancellationToken cancellationToken = default)
    {
        var functionResult = await this.InvokeCoreAsync(kernel, arguments, cancellationToken).ConfigureAwait(false);
=======
        ContextVariables variables,
        PromptExecutionSettings? executionSettings = null,
        [EnumeratorCancellation] CancellationToken cancellationToken = default)
    {
        var functionResult = await this.InvokeCoreAsync(kernel, variables, executionSettings, cancellationToken).ConfigureAwait(false);
>>>>>>> 40b0af61
        if (functionResult.Value is T)
        {
            yield return (T)functionResult.Value;
            yield break;
        }

        // Supports the following provided T types for Method streaming
        if (typeof(T) == typeof(StreamingContent) ||
            typeof(T) == typeof(StreamingMethodContent))
        {
            if (functionResult.Value is not null)
            {
                yield return (T)(object)new StreamingMethodContent(functionResult.Value);
            }
            yield break;
        }

        throw new NotSupportedException($"Streaming function {this.Name} does not support type {typeof(T)}");

        // We don't invoke the hook here as the InvokeCoreAsync will do that for us
    }

    /// <summary>
    /// JSON serialized string representation of the function.
    /// </summary>
    public override string ToString() => JsonSerializer.Serialize(this, JsonOptionsCache.WriteIndented);

    #region private

    /// <summary>Delegate used to invoke the underlying delegate.</summary>
    private delegate ValueTask<FunctionResult> ImplementationFunc(
        ITextCompletion? textCompletion,
<<<<<<< HEAD
=======
        PromptExecutionSettings? executionSettings,
>>>>>>> 40b0af61
        Kernel kernel,
        KernelFunctionArguments arguments,
        CancellationToken cancellationToken);

    private static readonly object[] s_cancellationTokenNoneArray = new object[] { CancellationToken.None };
    private readonly ImplementationFunc _function;
    private readonly ILogger _logger;

    private record struct MethodDetails(string Name, string Description, ImplementationFunc Function, List<KernelParameterMetadata> Parameters, KernelReturnParameterMetadata ReturnParameter);

    private KernelFunctionFromMethod(
        ImplementationFunc implementationFunc,
        string functionName,
        string description,
        IReadOnlyList<KernelParameterMetadata> parameters,
        KernelReturnParameterMetadata returnParameter,
        ILogger logger) : base(functionName, description, parameters, returnParameter)
    {
        Verify.ValidFunctionName(functionName);

        this._logger = logger;

        this._function = implementationFunc;
    }

    private static MethodDetails GetMethodDetails(string? functionName, MethodInfo method, object? target, ILogger logger)
    {
        ThrowForInvalidSignatureIf(method.IsGenericMethodDefinition, method, "Generic methods are not supported");

        if (functionName is null)
        {
            // Get the name to use for the function.  If the function has an SKName attribute, we use that.
            // Otherwise, we use the name of the method, but strip off any "Async" suffix if it's {Value}Task-returning.
            // We don't apply any heuristics to the value supplied by SKName so that it can always be used
            // as a definitive override.
            functionName = method.GetCustomAttribute<KernelNameAttribute>(inherit: true)?.Name?.Trim();
            if (string.IsNullOrEmpty(functionName))
            {
                functionName = SanitizeMetadataName(method.Name!);

                if (IsAsyncMethod(method) &&
                    functionName.EndsWith("Async", StringComparison.Ordinal) &&
                    functionName.Length > "Async".Length)
                {
                    functionName = functionName.Substring(0, functionName.Length - "Async".Length);
                }
            }
        }

        Verify.ValidFunctionName(functionName);

        List<KernelParameterMetadata> stringParameterViews = new();
        var parameters = method.GetParameters();

        // Get marshaling funcs for parameters and build up the parameter metadata.
        var parameterFuncs = new Func<Kernel, KernelFunctionArguments, CancellationToken, object?>[parameters.Length];
        bool sawFirstParameter = false, hasKernelParam = false, hasFunctionArgumentsParam = false, hasCancellationTokenParam = false, hasLoggerParam = false, hasMemoryParam = false, hasCultureParam = false;
        for (int i = 0; i < parameters.Length; i++)
        {
            (parameterFuncs[i], KernelParameterMetadata? parameterView) = GetParameterMarshalerDelegate(
                method, parameters[i],
                ref sawFirstParameter, ref hasKernelParam, ref hasFunctionArgumentsParam, ref hasCancellationTokenParam, ref hasLoggerParam, ref hasMemoryParam, ref hasCultureParam);
            if (parameterView is not null)
            {
                stringParameterViews.Add(parameterView);
            }
        }

        // Check for param names conflict
        Verify.ParametersUniqueness(stringParameterViews);

        // Get marshaling func for the return value.
        Func<Kernel, string, object?, ValueTask<FunctionResult>> returnFunc = GetReturnValueMarshalerDelegate(method);

        // Create the func
<<<<<<< HEAD
        ValueTask<FunctionResult> Function(ITextCompletion? text, Kernel kernel, KernelFunctionArguments arguments, CancellationToken cancellationToken)
=======
        ValueTask<FunctionResult> Function(ITextCompletion? text, PromptExecutionSettings? executionSettings, Kernel kernel, ContextVariables variables, CancellationToken cancellationToken)
>>>>>>> 40b0af61
        {
            // Create the arguments.
            object?[] args = parameterFuncs.Length != 0 ? new object?[parameterFuncs.Length] : Array.Empty<object?>();
            for (int i = 0; i < args.Length; i++)
            {
                args[i] = parameterFuncs[i](kernel, arguments, cancellationToken);
            }

            // Invoke the method.
            object? result = Invoke(method, target, args);

            // Extract and return the result.
            return returnFunc(kernel, functionName!, result);
        }

        // And return the details.
        return new MethodDetails
        {
            Function = Function,
            Name = functionName!,
            Description = method.GetCustomAttribute<DescriptionAttribute>(inherit: true)?.Description ?? "",
            Parameters = stringParameterViews,
            ReturnParameter = new KernelReturnParameterMetadata()
            {
                Description = method.ReturnParameter.GetCustomAttribute<DescriptionAttribute>(inherit: true)?.Description,
                ParameterType = method.ReturnType,
            }
        };
    }

    /// <summary>Gets whether a method has a known async return type.</summary>
    private static bool IsAsyncMethod(MethodInfo method)
    {
        Type t = method.ReturnType;

        if (t == typeof(Task) || t == typeof(ValueTask))
        {
            return true;
        }

        if (t.IsGenericType)
        {
            t = t.GetGenericTypeDefinition();
            if (t == typeof(Task<>) || t == typeof(ValueTask<>) || t == typeof(IAsyncEnumerable<>))
            {
                return true;
            }
        }

        return false;
    }

    /// <summary>
    /// Gets a delegate for handling the marshaling of a parameter.
    /// </summary>
    private static (Func<Kernel, KernelFunctionArguments, CancellationToken, object?>, KernelParameterMetadata?) GetParameterMarshalerDelegate(
        MethodInfo method, ParameterInfo parameter,
        ref bool sawFirstParameter, ref bool hasKernelParam, ref bool hasFunctionArgumentsParam, ref bool hasCancellationTokenParam, ref bool hasLoggerParam, ref bool hasMemoryParam, ref bool hasCultureParam)
    {
        Type type = parameter.ParameterType;

        // Handle special types based on ContextVariables data. These can each show up at most once in the method signature,
        // with the Kernel or/and the ContextVariables itself or the primary data from it mapped directly into the method's parameter.
        // They do not get parameter metadata as they're not supplied from context variables.

        if (type == typeof(Kernel))
        {
            TrackUniqueParameterType(ref hasKernelParam, method, $"At most one {nameof(Kernel)} parameter is permitted.");
            return (static (Kernel kernel, KernelFunctionArguments _, CancellationToken _) => kernel, null);
        }

        if (type == typeof(KernelFunctionArguments))
        {
            TrackUniqueParameterType(ref hasFunctionArgumentsParam, method, $"At most one {nameof(KernelFunctionArguments)} parameter is permitted.");
            return (static (Kernel _, KernelFunctionArguments arguments, CancellationToken _) => arguments, null);
        }

        if (type == typeof(ILogger) || type == typeof(ILoggerFactory))
        {
            TrackUniqueParameterType(ref hasLoggerParam, method, $"At most one {nameof(ILogger)}/{nameof(ILoggerFactory)} parameter is permitted.");
            return type == typeof(ILogger) ?
<<<<<<< HEAD
                ((Kernel kernel, KernelFunctionArguments _, CancellationToken _) => kernel.LoggerFactory.CreateLogger(method?.DeclaringType ?? typeof(KernelFunctionFromPrompt)), null) :
                ((Kernel kernel, KernelFunctionArguments _, CancellationToken _) => kernel.LoggerFactory, null);
=======
                ((Kernel kernel, ContextVariables context, CancellationToken _) => kernel.GetService<ILoggerFactory>().CreateLogger(method?.DeclaringType ?? typeof(KernelFunctionFromPrompt)), null) :
                ((Kernel kernel, ContextVariables context, CancellationToken _) => kernel.GetService<ILoggerFactory>(), null);
>>>>>>> 40b0af61
        }

        if (type == typeof(CultureInfo) || type == typeof(IFormatProvider))
        {
            TrackUniqueParameterType(ref hasCultureParam, method, $"At most one {nameof(CultureInfo)}/{nameof(IFormatProvider)} parameter is permitted.");
            return (static (Kernel kernel, KernelFunctionArguments _, CancellationToken _) => kernel.Culture, null);
        }

        if (type == typeof(CancellationToken))
        {
            TrackUniqueParameterType(ref hasCancellationTokenParam, method, $"At most one {nameof(CancellationToken)} parameter is permitted.");
            return (static (Kernel _, KernelFunctionArguments _, CancellationToken cancellationToken) => cancellationToken, null);
        }

        // Handle context variables. These are supplied from the SKContext's Variables dictionary.

        if (!type.IsByRef && GetParser(type) is Func<string, CultureInfo, object> parser)
        {
            // Use either the parameter's name or an override from an applied SKName attribute.
            KernelNameAttribute? nameAttr = parameter.GetCustomAttribute<KernelNameAttribute>(inherit: true);
            string name = nameAttr?.Name?.Trim() ?? SanitizeMetadataName(parameter.Name ?? "");
            bool nameIsInput = name.Equals(KernelFunctionArguments.InputParameterName, StringComparison.OrdinalIgnoreCase);
            ThrowForInvalidSignatureIf(name.Length == 0, method, $"Parameter {parameter.Name}'s context attribute defines an invalid name.");
            ThrowForInvalidSignatureIf(sawFirstParameter && nameIsInput, method, "Only the first parameter may be named 'input'");

            // Use either the parameter's optional default value as contained in parameter metadata (e.g. `string s = "hello"`)
            // or an override from an applied SKParameter attribute. Note that a default value may be null.
            DefaultValueAttribute? defaultValueAttribute = parameter.GetCustomAttribute<DefaultValueAttribute>(inherit: true);
            bool hasDefaultValue = defaultValueAttribute is not null;
            object? defaultValue = defaultValueAttribute?.Value;
            if (!hasDefaultValue && parameter.HasDefaultValue)
            {
                hasDefaultValue = true;
                defaultValue = parameter.DefaultValue;
            }

            if (hasDefaultValue)
            {
                // If we got a default value, make sure it's of the right type. This currently supports
                // null values if the target type is a reference type or a Nullable<T>, strings,
                // anything that can be parsed from a string via a registered TypeConverter,
                // and a value that's already the same type as the parameter.
                if (defaultValue is string defaultStringValue && defaultValue.GetType() != typeof(string))
                {
                    // Invariant culture is used here as this value comes from the C# source
                    // and it should be deterministic across cultures.
                    defaultValue = parser(defaultStringValue, CultureInfo.InvariantCulture);
                }
                else
                {
                    ThrowForInvalidSignatureIf(
                        defaultValue is null && type.IsValueType && Nullable.GetUnderlyingType(type) is null,
                        method,
                        $"Type {type} is a non-nullable value type but a null default value was specified.");
                    ThrowForInvalidSignatureIf(
                        defaultValue is not null && !type.IsAssignableFrom(defaultValue.GetType()),
                        method,
                        $"Default value {defaultValue} for parameter {name} is not assignable to type {type}.");
                }
            }

            bool fallBackToInput = !sawFirstParameter && !nameIsInput;
            object? parameterFunc(Kernel kernel, KernelFunctionArguments arguments, CancellationToken _)
            {
                // 1. Use the value of the variable if it exists.
                if (arguments.TryGetValue(name, out string? value))
                {
                    return Process(value);
                }

                // 2. Otherwise, use the default value if there is one, sourced either from an attribute or the parameter's default.
                if (hasDefaultValue)
                {
                    return defaultValue;
                }

                // 3. Otherwise, use "input" if this is the first (or only) parameter.
                if (fallBackToInput)
                {
                    return Process(arguments.TryGetValue(KernelFunctionArguments.InputParameterName, out string? input) ? input : string.Empty);
                }

                // 4. Otherwise, fail.
                throw new KernelException($"Missing value for parameter '{name}'",
                    new ArgumentException("Missing value function parameter", name));

                object? Process(string value)
                {
                    if (type == typeof(string))
                    {
                        return value;
                    }

                    try
                    {
                        return parser(value, kernel.Culture);
                    }
                    catch (Exception e) when (!e.IsCriticalException())
                    {
                        throw new ArgumentOutOfRangeException(name, value, e.Message);
                    }
                }
            }

            sawFirstParameter = true;

            var parameterView = new KernelParameterMetadata(name)
            {
                Description = parameter.GetCustomAttribute<DescriptionAttribute>(inherit: true)?.Description,
                DefaultValue = defaultValue?.ToString(),
                IsRequired = !parameter.IsOptional,
                ParameterType = type
            };

            return (parameterFunc, parameterView);
        }

        // Fail for unknown parameter types.
        throw GetExceptionForInvalidSignature(method, $"Unknown parameter type {parameter.ParameterType}");
    }

    /// <summary>
    /// Gets a delegate for handling the result value of a method, converting it into the <see cref="Task{SKContext}"/> to return from the invocation.
    /// </summary>
    private static Func<Kernel, string, object?, ValueTask<FunctionResult>> GetReturnValueMarshalerDelegate(MethodInfo method)
    {
        // Handle each known return type for the method
        Type returnType = method.ReturnType;

        // No return value, either synchronous (void) or asynchronous (Task / ValueTask).

        if (returnType == typeof(void))
        {
            return static (_, functionName, _) =>
                new ValueTask<FunctionResult>(new FunctionResult(functionName));
        }

        if (returnType == typeof(Task))
        {
            return async static (_, functionName, result) =>
            {
                await ((Task)ThrowIfNullResult(result)).ConfigureAwait(false);
                return new FunctionResult(functionName);
            };
        }

        if (returnType == typeof(ValueTask))
        {
            return async static (_, functionName, result) =>
            {
                await ((ValueTask)ThrowIfNullResult(result)).ConfigureAwait(false);
                return new FunctionResult(functionName);
            };
        }

        // string (which is special as no marshaling is required), either synchronous (string) or asynchronous (Task<string> / ValueTask<string>)

        if (returnType == typeof(string))
        {
            return static (kernel, functionName, result) =>
            {
                var resultString = (string?)result;
                return new ValueTask<FunctionResult>(new FunctionResult(functionName, resultString, kernel.Culture));
            };
        }

        if (returnType == typeof(Task<string>))
        {
            return async static (kernel, functionName, result) =>
            {
                var resultString = await ((Task<string>)ThrowIfNullResult(result)).ConfigureAwait(false);
                return new FunctionResult(functionName, resultString, kernel.Culture);
            };
        }

        if (returnType == typeof(ValueTask<string>))
        {
            return async static (kernel, functionName, result) =>
            {
                var resultString = await ((ValueTask<string>)ThrowIfNullResult(result)).ConfigureAwait(false);
                return new FunctionResult(functionName, resultString, kernel.Culture);
            };
        }

        // All other synchronous return types T.

        if (!returnType.IsGenericType || returnType.GetGenericTypeDefinition() == typeof(Nullable<>))
        {
            return (kernel, functionName, result) =>
            {
                return new ValueTask<FunctionResult>(new FunctionResult(functionName, result, kernel.Culture));
            };
        }

        // All other asynchronous return types

        // Task<T>
        if (returnType.GetGenericTypeDefinition() is Type genericTask &&
            genericTask == typeof(Task<>) &&
            returnType.GetProperty("Result", BindingFlags.Public | BindingFlags.Instance)?.GetGetMethod() is MethodInfo taskResultGetter)
        {
            return async (kernel, functionName, result) =>
            {
                await ((Task)ThrowIfNullResult(result)).ConfigureAwait(false);

                var taskResult = Invoke(taskResultGetter, result, Array.Empty<object>());
                return new FunctionResult(functionName, taskResult, kernel.Culture);
            };
        }

        // ValueTask<T>
        if (returnType.GetGenericTypeDefinition() is Type genericValueTask &&
            genericValueTask == typeof(ValueTask<>) &&
            returnType.GetMethod("AsTask", BindingFlags.Public | BindingFlags.Instance) is MethodInfo valueTaskAsTask &&
            valueTaskAsTask.ReturnType.GetProperty("Result", BindingFlags.Public | BindingFlags.Instance)?.GetGetMethod() is MethodInfo asTaskResultGetter)
        {
            return async (kernel, functionName, result) =>
            {
                Task task = (Task)Invoke(valueTaskAsTask, ThrowIfNullResult(result), Array.Empty<object>())!;
                await task.ConfigureAwait(false);

                var taskResult = Invoke(asTaskResultGetter, task, Array.Empty<object>());
                return new FunctionResult(functionName, taskResult, kernel.Culture);
            };
        }

        // IAsyncEnumerable<T>
        if (returnType.GetGenericTypeDefinition() is Type genericAsyncEnumerable && genericAsyncEnumerable == typeof(IAsyncEnumerable<>))
        {
            Type elementType = returnType.GetGenericArguments()[0];

            MethodInfo? getAsyncEnumeratorMethod = typeof(IAsyncEnumerable<>)
                .MakeGenericType(elementType)
                .GetMethod("GetAsyncEnumerator");

            if (getAsyncEnumeratorMethod is not null)
            {
                return (kernel, functionName, result) =>
                {
                    var asyncEnumerator = Invoke(getAsyncEnumeratorMethod, result, s_cancellationTokenNoneArray);

                    if (asyncEnumerator is not null)
                    {
                        return new ValueTask<FunctionResult>(new FunctionResult(functionName, asyncEnumerator, kernel.Culture));
                    }

                    return new ValueTask<FunctionResult>(new FunctionResult(functionName));
                };
            }
        }

        // Unrecognized return type.
        throw GetExceptionForInvalidSignature(method, $"Unknown return type {returnType}");

        // Throws an exception if a result is found to be null unexpectedly
        static object ThrowIfNullResult(object? result) =>
            result ??
            throw new KernelException("Function returned null unexpectedly.");
    }

    /// <summary>Invokes the MethodInfo with the specified target object and arguments.</summary>
    private static object? Invoke(MethodInfo method, object? target, object?[]? arguments)
    {
        object? result = null;
        try
        {
            const BindingFlags BindingFlagsDoNotWrapExceptions = (BindingFlags)0x02000000; // BindingFlags.DoNotWrapExceptions on .NET Core 2.1+, ignored before then
            result = method.Invoke(target, BindingFlagsDoNotWrapExceptions, binder: null, arguments, culture: null);
        }
        catch (TargetInvocationException e) when (e.InnerException is not null)
        {
            // If we're targeting .NET Framework, such that BindingFlags.DoNotWrapExceptions
            // is ignored, the original exception will be wrapped in a TargetInvocationException.
            // Unwrap it and throw that original exception, maintaining its stack information.
            ExceptionDispatchInfo.Capture(e.InnerException).Throw();
        }

        return result;
    }

    /// <summary>Gets an exception that can be thrown indicating an invalid signature.</summary>
    [DoesNotReturn]
    private static Exception GetExceptionForInvalidSignature(MethodInfo method, string reason) =>
        throw new KernelException($"Function '{method.Name}' is not supported by the kernel. {reason}");

    /// <summary>Throws an exception indicating an invalid KernelFunctionFactory signature if the specified condition is not met.</summary>
    private static void ThrowForInvalidSignatureIf([DoesNotReturnIf(true)] bool condition, MethodInfo method, string reason)
    {
        if (condition)
        {
            throw GetExceptionForInvalidSignature(method, reason);
        }
    }

    /// <summary>Tracks whether a particular kind of parameter has been seen, throwing an exception if it has, and marking it as seen if it hasn't</summary>
    private static void TrackUniqueParameterType(ref bool hasParameterType, MethodInfo method, string failureMessage)
    {
        ThrowForInvalidSignatureIf(hasParameterType, method, failureMessage);
        hasParameterType = true;
    }

    /// <summary>
    /// Gets a TypeConverter-based parser for parsing a string as the target type.
    /// </summary>
    /// <param name="targetType">Specifies the target type into which a string should be parsed.</param>
    /// <returns>The parsing function if the target type is supported; otherwise, null.</returns>
    /// <remarks>
    /// The parsing function uses whatever TypeConverter is registered for the target type.
    /// Parsing is first attempted using the current culture, and if that fails, it tries again
    /// with the invariant culture. If both fail, an exception is thrown.
    /// </remarks>
    private static Func<string, CultureInfo, object?>? GetParser(Type targetType) =>
        s_parsers.GetOrAdd(targetType, static targetType =>
        {
            // Strings just parse to themselves.
            if (targetType == typeof(string))
            {
                return (input, cultureInfo) => input;
            }

            // For nullables, parse as the inner type.  We then just need to be careful to treat null as null,
            // as the underlying parser might not be expecting null.
            bool wasNullable = false;
            if (targetType.IsGenericType && targetType.GetGenericTypeDefinition() == typeof(Nullable<>))
            {
                wasNullable = true;
                targetType = Nullable.GetUnderlyingType(targetType)!;
            }

            // For enums, delegate to Enum.Parse, special-casing null if it was actually Nullable<EnumType>.
            if (targetType.IsEnum)
            {
                return (input, cultureInfo) =>
                {
                    if (wasNullable && input is null)
                    {
                        return null!;
                    }

                    return Enum.Parse(targetType, input, ignoreCase: true);
                };
            }

            // Finally, look up and use a type converter.  Again, special-case null if it was actually Nullable<T>.
            if (GetTypeConverter(targetType) is TypeConverter converter && converter.CanConvertFrom(typeof(string)))
            {
                return (input, cultureInfo) =>
                {
                    if (wasNullable && input is null)
                    {
                        return null!;
                    }

                    // First try to parse using the supplied culture (or current if none was supplied).
                    // If that fails, try with the invariant culture and allow any exception to propagate.
                    try
                    {
                        return converter.ConvertFromString(context: null, cultureInfo, input);
                    }
                    catch (Exception e) when (!e.IsCriticalException() && cultureInfo != CultureInfo.InvariantCulture)
                    {
                        return converter.ConvertFromInvariantString(input);
                    }
                };
            }

            // Unsupported type.
            return null;
        });

    private static TypeConverter? GetTypeConverter(Type targetType)
    {
        // In an ideal world, this would use TypeDescriptor.GetConverter. However, that is not friendly to
        // any form of ahead-of-time compilation, as it could end up requiring functionality that was trimmed.
        // Instead, we just use a hard-coded set of converters for the types we know about and then also support
        // types that are explicitly attributed with TypeConverterAttribute.

        if (targetType == typeof(byte)) { return new ByteConverter(); }
        if (targetType == typeof(sbyte)) { return new SByteConverter(); }
        if (targetType == typeof(bool)) { return new BooleanConverter(); }
        if (targetType == typeof(ushort)) { return new UInt16Converter(); }
        if (targetType == typeof(short)) { return new Int16Converter(); }
        if (targetType == typeof(char)) { return new CharConverter(); }
        if (targetType == typeof(uint)) { return new UInt32Converter(); }
        if (targetType == typeof(int)) { return new Int32Converter(); }
        if (targetType == typeof(ulong)) { return new UInt64Converter(); }
        if (targetType == typeof(long)) { return new Int64Converter(); }
        if (targetType == typeof(float)) { return new SingleConverter(); }
        if (targetType == typeof(double)) { return new DoubleConverter(); }
        if (targetType == typeof(decimal)) { return new DecimalConverter(); }
        if (targetType == typeof(TimeSpan)) { return new TimeSpanConverter(); }
        if (targetType == typeof(DateTime)) { return new DateTimeConverter(); }
        if (targetType == typeof(DateTimeOffset)) { return new DateTimeOffsetConverter(); }
        if (targetType == typeof(Uri)) { return new UriTypeConverter(); }
        if (targetType == typeof(Guid)) { return new GuidConverter(); }

        if (targetType.GetCustomAttribute<TypeConverterAttribute>() is TypeConverterAttribute tca &&
            Type.GetType(tca.ConverterTypeName, throwOnError: false) is Type converterType &&
            Activator.CreateInstance(converterType) is TypeConverter converter)
        {
            return converter;
        }

        return null;
    }

    [DebuggerBrowsable(DebuggerBrowsableState.Never)]
    private string DebuggerDisplay => string.IsNullOrWhiteSpace(this.Description) ? this.Name : $"{this.Name} ({this.Description})";

    /// <summary>
    /// Remove characters from method name that are valid in metadata but invalid for SK.
    /// </summary>
    private static string SanitizeMetadataName(string methodName) =>
        s_invalidNameCharsRegex.Replace(methodName, "_");

    /// <summary>Regex that flags any character other than ASCII digits or letters or the underscore.</summary>
    private static readonly Regex s_invalidNameCharsRegex = new("[^0-9A-Za-z_]");

    /// <summary>Parser functions for converting strings to parameter types.</summary>
    private static readonly ConcurrentDictionary<Type, Func<string, CultureInfo, object?>?> s_parsers = new();

<<<<<<< HEAD
    private KernelFunctionMetadata? _metadata;
=======
    /// <summary>Formatter functions for converting parameter types to strings.</summary>
    private static readonly ConcurrentDictionary<Type, Func<object?, CultureInfo, string?>?> s_formatters = new();
>>>>>>> 40b0af61

    #endregion
}<|MERGE_RESOLUTION|>--- conflicted
+++ resolved
@@ -81,35 +81,19 @@
     /// <inheritdoc/>
     protected override async Task<FunctionResult> InvokeCoreAsync(
         Kernel kernel,
-<<<<<<< HEAD
         KernelFunctionArguments arguments,
         CancellationToken cancellationToken)
     {
         return await this._function(null, kernel, arguments, cancellationToken).ConfigureAwait(false);
-=======
-        ContextVariables variables,
-        PromptExecutionSettings? executionSettings,
-        CancellationToken cancellationToken)
-    {
-        return await this._function(null, executionSettings, kernel, variables, cancellationToken).ConfigureAwait(false);
->>>>>>> 40b0af61
     }
 
     /// <inheritdoc/>
     protected override async IAsyncEnumerable<T> InvokeCoreStreamingAsync<T>(
         Kernel kernel,
-<<<<<<< HEAD
         KernelFunctionArguments arguments,
         [EnumeratorCancellation] CancellationToken cancellationToken = default)
     {
         var functionResult = await this.InvokeCoreAsync(kernel, arguments, cancellationToken).ConfigureAwait(false);
-=======
-        ContextVariables variables,
-        PromptExecutionSettings? executionSettings = null,
-        [EnumeratorCancellation] CancellationToken cancellationToken = default)
-    {
-        var functionResult = await this.InvokeCoreAsync(kernel, variables, executionSettings, cancellationToken).ConfigureAwait(false);
->>>>>>> 40b0af61
         if (functionResult.Value is T)
         {
             yield return (T)functionResult.Value;
@@ -142,10 +126,6 @@
     /// <summary>Delegate used to invoke the underlying delegate.</summary>
     private delegate ValueTask<FunctionResult> ImplementationFunc(
         ITextCompletion? textCompletion,
-<<<<<<< HEAD
-=======
-        PromptExecutionSettings? executionSettings,
->>>>>>> 40b0af61
         Kernel kernel,
         KernelFunctionArguments arguments,
         CancellationToken cancellationToken);
@@ -221,11 +201,7 @@
         Func<Kernel, string, object?, ValueTask<FunctionResult>> returnFunc = GetReturnValueMarshalerDelegate(method);
 
         // Create the func
-<<<<<<< HEAD
         ValueTask<FunctionResult> Function(ITextCompletion? text, Kernel kernel, KernelFunctionArguments arguments, CancellationToken cancellationToken)
-=======
-        ValueTask<FunctionResult> Function(ITextCompletion? text, PromptExecutionSettings? executionSettings, Kernel kernel, ContextVariables variables, CancellationToken cancellationToken)
->>>>>>> 40b0af61
         {
             // Create the arguments.
             object?[] args = parameterFuncs.Length != 0 ? new object?[parameterFuncs.Length] : Array.Empty<object?>();
@@ -307,13 +283,8 @@
         {
             TrackUniqueParameterType(ref hasLoggerParam, method, $"At most one {nameof(ILogger)}/{nameof(ILoggerFactory)} parameter is permitted.");
             return type == typeof(ILogger) ?
-<<<<<<< HEAD
-                ((Kernel kernel, KernelFunctionArguments _, CancellationToken _) => kernel.LoggerFactory.CreateLogger(method?.DeclaringType ?? typeof(KernelFunctionFromPrompt)), null) :
-                ((Kernel kernel, KernelFunctionArguments _, CancellationToken _) => kernel.LoggerFactory, null);
-=======
-                ((Kernel kernel, ContextVariables context, CancellationToken _) => kernel.GetService<ILoggerFactory>().CreateLogger(method?.DeclaringType ?? typeof(KernelFunctionFromPrompt)), null) :
-                ((Kernel kernel, ContextVariables context, CancellationToken _) => kernel.GetService<ILoggerFactory>(), null);
->>>>>>> 40b0af61
+                ((Kernel kernel, KernelFunctionArguments _, CancellationToken _) => kernel.GetService<ILoggerFactory>().CreateLogger(method?.DeclaringType ?? typeof(KernelFunctionFromPrompt)), null) :
+                ((Kernel kernel, KernelFunctionArguments _, CancellationToken _) => kernel.GetService<ILoggerFactory>(), null);
         }
 
         if (type == typeof(CultureInfo) || type == typeof(IFormatProvider))
@@ -735,12 +706,5 @@
     /// <summary>Parser functions for converting strings to parameter types.</summary>
     private static readonly ConcurrentDictionary<Type, Func<string, CultureInfo, object?>?> s_parsers = new();
 
-<<<<<<< HEAD
-    private KernelFunctionMetadata? _metadata;
-=======
-    /// <summary>Formatter functions for converting parameter types to strings.</summary>
-    private static readonly ConcurrentDictionary<Type, Func<object?, CultureInfo, string?>?> s_formatters = new();
->>>>>>> 40b0af61
-
     #endregion
 }