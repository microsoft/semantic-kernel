--- conflicted
+++ resolved
@@ -66,11 +66,7 @@
 
         if (executionSettings is not null)
         {
-<<<<<<< HEAD
-            promptConfig.ExecutionSettings = executionSettings;
-=======
             promptConfig.ExecutionSettings.Add(executionSettings.ServiceId ?? PromptExecutionSettings.DefaultServiceId, executionSettings);
->>>>>>> 3a86d7c9
         }
 
         var factory = promptTemplateFactory ?? new KernelPromptTemplateFactory(loggerFactory);
