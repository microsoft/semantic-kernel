﻿// Copyright (c) Microsoft. All rights reserved.

using System;
using System.Collections.Generic;
using System.Diagnostics;
using System.Runtime.CompilerServices;
using System.Text.Json;
using System.Threading;
using System.Threading.Tasks;
using Microsoft.Extensions.Logging;
using Microsoft.Extensions.Logging.Abstractions;
using Microsoft.SemanticKernel.ChatCompletion;
using Microsoft.SemanticKernel.Events;
using Microsoft.SemanticKernel.TextGeneration;
using Microsoft.SemanticKernel.Services;

namespace Microsoft.SemanticKernel;

/// <summary>
/// A Semantic Kernel "Semantic" prompt function.
/// </summary>
[DebuggerDisplay("{DebuggerDisplay,nq}")]
internal sealed class KernelFunctionFromPrompt : KernelFunction
{
    // TODO: Revise these Create method XML comments

    /// <summary>
    /// Creates a string-to-string prompt function, with no direct support for input context.
    /// The function can be referenced in templates and will receive the context, but when invoked programmatically you
    /// can only pass in a string in input and receive a string in output.
    /// </summary>
    /// <param name="promptTemplate">Plain language definition of the prompt function, using SK template language</param>
    /// <param name="executionSettings">Optional LLM execution settings</param>
    /// <param name="functionName">A name for the given function. The name can be referenced in templates and used by the pipeline planner.</param>
    /// <param name="description">Optional description, useful for the planner</param>
    /// <param name="promptTemplateFactory">Optional: Prompt template factory</param>
    /// <param name="loggerFactory">Logger factory</param>
    /// <returns>A function ready to use</returns>
    public static KernelFunction Create(
        string promptTemplate,
        PromptExecutionSettings? executionSettings = null,
        string? functionName = null,
        string? description = null,
        IPromptTemplateFactory? promptTemplateFactory = null,
        ILoggerFactory? loggerFactory = null)
    {
        Verify.NotNullOrWhiteSpace(promptTemplate);

        var promptConfig = new PromptTemplateConfig
        {
            Name = functionName ?? RandomFunctionName(),
            Description = description ?? "Generic function, unknown purpose",
            Template = promptTemplate
        };

        if (executionSettings is not null)
        {
            promptConfig.ExecutionSettings.Add(executionSettings);
        }

        var factory = promptTemplateFactory ?? new KernelPromptTemplateFactory(loggerFactory);

        return Create(
            promptTemplate: factory.Create(promptConfig),
            promptConfig: promptConfig,
            loggerFactory: loggerFactory);
    }

    /// <summary>
    /// Creates a string-to-string prompt function, with no direct support for input context.
    /// The function can be referenced in templates and will receive the context, but when invoked programmatically you
    /// can only pass in a string in input and receive a string in output.
    /// </summary>
    /// <param name="promptConfig">Prompt template configuration</param>
    /// <param name="promptTemplateFactory">Optional: Prompt template factory</param>
    /// <param name="loggerFactory">Logger factory</param>
    /// <returns>A function ready to use</returns>
    public static KernelFunction Create(
        PromptTemplateConfig promptConfig,
        IPromptTemplateFactory? promptTemplateFactory = null,
        ILoggerFactory? loggerFactory = null)
    {
        var factory = promptTemplateFactory ?? new KernelPromptTemplateFactory(loggerFactory);

        return Create(
            promptTemplate: factory.Create(promptConfig),
            promptConfig: promptConfig,
            loggerFactory: loggerFactory);
    }

    /// <summary>
    /// Allow to define a prompt function passing in the definition in natural language, i.e. the prompt template.
    /// </summary>
    /// <param name="promptTemplate">Plain language definition of the prompt function, using SK template language</param>
    /// <param name="promptConfig">Prompt template configuration.</param>
    /// <param name="loggerFactory">Logger factory</param>
    /// <returns>A function ready to use</returns>
    public static KernelFunction Create(
        IPromptTemplate promptTemplate,
        PromptTemplateConfig promptConfig,
        ILoggerFactory? loggerFactory = null)
    {
        Verify.NotNull(promptTemplate);
        Verify.NotNull(promptConfig);

        if (string.IsNullOrEmpty(promptConfig.Name))
        {
            promptConfig.Name = RandomFunctionName();
        }
        Verify.ValidFunctionName(promptConfig.Name);

        return new KernelFunctionFromPrompt(
            template: promptTemplate,
            promptConfig: promptConfig,
            loggerFactory: loggerFactory);
    }

    /// <inheritdoc/>j
    protected override async ValueTask<FunctionResult> InvokeCoreAsync(
        Kernel kernel,
        KernelArguments arguments,
        CancellationToken cancellationToken = default)
    {
        this.AddDefaultValues(arguments);

        (var aiService, var renderedPrompt, var renderedEventArgs) = await this.RenderPromptAsync(kernel, arguments, cancellationToken).ConfigureAwait(false);
        if (renderedEventArgs?.Cancel is true)
        {
            throw new OperationCanceledException($"A {nameof(Kernel)}.{nameof(Kernel.PromptRendered)} event handler requested cancellation before function invocation.");
        }

        if (aiService is IChatCompletionService chatCompletion)
        {
            var chatContent = await chatCompletion.GetChatMessageContentAsync(renderedPrompt, arguments.ExecutionSettings, kernel, cancellationToken).ConfigureAwait(false);
            return new FunctionResult(this, chatContent, kernel.Culture, chatContent.Metadata);
        }

        if (aiService is ITextGenerationService textGeneration)
        {
            var textContent = await textGeneration.GetTextContentWithDefaultParserAsync(renderedPrompt, arguments.ExecutionSettings, kernel, cancellationToken).ConfigureAwait(false);
            return new FunctionResult(this, textContent, kernel.Culture, textContent.Metadata);
        }

        // This should never happen as the AI service is selected by the service selector
        throw new NotSupportedException($"The AI service {aiService.GetType()} is not supported. Supported services are {typeof(IChatCompletionService)} and {typeof(ITextGenerationService)}");
    }

    protected override async IAsyncEnumerable<TResult> InvokeStreamingCoreAsync<TResult>(
        Kernel kernel,
        KernelArguments arguments,
        [EnumeratorCancellation] CancellationToken cancellationToken = default)
    {
        this.AddDefaultValues(arguments);

        (var aiService, var renderedPrompt, var renderedEventArgs) = await this.RenderPromptAsync(kernel, arguments, cancellationToken).ConfigureAwait(false);
        if (renderedEventArgs?.Cancel ?? false)
        {
            yield break;
        }

        IAsyncEnumerable<StreamingContentBase>? asyncReference = null;
        if (aiService is ITextGenerationService textGeneration)
        {
            asyncReference = textGeneration.GetStreamingTextContentsWithDefaultParserAsync(renderedPrompt, arguments.ExecutionSettings, kernel, cancellationToken);
        }
        else if (aiService is IChatCompletionService chatCompletion)
        {
            asyncReference = chatCompletion.GetStreamingChatMessageContentsAsync(renderedPrompt, arguments.ExecutionSettings, kernel, cancellationToken);
        }
        else
        {
            // This should never happen as the AI service is selected by the service selector
            throw new NotSupportedException($"The AI service {aiService.GetType()} is not supported. Supported services are {typeof(IChatCompletionService)} and {typeof(ITextGenerationService)}");
        }

        await foreach (var content in asyncReference)
        {
            cancellationToken.ThrowIfCancellationRequested();

            yield return typeof(TResult) switch
            {
                _ when typeof(TResult) == typeof(string)
                    => (TResult)(object)content.ToString(),

<<<<<<< HEAD
                _ when content is T contentAsT
                    => contentAsT,

                _ when content.InnerContent is T innerContentAsT
                    => innerContentAsT,
=======
                _ when content is TResult contentAsT
                    => (TResult)contentAsT,

                _ when content.InnerContent is TResult innerContentAsT
                    => (TResult)innerContentAsT,
>>>>>>> 1139610a

                _ when typeof(TResult) == typeof(byte[])
                    => (TResult)(object)content.ToByteArray(),

                _ => throw new NotSupportedException($"The specific type {typeof(TResult)} is not supported. Support types are {typeof(StreamingTextContent)}, string, byte[], or a matching type for {typeof(StreamingTextContent)}.{nameof(StreamingTextContent.InnerContent)} property")
            };
        }

        // There is no post cancellation check to override the result as the stream data was already sent.
    }

    /// <summary>
    /// JSON serialized string representation of the function.
    /// </summary>
    public override string ToString() => JsonSerializer.Serialize(this);

    private KernelFunctionFromPrompt(
        IPromptTemplate template,
        PromptTemplateConfig promptConfig,
        ILoggerFactory? loggerFactory = null) : base(
            promptConfig.Name,
            promptConfig.Description,
            promptConfig.GetKernelParametersMetadata(),
            promptConfig.GetKernelReturnParameterMetadata(),
            promptConfig.ExecutionSettings)
    {
        this._logger = loggerFactory is not null ? loggerFactory.CreateLogger(typeof(KernelFunctionFactory)) : NullLogger.Instance;

        this._promptTemplate = template;
        this._promptConfig = promptConfig;
    }

    #region private

    private readonly ILogger _logger;
    private readonly PromptTemplateConfig _promptConfig;
    private readonly IPromptTemplate _promptTemplate;

    [DebuggerBrowsable(DebuggerBrowsableState.Never)]
    private string DebuggerDisplay => string.IsNullOrWhiteSpace(this.Description) ? this.Name : $"{this.Name} ({this.Description})";

    /// <summary>Add default values to the arguments if an argument is not defined</summary>
    private void AddDefaultValues(KernelArguments arguments)
    {
        foreach (var parameter in this._promptConfig.InputVariables)
        {
            if (!arguments.ContainsName(parameter.Name) && parameter.Default != null)
            {
                arguments[parameter.Name] = parameter.Default;
            }
        }
    }

    private async Task<(IAIService, string, PromptRenderedEventArgs?)> RenderPromptAsync(Kernel kernel, KernelArguments arguments, CancellationToken cancellationToken)
    {
        var serviceSelector = kernel.ServiceSelector;
        IAIService? aiService;
        PromptExecutionSettings? defaultExecutionSettings;

        //TODO: Revisit if SelectAIService implementation should return null when no service is found

#pragma warning disable CA1031 // Do not catch general exception types
        try
        {
            (aiService, defaultExecutionSettings) = serviceSelector.SelectAIService<IChatCompletionService>(kernel, this, arguments);
        }
        catch
        {
            // Fallback to text generation service, if the selector don't finds it, will throw.
            (aiService, defaultExecutionSettings) = serviceSelector.SelectAIService<ITextGenerationService>(kernel, this, arguments);
        }
#pragma warning restore CA1031 // Do not catch general exception types

        Verify.NotNull(aiService);

        arguments.ExecutionSettings ??= defaultExecutionSettings;

        kernel.OnPromptRendering(this, arguments);

        var renderedPrompt = await this._promptTemplate.RenderAsync(kernel, arguments, cancellationToken).ConfigureAwait(false);

        var renderedEventArgs = kernel.OnPromptRendered(this, arguments, renderedPrompt);

        return (aiService, renderedPrompt, renderedEventArgs);
    }

    /// <summary>Create a random, valid function name.</summary>
    private static string RandomFunctionName() => $"func{Guid.NewGuid():N}";

    #endregion
}<|MERGE_RESOLUTION|>--- conflicted
+++ resolved
@@ -159,13 +159,13 @@
         }
 
         IAsyncEnumerable<StreamingContentBase>? asyncReference = null;
-        if (aiService is ITextGenerationService textGeneration)
+        if (aiService is IChatCompletionService chatCompletion)
+        {
+            asyncReference = chatCompletion.GetStreamingChatMessageContentsAsync(renderedPrompt, arguments.ExecutionSettings, kernel, cancellationToken);
+        }
+        else if (aiService is ITextGenerationService textGeneration)
         {
             asyncReference = textGeneration.GetStreamingTextContentsWithDefaultParserAsync(renderedPrompt, arguments.ExecutionSettings, kernel, cancellationToken);
-        }
-        else if (aiService is IChatCompletionService chatCompletion)
-        {
-            asyncReference = chatCompletion.GetStreamingChatMessageContentsAsync(renderedPrompt, arguments.ExecutionSettings, kernel, cancellationToken);
         }
         else
         {
@@ -182,19 +182,11 @@
                 _ when typeof(TResult) == typeof(string)
                     => (TResult)(object)content.ToString(),
 
-<<<<<<< HEAD
-                _ when content is T contentAsT
+                _ when content is TResult contentAsT
                     => contentAsT,
 
-                _ when content.InnerContent is T innerContentAsT
+                _ when content.InnerContent is TResult innerContentAsT
                     => innerContentAsT,
-=======
-                _ when content is TResult contentAsT
-                    => (TResult)contentAsT,
-
-                _ when content.InnerContent is TResult innerContentAsT
-                    => (TResult)innerContentAsT,
->>>>>>> 1139610a
 
                 _ when typeof(TResult) == typeof(byte[])
                     => (TResult)(object)content.ToByteArray(),
