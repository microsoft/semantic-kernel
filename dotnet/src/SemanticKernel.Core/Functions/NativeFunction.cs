﻿// Copyright (c) Microsoft. All rights reserved.

using System;
using System.Collections.Concurrent;
using System.Collections.Generic;
using System.ComponentModel;
using System.Diagnostics;
using System.Diagnostics.CodeAnalysis;
using System.Globalization;
using System.Linq;
using System.Reflection;
using System.Text.Json;
using System.Text.RegularExpressions;
using System.Threading;
using System.Threading.Tasks;
using Microsoft.Extensions.Logging;
using Microsoft.Extensions.Logging.Abstractions;
using Microsoft.SemanticKernel.AI;
using Microsoft.SemanticKernel.AI.TextCompletion;
using Microsoft.SemanticKernel.Diagnostics;
using Microsoft.SemanticKernel.Events;
using Microsoft.SemanticKernel.Orchestration;

#pragma warning disable IDE0130
// ReSharper disable once CheckNamespace - Using the main namespace
namespace Microsoft.SemanticKernel;
#pragma warning restore IDE0130

/// <summary>
/// <see cref="ISKFunction"/> implementation backed by a delegate.
/// </summary>
[DebuggerDisplay("{DebuggerDisplay,nq}")]
internal sealed class NativeFunction : ISKFunction
{
<<<<<<< HEAD
=======
    /// <inheritdoc/>
    public string Name { get; }

    /// <inheritdoc/>
    public string PluginName { get; }

    /// <inheritdoc/>
    public string Description { get; }

    /// <inheritdoc/>
    public IEnumerable<AIRequestSettings> ModelSettings => Enumerable.Empty<AIRequestSettings>();

>>>>>>> e3ff3e38
    /// <summary>
    /// Creates an <see cref="ISKFunction"/> instance for a .NET method, specified via an <see cref="MethodInfo"/> instance
    /// and an optional target object if the method is an instance method.
    /// </summary>
<<<<<<< HEAD
    /// <param name="method">The method to be represented via the created <see cref="ISKFunction"/>.</param>
    /// <param name="target">The target object for the <paramref name="method"/> if it represents an instance method. This should be null if and only if <paramref name="method"/> is a static method.</param>
    /// <param name="pluginName">The optional name of the plug-in associated with this method.</param>
    /// <param name="functionName">Optional function name. If null, it will default to one derived from the method represented by <paramref name="method"/>.</param>
    /// <param name="description">Optional description of the method. If null, it will default to one derived from the method represented by <paramref name="method"/>, if possible (e.g. via a <see cref="DescriptionAttribute"/> on the method).</param>
    /// <param name="parameters">Optional parameter descriptions. If null, it will default to one derived from the method represented by <paramref name="method"/>.</param>
=======
    public IReadOnlyList<ParameterView> Parameters { get; }

    /// <summary>
    /// Function return parameter
    /// </summary>
    public ReturnParameterView ReturnParameter { get; }

    /// <summary>
    /// Create a native function instance, wrapping a native object method
    /// </summary>
    /// <param name="method">Signature of the method to invoke</param>
    /// <param name="target">Object containing the method to invoke</param>
    /// <param name="pluginName">SK plugin name</param>
>>>>>>> e3ff3e38
    /// <param name="loggerFactory">The <see cref="ILoggerFactory"/> to use for logging. If null, no logging will be performed.</param>
    /// <returns>The created <see cref="ISKFunction"/> wrapper for <paramref name="method"/>.</returns>
    public static ISKFunction Create(
        MethodInfo method,
        object? target,
        string? pluginName,
        string? functionName,
        string? description,
        IEnumerable<ParameterView>? parameters,
        ILoggerFactory? loggerFactory)
    {
        Verify.NotNull(method);
        if (!method.IsStatic && target is null)
        {
            throw new ArgumentNullException(nameof(target), "Target must not be null for an instance method.");
        }

        if (string.IsNullOrWhiteSpace(pluginName))
        {
            pluginName = FunctionCollection.GlobalFunctionsPluginName;
        }

        ILogger logger = loggerFactory?.CreateLogger(method.DeclaringType ?? typeof(SKFunction)) ?? NullLogger.Instance;

        MethodDetails methodDetails = GetMethodDetails(method, target, pluginName!, logger);
        var result = new NativeFunction(
            methodDetails.Function,
            pluginName!,
            functionName ?? methodDetails.Name,
            description ?? methodDetails.Description,
            parameters?.ToList() ?? methodDetails.Parameters,
            logger);

<<<<<<< HEAD
        if (logger.IsEnabled(LogLevel.Trace))
=======
        return new NativeFunction(
            delegateFunction: methodDetails.Function,
            parameters: methodDetails.Parameters,
            pluginName: pluginName!,
            functionName: methodDetails.Name,
            description: methodDetails.Description,
            returnParameter: methodDetails.ReturnParameter,
            logger: logger);
    }

    /// <summary>
    /// Create a native function instance, wrapping a delegate function
    /// </summary>
    /// <param name="nativeFunction">Function to invoke</param>
    /// <param name="pluginName">SK plugin name</param>
    /// <param name="functionName">SK function name</param>
    /// <param name="description">SK function description</param>
    /// <param name="parameters">SK function parameters</param>
    /// <param name="returnParameter">SK function return parameter</param>
    /// <param name="loggerFactory">The <see cref="ILoggerFactory"/> to use for logging. If null, no logging will be performed.</param>
    /// <returns>SK function instance</returns>
    public static ISKFunction FromNativeFunction(
        Delegate nativeFunction,
        string? pluginName = null,
        string? functionName = null,
        string? description = null,
        IEnumerable<ParameterView>? parameters = null,
        ReturnParameterView? returnParameter = null,
        ILoggerFactory? loggerFactory = null)
    {
        ILogger logger = loggerFactory is not null ? loggerFactory.CreateLogger(typeof(ISKFunction)) : NullLogger.Instance;

        if (string.IsNullOrWhiteSpace(pluginName))
>>>>>>> e3ff3e38
        {
            logger.LogTrace("Created ISKFunction '{Plugin}.{Name}' for '{MethodName}'", result.PluginName, result.Name, method.Name);
        }

        return result;
    }

<<<<<<< HEAD
    /// <inheritdoc/>
    public string Name { get; }

    /// <inheritdoc/>
    public string PluginName { get; }

    /// <inheritdoc/>
    public string Description { get; }
=======
        functionName ??= methodDetails.Name;
        parameters ??= methodDetails.Parameters;
        description ??= methodDetails.Description;
        returnParameter ??= methodDetails.ReturnParameter;

        return new NativeFunction(
            delegateFunction: methodDetails.Function,
            parameters: parameters.ToList(),
            description: description,
            pluginName: pluginName!,
            functionName: functionName,
            returnParameter: returnParameter,
            logger: logger);
    }
>>>>>>> e3ff3e38

    /// <inheritdoc/>
    public FunctionView Describe() => this._view ??= new FunctionView(this.Name, this.PluginName, this.Description, this._parameters);

    /// <inheritdoc/>
    public async Task<FunctionResult> InvokeAsync(
        SKContext context,
        AIRequestSettings? requestSettings = null,
        CancellationToken cancellationToken = default)
    {
        try
        {
            // Invoke pre hook, and stop if skipping requested.
            this.CallFunctionInvoking(context);
            if (SKFunction.IsInvokingCancelOrSkipRequested(context))
            {
                if (this._logger.IsEnabled(LogLevel.Trace))
                {
                    this._logger.LogTrace("Function {Plugin}.{Name} canceled or skipped prior to invocation.", this.PluginName, this.Name);
                }

                return new FunctionResult(this.Name, this.PluginName, context);
            }

            if (this._logger.IsEnabled(LogLevel.Trace))
            {
                this._logger.LogTrace("Function {Plugin}.{Name} invoking.", this.PluginName, this.Name);
            }

            // Invoke the function.
            var result = await this._function(null, requestSettings, context, cancellationToken).ConfigureAwait(false);

            // Invoke the post hook.
            result = this.CallFunctionInvoked(result, context);

            if (this._logger.IsEnabled(LogLevel.Trace))
            {
                this._logger.LogTrace("Function {Plugin}.{Name} invocation {Completion}: {Result}",
                    this.PluginName, this.Name,
                    SKFunction.IsInvokedCancelRequested(context) ? "canceled" : "completed",
                    result.Value);
            }

            return result;
        }
        catch (Exception e)
        {
            if (this._logger.IsEnabled(LogLevel.Error))
            {
                this._logger.LogError(e, "Function {Plugin}.{Name} execution failed: {Error}", this.PluginName, this.Name, e.Message);
            }
            throw;
        }
    }

    private void CallFunctionInvoking(SKContext context)
    {
        var eventWrapper = context.FunctionInvokingHandler;
        if (eventWrapper?.Handler is EventHandler<FunctionInvokingEventArgs> handler)
        {
            eventWrapper.EventArgs = new FunctionInvokingEventArgs(this.Describe(), context);
            handler.Invoke(this, eventWrapper.EventArgs);
        }
    }

    private FunctionResult CallFunctionInvoked(FunctionResult result, SKContext context)
    {
        var eventWrapper = context.FunctionInvokedHandler;
        if (eventWrapper?.Handler is EventHandler<FunctionInvokedEventArgs> handler)
        {
            eventWrapper.EventArgs = new FunctionInvokedEventArgs(this.Describe(), result);
            handler.Invoke(this, eventWrapper.EventArgs);

            // Apply any changes from the event handlers to final result.
            result = new FunctionResult(this.Name, this.PluginName, eventWrapper.EventArgs.SKContext, eventWrapper.EventArgs.SKContext.Result)
            {
                // Updates the eventArgs metadata during invoked handler execution
                // will reflect in the result metadata
                Metadata = eventWrapper.EventArgs.Metadata
            };
        }

        return result;
    }

    /// <summary>
    /// JSON serialized string representation of the function.
    /// </summary>
    public override string ToString() => this.ToString(false);

    /// <summary>
    /// JSON serialized string representation of the function.
    /// </summary>
    public string ToString(bool writeIndented) =>
        JsonSerializer.Serialize(this, options: writeIndented ? s_toStringIndentedSerialization : s_toStringStandardSerialization);

    #region private

    /// <summary>Delegate used to invoke the underlying delegate.</summary>
    /// <returns></returns>
    private delegate ValueTask<FunctionResult> ImplementationFunc(
        ITextCompletion? textCompletion,
        AIRequestSettings? requestSettings,
        SKContext context,
        CancellationToken cancellationToken);

    private static readonly JsonSerializerOptions s_toStringStandardSerialization = new();
    private static readonly JsonSerializerOptions s_toStringIndentedSerialization = new() { WriteIndented = true };
    private readonly ImplementationFunc _function;
    private readonly IReadOnlyList<ParameterView> _parameters;
    private readonly ILogger _logger;

<<<<<<< HEAD
    private record struct MethodDetails(string Name, string Description, ImplementationFunc Function, List<ParameterView> Parameters);
=======
    private struct MethodDetails
    {
        public NativeFunctionDelegate Function { get; set; }
        public List<ParameterView> Parameters { get; set; }
        public string Name { get; set; }
        public string Description { get; set; }
        public ReturnParameterView ReturnParameter { get; set; }
    }
>>>>>>> e3ff3e38

    private NativeFunction(
        ImplementationFunc implementationFunc,
        string pluginName,
        string functionName,
        string description,
<<<<<<< HEAD
        IReadOnlyList<ParameterView> parameters,
=======
        ReturnParameterView returnParameter,
>>>>>>> e3ff3e38
        ILogger logger)
    {
        Verify.ValidPluginName(pluginName);
        Verify.ValidFunctionName(functionName);

        this._logger = logger;

        this._function = implementationFunc;
        this._parameters = parameters.ToArray();
        Verify.ParametersUniqueness(this._parameters);

        this.Name = functionName;
        this.PluginName = pluginName;
        this.Description = description;
<<<<<<< HEAD
=======
        this.ReturnParameter = returnParameter;

        this._view = new(() => new (functionName, pluginName, description)
        {
            Parameters = this.Parameters,
            ReturnParameter = this.ReturnParameter
        });
    }

    /// <summary>
    /// Throw an exception if the function is not semantic, use this method when some logic makes sense only for semantic functions.
    /// </summary>
    /// <exception cref="SKException"></exception>
    [DoesNotReturn]
    private void ThrowNotSemantic()
    {
        this._logger.LogError("The function is not semantic");
        throw new SKException("Invalid operation, the method requires a semantic function");
>>>>>>> e3ff3e38
    }

    private static MethodDetails GetMethodDetails(MethodInfo method, object? target, string pluginName, ILogger logger)
    {
        // Get the name to use for the function.  If the function has an SKName attribute, we use that.
        // Otherwise, we use the name of the method, but strip off any "Async" suffix if it's {Value}Task-returning.
        // We don't apply any heuristics to the value supplied by SKName so that it can always be used
        // as a definitive override.
        string? functionName = method.GetCustomAttribute<SKNameAttribute>(inherit: true)?.Name?.Trim();
        if (string.IsNullOrEmpty(functionName))
        {
            functionName = SanitizeMetadataName(method.Name!);
            Verify.ValidFunctionName(functionName);

            if (IsAsyncMethod(method) &&
                functionName.EndsWith("Async", StringComparison.Ordinal) &&
                functionName.Length > "Async".Length)
            {
                functionName = functionName.Substring(0, functionName.Length - "Async".Length);
            }
        }

        string? functionDescription = method.GetCustomAttribute<DescriptionAttribute>(inherit: true)?.Description;
        string? returnParameterDescription = method.ReturnParameter.GetCustomAttribute<DescriptionAttribute>(inherit: true)?.Description;

        var returnParameter = new ReturnParameterView(returnParameterDescription ?? string.Empty);

        var result = new MethodDetails
        {
            Name = functionName!,
            Description = functionDescription ?? string.Empty,
            ReturnParameter = returnParameter,
        };

        (result.Function, result.Parameters) = GetDelegateInfo(functionName!, pluginName, target, method);

        return result;
    }

    /// <summary>Gets whether a method has a known async return type.</summary>
    private static bool IsAsyncMethod(MethodInfo method)
    {
        Type t = method.ReturnType;

        if (t == typeof(Task) || t == typeof(ValueTask))
        {
            return true;
        }

        if (t.IsGenericType)
        {
            t = t.GetGenericTypeDefinition();
            if (t == typeof(Task<>) || t == typeof(ValueTask<>))
            {
                return true;
            }
        }

        return false;
    }

    // Inspect a method and returns the corresponding delegate and related info
    private static (ImplementationFunc function, List<ParameterView>) GetDelegateInfo(
        string functionName,
        string pluginName,
        object? instance,
        MethodInfo method)
    {
        ThrowForInvalidSignatureIf(method.IsGenericMethodDefinition, method, "Generic methods are not supported");

        var stringParameterViews = new List<ParameterView>();
        var parameters = method.GetParameters();

        // Get marshaling funcs for parameters and build up the parameter views.
        var parameterFuncs = new Func<SKContext, CancellationToken, object?>[parameters.Length];
        bool sawFirstParameter = false, hasSKContextParam = false, hasCancellationTokenParam = false, hasLoggerParam = false, hasMemoryParam = false, hasCultureParam = false;
        for (int i = 0; i < parameters.Length; i++)
        {
            (parameterFuncs[i], ParameterView? parameterView) = GetParameterMarshalerDelegate(
                method, parameters[i],
                ref sawFirstParameter, ref hasSKContextParam, ref hasCancellationTokenParam, ref hasLoggerParam, ref hasMemoryParam, ref hasCultureParam);
            if (parameterView is not null)
            {
                stringParameterViews.Add(parameterView);
            }
        }

        // Get marshaling func for the return value.
        Func<string, string, object?, SKContext, ValueTask<FunctionResult>> returnFunc = GetReturnValueMarshalerDelegate(method);

        // Create the func
        ValueTask<FunctionResult> Function(ITextCompletion? text, AIRequestSettings? requestSettings, SKContext context, CancellationToken cancellationToken)
        {
            // Create the arguments.
            object?[] args = parameterFuncs.Length != 0 ? new object?[parameterFuncs.Length] : Array.Empty<object?>();
            for (int i = 0; i < args.Length; i++)
            {
                args[i] = parameterFuncs[i](context, cancellationToken);
            }

            // Invoke the method.
            object? result = method.Invoke(instance, args);

            // Extract and return the result.
            return returnFunc(functionName, pluginName, result, context);
        }

        // Check for param names conflict
        Verify.ParametersUniqueness(stringParameterViews);

        // Return the function and its parameter views.
        return (Function, stringParameterViews);
    }

    /// <summary>
    /// Gets a delegate for handling the marshaling of a parameter.
    /// </summary>
    private static (Func<SKContext, CancellationToken, object?>, ParameterView?) GetParameterMarshalerDelegate(
        MethodInfo method, ParameterInfo parameter,
        ref bool sawFirstParameter, ref bool hasSKContextParam, ref bool hasCancellationTokenParam, ref bool hasLoggerParam, ref bool hasMemoryParam, ref bool hasCultureParam)
    {
        Type type = parameter.ParameterType;

        // Handle special types based on SKContext data. These can each show up at most once in the method signature,
        // with the SKContext itself or the primary data from it mapped directly into the method's parameter.
        // They do not get parameter views as they're not supplied from context variables.

        if (type == typeof(SKContext))
        {
            TrackUniqueParameterType(ref hasSKContextParam, method, $"At most one {nameof(SKContext)} parameter is permitted.");
            return (static (SKContext context, CancellationToken _) => context, null);
        }

        if (type == typeof(ILogger) || type == typeof(ILoggerFactory))
        {
            TrackUniqueParameterType(ref hasLoggerParam, method, $"At most one {nameof(ILogger)}/{nameof(ILoggerFactory)} parameter is permitted.");
            return type == typeof(ILogger) ?
                ((SKContext context, CancellationToken _) => context.LoggerFactory.CreateLogger(method?.DeclaringType ?? typeof(SKFunction)), null) :
                ((SKContext context, CancellationToken _) => context.LoggerFactory, null);
        }

        if (type == typeof(CultureInfo) || type == typeof(IFormatProvider))
        {
            TrackUniqueParameterType(ref hasCultureParam, method, $"At most one {nameof(CultureInfo)}/{nameof(IFormatProvider)} parameter is permitted.");
            return (static (SKContext context, CancellationToken _) => context.Culture, null);
        }

        if (type == typeof(CancellationToken))
        {
            TrackUniqueParameterType(ref hasCancellationTokenParam, method, $"At most one {nameof(CancellationToken)} parameter is permitted.");
            return (static (SKContext _, CancellationToken cancellationToken) => cancellationToken, null);
        }

        // Handle context variables. These are supplied from the SKContext's Variables dictionary.

        if (!type.IsByRef && GetParser(type) is Func<string, CultureInfo, object> parser)
        {
            // Use either the parameter's name or an override from an applied SKName attribute.
            SKNameAttribute? nameAttr = parameter.GetCustomAttribute<SKNameAttribute>(inherit: true);
            string name = nameAttr?.Name?.Trim() ?? SanitizeMetadataName(parameter.Name);
            bool nameIsInput = name.Equals("input", StringComparison.OrdinalIgnoreCase);
            ThrowForInvalidSignatureIf(name.Length == 0, method, $"Parameter {parameter.Name}'s context attribute defines an invalid name.");
            ThrowForInvalidSignatureIf(sawFirstParameter && nameIsInput, method, "Only the first parameter may be named 'input'");

            // Use either the parameter's optional default value as contained in parameter metadata (e.g. `string s = "hello"`)
            // or an override from an applied SKParameter attribute. Note that a default value may be null.
            DefaultValueAttribute defaultValueAttribute = parameter.GetCustomAttribute<DefaultValueAttribute>(inherit: true);
            bool hasDefaultValue = defaultValueAttribute is not null;
            object? defaultValue = defaultValueAttribute?.Value;
            if (!hasDefaultValue && parameter.HasDefaultValue)
            {
                hasDefaultValue = true;
                defaultValue = parameter.DefaultValue;
            }

            if (hasDefaultValue)
            {
                // If we got a default value, make sure it's of the right type. This currently supports
                // null values if the target type is a reference type or a Nullable<T>, strings,
                // anything that can be parsed from a string via a registered TypeConverter,
                // and a value that's already the same type as the parameter.
                if (defaultValue is string defaultStringValue && defaultValue.GetType() != typeof(string))
                {
                    // Invariant culture is used here as this value comes from the C# source
                    // and it should be deterministic across cultures.
                    defaultValue = parser(defaultStringValue, CultureInfo.InvariantCulture);
                }
                else
                {
                    ThrowForInvalidSignatureIf(
                        defaultValue is null && type.IsValueType && Nullable.GetUnderlyingType(type) is null,
                        method,
                        $"Type {type} is a non-nullable value type but a null default value was specified.");
                    ThrowForInvalidSignatureIf(
                        defaultValue is not null && !type.IsAssignableFrom(defaultValue.GetType()),
                        method,
                        $"Default value {defaultValue} for parameter {name} is not assignable to type {type}.");
                }
            }

            bool fallBackToInput = !sawFirstParameter && !nameIsInput;
            object? parameterFunc(SKContext context, CancellationToken _)
            {
                // 1. Use the value of the variable if it exists.
                if (context.Variables.TryGetValue(name, out string? value))
                {
                    return Process(value);
                }

                // 2. Otherwise, use the default value if there is one, sourced either from an attribute or the parameter's default.
                if (hasDefaultValue)
                {
                    return defaultValue;
                }

                // 3. Otherwise, use "input" if this is the first (or only) parameter.
                if (fallBackToInput)
                {
                    return Process(context.Variables.Input);
                }

                // 4. Otherwise, fail.
                throw new SKException($"Missing value for parameter '{name}'",
                    new ArgumentException("Missing value function parameter", name));

                object? Process(string value)
                {
                    if (type == typeof(string))
                    {
                        return value;
                    }

                    try
                    {
                        return parser(value, context.Culture);
                    }
                    catch (Exception e) when (!e.IsCriticalException())
                    {
                        throw new ArgumentOutOfRangeException(name, value, e.Message);
                    }
                }
            }

            sawFirstParameter = true;

            var parameterView = new ParameterView(
                name,
                parameter.GetCustomAttribute<DescriptionAttribute>(inherit: true)?.Description ?? string.Empty,
                defaultValue?.ToString() ?? string.Empty,
                IsRequired: !parameter.IsOptional);

            return (parameterFunc, parameterView);
        }

        // Fail for unknown parameter types.
        throw GetExceptionForInvalidSignature(method, $"Unknown parameter type {parameter.ParameterType}");
    }

    /// <summary>
    /// Gets a delegate for handling the result value of a method, converting it into the <see cref="Task{SKContext}"/> to return from the invocation.
    /// </summary>
    private static Func<string, string, object?, SKContext, ValueTask<FunctionResult>> GetReturnValueMarshalerDelegate(MethodInfo method)
    {
        // Handle each known return type for the method
        Type returnType = method.ReturnType;

        // No return value, either synchronous (void) or asynchronous (Task / ValueTask).

        if (returnType == typeof(void))
        {
            return static (functionName, pluginName, result, context) =>
                new ValueTask<FunctionResult>(new FunctionResult(functionName, pluginName, context));
        }

        if (returnType == typeof(Task))
        {
            return async static (functionName, pluginName, result, context) =>
            {
                await ((Task)ThrowIfNullResult(result)).ConfigureAwait(false);
                return new FunctionResult(functionName, pluginName, context);
            };
        }

        if (returnType == typeof(ValueTask))
        {
            return async static (functionName, pluginName, result, context) =>
            {
                await ((ValueTask)ThrowIfNullResult(result)).ConfigureAwait(false);
                return new FunctionResult(functionName, pluginName, context);
            };
        }

        // SKContext, either synchronous (SKContext) or asynchronous (Task<SKContext> / ValueTask<SKContext>).

        if (returnType == typeof(SKContext))
        {
            return static (functionName, pluginName, result, _) =>
            {
                var context = (SKContext)ThrowIfNullResult(result);
                return new ValueTask<FunctionResult>(new FunctionResult(functionName, pluginName, context, context.Result));
            };
        }

        if (returnType == typeof(Task<SKContext>))
        {
            return static async (functionName, pluginName, result, _) =>
            {
                var context = await ((Task<SKContext>)ThrowIfNullResult(result)).ConfigureAwait(false);
                return new FunctionResult(functionName, pluginName, context, context.Result);
            };
        }

        if (returnType == typeof(ValueTask<SKContext>))
        {
            return static async (functionName, pluginName, result, _) =>
            {
                var context = await ((ValueTask<SKContext>)ThrowIfNullResult(result)).ConfigureAwait(false);
                return new FunctionResult(functionName, pluginName, context, context);
            };
        }

        // string (which is special as no marshaling is required), either synchronous (string) or asynchronous (Task<string> / ValueTask<string>)

        if (returnType == typeof(string))
        {
            return static (functionName, pluginName, result, context) =>
            {
                var resultString = (string?)result;
                context.Variables.Update(resultString);
                return new ValueTask<FunctionResult>(new FunctionResult(functionName, pluginName, context, resultString));
            };
        }

        if (returnType == typeof(Task<string>))
        {
            return async static (functionName, pluginName, result, context) =>
            {
                var resultString = await ((Task<string>)ThrowIfNullResult(result)).ConfigureAwait(false);
                context.Variables.Update(resultString);
                return new FunctionResult(functionName, pluginName, context, resultString);
            };
        }

        if (returnType == typeof(ValueTask<string>))
        {
            return async static (functionName, pluginName, result, context) =>
            {
                var resultString = await ((ValueTask<string>)ThrowIfNullResult(result)).ConfigureAwait(false);
                context.Variables.Update(resultString);
                return new FunctionResult(functionName, pluginName, context, resultString);
            };
        }

        // All other synchronous return types T.

        if (!returnType.IsGenericType || returnType.GetGenericTypeDefinition() == typeof(Nullable<>))
        {
            if (GetFormatter(returnType) is not Func<object?, CultureInfo, string> formatter)
            {
                throw GetExceptionForInvalidSignature(method, $"Unknown return type {returnType}");
            }

            return (functionName, pluginName, result, context) =>
            {
                context.Variables.Update(formatter(result, context.Culture));
                return new ValueTask<FunctionResult>(new FunctionResult(functionName, pluginName, context, result));
            };
        }

        // All other asynchronous return types

        // Task<T>
        if (returnType.GetGenericTypeDefinition() is Type genericTask &&
            genericTask == typeof(Task<>) &&
            returnType.GetProperty("Result", BindingFlags.Public | BindingFlags.Instance)?.GetGetMethod() is MethodInfo taskResultGetter &&
            GetFormatter(taskResultGetter.ReturnType) is Func<object?, CultureInfo, string> taskResultFormatter)
        {
            return async (functionName, pluginName, result, context) =>
            {
                await ((Task)ThrowIfNullResult(result)).ConfigureAwait(false);

                var taskResult = taskResultGetter.Invoke(result!, Array.Empty<object>());

                context.Variables.Update(taskResultFormatter(taskResult, context.Culture));
                return new FunctionResult(functionName, pluginName, context, taskResult);
            };
        }

        // ValueTask<T>
        if (returnType.GetGenericTypeDefinition() is Type genericValueTask &&
            genericValueTask == typeof(ValueTask<>) &&
            returnType.GetMethod("AsTask", BindingFlags.Public | BindingFlags.Instance) is MethodInfo valueTaskAsTask &&
            valueTaskAsTask.ReturnType.GetProperty("Result", BindingFlags.Public | BindingFlags.Instance)?.GetGetMethod() is MethodInfo asTaskResultGetter &&
            GetFormatter(asTaskResultGetter.ReturnType) is Func<object?, CultureInfo, string> asTaskResultFormatter)
        {
            return async (functionName, pluginName, result, context) =>
            {
                Task task = (Task)valueTaskAsTask.Invoke(ThrowIfNullResult(result), Array.Empty<object>());
                await task.ConfigureAwait(false);

                var taskResult = asTaskResultGetter.Invoke(task!, Array.Empty<object>());

                context.Variables.Update(asTaskResultFormatter(taskResult, context.Culture));
                return new FunctionResult(functionName, pluginName, context, taskResult);
            };
        }

        // IAsyncEnumerable<T>
        if (returnType.GetGenericTypeDefinition() is Type genericAsyncEnumerable && genericAsyncEnumerable == typeof(IAsyncEnumerable<>))
        {
            Type elementType = returnType.GetGenericArguments()[0];

            MethodInfo getAsyncEnumeratorMethod = typeof(IAsyncEnumerable<>)
                .MakeGenericType(elementType)
                .GetMethod("GetAsyncEnumerator");

            if (getAsyncEnumeratorMethod is not null)
            {
                return (functionName, pluginName, result, context) =>
                {
                    var asyncEnumerator = getAsyncEnumeratorMethod.Invoke(result, new object[] { default(CancellationToken) });

                    if (asyncEnumerator is not null)
                    {
                        return new ValueTask<FunctionResult>(new FunctionResult(functionName, pluginName, context, asyncEnumerator));
                    }

                    return new ValueTask<FunctionResult>(new FunctionResult(functionName, pluginName, context));
                };
            }
        }

        // Unrecognized return type.
        throw GetExceptionForInvalidSignature(method, $"Unknown return type {returnType}");

        // Throws an exception if a result is found to be null unexpectedly
        static object ThrowIfNullResult(object? result) =>
            result ??
            throw new SKException("Function returned null unexpectedly.");
    }

    /// <summary>Gets an exception that can be thrown indicating an invalid signature.</summary>
    [DoesNotReturn]
    private static Exception GetExceptionForInvalidSignature(MethodInfo method, string reason) =>
        throw new SKException($"Function '{method.Name}' is not supported by the kernel. {reason}");

    /// <summary>Throws an exception indicating an invalid SKFunction signature if the specified condition is not met.</summary>
    private static void ThrowForInvalidSignatureIf([DoesNotReturnIf(true)] bool condition, MethodInfo method, string reason)
    {
        if (condition)
        {
            throw GetExceptionForInvalidSignature(method, reason);
        }
    }

    /// <summary>Tracks whether a particular kind of parameter has been seen, throwing an exception if it has, and marking it as seen if it hasn't</summary>
    private static void TrackUniqueParameterType(ref bool hasParameterType, MethodInfo method, string failureMessage)
    {
        ThrowForInvalidSignatureIf(hasParameterType, method, failureMessage);
        hasParameterType = true;
    }

    /// <summary>
    /// Gets a TypeConverter-based parser for parsing a string as the target type.
    /// </summary>
    /// <param name="targetType">Specifies the target type into which a string should be parsed.</param>
    /// <returns>The parsing function if the target type is supported; otherwise, null.</returns>
    /// <remarks>
    /// The parsing function uses whatever TypeConverter is registered for the target type.
    /// Parsing is first attempted using the current culture, and if that fails, it tries again
    /// with the invariant culture. If both fail, an exception is thrown.
    /// </remarks>
    private static Func<string, CultureInfo, object?>? GetParser(Type targetType) =>
        s_parsers.GetOrAdd(targetType, static targetType =>
        {
            // Strings just parse to themselves.
            if (targetType == typeof(string))
            {
                return (input, cultureInfo) => input;
            }

            // For nullables, parse as the inner type.  We then just need to be careful to treat null as null,
            // as the underlying parser might not be expecting null.
            bool wasNullable = false;
            if (targetType.IsGenericType && targetType.GetGenericTypeDefinition() == typeof(Nullable<>))
            {
                wasNullable = true;
                targetType = Nullable.GetUnderlyingType(targetType);
            }

            // For enums, delegate to Enum.Parse, special-casing null if it was actually Nullable<EnumType>.
            if (targetType.IsEnum)
            {
                return (input, cultureInfo) =>
                {
                    if (wasNullable && input is null)
                    {
                        return null!;
                    }

                    return Enum.Parse(targetType, input, ignoreCase: true);
                };
            }

            // Finally, look up and use a type converter.  Again, special-case null if it was actually Nullable<T>.
            if (GetTypeConverter(targetType) is TypeConverter converter && converter.CanConvertFrom(typeof(string)))
            {
                return (input, cultureInfo) =>
                {
                    if (wasNullable && input is null)
                    {
                        return null!;
                    }

                    // First try to parse using the supplied culture (or current if none was supplied).
                    // If that fails, try with the invariant culture and allow any exception to propagate.
                    try
                    {
                        return converter.ConvertFromString(context: null, cultureInfo, input);
                    }
                    catch (Exception e) when (!e.IsCriticalException() && cultureInfo != CultureInfo.InvariantCulture)
                    {
                        return converter.ConvertFromInvariantString(input);
                    }
                };
            }

            // Unsupported type.
            return null;
        });

    /// <summary>
    /// Gets a TypeConverter-based formatter for formatting an object as a string.
    /// </summary>
    /// <remarks>
    /// Formatting is performed in the invariant culture whenever possible.
    /// </remarks>
    private static Func<object?, CultureInfo, string?>? GetFormatter(Type targetType) =>
        s_formatters.GetOrAdd(targetType, static targetType =>
        {
            // For nullables, render as the underlying type.
            bool wasNullable = false;
            if (targetType.IsGenericType && targetType.GetGenericTypeDefinition() == typeof(Nullable<>))
            {
                wasNullable = true;
                targetType = Nullable.GetUnderlyingType(targetType);
            }

            // For enums, just ToString() and allow the object override to do the right thing.
            if (targetType.IsEnum)
            {
                return (input, cultureInfo) => input?.ToString()!;
            }

            // Strings just render as themselves.
            if (targetType == typeof(string))
            {
                return (input, cultureInfo) => (string)input!;
            }

            // Finally, look up and use a type converter.
            if (GetTypeConverter(targetType) is TypeConverter converter && converter.CanConvertTo(typeof(string)))
            {
                return (input, cultureInfo) =>
                {
                    if (wasNullable && input is null)
                    {
                        return null!;
                    }

                    return converter.ConvertToString(context: null, cultureInfo, input);
                };
            }

            return null;
        });

    private static TypeConverter? GetTypeConverter(Type targetType)
    {
        // In an ideal world, this would use TypeDescriptor.GetConverter. However, that is not friendly to
        // any form of ahead-of-time compilation, as it could end up requiring functionality that was trimmed.
        // Instead, we just use a hard-coded set of converters for the types we know about and then also support
        // types that are explicitly attributed with TypeConverterAttribute.

        if (targetType == typeof(byte)) { return new ByteConverter(); }
        if (targetType == typeof(sbyte)) { return new SByteConverter(); }
        if (targetType == typeof(bool)) { return new BooleanConverter(); }
        if (targetType == typeof(ushort)) { return new UInt16Converter(); }
        if (targetType == typeof(short)) { return new Int16Converter(); }
        if (targetType == typeof(char)) { return new CharConverter(); }
        if (targetType == typeof(uint)) { return new UInt32Converter(); }
        if (targetType == typeof(int)) { return new Int32Converter(); }
        if (targetType == typeof(ulong)) { return new UInt64Converter(); }
        if (targetType == typeof(long)) { return new Int64Converter(); }
        if (targetType == typeof(float)) { return new SingleConverter(); }
        if (targetType == typeof(double)) { return new DoubleConverter(); }
        if (targetType == typeof(decimal)) { return new DecimalConverter(); }
        if (targetType == typeof(TimeSpan)) { return new TimeSpanConverter(); }
        if (targetType == typeof(DateTime)) { return new DateTimeConverter(); }
        if (targetType == typeof(DateTimeOffset)) { return new DateTimeOffsetConverter(); }
        if (targetType == typeof(Uri)) { return new UriTypeConverter(); }
        if (targetType == typeof(Guid)) { return new GuidConverter(); }

        if (targetType.GetCustomAttribute<TypeConverterAttribute>() is TypeConverterAttribute tca &&
            Type.GetType(tca.ConverterTypeName, throwOnError: false) is Type converterType &&
            Activator.CreateInstance(converterType) is TypeConverter converter)
        {
            return converter;
        }

        return null;
    }

    [DebuggerBrowsable(DebuggerBrowsableState.Never)]
    private string DebuggerDisplay => $"{this.Name} ({this.Description})";

    /// <summary>
    /// Remove characters from method name that are valid in metadata but invalid for SK.
    /// </summary>
    private static string SanitizeMetadataName(string methodName) =>
        s_invalidNameCharsRegex.Replace(methodName, "_");

    /// <summary>Regex that flags any character other than ASCII digits or letters or the underscore.</summary>
    private static readonly Regex s_invalidNameCharsRegex = new("[^0-9A-Za-z_]");

    /// <summary>Parser functions for converting strings to parameter types.</summary>
    private static readonly ConcurrentDictionary<Type, Func<string, CultureInfo, object>?> s_parsers = new();

    /// <summary>Formatter functions for converting parameter types to strings.</summary>
    private static readonly ConcurrentDictionary<Type, Func<object?, CultureInfo, string>?> s_formatters = new();

    private FunctionView? _view;

    #endregion

    #region Obsolete

    /// <inheritdoc/>
    [Obsolete("Use ISKFunction.RequestSettingsFactory instead. This will be removed in a future release.")]
    public AIRequestSettings? RequestSettings { get; }

    /// <inheritdoc/>
    [Obsolete("Use ISKFunction.SetAIServiceFactory instead. This will be removed in a future release.")]
    public ISKFunction SetAIService(Func<ITextCompletion> serviceFactory)
    {
        this.ThrowNotSemantic();
        return this;
    }

    /// <inheritdoc/>
    [Obsolete("Use ISKFunction.SetAIRequestSettingsFactory instead. This will be removed in a future release.")]
    public ISKFunction SetAIConfiguration(AIRequestSettings? requestSettings)
    {
        this.ThrowNotSemantic();
        return this;
    }

    /// <summary>
    /// Throw an exception if the function is not semantic, use this method when some logic makes sense only for semantic functions.
    /// </summary>
    [Obsolete("Remove this when other obsolete members are removed.")]
    [DoesNotReturn]
    private void ThrowNotSemantic()
    {
        this._logger.LogError("The function is not semantic");
        throw new SKException("Invalid operation, the method requires a semantic function");
    }

    /// <inheritdoc/>
    [Obsolete("Methods, properties and classes which include Skill in the name have been renamed. Use ISKFunction.PluginName instead. This will be removed in a future release.")]
    [EditorBrowsable(EditorBrowsableState.Never)]
    public string SkillName => this.PluginName;

    /// <inheritdoc/>
    [Obsolete("Kernel no longer differentiates between Semantic and Native functions. This will be removed in a future release.")]
    [EditorBrowsable(EditorBrowsableState.Never)]
    public bool IsSemantic => true;

    /// <inheritdoc/>
    [Obsolete("This method is a nop and will be removed in a future release.")]
    [EditorBrowsable(EditorBrowsableState.Never)]
    public ISKFunction SetDefaultSkillCollection(IReadOnlyFunctionCollection skills) => this;

    /// <inheritdoc/>
    [Obsolete("This method is a nop and will be removed in a future release.")]
    [EditorBrowsable(EditorBrowsableState.Never)]
    public ISKFunction SetDefaultFunctionCollection(IReadOnlyFunctionCollection functions) => this;

    #endregion
}<|MERGE_RESOLUTION|>--- conflicted
+++ resolved
@@ -32,47 +32,17 @@
 [DebuggerDisplay("{DebuggerDisplay,nq}")]
 internal sealed class NativeFunction : ISKFunction
 {
-<<<<<<< HEAD
-=======
-    /// <inheritdoc/>
-    public string Name { get; }
-
-    /// <inheritdoc/>
-    public string PluginName { get; }
-
-    /// <inheritdoc/>
-    public string Description { get; }
-
-    /// <inheritdoc/>
-    public IEnumerable<AIRequestSettings> ModelSettings => Enumerable.Empty<AIRequestSettings>();
-
->>>>>>> e3ff3e38
     /// <summary>
     /// Creates an <see cref="ISKFunction"/> instance for a .NET method, specified via an <see cref="MethodInfo"/> instance
     /// and an optional target object if the method is an instance method.
     /// </summary>
-<<<<<<< HEAD
     /// <param name="method">The method to be represented via the created <see cref="ISKFunction"/>.</param>
     /// <param name="target">The target object for the <paramref name="method"/> if it represents an instance method. This should be null if and only if <paramref name="method"/> is a static method.</param>
     /// <param name="pluginName">The optional name of the plug-in associated with this method.</param>
     /// <param name="functionName">Optional function name. If null, it will default to one derived from the method represented by <paramref name="method"/>.</param>
     /// <param name="description">Optional description of the method. If null, it will default to one derived from the method represented by <paramref name="method"/>, if possible (e.g. via a <see cref="DescriptionAttribute"/> on the method).</param>
     /// <param name="parameters">Optional parameter descriptions. If null, it will default to one derived from the method represented by <paramref name="method"/>.</param>
-=======
-    public IReadOnlyList<ParameterView> Parameters { get; }
-
-    /// <summary>
-    /// Function return parameter
-    /// </summary>
-    public ReturnParameterView ReturnParameter { get; }
-
-    /// <summary>
-    /// Create a native function instance, wrapping a native object method
-    /// </summary>
-    /// <param name="method">Signature of the method to invoke</param>
-    /// <param name="target">Object containing the method to invoke</param>
-    /// <param name="pluginName">SK plugin name</param>
->>>>>>> e3ff3e38
+    /// <param name="returnParameter">Optional return parameter description.</param>
     /// <param name="loggerFactory">The <see cref="ILoggerFactory"/> to use for logging. If null, no logging will be performed.</param>
     /// <returns>The created <see cref="ISKFunction"/> wrapper for <paramref name="method"/>.</returns>
     public static ISKFunction Create(
@@ -82,6 +52,7 @@
         string? functionName,
         string? description,
         IEnumerable<ParameterView>? parameters,
+        ReturnParameterView? returnParameter,
         ILoggerFactory? loggerFactory)
     {
         Verify.NotNull(method);
@@ -104,45 +75,10 @@
             functionName ?? methodDetails.Name,
             description ?? methodDetails.Description,
             parameters?.ToList() ?? methodDetails.Parameters,
+            returnParameter ?? methodDetails.ReturnParameter,
             logger);
 
-<<<<<<< HEAD
         if (logger.IsEnabled(LogLevel.Trace))
-=======
-        return new NativeFunction(
-            delegateFunction: methodDetails.Function,
-            parameters: methodDetails.Parameters,
-            pluginName: pluginName!,
-            functionName: methodDetails.Name,
-            description: methodDetails.Description,
-            returnParameter: methodDetails.ReturnParameter,
-            logger: logger);
-    }
-
-    /// <summary>
-    /// Create a native function instance, wrapping a delegate function
-    /// </summary>
-    /// <param name="nativeFunction">Function to invoke</param>
-    /// <param name="pluginName">SK plugin name</param>
-    /// <param name="functionName">SK function name</param>
-    /// <param name="description">SK function description</param>
-    /// <param name="parameters">SK function parameters</param>
-    /// <param name="returnParameter">SK function return parameter</param>
-    /// <param name="loggerFactory">The <see cref="ILoggerFactory"/> to use for logging. If null, no logging will be performed.</param>
-    /// <returns>SK function instance</returns>
-    public static ISKFunction FromNativeFunction(
-        Delegate nativeFunction,
-        string? pluginName = null,
-        string? functionName = null,
-        string? description = null,
-        IEnumerable<ParameterView>? parameters = null,
-        ReturnParameterView? returnParameter = null,
-        ILoggerFactory? loggerFactory = null)
-    {
-        ILogger logger = loggerFactory is not null ? loggerFactory.CreateLogger(typeof(ISKFunction)) : NullLogger.Instance;
-
-        if (string.IsNullOrWhiteSpace(pluginName))
->>>>>>> e3ff3e38
         {
             logger.LogTrace("Created ISKFunction '{Plugin}.{Name}' for '{MethodName}'", result.PluginName, result.Name, method.Name);
         }
@@ -150,7 +86,6 @@
         return result;
     }
 
-<<<<<<< HEAD
     /// <inheritdoc/>
     public string Name { get; }
 
@@ -159,25 +94,12 @@
 
     /// <inheritdoc/>
     public string Description { get; }
-=======
-        functionName ??= methodDetails.Name;
-        parameters ??= methodDetails.Parameters;
-        description ??= methodDetails.Description;
-        returnParameter ??= methodDetails.ReturnParameter;
-
-        return new NativeFunction(
-            delegateFunction: methodDetails.Function,
-            parameters: parameters.ToList(),
-            description: description,
-            pluginName: pluginName!,
-            functionName: functionName,
-            returnParameter: returnParameter,
-            logger: logger);
-    }
->>>>>>> e3ff3e38
-
-    /// <inheritdoc/>
-    public FunctionView Describe() => this._view ??= new FunctionView(this.Name, this.PluginName, this.Description, this._parameters);
+
+    /// <inheritdoc/>
+    public IEnumerable<AIRequestSettings> ModelSettings => Enumerable.Empty<AIRequestSettings>();
+
+    /// <inheritdoc/>
+    public FunctionView Describe() => this._view ??= new FunctionView(this.Name, this.PluginName, this.Description, this._parameters, this._returnParameter);
 
     /// <inheritdoc/>
     public async Task<FunctionResult> InvokeAsync(
@@ -285,31 +207,18 @@
     private static readonly JsonSerializerOptions s_toStringIndentedSerialization = new() { WriteIndented = true };
     private readonly ImplementationFunc _function;
     private readonly IReadOnlyList<ParameterView> _parameters;
+    private readonly ReturnParameterView _returnParameter;
     private readonly ILogger _logger;
 
-<<<<<<< HEAD
-    private record struct MethodDetails(string Name, string Description, ImplementationFunc Function, List<ParameterView> Parameters);
-=======
-    private struct MethodDetails
-    {
-        public NativeFunctionDelegate Function { get; set; }
-        public List<ParameterView> Parameters { get; set; }
-        public string Name { get; set; }
-        public string Description { get; set; }
-        public ReturnParameterView ReturnParameter { get; set; }
-    }
->>>>>>> e3ff3e38
+    private record struct MethodDetails(string Name, string Description, ImplementationFunc Function, List<ParameterView> Parameters, ReturnParameterView ReturnParameter);
 
     private NativeFunction(
         ImplementationFunc implementationFunc,
         string pluginName,
         string functionName,
         string description,
-<<<<<<< HEAD
         IReadOnlyList<ParameterView> parameters,
-=======
         ReturnParameterView returnParameter,
->>>>>>> e3ff3e38
         ILogger logger)
     {
         Verify.ValidPluginName(pluginName);
@@ -320,35 +229,17 @@
         this._function = implementationFunc;
         this._parameters = parameters.ToArray();
         Verify.ParametersUniqueness(this._parameters);
+        this._returnParameter = returnParameter;
 
         this.Name = functionName;
         this.PluginName = pluginName;
         this.Description = description;
-<<<<<<< HEAD
-=======
-        this.ReturnParameter = returnParameter;
-
-        this._view = new(() => new (functionName, pluginName, description)
-        {
-            Parameters = this.Parameters,
-            ReturnParameter = this.ReturnParameter
-        });
-    }
-
-    /// <summary>
-    /// Throw an exception if the function is not semantic, use this method when some logic makes sense only for semantic functions.
-    /// </summary>
-    /// <exception cref="SKException"></exception>
-    [DoesNotReturn]
-    private void ThrowNotSemantic()
-    {
-        this._logger.LogError("The function is not semantic");
-        throw new SKException("Invalid operation, the method requires a semantic function");
->>>>>>> e3ff3e38
     }
 
     private static MethodDetails GetMethodDetails(MethodInfo method, object? target, string pluginName, ILogger logger)
     {
+        ThrowForInvalidSignatureIf(method.IsGenericMethodDefinition, method, "Generic methods are not supported");
+
         // Get the name to use for the function.  If the function has an SKName attribute, we use that.
         // Otherwise, we use the name of the method, but strip off any "Async" suffix if it's {Value}Task-returning.
         // We don't apply any heuristics to the value supplied by SKName so that it can always be used
@@ -367,55 +258,7 @@
             }
         }
 
-        string? functionDescription = method.GetCustomAttribute<DescriptionAttribute>(inherit: true)?.Description;
-        string? returnParameterDescription = method.ReturnParameter.GetCustomAttribute<DescriptionAttribute>(inherit: true)?.Description;
-
-        var returnParameter = new ReturnParameterView(returnParameterDescription ?? string.Empty);
-
-        var result = new MethodDetails
-        {
-            Name = functionName!,
-            Description = functionDescription ?? string.Empty,
-            ReturnParameter = returnParameter,
-        };
-
-        (result.Function, result.Parameters) = GetDelegateInfo(functionName!, pluginName, target, method);
-
-        return result;
-    }
-
-    /// <summary>Gets whether a method has a known async return type.</summary>
-    private static bool IsAsyncMethod(MethodInfo method)
-    {
-        Type t = method.ReturnType;
-
-        if (t == typeof(Task) || t == typeof(ValueTask))
-        {
-            return true;
-        }
-
-        if (t.IsGenericType)
-        {
-            t = t.GetGenericTypeDefinition();
-            if (t == typeof(Task<>) || t == typeof(ValueTask<>))
-            {
-                return true;
-            }
-        }
-
-        return false;
-    }
-
-    // Inspect a method and returns the corresponding delegate and related info
-    private static (ImplementationFunc function, List<ParameterView>) GetDelegateInfo(
-        string functionName,
-        string pluginName,
-        object? instance,
-        MethodInfo method)
-    {
-        ThrowForInvalidSignatureIf(method.IsGenericMethodDefinition, method, "Generic methods are not supported");
-
-        var stringParameterViews = new List<ParameterView>();
+        List<ParameterView> stringParameterViews = new();
         var parameters = method.GetParameters();
 
         // Get marshaling funcs for parameters and build up the parameter views.
@@ -432,6 +275,9 @@
             }
         }
 
+        // Check for param names conflict
+        Verify.ParametersUniqueness(stringParameterViews);
+
         // Get marshaling func for the return value.
         Func<string, string, object?, SKContext, ValueTask<FunctionResult>> returnFunc = GetReturnValueMarshalerDelegate(method);
 
@@ -446,17 +292,44 @@
             }
 
             // Invoke the method.
-            object? result = method.Invoke(instance, args);
+            object? result = method.Invoke(target, args);
 
             // Extract and return the result.
-            return returnFunc(functionName, pluginName, result, context);
-        }
-
-        // Check for param names conflict
-        Verify.ParametersUniqueness(stringParameterViews);
-
-        // Return the function and its parameter views.
-        return (Function, stringParameterViews);
+            return returnFunc(functionName!, pluginName, result, context);
+        }
+
+        // And return the details.
+        return new MethodDetails
+        {
+            Function = Function,
+
+            Name = functionName!,
+            Description = method.GetCustomAttribute<DescriptionAttribute>(inherit: true)?.Description ?? "",
+            Parameters = stringParameterViews,
+            ReturnParameter = new ReturnParameterView(method.ReturnParameter.GetCustomAttribute<DescriptionAttribute>(inherit: true)?.Description ?? ""),
+        };
+    }
+
+    /// <summary>Gets whether a method has a known async return type.</summary>
+    private static bool IsAsyncMethod(MethodInfo method)
+    {
+        Type t = method.ReturnType;
+
+        if (t == typeof(Task) || t == typeof(ValueTask))
+        {
+            return true;
+        }
+
+        if (t.IsGenericType)
+        {
+            t = t.GetGenericTypeDefinition();
+            if (t == typeof(Task<>) || t == typeof(ValueTask<>))
+            {
+                return true;
+            }
+        }
+
+        return false;
     }
 
     /// <summary>
