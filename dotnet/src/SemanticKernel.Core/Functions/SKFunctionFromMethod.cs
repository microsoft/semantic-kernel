--- conflicted
+++ resolved
@@ -149,7 +149,6 @@
         }
     }
 
-<<<<<<< HEAD
     /// <inheritdoc/>
     protected override async IAsyncEnumerable<T> InvokeCoreStreamingAsync<T>(
         Kernel kernel,
@@ -157,8 +156,8 @@
         AIRequestSettings? requestSettings = null,
         [EnumeratorCancellation] CancellationToken cancellationToken = default)
     {
-        this.CallFunctionInvoking(context);
-        if (KernelFunctionFromPrompt.IsInvokingCancelOrSkipRequested(context))
+        var invokingEventArgs = this.CallFunctionInvoking(kernel, context);
+        if (invokingEventArgs.IsSkipRequested || invokingEventArgs.CancelToken.IsCancellationRequested)
         {
             if (this._logger.IsEnabled(LogLevel.Trace))
             {
@@ -217,36 +216,28 @@
             }
         } while (moreChunks);
 
-        var result = this.CallFunctionInvoked(context);
+        // Invoke the post hook.
+        var (invokedEventArgs, result) = this.CallFunctionInvoked(kernel, context);
 
         if (this._logger.IsEnabled(LogLevel.Trace))
         {
             this._logger.LogTrace("Function {Name} invocation streaming {Completion}: {Result}",
                 this.Name,
-                KernelFunctionFromPrompt.IsInvokedCancelRequested(context) ? "canceled" : "completed",
+                invokedEventArgs.CancelToken.IsCancellationRequested ? "canceled" : "completed",
                 result.Value);
         }
     }
 
-    private void CallFunctionInvoking(SKContext context)
-=======
     private FunctionInvokingEventArgs CallFunctionInvoking(Kernel kernel, SKContext context)
->>>>>>> 24139d61
     {
         var eventArgs = new FunctionInvokingEventArgs(this.GetMetadata(), context);
         kernel.OnFunctionInvoking(eventArgs);
         return eventArgs;
     }
 
-<<<<<<< HEAD
-    private FunctionResult CallFunctionInvoked(SKContext context) =>
-        this.CallFunctionInvoked(new FunctionResult(this.Name, context), context);
-
-    private FunctionResult CallFunctionInvoked(FunctionResult result, SKContext context)
-=======
-    private (FunctionInvokedEventArgs, FunctionResult) CallFunctionInvoked(Kernel kernel, SKContext context, FunctionResult result)
->>>>>>> 24139d61
-    {
+    private (FunctionInvokedEventArgs, FunctionResult) CallFunctionInvoked(Kernel kernel, SKContext context, FunctionResult? result = null)
+    {
+        result ??= new FunctionResult(this.Name, context);
         var eventArgs = new FunctionInvokedEventArgs(this.GetMetadata(), result);
         if (kernel.OnFunctionInvoked(eventArgs))
         {
