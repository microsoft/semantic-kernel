--- conflicted
+++ resolved
@@ -96,12 +96,7 @@
     {
         this.AddDefaultValues(context.Variables);
 
-<<<<<<< HEAD
-        (var textCompletion, var defaultRequestSettings) = this._serviceSelector.SelectAIService<ITextCompletion>(context.ServiceProvider, this._modelSettings);
-        return await this.RunPromptAsync(textCompletion, requestSettings ?? defaultRequestSettings, context, invokingHandlerWrapper, invokedHandlerWrapper, cancellationToken).ConfigureAwait(false);
-=======
-        return await this.RunPromptAsync(requestSettings, context, cancellationToken).ConfigureAwait(false);
->>>>>>> 6ac9ee34
+        return await this.RunPromptAsync(requestSettings, context, invokingHandlerWrapper, invokedHandlerWrapper, cancellationToken).ConfigureAwait(false);
     }
 
     /// <summary>
@@ -190,7 +185,11 @@
         try
         {
             string renderedPrompt = await this._promptTemplate.RenderAsync(context, cancellationToken).ConfigureAwait(false);
-<<<<<<< HEAD
+            // For backward compatibility, use the service selector from the class if it exists, otherwise use the one from the context
+            var serviceSelector = this._serviceSelector ?? context.ServiceSelector;
+            (var textCompletion, var defaultRequestSettings) = serviceSelector.SelectAIService<ITextCompletion>(renderedPrompt, context.ServiceProvider, this._modelSettings);
+            Verify.NotNull(textCompletion);
+            IReadOnlyList<ITextResult> completionResults = await textCompletion.GetCompletionsAsync(renderedPrompt, requestSettings ?? defaultRequestSettings, cancellationToken).ConfigureAwait(false);
 
             this.CallFunctionInvoking(context, invokingHandlerWrapper, renderedPrompt);
             if (this.ShouldStopInvocation(invokingHandlerWrapper?.EventArgs, out var stopReason))
@@ -201,13 +200,6 @@
             renderedPrompt = this.TryUpdatePromptFromEventArgsMetadata(renderedPrompt, invokingHandlerWrapper?.EventArgs);
 
             IReadOnlyList<ITextResult> completionResults = await client.GetCompletionsAsync(renderedPrompt, requestSettings, cancellationToken).ConfigureAwait(false);
-=======
-            // For backward compatibility, use the service selector from the class if it exists, otherwise use the one from the context
-            var serviceSelector = this._serviceSelector ?? context.ServiceSelector;
-            (var textCompletion, var defaultRequestSettings) = serviceSelector.SelectAIService<ITextCompletion>(renderedPrompt, context.ServiceProvider, this._modelSettings);
-            Verify.NotNull(textCompletion);
-            IReadOnlyList<ITextResult> completionResults = await textCompletion.GetCompletionsAsync(renderedPrompt, requestSettings ?? defaultRequestSettings, cancellationToken).ConfigureAwait(false);
->>>>>>> 6ac9ee34
             string completion = await GetCompletionsResultContentAsync(completionResults, cancellationToken).ConfigureAwait(false);
 
             // Update the result with the completion
