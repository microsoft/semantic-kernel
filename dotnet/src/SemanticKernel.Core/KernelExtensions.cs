--- conflicted
+++ resolved
@@ -572,140 +572,6 @@
             promptTemplateFactory: promptTemplateFactory);
 
         return function.InvokeStreamingAsync<StreamingContentBase>(kernel, arguments, cancellationToken);
-    }
-    #endregion
-
-<<<<<<< HEAD
-    #region AddFunctionFromMethod
-    /// <summary>
-    /// Creates a <see cref="KernelFunction"/> instance for a method, specified via a delegate, and adds it to the <see cref="KernelPlugin"/>.
-    /// </summary>
-    /// <param name="plugin">The plugin to which the function should be added.</param>
-    /// <param name="method">The method to be represented via the created <see cref="KernelFunction"/>.</param>
-    /// <param name="functionName">Optional function name. If null, it will default to one derived from the method represented by <paramref name="method"/>.</param>
-    /// <param name="description">Optional description of the method. If null, it will default to one derived from the method represented by <paramref name="method"/>, if possible (e.g. via a <see cref="DescriptionAttribute"/> on the method).</param>
-    /// <param name="parameters">Optional parameter descriptions. If null, it will default to one derived from the method represented by <paramref name="method"/>.</param>
-    /// <param name="returnParameter">Optional return parameter description. If null, it will default to one derived from the method represented by <paramref name="method"/>.</param>
-    /// <param name="loggerFactory">The <see cref="ILoggerFactory"/> to use for logging. If null, no logging will be performed.</param>
-    /// <returns>The created <see cref="KernelFunction"/> wrapper for <paramref name="method"/>.</returns>
-    public static KernelFunction AddFunctionFromMethod(
-        this KernelPlugin plugin,
-        Delegate method,
-        string? functionName = null,
-        string? description = null,
-        IEnumerable<KernelParameterMetadata>? parameters = null,
-        KernelReturnParameterMetadata? returnParameter = null,
-        ILoggerFactory? loggerFactory = null)
-    {
-        Verify.NotNull(plugin);
-
-        KernelFunction function = KernelFunctionFactory.CreateFromMethod(method.Method, method.Target, functionName, description, parameters, returnParameter, loggerFactory);
-        plugin.AddFunction(function);
-        return function;
-    }
-
-    /// <summary>
-    /// Creates a <see cref="KernelFunction"/> instance for a method, specified via an <see cref="MethodInfo"/> instance
-    /// and an optional target object if the method is an instance method, and adds it to the <see cref="KernelPlugin"/>.
-    /// </summary>
-    /// <param name="plugin">The plugin to which the function should be added.</param>
-    /// <param name="method">The method to be represented via the created <see cref="KernelFunction"/>.</param>
-    /// <param name="target">The target object for the <paramref name="method"/> if it represents an instance method. This should be null if and only if <paramref name="method"/> is a static method.</param>
-    /// <param name="functionName">Optional function name. If null, it will default to one derived from the method represented by <paramref name="method"/>.</param>
-    /// <param name="description">Optional description of the method. If null, it will default to one derived from the method represented by <paramref name="method"/>, if possible (e.g. via a <see cref="DescriptionAttribute"/> on the method).</param>
-    /// <param name="parameters">Optional parameter descriptions. If null, it will default to one derived from the method represented by <paramref name="method"/>.</param>
-    /// <param name="returnParameter">Optional return parameter description. If null, it will default to one derived from the method represented by <paramref name="method"/>.</param>
-    /// <param name="loggerFactory">The <see cref="ILoggerFactory"/> to use for logging. If null, no logging will be performed.</param>
-    /// <returns>The created <see cref="KernelFunction"/> wrapper for <paramref name="method"/>.</returns>
-    public static KernelFunction AddFunctionFromMethod(
-        this KernelPlugin plugin,
-        MethodInfo method,
-        object? target = null,
-        string? functionName = null,
-        string? description = null,
-        IEnumerable<KernelParameterMetadata>? parameters = null,
-        KernelReturnParameterMetadata? returnParameter = null,
-        ILoggerFactory? loggerFactory = null)
-    {
-        Verify.NotNull(plugin);
-
-        KernelFunction function = KernelFunctionFactory.CreateFromMethod(method, target, functionName, description, parameters, returnParameter, loggerFactory);
-        plugin.AddFunction(function);
-        return function;
-    }
-    #endregion
-
-    #region AddFunctionFromPrompt
-    // TODO: Revise these CreateFunctionFromPrompt method XML comments
-
-    /// <summary>
-    /// Creates a string-to-string prompt function, with no direct support for input context, and adds it to the <see cref="KernelPlugin"/>.
-    /// The function can be referenced in templates and will receive the context, but when invoked programmatically you
-    /// can only pass in a string in input and receive a string in output.
-    /// </summary>
-    /// <param name="plugin">The plugin to which the function should be added.</param>
-    /// <param name="promptTemplate">Plain language definition of the prompt function, using SK template language</param>
-    /// <param name="executionSettings">Optional LLM execution settings</param>
-    /// <param name="functionName">A name for the given function. The name can be referenced in templates and used by the pipeline planner.</param>
-    /// <param name="description">Optional description, useful for the planner</param>
-    /// <param name="promptTemplateFactory">Optional: Prompt template factory</param>
-    /// <param name="loggerFactory">The <see cref="ILoggerFactory"/> to use for logging. If null, no logging will be performed.</param>
-    /// <returns>A function ready to use</returns>
-    public static KernelFunction AddFunctionFromPrompt(
-        this KernelPlugin plugin,
-        string promptTemplate,
-        PromptExecutionSettings? executionSettings = null,
-        string? functionName = null,
-        string? description = null,
-        IPromptTemplateFactory? promptTemplateFactory = null,
-        ILoggerFactory? loggerFactory = null)
-    {
-        Verify.NotNull(plugin);
-
-        KernelFunction function = KernelFunctionFactory.CreateFromPrompt(promptTemplate, executionSettings, functionName, description, promptTemplateFactory, loggerFactory);
-        plugin.AddFunction(function);
-        return function;
-    }
-
-    /// <summary>
-    /// Creates a prompt function passing in the definition in natural language, i.e. the prompt template, and adds it to the <see cref="KernelPlugin"/>.
-    /// </summary>
-    /// <param name="plugin">The plugin to which the function should be added.</param>
-    /// <param name="promptConfig">Prompt template configuration.</param>
-    /// <param name="promptTemplateFactory">Prompt template factory</param>
-    /// <param name="loggerFactory">The <see cref="ILoggerFactory"/> to use for logging. If null, no logging will be performed.</param>
-    public static KernelFunction AddFunctionFromPrompt(
-        this KernelPlugin plugin,
-        PromptTemplateConfig promptConfig,
-        IPromptTemplateFactory? promptTemplateFactory = null,
-        ILoggerFactory? loggerFactory = null)
-    {
-        Verify.NotNull(plugin);
-
-        KernelFunction function = KernelFunctionFactory.CreateFromPrompt(promptConfig, promptTemplateFactory, loggerFactory);
-        plugin.AddFunction(function);
-        return function;
-    }
-
-    /// <summary>
-    /// Allow to define a prompt function passing in the definition in natural language, i.e. the prompt template.
-    /// </summary>
-    /// <param name="plugin">The plugin to which the function should be added.</param>
-    /// <param name="promptTemplate">Prompt template</param>
-    /// <param name="promptConfig">Prompt template configuration.</param>
-    /// <param name="loggerFactory">The <see cref="ILoggerFactory"/> to use for logging. If null, no logging will be performed.</param>
-    /// <returns>A function ready to use</returns>
-    public static KernelFunction AddFunctionFromPrompt(
-        this KernelPlugin plugin,
-        IPromptTemplate promptTemplate,
-        PromptTemplateConfig promptConfig,
-        ILoggerFactory? loggerFactory = null)
-    {
-        Verify.NotNull(plugin);
-
-        KernelFunction function = KernelFunctionFactory.CreateFromPrompt(promptTemplate, promptConfig, loggerFactory);
-        plugin.AddFunction(function);
-        return function;
     }
     #endregion
 
@@ -755,36 +621,6 @@
         }
 
         return new Kernel(serviceProvider);
-=======
-    #region AddKernel for IServiceCollection
-    /// <summary>Adds a <see cref="KernelPluginCollection"/> and <see cref="Kernel"/> services to the services collection.</summary>
-    /// <param name="services">The service collection.</param>
-    /// <returns>
-    /// A <see cref="IKernelBuilder"/> that can be used to add additional services to the same <see cref="IServiceCollection"/>.
-    /// </returns>
-    /// <remarks>
-    /// Both services are registered as transient, as both objects are mutable.
-    /// The builder returned from this method may be used to add additional plugins and services,
-    /// but it may not be used for <see cref="IKernelBuilder.Build"/>: doing so would build the
-    /// entire service provider from <paramref name="services"/>.
-    /// </remarks>
-    public static IKernelBuilder AddKernel(this IServiceCollection services)
-    {
-        Verify.NotNull(services);
-
-        // Register a KernelPluginCollection to be populated with any IKernelPlugins that have been
-        // directly registered in DI. It's transient because the Kernel will store the collection
-        // directly, and we don't want two Kernel instances to hold on to the same mutable collection.
-        services.AddTransient<KernelPluginCollection>();
-
-        // Register the Kernel as transient. It's mutable and expected to be mutated by consumers,
-        // such as via adding event handlers, adding plugins, storing state in its Data collection, etc.
-        services.AddTransient<Kernel>();
-
-        // Create and return a builder that can be used for adding services and plugins
-        // to the IServiceCollection.
-        return new KernelBuilder(services);
->>>>>>> 37f2760f
     }
     #endregion
 }