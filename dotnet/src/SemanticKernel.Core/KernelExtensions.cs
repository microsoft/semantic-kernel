﻿// Copyright (c) Microsoft. All rights reserved.

using System;
using System.Collections.Generic;
using System.ComponentModel;
using System.IO;
using System.Reflection;
using System.Text.Json;
using System.Threading;
using System.Threading.Tasks;
using Microsoft.Extensions.DependencyInjection;
using Microsoft.Extensions.Logging;
using Microsoft.Extensions.Logging.Abstractions;
using Microsoft.SemanticKernel.Text;

namespace Microsoft.SemanticKernel;

/// <summary>Provides extension methods for interacting with <see cref="Kernel"/> and related types.</summary>
public static class KernelExtensions
{
    #region CreateFunctionFromMethod
    /// <summary>
    /// Creates a <see cref="KernelFunction"/> instance for a method, specified via a delegate.
    /// </summary>
    /// <param name="kernel">The <see cref="Kernel"/> containing services, plugins, and other state for use throughout the operation.</param>
    /// <param name="method">The method to be represented via the created <see cref="KernelFunction"/>.</param>
    /// <param name="functionName">Optional function name. If null, it will default to one derived from the method represented by <paramref name="method"/>.</param>
    /// <param name="description">Optional description of the method. If null, it will default to one derived from the method represented by <paramref name="method"/>, if possible (e.g. via a <see cref="DescriptionAttribute"/> on the method).</param>
    /// <param name="parameters">Optional parameter descriptions. If null, it will default to one derived from the method represented by <paramref name="method"/>.</param>
    /// <param name="returnParameter">Optional return parameter description. If null, it will default to one derived from the method represented by <paramref name="method"/>.</param>
    /// <returns>The created <see cref="KernelFunction"/> wrapper for <paramref name="method"/>.</returns>
    public static KernelFunction CreateFunctionFromMethod(
        this Kernel kernel,
        Delegate method,
        string? functionName = null,
        string? description = null,
        IEnumerable<KernelParameterMetadata>? parameters = null,
        KernelReturnParameterMetadata? returnParameter = null)
    {
        Verify.NotNull(kernel);

        return KernelFunctionFactory.CreateFromMethod(method.Method, method.Target, functionName, description, parameters, returnParameter, kernel.LoggerFactory);
    }

    /// <summary>
    /// Creates a <see cref="KernelFunction"/> instance for a method, specified via an <see cref="MethodInfo"/> instance
    /// and an optional target object if the method is an instance method.
    /// </summary>
    /// <param name="kernel">The <see cref="Kernel"/> containing services, plugins, and other state for use throughout the operation.</param>
    /// <param name="method">The method to be represented via the created <see cref="KernelFunction"/>.</param>
    /// <param name="target">The target object for the <paramref name="method"/> if it represents an instance method. This should be null if and only if <paramref name="method"/> is a static method.</param>
    /// <param name="functionName">Optional function name. If null, it will default to one derived from the method represented by <paramref name="method"/>.</param>
    /// <param name="description">Optional description of the method. If null, it will default to one derived from the method represented by <paramref name="method"/>, if possible (e.g. via a <see cref="DescriptionAttribute"/> on the method).</param>
    /// <param name="parameters">Optional parameter descriptions. If null, it will default to one derived from the method represented by <paramref name="method"/>.</param>
    /// <param name="returnParameter">Optional return parameter description. If null, it will default to one derived from the method represented by <paramref name="method"/>.</param>
    /// <returns>The created <see cref="KernelFunction"/> wrapper for <paramref name="method"/>.</returns>
    public static KernelFunction CreateFunctionFromMethod(
        this Kernel kernel,
        MethodInfo method,
        object? target = null,
        string? functionName = null,
        string? description = null,
        IEnumerable<KernelParameterMetadata>? parameters = null,
        KernelReturnParameterMetadata? returnParameter = null)
    {
        Verify.NotNull(kernel);

        return KernelFunctionFactory.CreateFromMethod(method, target, functionName, description, parameters, returnParameter, kernel.LoggerFactory);
    }
    #endregion

    #region CreateFunctionFromPrompt
    // TODO: Revise these CreateFunctionFromPrompt method XML comments

    /// <summary>
    /// Creates a string-to-string prompt function, with no direct support for input context.
    /// The function can be referenced in templates and will receive the context, but when invoked programmatically you
    /// can only pass in a string in input and receive a string in output.
    /// </summary>
    /// <param name="kernel">The <see cref="Kernel"/> containing services, plugins, and other state for use throughout the operation.</param>
    /// <param name="promptTemplate">Plain language definition of the prompt function, using SK template language</param>
    /// <param name="executionSettings">Optional LLM execution settings</param>
    /// <param name="functionName">A name for the given function. The name can be referenced in templates and used by the pipeline planner.</param>
    /// <param name="description">Optional description, useful for the planner</param>
    /// <param name="templateFormat">Optional format of the template. Must be provided if a prompt template factory is provided</param>
    /// <param name="promptTemplateFactory">Optional: Prompt template factory</param>
    /// <returns>A function ready to use</returns>
    public static KernelFunction CreateFunctionFromPrompt(
        this Kernel kernel,
        string promptTemplate,
        PromptExecutionSettings? executionSettings = null,
        string? functionName = null,
        string? description = null,
        string? templateFormat = null,
        IPromptTemplateFactory? promptTemplateFactory = null)
    {
        Verify.NotNull(kernel);

        return KernelFunctionFactory.CreateFromPrompt(promptTemplate, executionSettings, functionName, description, templateFormat, promptTemplateFactory, kernel.LoggerFactory);
    }

    /// <summary>
    /// Creates a prompt function passing in the definition in natural language, i.e. the prompt template.
    /// </summary>
    /// <param name="kernel">The <see cref="Kernel"/> containing services, plugins, and other state for use throughout the operation.</param>
    /// <param name="promptConfig">Prompt template configuration.</param>
    /// <param name="promptTemplateFactory">Prompt template factory</param>
    /// <returns>A function ready to use</returns>
    public static KernelFunction CreateFunctionFromPrompt(
        this Kernel kernel,
        PromptTemplateConfig promptConfig,
        IPromptTemplateFactory? promptTemplateFactory = null)
    {
        Verify.NotNull(kernel);

        return KernelFunctionFactory.CreateFromPrompt(promptConfig, promptTemplateFactory, kernel.LoggerFactory);
    }
<<<<<<< HEAD

    /// <summary>
    /// Allow to define a prompt function passing in the definition in natural language, i.e. the prompt template.
    /// </summary>
    /// <param name="kernel">The <see cref="Kernel"/> containing services, plugins, and other state for use throughout the operation.</param>
    /// <param name="promptTemplate">Plain language definition of the prompt function, using SK template language</param>
    /// <param name="promptConfig">Prompt template configuration.</param>
    /// <returns>A function ready to use</returns>
    public static KernelFunction CreateFunctionFromPrompt(
        this Kernel kernel,
        IPromptTemplate promptTemplate,
        PromptTemplateConfig promptConfig)
    {
        Verify.NotNull(kernel);

        return KernelFunctionFactory.CreateFromPrompt(promptTemplate, promptConfig, kernel.LoggerFactory);
    }
=======
>>>>>>> f51484e6
    #endregion

    #region CreatePluginFromType
    /// <summary>Creates a plugin that wraps a new instance of the specified type <typeparamref name="T"/>.</summary>
    /// <typeparam name="T">Specifies the type of the object to wrap.</typeparam>
    /// <param name="kernel">The <see cref="Kernel"/> containing services, plugins, and other state for use throughout the operation.</param>
    /// <param name="pluginName">
    /// Name of the plugin for function collection and prompt templates. If the value is null, a plugin name is derived from the type of the <typeparamref name="T"/>.
    /// </param>
    /// <remarks>
    /// Public methods that have the <see cref="KernelFunctionFromPrompt"/> attribute will be included in the plugin.
    /// </remarks>
    public static KernelPlugin CreatePluginFromType<T>(this Kernel kernel, string? pluginName = null)
    {
        Verify.NotNull(kernel);

        return KernelPluginFactory.CreateFromType<T>(pluginName, kernel.Services);
    }
    #endregion

    #region CreatePluginFromObject
    /// <summary>Creates a plugin that wraps the specified target object.</summary>
    /// <param name="kernel">The <see cref="Kernel"/> containing services, plugins, and other state for use throughout the operation.</param>
    /// <param name="target">The instance of the class to be wrapped.</param>
    /// <param name="pluginName">
    /// Name of the plugin for function collection and prompt templates. If the value is null, a plugin name is derived from the type of the <paramref name="target"/>.
    /// </param>
    /// <remarks>
    /// Public methods that have the <see cref="KernelFunctionFromPrompt"/> attribute will be included in the plugin.
    /// </remarks>
    public static KernelPlugin CreatePluginFromObject(this Kernel kernel, object target, string? pluginName = null)
    {
        Verify.NotNull(kernel);

        return KernelPluginFactory.CreateFromObject(target, pluginName, kernel.LoggerFactory);
    }
    #endregion

    #region ImportPlugin/AddFromType
    /// <summary>Creates a plugin that wraps a new instance of the specified type <typeparamref name="T"/> and imports it into the <paramref name="kernel"/>'s plugin collection.</summary>
    /// <typeparam name="T">Specifies the type of the object to wrap.</typeparam>
    /// <param name="kernel">The <see cref="Kernel"/> containing services, plugins, and other state for use throughout the operation.</param>
    /// <param name="pluginName">
    /// Name of the plugin for function collection and prompt templates. If the value is null, a plugin name is derived from the type of the <typeparamref name="T"/>.
    /// </param>
    /// <remarks>
    /// Public methods that have the <see cref="KernelFunctionFromPrompt"/> attribute will be included in the plugin.
    /// </remarks>
    public static KernelPlugin ImportPluginFromType<T>(this Kernel kernel, string? pluginName = null)
    {
        KernelPlugin plugin = CreatePluginFromType<T>(kernel, pluginName);
        kernel.Plugins.Add(plugin);
        return plugin;
    }

    /// <summary>Creates a plugin that wraps a new instance of the specified type <typeparamref name="T"/> and adds it into the plugin collection.</summary>
    /// <typeparam name="T">Specifies the type of the object to wrap.</typeparam>
    /// <param name="plugins">The plugin collection to which the new plugin should be added.</param>
    /// <param name="pluginName">
    /// Name of the plugin for function collection and prompt templates. If the value is null, a plugin name is derived from the type of the <typeparamref name="T"/>.
    /// </param>
    /// <param name="serviceProvider">Service provider from which to resolve dependencies, such as <see cref="ILoggerFactory"/>.</param>
    /// <remarks>
    /// Public methods that have the <see cref="KernelFunctionFromPrompt"/> attribute will be included in the plugin.
    /// </remarks>
    public static KernelPlugin AddFromType<T>(this ICollection<KernelPlugin> plugins, string? pluginName = null, IServiceProvider? serviceProvider = null)
    {
        Verify.NotNull(plugins);

        KernelPlugin plugin = KernelPluginFactory.CreateFromType<T>(pluginName, serviceProvider);
        plugins.Add(plugin);
        return plugin;
    }

    /// <summary>Creates a plugin that wraps a new instance of the specified type <typeparamref name="T"/> and adds it into the plugin collection.</summary>
    /// <typeparam name="T">Specifies the type of the object to wrap.</typeparam>
    /// <param name="plugins">The plugin collection to which the new plugin should be added.</param>
    /// <param name="pluginName">
    /// Name of the plugin for function collection and prompt templates. If the value is null, a plugin name is derived from the type of the <typeparamref name="T"/>.
    /// </param>
    /// <remarks>
    /// Public methods that have the <see cref="KernelFunctionFromPrompt"/> attribute will be included in the plugin.
    /// </remarks>
    public static IKernelBuilderPlugins AddFromType<T>(this IKernelBuilderPlugins plugins, string? pluginName = null)
    {
        Verify.NotNull(plugins);

        plugins.Services.AddSingleton<KernelPlugin>(serviceProvider => KernelPluginFactory.CreateFromType<T>(pluginName, serviceProvider));

        return plugins;
    }

    /// <summary>Adds the <paramref name="plugin"/> to the <paramref name="plugins"/>.</summary>
    /// <param name="plugins">The plugin collection to which the plugin should be added.</param>
    /// <param name="plugin">The plugin to add.</param>
    /// <returns></returns>
    public static IKernelBuilderPlugins Add(this IKernelBuilderPlugins plugins, KernelPlugin plugin)
    {
        Verify.NotNull(plugins);
        Verify.NotNull(plugin);

        plugins.Services.AddSingleton(plugin);

        return plugins;
    }
    #endregion

    #region ImportPlugin/AddFromObject
    /// <summary>Creates a plugin that wraps the specified target object and imports it into the <paramref name="kernel"/>'s plugin collection.</summary>
    /// <param name="kernel">The <see cref="Kernel"/> containing services, plugins, and other state for use throughout the operation.</param>
    /// <param name="target">The instance of the class to be wrapped.</param>
    /// <param name="pluginName">
    /// Name of the plugin for function collection and prompt templates. If the value is null, a plugin name is derived from the type of the <paramref name="target"/>.
    /// </param>
    /// <remarks>
    /// Public methods that have the <see cref="KernelFunctionFromPrompt"/> attribute will be included in the plugin.
    /// </remarks>
    public static KernelPlugin ImportPluginFromObject(this Kernel kernel, object target, string? pluginName = null)
    {
        KernelPlugin plugin = CreatePluginFromObject(kernel, target, pluginName);
        kernel.Plugins.Add(plugin);
        return plugin;
    }

    /// <summary>Creates a plugin that wraps the specified target object and adds it into the plugin collection.</summary>
    /// <param name="plugins">The plugin collection to which the new plugin should be added.</param>
    /// <param name="target">The instance of the class to be wrapped.</param>
    /// <param name="pluginName">
    /// Name of the plugin for function collection and prompt templates. If the value is null, a plugin name is derived from the type of the <paramref name="target"/>.
    /// </param>
    /// <param name="serviceProvider">Service provider from which to resolve dependencies, such as <see cref="ILoggerFactory"/>.</param>
    /// <remarks>
    /// Public methods that have the <see cref="KernelFunctionFromPrompt"/> attribute will be included in the plugin.
    /// </remarks>
    public static KernelPlugin AddFromObject(this ICollection<KernelPlugin> plugins, object target, string? pluginName = null, IServiceProvider? serviceProvider = null)
    {
        Verify.NotNull(plugins);

        KernelPlugin plugin = KernelPluginFactory.CreateFromObject(target, pluginName, serviceProvider?.GetService<ILoggerFactory>());
        plugins.Add(plugin);
        return plugin;
    }

    /// <summary>Creates a plugin that contains the specified functions and adds it into the plugin collection.</summary>
    /// <param name="plugins">The plugin collection to which the new plugin should be added.</param>
    /// <param name="pluginName">The name for the plugin.</param>
    /// <param name="description">A description of the plugin.</param>
    /// <param name="functions">The initial functions to be available as part of the plugin.</param>
    /// <exception cref="ArgumentException"><paramref name="pluginName"/> is null.</exception>
    /// <exception cref="ArgumentException"><paramref name="pluginName"/> is an invalid plugin name.</exception>
    /// <exception cref="ArgumentNullException"><paramref name="functions"/> contains a null function.</exception>
    /// <exception cref="ArgumentException"><paramref name="functions"/> contains two functions with the same name.</exception>
    public static KernelPlugin AddFromFunctions(this ICollection<KernelPlugin> plugins, string pluginName, string? description, IEnumerable<KernelFunction>? functions = null)
    {
        Verify.NotNull(plugins);

        var plugin = new DefaultKernelPlugin(pluginName, description, functions);
        plugins.Add(plugin);
        return plugin;
    }

    /// <summary>Creates a plugin that wraps the specified target object and adds it into the plugin collection.</summary>
    /// <param name="plugins">The plugin collection to which the new plugin should be added.</param>
    /// <param name="target">The instance of the class to be wrapped.</param>
    /// <param name="pluginName">
    /// Name of the plugin for function collection and prompt templates. If the value is null, a plugin name is derived from the type of the <paramref name="target"/>.
    /// </param>
    /// <remarks>
    /// Public methods that have the <see cref="KernelFunctionFromPrompt"/> attribute will be included in the plugin.
    /// </remarks>
    public static IKernelBuilderPlugins AddFromObject(this IKernelBuilderPlugins plugins, object target, string? pluginName = null)
    {
        Verify.NotNull(plugins);

        plugins.Services.AddSingleton(serviceProvider => KernelPluginFactory.CreateFromObject(target, pluginName, serviceProvider?.GetService<ILoggerFactory>()));

        return plugins;
    }
    #endregion

    #region CreatePluginFromDirectory
    /// <summary>Creates a plugin containing one function per child directory of the specified <paramref name="pluginDirectory"/>.</summary>
    /// <remarks>
    /// <para>
    /// A plugin directory contains a set of subdirectories, one for each function in the form of a prompt.
    /// This method accepts the path of the plugin directory. Each subdirectory's name is used as the function name
    /// and may contain only alphanumeric chars and underscores.
    /// </para>
    /// <code>
    /// The following directory structure, with pluginDirectory = "D:\plugins\OfficePlugin",
    /// will create a plugin with three functions:
    /// D:\plugins\
    ///     |__ OfficePlugin\                 # pluginDirectory
    ///         |__ ScheduleMeeting           #   function directory
    ///             |__ skprompt.txt          #     prompt template
    ///             |__ config.json           #     settings (optional file)
    ///         |__ SummarizeEmailThread      #   function directory
    ///             |__ skprompt.txt          #     prompt template
    ///             |__ config.json           #     settings (optional file)
    ///         |__ MergeWordAndExcelDocs     #   function directory
    ///             |__ skprompt.txt          #     prompt template
    ///             |__ config.json           #     settings (optional file)
    /// </code>
    /// <para>
    /// See https://github.com/microsoft/semantic-kernel/tree/main/samples/plugins for examples in the Semantic Kernel repository.
    /// </para>
    /// </remarks>
    /// <param name="kernel">The <see cref="Kernel"/> containing services, plugins, and other state for use throughout the operation.</param>
    /// <param name="pluginDirectory">Path to the directory containing the plugin, e.g. "/myAppPlugins/StrategyPlugin"</param>
    /// <param name="pluginName">The name of the plugin. If null, the name is derived from the <paramref name="pluginDirectory"/> directory name.</param>
    /// <param name="promptTemplateFactory">Prompt template factory</param>
    /// <returns>A list of all the prompt functions found in the directory, indexed by plugin name.</returns>
    public static KernelPlugin CreatePluginFromPromptDirectory(
        this Kernel kernel,
        string pluginDirectory,
        string? pluginName = null,
        IPromptTemplateFactory? promptTemplateFactory = null)
    {
        Verify.NotNull(kernel);

        return CreatePluginFromPromptDirectory(pluginDirectory, pluginName, promptTemplateFactory, kernel.Services);
    }

    /// <summary>Creates a plugin containing one function per child directory of the specified <paramref name="pluginDirectory"/>.</summary>
    private static KernelPlugin CreatePluginFromPromptDirectory(
        string pluginDirectory,
        string? pluginName = null,
        IPromptTemplateFactory? promptTemplateFactory = null,
        IServiceProvider? services = null)
    {
        const string ConfigFile = "config.json";
        const string PromptFile = "skprompt.txt";

        Verify.DirectoryExists(pluginDirectory);
        pluginName ??= new DirectoryInfo(pluginDirectory).Name;

        ILoggerFactory loggerFactory = services?.GetService<ILoggerFactory>() ?? NullLoggerFactory.Instance;

        var factory = promptTemplateFactory ?? new KernelPromptTemplateFactory(loggerFactory);

        var functions = new List<KernelFunction>();
        ILogger logger = loggerFactory.CreateLogger(typeof(Kernel));

        foreach (string functionDirectory in Directory.EnumerateDirectories(pluginDirectory))
        {
            var functionName = Path.GetFileName(functionDirectory);

            // Continue only if prompt template exists
            var promptPath = Path.Combine(functionDirectory, PromptFile);
            if (!File.Exists(promptPath))
            {
                continue;
            }

            // Load prompt configuration. Note: the configuration is optional.
            var configPath = Path.Combine(functionDirectory, ConfigFile);
            var promptConfig = File.Exists(configPath) ?
                PromptTemplateConfig.FromJson(File.ReadAllText(configPath)) :
                new PromptTemplateConfig();
            promptConfig.Name = functionName;

            if (logger.IsEnabled(LogLevel.Trace))
            {
                logger.LogTrace("Config {0}: {1}", functionName, JsonSerializer.Serialize(promptConfig, JsonOptionsCache.WriteIndented));
            }

            // Load prompt template
            promptConfig.Template = File.ReadAllText(promptPath);
            IPromptTemplate promptTemplateInstance = factory.Create(promptConfig);

            if (logger.IsEnabled(LogLevel.Trace))
            {
                logger.LogTrace("Registering function {0}.{1} loaded from {2}", pluginName, functionName, functionDirectory);
            }

            functions.Add(KernelFunctionFactory.CreateFromPrompt(promptTemplateInstance, promptConfig, loggerFactory));
        }

        return KernelPluginFactory.CreateFromFunctions(pluginName, null, functions);
    }
    #endregion

    #region ImportPlugin/AddFromPromptDirectory
    /// <summary>
    /// Creates a plugin containing one function per child directory of the specified <paramref name="pluginDirectory"/>
    /// and imports it into the <paramref name="kernel"/>'s plugin collection.
    /// </summary>
    /// <remarks>
    /// <para>
    /// A plugin directory contains a set of subdirectories, one for each function in the form of a prompt.
    /// This method accepts the path of the plugin directory. Each subdirectory's name is used as the function name
    /// and may contain only alphanumeric chars and underscores.
    /// </para>
    /// <code>
    /// The following directory structure, with pluginDirectory = "D:\plugins\OfficePlugin",
    /// will create a plugin with three functions:
    /// D:\plugins\
    ///     |__ OfficePlugin\                 # pluginDirectory
    ///         |__ ScheduleMeeting           #   function directory
    ///             |__ skprompt.txt          #     prompt template
    ///             |__ config.json           #     settings (optional file)
    ///         |__ SummarizeEmailThread      #   function directory
    ///             |__ skprompt.txt          #     prompt template
    ///             |__ config.json           #     settings (optional file)
    ///         |__ MergeWordAndExcelDocs     #   function directory
    ///             |__ skprompt.txt          #     prompt template
    ///             |__ config.json           #     settings (optional file)
    /// </code>
    /// <para>
    /// See https://github.com/microsoft/semantic-kernel/tree/main/samples/plugins for examples in the Semantic Kernel repository.
    /// </para>
    /// </remarks>
    /// <param name="kernel">The <see cref="Kernel"/> containing services, plugins, and other state for use throughout the operation.</param>
    /// <param name="pluginDirectory">Path to the directory containing the plugin, e.g. "/myAppPlugins/StrategyPlugin"</param>
    /// <param name="pluginName">The name of the plugin. If null, the name is derived from the <paramref name="pluginDirectory"/> directory name.</param>
    /// <param name="promptTemplateFactory">Prompt template factory</param>
    /// <returns>A list of all the prompt functions found in the directory, indexed by plugin name.</returns>
    public static KernelPlugin ImportPluginFromPromptDirectory(
        this Kernel kernel,
        string pluginDirectory,
        string? pluginName = null,
        IPromptTemplateFactory? promptTemplateFactory = null)
    {
        KernelPlugin plugin = CreatePluginFromPromptDirectory(kernel, pluginDirectory, pluginName, promptTemplateFactory);
        kernel.Plugins.Add(plugin);
        return plugin;
    }

    /// <summary>
    /// Creates a plugin containing one function per child directory of the specified <paramref name="pluginDirectory"/>
    /// and adds it into the plugin collection.
    /// </summary>
    /// <remarks>
    /// <para>
    /// A plugin directory contains a set of subdirectories, one for each function in the form of a prompt.
    /// This method accepts the path of the plugin directory. Each subdirectory's name is used as the function name
    /// and may contain only alphanumeric chars and underscores.
    /// </para>
    /// <code>
    /// The following directory structure, with pluginDirectory = "D:\plugins\OfficePlugin",
    /// will create a plugin with three functions:
    /// D:\plugins\
    ///     |__ OfficePlugin\                 # pluginDirectory
    ///         |__ ScheduleMeeting           #   function directory
    ///             |__ skprompt.txt          #     prompt template
    ///             |__ config.json           #     settings (optional file)
    ///         |__ SummarizeEmailThread      #   function directory
    ///             |__ skprompt.txt          #     prompt template
    ///             |__ config.json           #     settings (optional file)
    ///         |__ MergeWordAndExcelDocs     #   function directory
    ///             |__ skprompt.txt          #     prompt template
    ///             |__ config.json           #     settings (optional file)
    /// </code>
    /// <para>
    /// See https://github.com/microsoft/semantic-kernel/tree/main/samples/plugins for examples in the Semantic Kernel repository.
    /// </para>
    /// </remarks>
    /// <param name="plugins">The plugin collection to which the new plugin should be added.</param>
    /// <param name="pluginDirectory">Path to the directory containing the plugin, e.g. "/myAppPlugins/StrategyPlugin"</param>
    /// <param name="pluginName">The name of the plugin. If null, the name is derived from the <paramref name="pluginDirectory"/> directory name.</param>
    /// <param name="promptTemplateFactory">Prompt template factory</param>
    /// <returns>A list of all the prompt functions found in the directory, indexed by plugin name.</returns>
    public static IKernelBuilderPlugins AddFromPromptDirectory(
        this IKernelBuilderPlugins plugins,
        string pluginDirectory,
        string? pluginName = null,
        IPromptTemplateFactory? promptTemplateFactory = null)
    {
        Verify.NotNull(plugins);

        plugins.Services.AddSingleton<KernelPlugin>(services =>
            CreatePluginFromPromptDirectory(pluginDirectory, pluginName, promptTemplateFactory, services));

        return plugins;
    }
    #endregion

    #region InvokePromptAsync
    /// <summary>
    /// Invokes a prompt specified via a prompt template.
    /// </summary>
    /// <param name="kernel">The <see cref="Kernel"/> containing services, plugins, and other state for use throughout the operation.</param>
    /// <param name="promptTemplate">Plain language definition of the prompt, using SK prompt template language</param>
    /// <param name="arguments">The arguments to pass to the function's invocation, including any <see cref="PromptExecutionSettings"/>.</param>
    /// <param name="templateFormat">Optional format of the template. Must be provided if a prompt template factory is provided</param>
    /// <param name="promptTemplateFactory">The template factory to use to interpret <paramref name="promptTemplate"/>.</param>
    /// <returns>The result of the function's execution.</returns>
    /// <exception cref="ArgumentNullException"><paramref name="kernel"/> is null.</exception>
    /// <exception cref="ArgumentNullException"><paramref name="promptTemplate"/> is null.</exception>
    /// <exception cref="ArgumentException"><paramref name="promptTemplate"/> is empty or composed entirely of whitespace.</exception>
    /// <exception cref="KernelFunction">The function failed to invoke successfully.</exception>
    /// <exception cref="KernelFunctionCanceledException">The <see cref="KernelFunction"/>'s invocation was canceled.</exception>
    public static Task<FunctionResult> InvokePromptAsync(
        this Kernel kernel,
        string promptTemplate,
        KernelArguments? arguments = null,
        string? templateFormat = null,
        IPromptTemplateFactory? promptTemplateFactory = null)
    {
        Verify.NotNull(kernel);
        Verify.NotNullOrWhiteSpace(promptTemplate);

        KernelFunction function = KernelFunctionFactory.CreateFromPrompt(
            promptTemplate,
            arguments?.ExecutionSettings,
            templateFormat: templateFormat,
            promptTemplateFactory: promptTemplateFactory);

        return kernel.InvokeAsync(function, arguments);
    }
    #endregion

    #region InvokePromptStreamingAsync
    /// <summary>
    /// Invokes a prompt specified via a prompt template and streams its results.
    /// </summary>
    /// <param name="kernel">The <see cref="Kernel"/> containing services, plugins, and other state for use throughout the operation.</param>
    /// <param name="promptTemplate">Plain language definition of the prompt, using SK prompt template language</param>
    /// <param name="arguments">The arguments to pass to the function's invocation, including any <see cref="PromptExecutionSettings"/>.</param>
    /// <param name="templateFormat">Optional format of the template. Must be provided if a prompt template factory is provided</param>
    /// <param name="promptTemplateFactory">The template factory to use to interpret <paramref name="promptTemplate"/>.</param>
    /// <param name="cancellationToken">The <see cref="CancellationToken"/> to monitor for cancellation requests. The default is <see cref="CancellationToken.None"/>.</param>
    /// <returns>An <see cref="IAsyncEnumerable{T}"/> for streaming the results of the function's invocation.</returns>
    /// <exception cref="ArgumentNullException"><paramref name="kernel"/> is null.</exception>
    /// <exception cref="ArgumentNullException"><paramref name="promptTemplate"/> is null.</exception>
    /// <exception cref="ArgumentException"><paramref name="promptTemplate"/> is empty or composed entirely of whitespace.</exception>
    /// <remarks>
    /// The function will not be invoked until an enumerator is retrieved from the returned <see cref="IAsyncEnumerable{T}"/>
    /// and its iteration initiated via an initial call to <see cref="IAsyncEnumerator{T}.MoveNextAsync"/>.
    /// </remarks>
    public static IAsyncEnumerable<StreamingKernelContent> InvokePromptStreamingAsync(
        this Kernel kernel,
        string promptTemplate,
        KernelArguments? arguments = null,
         string? templateFormat = null,
        IPromptTemplateFactory? promptTemplateFactory = null,
        CancellationToken cancellationToken = default)
    {
        Verify.NotNull(kernel);
        Verify.NotNullOrWhiteSpace(promptTemplate);

        KernelFunction function = KernelFunctionFactory.CreateFromPrompt(
            promptTemplate,
            arguments?.ExecutionSettings,
            templateFormat: templateFormat,
            promptTemplateFactory: promptTemplateFactory);

        return function.InvokeStreamingAsync<StreamingKernelContent>(kernel, arguments, cancellationToken);
    }
    #endregion

    #region Build for IKernelBuilder
    /// <summary>Constructs a new instance of <see cref="Kernel"/> using all of the settings configured on the builder.</summary>
    /// <returns>The new <see cref="Kernel"/> instance.</returns>
    /// <remarks>
    /// Every call to <see cref="Build"/> produces a new <see cref="Kernel"/> instance. The resulting <see cref="Kernel"/>
    /// instances will not share the same plugins collection or services provider (unless there are no services).
    /// </remarks>
    public static Kernel Build(this IKernelBuilder builder)
    {
        Verify.NotNull(builder);

        if (builder is KernelBuilder kb && !kb.AllowBuild)
        {
            throw new InvalidOperationException(
                "Build is not permitted on instances returned from AddKernel. " +
                "Resolve the Kernel from the service provider.");
        }

        IServiceProvider serviceProvider = EmptyServiceProvider.Instance;
        if (builder.Services is { Count: > 0 } services)
        {
            // This is a workaround for Microsoft.Extensions.DependencyInjection's GetKeyedServices not currently supporting
            // enumerating all services for a given type regardless of key.
            // https://github.com/dotnet/runtime/issues/91466
            // We need this support to, for example, allow IServiceSelector to pick from multiple named instances of an AI
            // service based on their characteristics. Until that is addressed, we work around it by injecting as a service all
            // of the keys used for a given type, such that Kernel can then query for this dictionary and enumerate it. This means
            // that such functionality will work when KernelBuilder is used to build the kernel but not when the IServiceProvider
            // is created via other means, such as if Kernel is directly created by DI. However, it allows us to create the APIs
            // the way we want them for the longer term and then subsequently fix the implementation when M.E.DI is fixed.
            Dictionary<Type, HashSet<object?>> typeToKeyMappings = new();
            foreach (ServiceDescriptor serviceDescriptor in services)
            {
                if (!typeToKeyMappings.TryGetValue(serviceDescriptor.ServiceType, out HashSet<object?>? keys))
                {
                    typeToKeyMappings[serviceDescriptor.ServiceType] = keys = new();
                }

                keys.Add(serviceDescriptor.ServiceKey);
            }
            services.AddKeyedSingleton(Kernel.KernelServiceTypeToKeyMappings, typeToKeyMappings);

            serviceProvider = services.BuildServiceProvider();
        }

        return new Kernel(serviceProvider);
    }
    #endregion
}<|MERGE_RESOLUTION|>--- conflicted
+++ resolved
@@ -115,26 +115,6 @@
 
         return KernelFunctionFactory.CreateFromPrompt(promptConfig, promptTemplateFactory, kernel.LoggerFactory);
     }
-<<<<<<< HEAD
-
-    /// <summary>
-    /// Allow to define a prompt function passing in the definition in natural language, i.e. the prompt template.
-    /// </summary>
-    /// <param name="kernel">The <see cref="Kernel"/> containing services, plugins, and other state for use throughout the operation.</param>
-    /// <param name="promptTemplate">Plain language definition of the prompt function, using SK template language</param>
-    /// <param name="promptConfig">Prompt template configuration.</param>
-    /// <returns>A function ready to use</returns>
-    public static KernelFunction CreateFunctionFromPrompt(
-        this Kernel kernel,
-        IPromptTemplate promptTemplate,
-        PromptTemplateConfig promptConfig)
-    {
-        Verify.NotNull(kernel);
-
-        return KernelFunctionFactory.CreateFromPrompt(promptTemplate, promptConfig, kernel.LoggerFactory);
-    }
-=======
->>>>>>> f51484e6
     #endregion
 
     #region CreatePluginFromType
