--- conflicted
+++ resolved
@@ -6,11 +6,8 @@
 using System.IO;
 using System.Linq;
 using System.Reflection;
-<<<<<<< HEAD
+using System.Text.Json;
 using System.Runtime.CompilerServices;
-=======
-using System.Text.Json;
->>>>>>> ec57506c
 using System.Threading;
 using System.Threading.Tasks;
 using Microsoft.Extensions.Logging;
@@ -622,11 +619,11 @@
     /// Run a function in streaming mode.
     /// </summary>
     /// <param name="kernel">The target kernel</param>
-    /// <param name="skFunction">Target function to run</param>
+    /// <param name="function">Target function to run</param>
     /// <param name="variables">Input to process</param>
     /// <param name="cancellationToken">The <see cref="CancellationToken"/> to monitor for cancellation requests.</param>
     /// <returns>Result of the function composition</returns>
-    public static async IAsyncEnumerable<T> RunStreamingAsync<T>(this Kernel kernel, ISKFunction skFunction, ContextVariables? variables, [EnumeratorCancellation] CancellationToken cancellationToken)
+    public static async IAsyncEnumerable<T> RunStreamingAsync<T>(this Kernel kernel, KernelFunction function, ContextVariables? variables, [EnumeratorCancellation] CancellationToken cancellationToken)
     {
         var context = kernel.CreateNewContext(variables);
         var repeatRequested = false;
@@ -637,17 +634,17 @@
         {
             repeatRequested = false;
 
-            var functionDetails = skFunction.GetMetadata();
-            await foreach (T update in skFunction.InvokeStreamingAsync<T>(kernel, context, null, cancellationToken).ConfigureAwait(false))
+            var functionDetails = function.GetMetadata();
+            await foreach (T update in function.InvokeStreamingAsync<T>(kernel, context, null, cancellationToken).ConfigureAwait(false))
             {
                 cancellationToken.ThrowIfCancellationRequested();
 
-                if (IsCancelRequested(skFunction, context, 1, logger))
+                if (IsCancelRequested(function, context, 1, logger))
                 {
                     break;
                 }
 
-                if (IsSkipRequested(skFunction, context, 1, logger))
+                if (IsSkipRequested(function, context, 1, logger))
                 {
                     break;
                 }
@@ -655,7 +652,7 @@
                 yield return update;
             }
 
-            if (IsRepeatRequested(skFunction, context, 1, logger))
+            if (IsRepeatRequested(function, context, 1, logger))
             {
                 repeatRequested = true;
             }
@@ -667,59 +664,59 @@
     /// Run a function in streaming mode.
     /// </summary>
     /// <param name="kernel">Target kernel</param>
-    /// <param name="skFunction">Target function to run</param>
+    /// <param name="function">Target function to run</param>
     /// <param name="input">Input to process</param>
     /// <param name="cancellationToken">The <see cref="CancellationToken"/> to monitor for cancellation requests.</param>
     /// <returns>Result of the function composition</returns>
-    public static IAsyncEnumerable<StreamingContent> RunStreamingAsync(this Kernel kernel, ISKFunction skFunction, string input, CancellationToken cancellationToken)
-        => kernel.RunStreamingAsync<StreamingContent>(skFunction, new ContextVariables(input), cancellationToken);
+    public static IAsyncEnumerable<StreamingContent> RunStreamingAsync(this Kernel kernel, KernelFunction function, string input, CancellationToken cancellationToken)
+        => kernel.RunStreamingAsync<StreamingContent>(function, new ContextVariables(input), cancellationToken);
 
     /// <summary>
     /// Run a function in streaming mode.
     /// </summary>
     /// <param name="kernel">Target kernel</param>
-    /// <param name="skFunction">Target function to run</param>
+    /// <param name="function">Target function to run</param>
     /// <param name="input">Input to process</param>
     /// <returns>Result of the function composition</returns>
-    public static IAsyncEnumerable<StreamingContent> RunStreamingAsync(this Kernel kernel, ISKFunction skFunction, string input)
-        => kernel.RunStreamingAsync<StreamingContent>(skFunction, new ContextVariables(input), CancellationToken.None);
+    public static IAsyncEnumerable<StreamingContent> RunStreamingAsync(this Kernel kernel, KernelFunction function, string input)
+        => kernel.RunStreamingAsync<StreamingContent>(function, new ContextVariables(input), CancellationToken.None);
 
     /// <summary>
     /// Run a function in streaming mode.
     /// </summary>
     /// <param name="kernel">Target kernel</param>
-    /// <param name="skFunction">Target function to run</param>
-    /// <returns>Result of the function composition</returns>
-    public static IAsyncEnumerable<StreamingContent> RunStreamingAsync(this Kernel kernel, ISKFunction skFunction)
-        => kernel.RunStreamingAsync<StreamingContent>(skFunction, (ContextVariables?)null, CancellationToken.None);
+    /// <param name="function">Target function to run</param>
+    /// <returns>Result of the function composition</returns>
+    public static IAsyncEnumerable<StreamingContent> RunStreamingAsync(this Kernel kernel, KernelFunction function)
+        => kernel.RunStreamingAsync<StreamingContent>(function, (ContextVariables?)null, CancellationToken.None);
 
     /// <summary>
     /// Run a function in streaming mode.
     /// </summary>
     /// <param name="kernel">Target kernel</param>
-    /// <param name="skFunction">Target function to run</param>
+    /// <param name="function">Target function to run</param>
     /// <param name="input">Input to process</param>
     /// <param name="cancellationToken">The <see cref="CancellationToken"/> to monitor for cancellation requests.</param>
     /// <returns>Result of the function composition</returns>
-    public static IAsyncEnumerable<T> RunStreamingAsync<T>(this Kernel kernel, ISKFunction skFunction, string input, CancellationToken cancellationToken)
-        => kernel.RunStreamingAsync<T>(skFunction, new ContextVariables(input), cancellationToken);
+    public static IAsyncEnumerable<T> RunStreamingAsync<T>(this Kernel kernel, KernelFunction function, string input, CancellationToken cancellationToken)
+        => kernel.RunStreamingAsync<T>(function, new ContextVariables(input), cancellationToken);
 
     /// <summary>
     /// Run a function in streaming mode.
     /// </summary>
     /// <param name="kernel">Target kernel</param>
-    /// <param name="skFunction">Target function to run</param>
+    /// <param name="function">Target function to run</param>
     /// <param name="input">Input to process</param>
     /// <returns>Result of the function composition</returns>
-    public static IAsyncEnumerable<T> RunStreamingAsync<T>(this Kernel kernel, ISKFunction skFunction, string input)
-        => kernel.RunStreamingAsync<T>(skFunction, new ContextVariables(input), CancellationToken.None);
+    public static IAsyncEnumerable<T> RunStreamingAsync<T>(this Kernel kernel, KernelFunction function, string input)
+        => kernel.RunStreamingAsync<T>(function, new ContextVariables(input), CancellationToken.None);
 
     /// <summary>
     /// Run a function in streaming mode.
     /// </summary>
     /// <param name="kernel">Target kernel</param>
-    /// <param name="skFunction">Target function to run</param>
-    /// <returns>Result of the function composition</returns>
-    public static IAsyncEnumerable<T> RunStreamingAsync<T>(this Kernel kernel, ISKFunction skFunction)
-        => kernel.RunStreamingAsync<T>(skFunction, (ContextVariables?)null, CancellationToken.None);
+    /// <param name="function">Target function to run</param>
+    /// <returns>Result of the function composition</returns>
+    public static IAsyncEnumerable<T> RunStreamingAsync<T>(this Kernel kernel, KernelFunction function)
+        => kernel.RunStreamingAsync<T>(function, (ContextVariables?)null, CancellationToken.None);
 }