﻿// Copyright (c) Microsoft. All rights reserved.

using System;
using System.Collections.Generic;
using System.Diagnostics;
using System.Linq;
using System.Text.Json;
using System.Text.Json.Serialization;
using System.Text.RegularExpressions;
using System.Threading;
using System.Threading.Tasks;
using Microsoft.SemanticKernel.AI;
using Microsoft.SemanticKernel.Orchestration;
using Microsoft.SemanticKernel.Text;

namespace Microsoft.SemanticKernel.Planning;

/// <summary>
/// Standard Semantic Kernel callable plan.
/// Plan is used to create trees of <see cref="KernelFunction"/>s.
/// </summary>
[DebuggerDisplay("{DebuggerDisplay,nq}")]
public sealed class Plan : KernelFunction
{
    /// <summary>
    /// State of the plan
    /// </summary>
    [JsonPropertyName("state")]
    [JsonConverter(typeof(ContextVariablesConverter))]
    public ContextVariables State { get; } = new();

    /// <summary>
    /// Steps of the plan
    /// </summary>
    [JsonPropertyName("steps")]
    public IReadOnlyList<Plan> Steps => this._steps.AsReadOnly();

    /// <summary>
    /// Parameters for the plan, used to pass information to the next step
    /// </summary>
    [JsonPropertyName("parameters")]
    [JsonConverter(typeof(ContextVariablesConverter))]
    public ContextVariables Parameters { get; set; } = new();

    /// <summary>
    /// Outputs for the plan, used to pass information to the caller
    /// </summary>
    [JsonPropertyName("outputs")]
    public IList<string> Outputs { get; set; } = new List<string>();

    /// <summary>
    /// Gets whether the plan has a next step.
    /// </summary>
    [JsonIgnore]
    public bool HasNextStep => this.NextStepIndex < this.Steps.Count;

    /// <summary>
    /// Gets the next step index.
    /// </summary>
    [JsonPropertyName("next_step_index")]
    public int NextStepIndex { get; private set; }

    /// <inheritdoc/>
    [JsonPropertyName("plugin_name")]
    public string PluginName { get; set; } = string.Empty;

    /// <summary>
    /// Initializes a new instance of the <see cref="Plan"/> class with a goal description.
    /// </summary>
    /// <param name="goal">The goal of the plan used as description.</param>
    public Plan(string goal) : base(GetRandomPlanName(), goal)
    {
        this.PluginName = nameof(Plan);
    }

    /// <summary>
    /// Initializes a new instance of the <see cref="Plan"/> class with a goal description and steps.
    /// </summary>
    /// <param name="goal">The goal of the plan used as description.</param>
    /// <param name="steps">The steps to add.</param>
    public Plan(string goal, params KernelFunction[] steps) : this(goal)
    {
        this.AddSteps(steps);
    }

    /// <summary>
    /// Initializes a new instance of the <see cref="Plan"/> class with a goal description and steps.
    /// </summary>
    /// <param name="goal">The goal of the plan used as description.</param>
    /// <param name="steps">The steps to add.</param>
    public Plan(string goal, params Plan[] steps) : this(goal)
    {
        this.AddSteps(steps);
    }

    /// <summary>
    /// Initializes a new instance of the <see cref="Plan"/> class with a function.
    /// </summary>
    /// <param name="function">The function to execute.</param>
    public Plan(KernelFunction function) : base(function.Name, function.Description, function.ModelSettings)
    {
        this.Function = function;
    }

    /// <summary>
    /// Initializes a new instance of the <see cref="Plan"/> class with a function and steps.
    /// </summary>
    /// <param name="name">The name of the plan.</param>
    /// <param name="pluginName">The name of the plugin.</param>
    /// <param name="description">The description of the plan.</param>
    /// <param name="nextStepIndex">The index of the next step.</param>
    /// <param name="state">The state of the plan.</param>
    /// <param name="parameters">The parameters of the plan.</param>
    /// <param name="outputs">The outputs of the plan.</param>
    /// <param name="steps">The steps of the plan.</param>
    [JsonConstructor]
    public Plan(
        string name,
        string pluginName,
        string description,
        int nextStepIndex,
        ContextVariables state,
        ContextVariables parameters,
        IList<string> outputs,
        IReadOnlyList<Plan> steps) : base(name, description)
    {
        this.PluginName = pluginName;
        this.NextStepIndex = nextStepIndex;
        this.State = state;
        this.Parameters = parameters;
        this.Outputs = outputs;
        this._steps.Clear();
        this.AddSteps(steps.ToArray());
    }

    /// <summary>
    /// Deserialize a JSON string into a Plan object.
    /// TODO: the context should never be null, it's required internally
    /// </summary>
    /// <param name="json">JSON string representation of a Plan</param>
    /// <param name="plugins">The collection of available functions..</param>
    /// <param name="requireFunctions">Whether to require functions to be registered. Only used when context is not null.</param>
    /// <returns>An instance of a Plan object.</returns>
    /// <remarks>If Context is not supplied, plan will not be able to execute.</remarks>
    public static Plan FromJson(string json, IReadOnlySKPluginCollection? plugins = null, bool requireFunctions = true)
    {
        var plan = JsonSerializer.Deserialize<Plan>(json, s_includeFieldsOptions) ?? new Plan(string.Empty);

        if (plugins != null)
        {
            plan = SetAvailablePlugins(plan, plugins, requireFunctions);
        }

        return plan;
    }

    /// <summary>
    /// Get JSON representation of the plan.
    /// </summary>
    /// <param name="indented">Whether to emit indented JSON</param>
    /// <returns>Plan serialized using JSON format</returns>
    public string ToJson(bool indented = false) =>
        indented ?
            JsonSerializer.Serialize(this, JsonOptionsCache.WriteIndented) :
            JsonSerializer.Serialize(this);

    /// <summary>
    /// Adds one or more existing plans to the end of the current plan as steps.
    /// </summary>
    /// <param name="steps">The plans to add as steps to the current plan.</param>
    /// <remarks>
    /// When you add a plan as a step to the current plan, the steps of the added plan are executed after the steps of the current plan have completed.
    /// </remarks>
    public void AddSteps(params Plan[] steps)
    {
        this._steps.AddRange(steps);
    }

    /// <summary>
    /// Adds one or more new steps to the end of the current plan.
    /// </summary>
    /// <param name="steps">The steps to add to the current plan.</param>
    /// <remarks>
    /// When you add a new step to the current plan, it is executed after the previous step in the plan has completed. Each step can be a function call or another plan.
    /// </remarks>
    public void AddSteps(params KernelFunction[] steps)
    {
        this._steps.AddRange(steps.Select(step => step is Plan plan ? plan : new Plan(step)));
    }

    /// <summary>
    /// Runs the next step in the plan using the provided kernel instance and variables.
    /// </summary>
    /// <param name="kernel">The kernel instance to use for executing the plan.</param>
    /// <param name="variables">The variables to use for the execution of the plan.</param>
    /// <param name="cancellationToken">The <see cref="CancellationToken"/> to monitor for cancellation requests. The default is <see cref="CancellationToken.None"/>.</param>
    /// <returns>A task representing the asynchronous execution of the plan's next step.</returns>
    /// <remarks>
    /// This method executes the next step in the plan using the specified kernel instance and context variables.
    /// The context variables contain the necessary information for executing the plan, such as the functions and logger.
    /// The method returns a task representing the asynchronous execution of the plan's next step.
    /// </remarks>
    public Task<Plan> RunNextStepAsync(Kernel kernel, ContextVariables variables, CancellationToken cancellationToken = default)
    {
        var context = kernel.CreateNewContext(variables);

        return this.InvokeNextStepAsync(kernel, context, cancellationToken);
    }

    /// <summary>
    /// Invoke the next step of the plan
    /// </summary>
    /// <param name="kernel">The kernel</param>
    /// <param name="context">Context to use</param>
    /// <param name="cancellationToken">The <see cref="CancellationToken"/> to monitor for cancellation requests. The default is <see cref="CancellationToken.None"/>.</param>
    /// <returns>The updated plan</returns>
    /// <exception cref="SKException">If an error occurs while running the plan</exception>
    public async Task<Plan> InvokeNextStepAsync(Kernel kernel, SKContext context, CancellationToken cancellationToken = default)
    {
        if (this.HasNextStep)
        {
            await this.InternalInvokeNextStepAsync(kernel, context, cancellationToken).ConfigureAwait(false);
        }

        return this;
    }

    #region ISKFunction implementation

    /// <inheritdoc/>
    protected override SKFunctionMetadata GetMetadataCore()
    {
        if (this.Function is not null)
        {
            return this.Function.GetMetadata();
        }

        // The parameter mapping definitions from Plan -> Function
        var stepParameters = this.Steps.SelectMany(s => s.Parameters);

        // The parameter descriptions from the Function
        var stepDescriptions = this.Steps.SelectMany(s => s.GetMetadata().Parameters);

        // The parameters for the Plan
        var parameters = this.Parameters.Select(p =>
        {
            var matchingParameter = stepParameters.FirstOrDefault(sp => sp.Value.Equals($"${p.Key}", StringComparison.OrdinalIgnoreCase));
            var stepDescription = stepDescriptions.FirstOrDefault(sd => sd.Name.Equals(matchingParameter.Key, StringComparison.OrdinalIgnoreCase));

            return new SKParameterMetadata(p.Key)
            {
                Description = stepDescription?.Description,
                DefaultValue = stepDescription?.DefaultValue,
                IsRequired = stepDescription?.IsRequired ?? false,
                ParameterType = stepDescription?.ParameterType,
                Schema = stepDescription?.Schema,
            };
        }).ToList();

        return new(this.Name)
        {
            PluginName = this.PluginName,
            Description = this.Description,
            Parameters = parameters
        };
    }

    /// <inheritdoc/>
    protected override async Task<FunctionResult> InvokeCoreAsync(
        Kernel kernel,
        SKContext context,
        AIRequestSettings? requestSettings = null,
        CancellationToken cancellationToken = default)
    {
        var result = new FunctionResult(this.Name, context);

        if (this.Function is not null)
        {
            // Merge state with the current context variables.
            // Then filter the variables to only those needed for the next step.
            // This is done to prevent the function from having access to variables that it shouldn't.
            AddVariablesToContext(this.State, context);
            var functionVariables = this.GetNextStepVariables(context.Variables, this);
            var functionContext = context.Clone(functionVariables);

            // Execute the step
            result = await this.Function
                .InvokeAsync(kernel, functionContext, requestSettings, cancellationToken)
                .ConfigureAwait(false);
            this.UpdateFunctionResultWithOutputs(result);
        }
        else
        {
            // loop through steps and execute until completion
            while (this.HasNextStep)
            {
                AddVariablesToContext(this.State, context);

                var stepResult = await this.InternalInvokeNextStepAsync(kernel, context, cancellationToken).ConfigureAwait(false);

                // If a step was cancelled before invocation
                // Return the last result state of the plan.
                if (stepResult.IsCancellationRequested)
                {
                    return result;
                }
                if (stepResult.IsSkipRequested)
                {
                    continue;
                }

                this.UpdateContextWithOutputs(context);
                result = new FunctionResult(this.Name, context, context.Variables.Input);
                this.UpdateFunctionResultWithOutputs(result);
            }
        }

        return result;
    }

    /// <inheritdoc/>
    protected override IAsyncEnumerable<T> InvokeCoreStreamingAsync<T>(
        Kernel kernel,
        SKContext context,
        AIRequestSettings? requestSettings = null,
        CancellationToken cancellationToken = default)
    {
        // Implementation will be added in future streaming feature iteration
        throw new NotSupportedException("Streaming currently is not supported for plans");
    }

    #endregion ISKFunction implementation

    /// <summary>
    /// Expand variables in the input string.
    /// </summary>
    /// <param name="variables">Variables to use for expansion.</param>
    /// <param name="input">Input string to expand.</param>
    /// <returns>Expanded string.</returns>
    internal string ExpandFromVariables(ContextVariables variables, string input)
    {
        var result = input;
        var matches = s_variablesRegex.Matches(input);
        var orderedMatches = matches.Cast<Match>().Select(m => m.Groups["var"].Value).Distinct().OrderByDescending(m => m.Length);

        foreach (var varName in orderedMatches)
        {
            if (variables.TryGetValue(varName, out string? value) || this.State.TryGetValue(varName, out value))
            {
                result = result.Replace($"${varName}", value);
            }
        }

        return result;
    }

    /// <summary>
    /// Invoke the next step of the plan
    /// </summary>
    /// <param name="kernel">The kernel</param>
    /// <param name="context">Context to use</param>
    /// <param name="cancellationToken">The <see cref="CancellationToken"/> to monitor for cancellation requests. The default is <see cref="CancellationToken.None"/>.</param>
    /// <returns>Next step result</returns>
    /// <exception cref="SKException">If an error occurs while running the plan</exception>
    private async Task<FunctionResult> InternalInvokeNextStepAsync(Kernel kernel, SKContext context, CancellationToken cancellationToken = default)
    {
        if (this.HasNextStep)
        {
            var step = this.Steps[this.NextStepIndex];

            // Merge the state with the current context variables for step execution
            var functionVariables = this.GetNextStepVariables(context.Variables, step);

            // Execute the step
            var result = await kernel.RunAsync(step, functionVariables, cancellationToken).ConfigureAwait(false);

            var resultValue = result.Context.Variables.Input.Trim();

            #region Update State

            // Update state with result
            this.State.Update(resultValue);

            // Update Plan Result in State with matching outputs (if any)
            if (this.Outputs.Intersect(step.Outputs).Any())
            {
                if (this.State.TryGetValue(DefaultResultKey, out string? currentPlanResult))
                {
                    this.State.Set(DefaultResultKey, $"{currentPlanResult}\n{resultValue}");
                }
                else
                {
                    this.State.Set(DefaultResultKey, resultValue);
                }
            }

            // Update state with outputs (if any)
            foreach (var item in step.Outputs)
            {
                if (result.Context.Variables.TryGetValue(item, out string? val))
                {
                    this.State.Set(item, val);
                }
                else
                {
                    this.State.Set(item, resultValue);
                }
            }

            #endregion Update State

            this.NextStepIndex++;

            return result;
        }

        throw new InvalidOperationException("There isn't a next step");
    }

<<<<<<< HEAD
=======
    private FunctionInvokingEventArgs CallFunctionInvoking(Kernel kernel, SKContext context)
    {
        var eventArgs = new FunctionInvokingEventArgs(this.GetMetadata(), context);
        kernel.OnFunctionInvoking(eventArgs);
        return eventArgs;
    }

    private FunctionInvokedEventArgs CallFunctionInvoked(Kernel kernel, SKContext context, FunctionResult? result = null)
    {
        result ??= new FunctionResult(this.Name, context);
        var eventArgs = new FunctionInvokedEventArgs(this.GetMetadata(), result);
        if (kernel.OnFunctionInvoked(eventArgs))
        {
            // Updates the eventArgs metadata during invoked handler execution will reflect in the result metadata
            result.Metadata = eventArgs.Metadata;
        }

        return eventArgs;
    }

>>>>>>> b9c742d2
    /// <summary>
    /// Set functions for a plan and its steps.
    /// </summary>
    /// <param name="plan">Plan to set functions for.</param>
    /// <param name="plugins">The collection of available plugins.</param>
    /// <param name="requireFunctions">Whether to throw an exception if a function is not found.</param>
    /// <returns>The plan with functions set.</returns>
    private static Plan SetAvailablePlugins(Plan plan, IReadOnlySKPluginCollection plugins, bool requireFunctions = true)
    {
        if (plan.Steps.Count == 0)
        {
            Verify.NotNull(plugins);

            if (plugins.TryGetFunction(plan.PluginName, plan.Name, out var planFunction))
            {
                plan.Function = planFunction;
            }
            else if (requireFunctions)
            {
                throw new SKException($"Function '{plan.PluginName}.{plan.Name}' not found in function collection");
            }
        }
        else
        {
            foreach (var step in plan.Steps)
            {
                SetAvailablePlugins(step, plugins, requireFunctions);
            }
        }

        return plan;
    }

    /// <summary>
    /// Add any missing variables from a plan state variables to the context.
    /// </summary>
    private static void AddVariablesToContext(ContextVariables vars, SKContext context)
    {
        // Loop through vars and add anything missing to context
        foreach (var item in vars)
        {
            if (!context.Variables.TryGetValue(item.Key, out string? value) || string.IsNullOrEmpty(value))
            {
                context.Variables.Set(item.Key, item.Value);
            }
        }
    }

    /// <summary>
    /// Update the context with the outputs from the current step.
    /// </summary>
    /// <param name="context">The context to update.</param>
    /// <returns>The updated context.</returns>
    private SKContext UpdateContextWithOutputs(SKContext context)
    {
        var resultString = this.State.TryGetValue(DefaultResultKey, out string? result) ? result : this.State.ToString();
        context.Variables.Update(resultString);

        // copy previous step's variables to the next step
        foreach (var item in this._steps[this.NextStepIndex - 1].Outputs)
        {
            if (this.State.TryGetValue(item, out string? val))
            {
                context.Variables.Set(item, val);
            }
            else
            {
                context.Variables.Set(item, resultString);
            }
        }

        return context;
    }

    /// <summary>
    /// Update the function result with the outputs from the current state.
    /// </summary>
    /// <param name="functionResult">The function result to update.</param>
    /// <returns>The updated function result.</returns>
    private FunctionResult? UpdateFunctionResultWithOutputs(FunctionResult? functionResult)
    {
        if (functionResult is null)
        {
            return null;
        }

        foreach (var output in this.Outputs)
        {
            if (this.State.TryGetValue(output, out var value))
            {
                functionResult.Metadata[output] = value;
            }
            else if (functionResult.Context.Variables.TryGetValue(output, out var val))
            {
                functionResult.Metadata[output] = val;
            }
        }

        return functionResult;
    }

    /// <summary>
    /// Get the variables for the next step in the plan.
    /// </summary>
    /// <param name="variables">The current context variables.</param>
    /// <param name="step">The next step in the plan.</param>
    /// <returns>The context variables for the next step in the plan.</returns>
    private ContextVariables GetNextStepVariables(ContextVariables variables, Plan step)
    {
        // Priority for Input
        // - Parameters (expand from variables if needed)
        // - SKContext.Variables
        // - Plan.State
        // - Empty if sending to another plan
        // - Plan.Description

        var input = string.Empty;
        if (!string.IsNullOrEmpty(step.Parameters.Input))
        {
            input = this.ExpandFromVariables(variables, step.Parameters.Input!);
        }
        else if (!string.IsNullOrEmpty(variables.Input))
        {
            input = variables.Input;
        }
        else if (!string.IsNullOrEmpty(this.State.Input))
        {
            input = this.State.Input;
        }
        else if (step.Steps.Count > 0)
        {
            input = string.Empty;
        }
        else if (!string.IsNullOrEmpty(this.Description))
        {
            input = this.Description;
        }

        var stepVariables = new ContextVariables(input);

        // Priority for remaining stepVariables is:
        // - Function Parameters (pull from variables or state by a key value)
        // - Step Parameters (pull from variables or state by a key value)
        // - All other variables. These are carried over in case the function wants access to the ambient content.
        var functionParameters = step.GetMetadata();
        foreach (var param in functionParameters.Parameters)
        {
            if (param.Name.Equals(ContextVariables.MainKey, StringComparison.OrdinalIgnoreCase))
            {
                continue;
            }

            if (variables.TryGetValue(param.Name, out string? value))
            {
                stepVariables.Set(param.Name, value);
            }
            else if (this.State.TryGetValue(param.Name, out value) && !string.IsNullOrEmpty(value))
            {
                stepVariables.Set(param.Name, value);
            }
        }

        foreach (var item in step.Parameters)
        {
            // Don't overwrite variable values that are already set
            if (stepVariables.ContainsKey(item.Key))
            {
                continue;
            }

            var expandedValue = this.ExpandFromVariables(variables, item.Value);
            if (!expandedValue.Equals(item.Value, StringComparison.OrdinalIgnoreCase))
            {
                stepVariables.Set(item.Key, expandedValue);
            }
            else if (variables.TryGetValue(item.Key, out string? value))
            {
                stepVariables.Set(item.Key, value);
            }
            else if (this.State.TryGetValue(item.Key, out value))
            {
                stepVariables.Set(item.Key, value);
            }
            else
            {
                stepVariables.Set(item.Key, expandedValue);
            }
        }

        foreach (KeyValuePair<string, string> item in variables)
        {
            if (!stepVariables.ContainsKey(item.Key))
            {
                stepVariables.Set(item.Key, item.Value);
            }
        }

        return stepVariables;
    }

    private static string GetRandomPlanName() => "plan" + Guid.NewGuid().ToString("N");

    /// <summary>Deserialization options for including fields.</summary>
    private static readonly JsonSerializerOptions s_includeFieldsOptions = new() { IncludeFields = true };

    private KernelFunction? Function { get; set; }

    private readonly List<Plan> _steps = new();

    private static readonly Regex s_variablesRegex = new(@"\$(?<var>\w+)");

    private const string DefaultResultKey = "PLAN.RESULT";

    [DebuggerBrowsable(DebuggerBrowsableState.Never)]
    private string DebuggerDisplay
    {
        get
        {
            string display = this.Description;

            if (!string.IsNullOrWhiteSpace(this.Name))
            {
                display = $"{this.Name} ({display})";
            }

            if (this._steps.Count > 0)
            {
                display += $", Steps = {this._steps.Count}, NextStep = {this.NextStepIndex}";
            }

            return display;
        }
    }
}<|MERGE_RESOLUTION|>--- conflicted
+++ resolved
@@ -417,29 +417,6 @@
         throw new InvalidOperationException("There isn't a next step");
     }
 
-<<<<<<< HEAD
-=======
-    private FunctionInvokingEventArgs CallFunctionInvoking(Kernel kernel, SKContext context)
-    {
-        var eventArgs = new FunctionInvokingEventArgs(this.GetMetadata(), context);
-        kernel.OnFunctionInvoking(eventArgs);
-        return eventArgs;
-    }
-
-    private FunctionInvokedEventArgs CallFunctionInvoked(Kernel kernel, SKContext context, FunctionResult? result = null)
-    {
-        result ??= new FunctionResult(this.Name, context);
-        var eventArgs = new FunctionInvokedEventArgs(this.GetMetadata(), result);
-        if (kernel.OnFunctionInvoked(eventArgs))
-        {
-            // Updates the eventArgs metadata during invoked handler execution will reflect in the result metadata
-            result.Metadata = eventArgs.Metadata;
-        }
-
-        return eventArgs;
-    }
-
->>>>>>> b9c742d2
     /// <summary>
     /// Set functions for a plan and its steps.
     /// </summary>
