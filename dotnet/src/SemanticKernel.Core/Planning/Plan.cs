﻿// Copyright (c) Microsoft. All rights reserved.

using System;
using System.Collections.Generic;
using System.Diagnostics;
using System.Linq;
using System.Text.Json;
using System.Text.Json.Serialization;
using System.Text.RegularExpressions;
using System.Threading;
using System.Threading.Tasks;
using Microsoft.SemanticKernel.AI;
using Microsoft.SemanticKernel.Events;
using Microsoft.SemanticKernel.Orchestration;

namespace Microsoft.SemanticKernel.Planning;

/// <summary>
/// Standard Semantic Kernel callable plan.
/// Plan is used to create trees of <see cref="ISKFunction"/>s.
/// </summary>
[DebuggerDisplay("{DebuggerDisplay,nq}")]
public sealed class Plan : ISKFunction
{
    /// <summary>
    /// State of the plan
    /// </summary>
    [JsonPropertyName("state")]
    [JsonConverter(typeof(ContextVariablesConverter))]
    public ContextVariables State { get; } = new();

    /// <summary>
    /// Steps of the plan
    /// </summary>
    [JsonPropertyName("steps")]
    public IReadOnlyList<Plan> Steps => this._steps.AsReadOnly();

    /// <summary>
    /// Parameters for the plan, used to pass information to the next step
    /// </summary>
    [JsonPropertyName("parameters")]
    [JsonConverter(typeof(ContextVariablesConverter))]
    public ContextVariables Parameters { get; set; } = new();

    /// <summary>
    /// Outputs for the plan, used to pass information to the caller
    /// </summary>
    [JsonPropertyName("outputs")]
    public IList<string> Outputs { get; set; } = new List<string>();

    /// <summary>
    /// Gets whether the plan has a next step.
    /// </summary>
    [JsonIgnore]
    public bool HasNextStep => this.NextStepIndex < this.Steps.Count;

    /// <summary>
    /// Gets the next step index.
    /// </summary>
    [JsonPropertyName("next_step_index")]
    public int NextStepIndex { get; private set; }

    #region ISKFunction implementation

    /// <inheritdoc/>
    [JsonPropertyName("name")]
    public string Name { get; set; } = string.Empty;

    /// <inheritdoc/>
    [JsonPropertyName("plugin_name")]
    public string PluginName { get; set; } = string.Empty;

    /// <inheritdoc/>
    [JsonPropertyName("description")]
    public string Description { get; set; } = string.Empty;

    /// <inheritdoc/>
    [JsonPropertyName("model_settings")]
    public IEnumerable<AIRequestSettings> ModelSettings => this.Function?.ModelSettings ?? Array.Empty<AIRequestSettings>();

    #endregion ISKFunction implementation

    /// <summary>
    /// Initializes a new instance of the <see cref="Plan"/> class with a goal description.
    /// </summary>
    /// <param name="goal">The goal of the plan used as description.</param>
    public Plan(string goal)
    {
        this.Name = GetRandomPlanName();
        this.Description = goal;
        this.PluginName = nameof(Plan);
    }

    /// <summary>
    /// Initializes a new instance of the <see cref="Plan"/> class with a goal description and steps.
    /// </summary>
    /// <param name="goal">The goal of the plan used as description.</param>
    /// <param name="steps">The steps to add.</param>
    public Plan(string goal, params ISKFunction[] steps) : this(goal)
    {
        this.AddSteps(steps);
    }

    /// <summary>
    /// Initializes a new instance of the <see cref="Plan"/> class with a goal description and steps.
    /// </summary>
    /// <param name="goal">The goal of the plan used as description.</param>
    /// <param name="steps">The steps to add.</param>
    public Plan(string goal, params Plan[] steps) : this(goal)
    {
        this.AddSteps(steps);
    }

    /// <summary>
    /// Initializes a new instance of the <see cref="Plan"/> class with a function.
    /// </summary>
    /// <param name="function">The function to execute.</param>
    public Plan(ISKFunction function)
    {
        this.SetFunction(function);
    }

    /// <summary>
    /// Initializes a new instance of the <see cref="Plan"/> class with a function and steps.
    /// </summary>
    /// <param name="name">The name of the plan.</param>
    /// <param name="pluginName">The name of the plugin.</param>
    /// <param name="description">The description of the plan.</param>
    /// <param name="nextStepIndex">The index of the next step.</param>
    /// <param name="state">The state of the plan.</param>
    /// <param name="parameters">The parameters of the plan.</param>
    /// <param name="outputs">The outputs of the plan.</param>
    /// <param name="steps">The steps of the plan.</param>
    [JsonConstructor]
    public Plan(
        string name,
        string pluginName,
        string description,
        int nextStepIndex,
        ContextVariables state,
        ContextVariables parameters,
        IList<string> outputs,
        IReadOnlyList<Plan> steps)
    {
        this.Name = name;
        this.PluginName = pluginName;
        this.Description = description;
        this.NextStepIndex = nextStepIndex;
        this.State = state;
        this.Parameters = parameters;
        this.Outputs = outputs;
        this._steps.Clear();
        this.AddSteps(steps.ToArray());
    }

    /// <summary>
    /// Deserialize a JSON string into a Plan object.
    /// TODO: the context should never be null, it's required internally
    /// </summary>
    /// <param name="json">JSON string representation of a Plan</param>
    /// <param name="plugins">The collection of available functions..</param>
    /// <param name="requireFunctions">Whether to require functions to be registered. Only used when context is not null.</param>
    /// <returns>An instance of a Plan object.</returns>
    /// <remarks>If Context is not supplied, plan will not be able to execute.</remarks>
    public static Plan FromJson(string json, IReadOnlySKPluginCollection? plugins = null, bool requireFunctions = true)
    {
        var plan = JsonSerializer.Deserialize<Plan>(json, s_includeFieldsOptions) ?? new Plan(string.Empty);

        if (plugins != null)
        {
            plan = SetAvailablePlugins(plan, plugins, requireFunctions);
        }

        return plan;
    }

    /// <summary>
    /// Get JSON representation of the plan.
    /// </summary>
    /// <param name="indented">Whether to emit indented JSON</param>
    /// <returns>Plan serialized using JSON format</returns>
    public string ToJson(bool indented = false)
    {
        return indented ?
            JsonSerializer.Serialize(this, s_writeIndentedOptions) :
            JsonSerializer.Serialize(this);
    }

    /// <summary>
    /// Adds one or more existing plans to the end of the current plan as steps.
    /// </summary>
    /// <param name="steps">The plans to add as steps to the current plan.</param>
    /// <remarks>
    /// When you add a plan as a step to the current plan, the steps of the added plan are executed after the steps of the current plan have completed.
    /// </remarks>
    public void AddSteps(params Plan[] steps)
    {
        this._steps.AddRange(steps);
    }

    /// <summary>
    /// Adds one or more new steps to the end of the current plan.
    /// </summary>
    /// <param name="steps">The steps to add to the current plan.</param>
    /// <remarks>
    /// When you add a new step to the current plan, it is executed after the previous step in the plan has completed. Each step can be a function call or another plan.
    /// </remarks>
    public void AddSteps(params ISKFunction[] steps)
    {
        this._steps.AddRange(steps.Select(step => step is Plan plan ? plan : new Plan(step)));
    }

    /// <summary>
    /// Runs the next step in the plan using the provided kernel instance and variables.
    /// </summary>
    /// <param name="kernel">The kernel instance to use for executing the plan.</param>
    /// <param name="variables">The variables to use for the execution of the plan.</param>
    /// <param name="cancellationToken">The <see cref="CancellationToken"/> to monitor for cancellation requests. The default is <see cref="CancellationToken.None"/>.</param>
    /// <returns>A task representing the asynchronous execution of the plan's next step.</returns>
    /// <remarks>
    /// This method executes the next step in the plan using the specified kernel instance and context variables.
    /// The context variables contain the necessary information for executing the plan, such as the functions and logger.
    /// The method returns a task representing the asynchronous execution of the plan's next step.
    /// </remarks>
    public Task<Plan> RunNextStepAsync(Kernel kernel, ContextVariables variables, CancellationToken cancellationToken = default)
    {
        var context = kernel.CreateNewContext(variables);

        return this.InvokeNextStepAsync(kernel, context, cancellationToken);
    }

    /// <summary>
    /// Invoke the next step of the plan
    /// </summary>
    /// <param name="kernel">The kernel</param>
    /// <param name="context">Context to use</param>
    /// <param name="cancellationToken">The <see cref="CancellationToken"/> to monitor for cancellation requests. The default is <see cref="CancellationToken.None"/>.</param>
    /// <returns>The updated plan</returns>
    /// <exception cref="SKException">If an error occurs while running the plan</exception>
    public async Task<Plan> InvokeNextStepAsync(Kernel kernel, SKContext context, CancellationToken cancellationToken = default)
    {
        if (this.HasNextStep)
        {
            await this.InternalInvokeNextStepAsync(kernel, context, cancellationToken).ConfigureAwait(false);
        }

        return this;
    }

    #region ISKFunction implementation

    /// <inheritdoc/>
    public SKFunctionMetadata GetMetadata()
    {
        if (this.Function is not null)
        {
            return this.Function.GetMetadata();
        }

        // The parameter mapping definitions from Plan -> Function
        var stepParameters = this.Steps.SelectMany(s => s.Parameters);

        // The parameter descriptions from the Function
        var stepDescriptions = this.Steps.SelectMany(s => s.GetMetadata().Parameters);

        // The parameters for the Plan
        var parameters = this.Parameters.Select(p =>
        {
            var matchingParameter = stepParameters.FirstOrDefault(sp => sp.Value.Equals($"${p.Key}", StringComparison.OrdinalIgnoreCase));
            var stepDescription = stepDescriptions.FirstOrDefault(sd => sd.Name.Equals(matchingParameter.Key, StringComparison.OrdinalIgnoreCase));

            return new SKParameterMetadata(p.Key)
            {
                Description = stepDescription?.Description,
                DefaultValue = stepDescription?.DefaultValue,
                Type = stepDescription?.Type,
                IsRequired = stepDescription?.IsRequired ?? false,
                ParameterType = stepDescription?.ParameterType,
                Schema = stepDescription?.Schema
            };
        }
        ).ToList();

        return new(this.Name)
        {
            PluginName = this.PluginName,
            Description = this.Description,
            Parameters = parameters
        };
    }

    /// <inheritdoc/>
    public async Task<FunctionResult> InvokeAsync(
        Kernel kernel,
        SKContext context,
        AIRequestSettings? requestSettings = null,
        CancellationToken cancellationToken = default)
    {
        var result = new FunctionResult(this.Name, context);

        if (this.Function is not null)
        {
            // Merge state with the current context variables.
            // Then filter the variables to only those needed for the next step.
            // This is done to prevent the function from having access to variables that it shouldn't.
            AddVariablesToContext(this.State, context);
            var functionVariables = this.GetNextStepVariables(context.Variables, this);
            var functionContext = context.Clone(functionVariables);

            // Execute the step
            result = await this.Function
                .WithInstrumentation(kernel.LoggerFactory)
                .InvokeAsync(kernel, functionContext, requestSettings, cancellationToken)
                .ConfigureAwait(false);
            this.UpdateFunctionResultWithOutputs(result);
        }
        else
        {
            this.CallFunctionInvoking(context);
            if (SKFunctionFromPrompt.IsInvokingCancelOrSkipRequested(context))
            {
                return new FunctionResult(this.Name, context);
            }

            // loop through steps and execute until completion
            while (this.HasNextStep)
            {
                AddVariablesToContext(this.State, context);
                var stepResult = await this.InternalInvokeNextStepAsync(kernel, context, cancellationToken).ConfigureAwait(false);

                // If a step was cancelled before invocation
                // Return the last result state of the plan.
                if (stepResult is null)
                {
                    if (context.FunctionInvokingHandler?.EventArgs?.IsSkipRequested ?? false)
                    {
                        continue;
                    }

                    return result;
                }

                this.UpdateContextWithOutputs(context);

                result = new FunctionResult(this.Name, context, context.Variables.Input);
                this.UpdateFunctionResultWithOutputs(result);
            }

            this.CallFunctionInvoked(result, context);
            if (SKFunctionFromPrompt.IsInvokedCancelRequested(context))
            {
                return new FunctionResult(this.Name, context, result.Value);
            }
        }

        return result;
    }

    #endregion ISKFunction implementation

    /// <summary>
    /// Expand variables in the input string.
    /// </summary>
    /// <param name="variables">Variables to use for expansion.</param>
    /// <param name="input">Input string to expand.</param>
    /// <returns>Expanded string.</returns>
    internal string ExpandFromVariables(ContextVariables variables, string input)
    {
        var result = input;
        var matches = s_variablesRegex.Matches(input);
        var orderedMatches = matches.Cast<Match>().Select(m => m.Groups["var"].Value).Distinct().OrderByDescending(m => m.Length);

        foreach (var varName in orderedMatches)
        {
            if (variables.TryGetValue(varName, out string? value) || this.State.TryGetValue(varName, out value))
            {
                result = result.Replace($"${varName}", value);
            }
        }

        return result;
    }

    /// <summary>
    /// Invoke the next step of the plan
    /// </summary>
    /// <param name="kernel">The kernel</param>
    /// <param name="context">Context to use</param>
    /// <param name="cancellationToken">The <see cref="CancellationToken"/> to monitor for cancellation requests. The default is <see cref="CancellationToken.None"/>.</param>
    /// <returns>Next step result</returns>
    /// <exception cref="SKException">If an error occurs while running the plan</exception>
    private async Task<FunctionResult?> InternalInvokeNextStepAsync(Kernel kernel, SKContext context, CancellationToken cancellationToken = default)
    {
        if (this.HasNextStep)
        {
            var step = this.Steps[this.NextStepIndex];

            // Merge the state with the current context variables for step execution
            var functionVariables = this.GetNextStepVariables(context.Variables, step);

            // Execute the step
<<<<<<< HEAD
            var result = await context.Runner.RunAsync(step, functionVariables, cancellationToken).ConfigureAwait(false);
            if (result is null)
=======
            var result = await kernel.RunAsync(step, functionVariables, cancellationToken).ConfigureAwait(false);

            var stepResult = result.FunctionResults.FirstOrDefault();
            if (stepResult is null)
>>>>>>> ec57fa74
            {
                // Step was cancelled
                return null;
            }

<<<<<<< HEAD
            var resultValue = result.Context.Result.Trim();
=======
            var resultValue = stepResult.Context.Variables.Input.Trim();
>>>>>>> ec57fa74

            #region Update State

            // Update state with result
            this.State.Update(resultValue);

            // Update Plan Result in State with matching outputs (if any)
            if (this.Outputs.Intersect(step.Outputs).Any())
            {
                if (this.State.TryGetValue(DefaultResultKey, out string? currentPlanResult))
                {
                    this.State.Set(DefaultResultKey, $"{currentPlanResult}\n{resultValue}");
                }
                else
                {
                    this.State.Set(DefaultResultKey, resultValue);
                }
            }

            // Update state with outputs (if any)
            foreach (var item in step.Outputs)
            {
                if (result.Context.Variables.TryGetValue(item, out string? val))
                {
                    this.State.Set(item, val);
                }
                else
                {
                    this.State.Set(item, resultValue);
                }
            }

            #endregion Update State

            this.NextStepIndex++;

            return result;
        }

        throw new InvalidOperationException("There isn't a next step");
    }

    private void CallFunctionInvoking(SKContext context)
    {
        var eventWrapper = context.FunctionInvokingHandler;
        if (eventWrapper?.Handler is null)
        {
            return;
        }

        eventWrapper.EventArgs = new FunctionInvokingEventArgs(this.GetMetadata(), context);
        eventWrapper.Handler.Invoke(this, eventWrapper.EventArgs);
    }

    private void CallFunctionInvoked(FunctionResult result, SKContext context)
    {
        var eventWrapper = context.FunctionInvokedHandler;

        // Not handlers registered, return the result as is
        if (eventWrapper?.Handler is null)
        {
            return;
        }

        eventWrapper.EventArgs = new FunctionInvokedEventArgs(this.GetMetadata(), result);
        eventWrapper.Handler.Invoke(this, eventWrapper.EventArgs);

        // Updates the eventArgs metadata during invoked handler execution
        // will reflect in the result metadata
        result.Metadata = eventWrapper.EventArgs.Metadata;
    }

    /// <summary>
    /// Set functions for a plan and its steps.
    /// </summary>
    /// <param name="plan">Plan to set functions for.</param>
    /// <param name="plugins">The collection of available plugins.</param>
    /// <param name="requireFunctions">Whether to throw an exception if a function is not found.</param>
    /// <returns>The plan with functions set.</returns>
    private static Plan SetAvailablePlugins(Plan plan, IReadOnlySKPluginCollection plugins, bool requireFunctions = true)
    {
        if (plan.Steps.Count == 0)
        {
            Verify.NotNull(plugins);

            if (plugins.TryGetFunction(plan.PluginName, plan.Name, out var planFunction))
            {
                plan.SetFunction(planFunction);
            }
            else if (requireFunctions)
            {
                throw new SKException($"Function '{plan.PluginName}.{plan.Name}' not found in function collection");
            }
        }
        else
        {
            foreach (var step in plan.Steps)
            {
                SetAvailablePlugins(step, plugins, requireFunctions);
            }
        }

        return plan;
    }

    /// <summary>
    /// Add any missing variables from a plan state variables to the context.
    /// </summary>
    private static void AddVariablesToContext(ContextVariables vars, SKContext context)
    {
        // Loop through vars and add anything missing to context
        foreach (var item in vars)
        {
            if (!context.Variables.TryGetValue(item.Key, out string? value) || string.IsNullOrEmpty(value))
            {
                context.Variables.Set(item.Key, item.Value);
            }
        }
    }

    /// <summary>
    /// Update the context with the outputs from the current step.
    /// </summary>
    /// <param name="context">The context to update.</param>
    /// <returns>The updated context.</returns>
    private SKContext UpdateContextWithOutputs(SKContext context)
    {
        var resultString = this.State.TryGetValue(DefaultResultKey, out string? result) ? result : this.State.ToString();
        context.Variables.Update(resultString);

        // copy previous step's variables to the next step
        foreach (var item in this._steps[this.NextStepIndex - 1].Outputs)
        {
            if (this.State.TryGetValue(item, out string? val))
            {
                context.Variables.Set(item, val);
            }
            else
            {
                context.Variables.Set(item, resultString);
            }
        }

        return context;
    }

    /// <summary>
    /// Update the function result with the outputs from the current state.
    /// </summary>
    /// <param name="functionResult">The function result to update.</param>
    /// <returns>The updated function result.</returns>
    private FunctionResult? UpdateFunctionResultWithOutputs(FunctionResult? functionResult)
    {
        if (functionResult is null)
        {
            return null;
        }

        foreach (var output in this.Outputs)
        {
            if (this.State.TryGetValue(output, out var value))
            {
                functionResult.Metadata[output] = value;
            }
            else if (functionResult.Context.Variables.TryGetValue(output, out var val))
            {
                functionResult.Metadata[output] = val;
            }
        }

        return functionResult;
    }

    /// <summary>
    /// Get the variables for the next step in the plan.
    /// </summary>
    /// <param name="variables">The current context variables.</param>
    /// <param name="step">The next step in the plan.</param>
    /// <returns>The context variables for the next step in the plan.</returns>
    private ContextVariables GetNextStepVariables(ContextVariables variables, Plan step)
    {
        // Priority for Input
        // - Parameters (expand from variables if needed)
        // - SKContext.Variables
        // - Plan.State
        // - Empty if sending to another plan
        // - Plan.Description

        var input = string.Empty;
        if (!string.IsNullOrEmpty(step.Parameters.Input))
        {
            input = this.ExpandFromVariables(variables, step.Parameters.Input!);
        }
        else if (!string.IsNullOrEmpty(variables.Input))
        {
            input = variables.Input;
        }
        else if (!string.IsNullOrEmpty(this.State.Input))
        {
            input = this.State.Input;
        }
        else if (step.Steps.Count > 0)
        {
            input = string.Empty;
        }
        else if (!string.IsNullOrEmpty(this.Description))
        {
            input = this.Description;
        }

        var stepVariables = new ContextVariables(input);

        // Priority for remaining stepVariables is:
        // - Function Parameters (pull from variables or state by a key value)
        // - Step Parameters (pull from variables or state by a key value)
        // - All other variables. These are carried over in case the function wants access to the ambient content.
        var functionParameters = step.GetMetadata();
        foreach (var param in functionParameters.Parameters)
        {
            if (param.Name.Equals(ContextVariables.MainKey, StringComparison.OrdinalIgnoreCase))
            {
                continue;
            }

            if (variables.TryGetValue(param.Name, out string? value))
            {
                stepVariables.Set(param.Name, value);
            }
            else if (this.State.TryGetValue(param.Name, out value) && !string.IsNullOrEmpty(value))
            {
                stepVariables.Set(param.Name, value);
            }
        }

        foreach (var item in step.Parameters)
        {
            // Don't overwrite variable values that are already set
            if (stepVariables.ContainsKey(item.Key))
            {
                continue;
            }

            var expandedValue = this.ExpandFromVariables(variables, item.Value);
            if (!expandedValue.Equals(item.Value, StringComparison.OrdinalIgnoreCase))
            {
                stepVariables.Set(item.Key, expandedValue);
            }
            else if (variables.TryGetValue(item.Key, out string? value))
            {
                stepVariables.Set(item.Key, value);
            }
            else if (this.State.TryGetValue(item.Key, out value))
            {
                stepVariables.Set(item.Key, value);
            }
            else
            {
                stepVariables.Set(item.Key, expandedValue);
            }
        }

        foreach (KeyValuePair<string, string> item in variables)
        {
            if (!stepVariables.ContainsKey(item.Key))
            {
                stepVariables.Set(item.Key, item.Value);
            }
        }

        return stepVariables;
    }

    private void SetFunction(ISKFunction function)
    {
        this.Function = function;
        this.Name = function.Name;
        this.Description = function.Description;
    }

    private static string GetRandomPlanName() => "plan" + Guid.NewGuid().ToString("N");

    /// <summary>Deserialization options for including fields.</summary>
    private static readonly JsonSerializerOptions s_includeFieldsOptions = new() { IncludeFields = true };
    /// <summary>Serialization options for writing indented.</summary>
    private static readonly JsonSerializerOptions s_writeIndentedOptions = new() { WriteIndented = true };

    private ISKFunction? Function { get; set; }

    private readonly List<Plan> _steps = new();

    private static readonly Regex s_variablesRegex = new(@"\$(?<var>\w+)");

    private const string DefaultResultKey = "PLAN.RESULT";

    [DebuggerBrowsable(DebuggerBrowsableState.Never)]
    private string DebuggerDisplay
    {
        get
        {
            string display = this.Description;

            if (!string.IsNullOrWhiteSpace(this.Name))
            {
                display = $"{this.Name} ({display})";
            }

            if (this._steps.Count > 0)
            {
                display += $", Steps = {this._steps.Count}, NextStep = {this.NextStepIndex}";
            }

            return display;
        }
    }
}<|MERGE_RESOLUTION|>--- conflicted
+++ resolved
@@ -399,25 +399,14 @@
             var functionVariables = this.GetNextStepVariables(context.Variables, step);
 
             // Execute the step
-<<<<<<< HEAD
-            var result = await context.Runner.RunAsync(step, functionVariables, cancellationToken).ConfigureAwait(false);
+            var result = await kernel.RunAsync(step, functionVariables, cancellationToken).ConfigureAwait(false);
             if (result is null)
-=======
-            var result = await kernel.RunAsync(step, functionVariables, cancellationToken).ConfigureAwait(false);
-
-            var stepResult = result.FunctionResults.FirstOrDefault();
-            if (stepResult is null)
->>>>>>> ec57fa74
             {
                 // Step was cancelled
                 return null;
             }
 
-<<<<<<< HEAD
-            var resultValue = result.Context.Result.Trim();
-=======
-            var resultValue = stepResult.Context.Variables.Input.Trim();
->>>>>>> ec57fa74
+            var resultValue = result.Context.Variables.Input.Trim();
 
             #region Update State
 
