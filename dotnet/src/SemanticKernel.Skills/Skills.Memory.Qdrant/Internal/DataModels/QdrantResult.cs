--- conflicted
+++ resolved
@@ -13,22 +13,8 @@
 
 internal class CollectionInfoResult : IQdrantResult
 {
-<<<<<<< HEAD
+
     public QdrantResponse? ResponseInfo { get; set; }
-=======
-    public QdrantResponse? ResponseInfo
-    {
-        get => this.ResponseInfo;
-        set => this.ResponseInfo = value;
-    }
-
-    [JsonPropertyName("result")]
-    public QdrantCollectionInfo? Result
-    {
-        get => this.Result;
-        set => this.Result = value;
-    }
->>>>>>> 34eb8bcd
 
     [JsonPropertyName("result")]
     public QdrantCollectionInfo? Result {get; set;}
@@ -47,15 +33,7 @@
 
 internal class CollectionExistsResult : IQdrantResult
 {
-<<<<<<< HEAD
     public QdrantResponse? ResponseInfo { get; set; }
-=======
-    public QdrantResponse? ResponseInfo
-    {
-        get => this.ResponseInfo;
-        set => this.ResponseInfo = value;
-    }
->>>>>>> 34eb8bcd
 
     [JsonPropertyName("result")]
     internal bool DoesExist { get; set; }
@@ -63,15 +41,8 @@
 
 internal class ListInfoResult : IQdrantResult
 {
-<<<<<<< HEAD
     public QdrantResponse? ResponseInfo { get; set;}
-=======
-    public QdrantResponse? ResponseInfo
-    {
-        get => this.ResponseInfo;
-        set => this.ResponseInfo = value;
-    }
->>>>>>> 34eb8bcd
+
 
     [JsonPropertyName("result")]
     internal QdrantListInfo? Result
@@ -89,15 +60,8 @@
 
 internal class CreateCollectionResult : IQdrantResult
 {
-<<<<<<< HEAD
+
     public QdrantResponse? ResponseInfo {get; set;}
-=======
-    public QdrantResponse? ResponseInfo
-    {
-        get => this.ResponseInfo;
-        set => this.ResponseInfo = value;
-    }
->>>>>>> 34eb8bcd
 
     [JsonPropertyName("result")]
     internal bool IsCreated { get; set; }
@@ -105,15 +69,7 @@
 
 internal class DeleteCollectionResult : IQdrantResult
 {
-<<<<<<< HEAD
     public QdrantResponse? ResponseInfo {get; set; }
-=======
-    public QdrantResponse? ResponseInfo
-    {
-        get => this.ResponseInfo;
-        set => this.ResponseInfo = value;
-    }
->>>>>>> 34eb8bcd
 
     [JsonPropertyName("result")]
     internal bool IsDeleted { get; set; }
@@ -121,15 +77,8 @@
 
 internal class RetrievePointResult : IQdrantResult
 {
-<<<<<<< HEAD
+
     public QdrantResponse? ResponseInfo { get; set;}
-=======
-    public QdrantResponse? ResponseInfo
-    {
-        get => this.ResponseInfo;
-        set => this.ResponseInfo = value;
-    }
->>>>>>> 34eb8bcd
 
     [JsonPropertyName("result")]
     internal Points? VectorPoint { get; set; }
@@ -137,15 +86,8 @@
 
 internal class RetrieveAllPointsResult : IQdrantResult
 {
-<<<<<<< HEAD
+
     public QdrantResponse? ResponseInfo { get; set; }
-=======
-    public QdrantResponse? ResponseInfo
-    {
-        get => this.ResponseInfo;
-        set => this.ResponseInfo = value;
-    }
->>>>>>> 34eb8bcd
 
     [JsonPropertyName("result")]
     internal QdrantPointsInfo? Result { get; set; }
@@ -162,15 +104,7 @@
 
 internal class UpsertPointResult : IQdrantResult
 {
-<<<<<<< HEAD
     public QdrantResponse? ResponseInfo { get; set; }
-=======
-    public QdrantResponse? ResponseInfo
-    {
-        get => this.ResponseInfo;
-        set => this.ResponseInfo = value;
-    }
->>>>>>> 34eb8bcd
 
     [JsonPropertyName("result")]
     internal QdrantUpsertInfo? Result { get; set; }
@@ -187,15 +121,7 @@
 
 internal class DeletePointResult : IQdrantResult
 {
-<<<<<<< HEAD
     public QdrantResponse? ResponseInfo { get; set; }
-=======
-    public QdrantResponse? ResponseInfo
-    {
-        get => this.ResponseInfo;
-        set => this.ResponseInfo = value;
-    }
->>>>>>> 34eb8bcd
 
     [JsonPropertyName("result")]
     internal QdrantDeleteInfo? Result { get; set; }
