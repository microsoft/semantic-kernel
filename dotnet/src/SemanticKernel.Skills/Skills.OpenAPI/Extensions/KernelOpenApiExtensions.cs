﻿// Copyright (c) Microsoft. All rights reserved.

using System;
using System.Collections.Generic;
using System.IO;
using System.Linq;
using System.Net.Http;
using System.Resources;
using System.Threading.Tasks;
using Microsoft.Extensions.Logging;
using Microsoft.SemanticKernel.Diagnostics;
using Microsoft.SemanticKernel.Orchestration;
using Microsoft.SemanticKernel.SkillDefinition;
using Microsoft.SemanticKernel.Skills.OpenAPI.Authentication;
using Microsoft.SemanticKernel.Skills.OpenAPI.Model;
using Microsoft.SemanticKernel.Skills.OpenAPI.OpenApi;
using Microsoft.SemanticKernel.Skills.OpenAPI.Rest;
using Microsoft.SemanticKernel.Skills.OpenAPI.Skills;

namespace Microsoft.SemanticKernel.Skills.OpenAPI.Extensions;

/// <summary>
/// Class for extensions methods for <see cref="IKernel"/> interface.
/// </summary>
public static class KernelOpenApiExtensions
{
    /// <summary>
    /// Imports OpenAPI document from a URL.
    /// </summary>
    /// <param name="kernel">Semantic Kernel instance.</param>
    /// <param name="skillName">Skill name.</param>
    /// <param name="url">Url to in which to retrieve the OpenAPI definition.</param>
    /// <param name="httpClient">Optional HttpClient to use for the request.</param>
    /// <param name="authCallback">Optional callback for adding auth data to the API requests.</param>
    /// <returns>A list of all the semantic functions representing the skill.</returns>
    public static async Task<IDictionary<string, ISKFunction>> ImportOpenApiSkillFromUrlAsync(
        this IKernel kernel, string skillName, Uri url, HttpClient? httpClient = null, AuthenticateRequestAsyncCallback? authCallback = null)
    {
        Verify.ValidSkillName(skillName);

        HttpResponseMessage? response = null;
        try
        {
            if (httpClient == null)
            {
                // TODO Fix this:  throwing "The inner handler has not been assigned"
                //using DefaultHttpRetryHandler retryHandler = new DefaultHttpRetryHandler(
                //  config: new HttpRetryConfig() { MaxRetryCount = 3 },
                //  log: null);

                //using HttpClient client = new HttpClient(retryHandler, false);
                using HttpClient client = new HttpClient();

                response = await client.GetAsync(url);
            }
            else
            {
                response = await httpClient.GetAsync(url);
            }

            response.EnsureSuccessStatusCode();

            Stream stream = await response.Content.ReadAsStreamAsync();
            if (stream == null)
            {
                throw new MissingManifestResourceException($"Unable to load OpenApi skill from url '{url}'.");
            }

            return kernel.RegisterOpenApiSkill(stream, skillName, authCallback);
        }
        finally
        {
            if (response != null)
            {
                response.Dispose();
            }
        }
    }

    /// <summary>
    /// Imports OpenApi document from assembly resource.
    /// </summary>
    /// <param name="kernel">Semantic Kernel instance.</param>
    /// <param name="skillName">Skill name.</param>
    /// <param name="authCallback">Optional callback for adding auth data to the API requests.</param>
    /// <returns>A list of all the semantic functions representing the skill.</returns>
    public static IDictionary<string, ISKFunction> ImportOpenApiSkillFromResource(this IKernel kernel, string skillName,
        AuthenticateRequestAsyncCallback? authCallback = null)
    {
        Verify.ValidSkillName(skillName);

        var type = typeof(SkillResourceNames);

        var resourceName = $"{skillName}.openapi.json";

        var stream = type.Assembly.GetManifestResourceStream(type, resourceName); //TODO: support yaml resources
        if (stream == null)
        {
            throw new MissingManifestResourceException($"Unable to load OpenApi skill from assembly resource '{resourceName}'.");
        }

        return kernel.RegisterOpenApiSkill(stream, skillName, authCallback);
    }

    /// <summary>
    /// Imports OpenApi document from a directory.
    /// </summary>
    /// <param name="kernel">Semantic Kernel instance.</param>
    /// <param name="parentDirectory">Directory containing the skill directory.</param>
    /// <param name="skillDirectoryName">Name of the directory containing the selected skill.</param>
    /// <param name="authCallback">Optional callback for adding auth data to the API requests.</param>
    /// <returns>A list of all the semantic functions representing the skill.</returns>
    public static IDictionary<string, ISKFunction> ImportOpenApiSkillFromDirectory(
        this IKernel kernel, string parentDirectory, string skillDirectoryName, AuthenticateRequestAsyncCallback? authCallback = null)
    {
        const string OPENAPI_FILE = "openapi.json";

        Verify.ValidSkillName(skillDirectoryName);

        var skillDir = Path.Join(parentDirectory, skillDirectoryName);
        Verify.DirectoryExists(skillDir);

        var openApiDocumentPath = Path.Join(skillDir, OPENAPI_FILE);
        if (!File.Exists(openApiDocumentPath))
        {
            throw new FileNotFoundException($"No OpenApi document for the specified path - {openApiDocumentPath} is found.");
        }

        kernel.Log.LogTrace("Registering Rest functions from {0} OpenApi document.", openApiDocumentPath);

        var skill = new Dictionary<string, ISKFunction>();

        using var stream = File.OpenRead(openApiDocumentPath);

        return kernel.RegisterOpenApiSkill(stream, skillDirectoryName, authCallback);
    }

    /// <summary>
    /// Imports OpenApi document from a file.
    /// </summary>
    /// <param name="kernel">Semantic Kernel instance.</param>
    /// <param name="skillName">Name of the skill to register.</param>
    /// <param name="filePath">File path to the OpenAPI document.</param>
    /// <param name="authCallback">Optional callback for adding auth data to the API requests.</param>
    /// <returns>A list of all the semantic functions representing the skill.</returns>
    public static IDictionary<string, ISKFunction> ImportOpenApiSkillFromFile(this IKernel kernel, string skillName, string filePath,
        AuthenticateRequestAsyncCallback? authCallback = null)
    {
        if (!File.Exists(filePath))
        {
            throw new FileNotFoundException($"No OpenApi document for the specified path - {filePath} is found.");
        }

        kernel.Log.LogTrace("Registering Rest functions from {0} OpenApi document.", filePath);

        var skill = new Dictionary<string, ISKFunction>();

        using var stream = File.OpenRead(filePath);

        return kernel.RegisterOpenApiSkill(stream, skillName, authCallback);
    }

    /// <summary>
    /// Registers an OpenApi skill.
    /// </summary>
    /// <param name="kernel">Semantic Kernel instance.</param>
    /// <param name="documentStream">OpenApi document stream.</param>
    /// <param name="skillName">Skill name.</param>
    /// <param name="authCallback">Optional callback for adding auth data to the API requests.</param>
    /// <returns>A list of all the semantic functions representing the skill.</returns>
    public static IDictionary<string, ISKFunction> RegisterOpenApiSkill(this IKernel kernel, Stream documentStream, string skillName,
        AuthenticateRequestAsyncCallback? authCallback = null)
    {
        Verify.NotNull(kernel, nameof(kernel));
        Verify.ValidSkillName(skillName);

        //Parse
        var parser = new OpenApiDocumentParser();

        var operations = parser.Parse(documentStream);

        var skill = new Dictionary<string, ISKFunction>();

        foreach (var operation in operations)
        {
            try
            {
                kernel.Log.LogTrace("Registering Rest function {0}.{1}.", skillName, operation.Id);
                var function = kernel.RegisterRestApiFunction(skillName, operation, authCallback);
                skill[function.Name] = function;
            }
            catch (Exception ex) when (!ex.IsCriticalException())
            {
                //Logging the exception and keep registering other Rest functions
                kernel.Log.LogWarning(ex, "Something went wrong while rendering the Rest function. Function: {0}.{1}. Error: {2}", skillName, operation.Id,
                    ex.Message);
            }
        }

        return skill;
    }

    #region private

    /// <summary>
    /// Registers SKFunction for a REST API operation.
    /// </summary>
    /// <param name="kernel">Semantic Kernel instance.</param>
    /// <param name="skillName">Skill name.</param>
    /// <param name="operation">The REST API operation.</param>
    /// <param name="authCallback">Optional callback for adding auth data to the API requests.</param>
    /// <returns>An instance of <see cref="SKFunction"/> class.</returns>
    private static ISKFunction RegisterRestApiFunction(this IKernel kernel, string skillName, RestApiOperation operation,
        AuthenticateRequestAsyncCallback? authCallback = null)
    {
        var restOperationParameters = operation.GetParameters();

        async Task<SKContext> ExecuteAsync(SKContext context)
        {
            try
            {
                var runner = new RestApiOperationRunner(new HttpClient(), authCallback);

                //Extract function arguments from context
                var arguments = new Dictionary<string, string>();
                foreach (var parameter in restOperationParameters)
                {
                    //A try to resolve argument by alternative parameter name
                    if (!string.IsNullOrEmpty(parameter.AlternativeName) && context.Variables.Get(parameter.AlternativeName, out var value))
                    {
                        arguments.Add(parameter.Name, value);
                        continue;
                    }

                    //A try to resolve argument by original parameter name
                    if (context.Variables.Get(parameter.Name, out value))
                    {
                        arguments.Add(parameter.Name, value);
                        continue;
                    }

                    if (parameter.IsRequired)
                    {
<<<<<<< HEAD
                        throw new KeyNotFoundException($"No variable found in context to use as an argument for the '{parameter.Name}' parameter of the '{skillName}.{operation.Id}' Rest function.");
=======
                        throw new KeyNotFoundException(
                            $"No variable found in context to use as an argument for the '{parameter.Name}' parameter of the '{skillName}.{operation.Id}' Rest function.");
>>>>>>> 358630b3
                    }
                }

                var result = await runner.RunAsync(operation, arguments, context.CancellationToken);
                if (result != null)
                {
                    context.Variables.Update(result.ToString());
                }
            }
            catch (Exception ex) when (!ex.IsCriticalException())
            {
                kernel.Log.LogWarning(ex, "Something went wrong while rendering the Rest function. Function: {0}.{1}. Error: {2}", skillName, operation.Id,
                    ex.Message);
                context.Fail(ex.Message, ex);
            }

            return context;
        }

        //TODO: to be fixed later
#pragma warning disable CA2000 // Dispose objects before losing scope.
        var function = new SKFunction(
            delegateType: SKFunction.DelegateTypes.ContextSwitchInSKContextOutTaskSKContext,
            delegateFunction: ExecuteAsync,
            parameters: restOperationParameters.Select(p => new ParameterView()
            { Name = p.AlternativeName ?? p.Name, Description = p.Name, DefaultValue = p.DefaultValue ?? string.Empty })
                .ToList(), //functionConfig.PromptTemplate.GetParameters(),
            description: operation.Description,
            skillName: skillName,
            functionName: operation.Id,
            isSemantic: false,
            log: kernel.Log);
#pragma warning restore CA2000 // Dispose objects before losing scope

        return kernel.RegisterCustomFunction(skillName, function);
    }

    #endregion
}<|MERGE_RESOLUTION|>--- conflicted
+++ resolved
@@ -241,12 +241,8 @@
 
                     if (parameter.IsRequired)
                     {
-<<<<<<< HEAD
-                        throw new KeyNotFoundException($"No variable found in context to use as an argument for the '{parameter.Name}' parameter of the '{skillName}.{operation.Id}' Rest function.");
-=======
                         throw new KeyNotFoundException(
                             $"No variable found in context to use as an argument for the '{parameter.Name}' parameter of the '{skillName}.{operation.Id}' Rest function.");
->>>>>>> 358630b3
                     }
                 }
 
