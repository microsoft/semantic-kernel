--- conflicted
+++ resolved
@@ -17,13 +17,8 @@
     public void ShouldAssignIsRequiredParameterMetadataPropertyCorrectly()
     {
         // Arrange and Act
-<<<<<<< HEAD
-        AIFunction aiFunction = Microsoft.Extensions.AI.AIFunctionFactory.Create((string p1, int? p2 = null) => p1,
-            new Microsoft.Extensions.AI.AIFunctionFactoryOptions { JsonSchemaCreateOptions = new AIJsonSchemaCreateOptions { RequireAllProperties = false } });
-=======
         AIFunction aiFunction = AIFunctionFactory.Create((string p1, int? p2 = null) => p1,
             new AIFunctionFactoryOptions { JsonSchemaCreateOptions = new AIJsonSchemaCreateOptions { TransformOptions = new() { RequireAllProperties = false } } });
->>>>>>> 50cf7826
 
         AIFunctionKernelFunction sut = new(aiFunction);
 
