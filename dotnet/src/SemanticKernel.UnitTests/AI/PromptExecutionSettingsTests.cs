--- conflicted
+++ resolved
@@ -61,12 +61,9 @@
         Assert.NotNull(executionSettings.ExtensionData);
         Assert.Throws<NotSupportedException>(() => executionSettings.ExtensionData.Add("results_per_prompt", 2));
         Assert.Throws<NotSupportedException>(() => executionSettings.ExtensionData["temperature"] = 1);
-<<<<<<< HEAD
         Assert.Throws<InvalidOperationException>(() => executionSettings.FunctionChoiceBehavior = FunctionChoiceBehavior.None);
-=======
 
         executionSettings!.Freeze(); // idempotent
         Assert.True(executionSettings.IsFrozen);
->>>>>>> c369ab35
     }
 }