﻿// Copyright (c) Microsoft. All rights reserved.

using System;
using System.Collections.Generic;
using System.Globalization;
using System.Threading.Tasks;
using Microsoft.SemanticKernel;
using Microsoft.SemanticKernel.CoreSkills;
using Xunit;

namespace SemanticKernel.UnitTests.CoreSkills;

// TODO: allow clock injection and test all functions
public class TimeSkillTests
{
    [Fact]
    public void ItCanBeInstantiated()
    {
        // Act - Assert no exception occurs
        var _ = new TimeSkill();
    }

    [Fact]
    public void ItCanBeImported()
    {
        // Arrange
        var kernel = Kernel.Builder.Build();

        // Act - Assert no exception occurs e.g. due to reflection
        kernel.ImportSkill(new TimeSkill(), "time");
    }

    [Fact]
    public void DaysAgo()
    {
        double interval = 2;
        DateTime expected = DateTime.Now.AddDays(-interval);
        var skill = new TimeSkill();
<<<<<<< HEAD
        string result = skill.DaysAgo(interval);
=======
        string result = skill.DaysAgo(interval, CultureInfo.CurrentCulture);
>>>>>>> f8a8d884
        DateTime returned = DateTime.Parse(result, CultureInfo.CurrentCulture);
        Assert.Equal(expected.Day, returned.Day);
        Assert.Equal(expected.Month, returned.Month);
        Assert.Equal(expected.Year, returned.Year);
    }

    [Fact]
    public void Day()
    {
        string expected = DateTime.Now.ToString("dd", CultureInfo.CurrentCulture);
        var skill = new TimeSkill();
<<<<<<< HEAD
        string result = skill.Day();
=======
        string result = skill.Day(CultureInfo.CurrentCulture);
>>>>>>> f8a8d884
        Assert.Equal(expected, result);
        Assert.True(int.TryParse(result, out _));
    }

    [Fact]
    public async Task LastMatchingDayBadInput()
    {
        var skill = new TimeSkill();
        var context = await FunctionHelpers.CallViaKernel(skill, "DateMatchingLastDayName", ("input", "not a day name"));
        AssertExtensions.AssertIsArgumentOutOfRange(context.LastException, "input", "not a day name");
    }

    [Theory]
    [MemberData(nameof(DayOfWeekEnumerator))]
    public void LastMatchingDay(DayOfWeek dayName)
    {
        int steps = 0;
        DateTime date = DateTime.Now.Date.AddDays(-1);
        while (date.DayOfWeek != dayName && steps <= 7)
        {
            date = date.AddDays(-1);
            steps++;
        }
        bool found = date.DayOfWeek == dayName;
        Assert.True(found);

        var skill = new TimeSkill();
<<<<<<< HEAD
        string result = skill.DateMatchingLastDayName(dayName);
=======
        string result = skill.DateMatchingLastDayName(dayName, CultureInfo.CurrentCulture);
>>>>>>> f8a8d884
        DateTime returned = DateTime.Parse(result, CultureInfo.CurrentCulture);
        Assert.Equal(date.Day, returned.Day);
        Assert.Equal(date.Month, returned.Month);
        Assert.Equal(date.Year, returned.Year);
    }

    public static IEnumerable<object[]> DayOfWeekEnumerator()
    {
        foreach (var day in Enum.GetValues<DayOfWeek>())
        {
            yield return new object[] { day };
        }
    }
}<|MERGE_RESOLUTION|>--- conflicted
+++ resolved
@@ -36,11 +36,7 @@
         double interval = 2;
         DateTime expected = DateTime.Now.AddDays(-interval);
         var skill = new TimeSkill();
-<<<<<<< HEAD
-        string result = skill.DaysAgo(interval);
-=======
         string result = skill.DaysAgo(interval, CultureInfo.CurrentCulture);
->>>>>>> f8a8d884
         DateTime returned = DateTime.Parse(result, CultureInfo.CurrentCulture);
         Assert.Equal(expected.Day, returned.Day);
         Assert.Equal(expected.Month, returned.Month);
@@ -52,11 +48,7 @@
     {
         string expected = DateTime.Now.ToString("dd", CultureInfo.CurrentCulture);
         var skill = new TimeSkill();
-<<<<<<< HEAD
-        string result = skill.Day();
-=======
         string result = skill.Day(CultureInfo.CurrentCulture);
->>>>>>> f8a8d884
         Assert.Equal(expected, result);
         Assert.True(int.TryParse(result, out _));
     }
@@ -84,11 +76,7 @@
         Assert.True(found);
 
         var skill = new TimeSkill();
-<<<<<<< HEAD
-        string result = skill.DateMatchingLastDayName(dayName);
-=======
         string result = skill.DateMatchingLastDayName(dayName, CultureInfo.CurrentCulture);
->>>>>>> f8a8d884
         DateTime returned = DateTime.Parse(result, CultureInfo.CurrentCulture);
         Assert.Equal(date.Day, returned.Day);
         Assert.Equal(date.Month, returned.Month);
