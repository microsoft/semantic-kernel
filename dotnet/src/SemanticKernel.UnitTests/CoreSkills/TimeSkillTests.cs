--- conflicted
+++ resolved
@@ -44,9 +44,6 @@
     }
 
     [Fact]
-<<<<<<< HEAD
-    public async Task LastMatchingDayBadInput()
-=======
     public void Day()
     {
         string expected = DateTime.Now.ToString("dd", CultureInfo.CurrentCulture);
@@ -57,8 +54,7 @@
     }
 
     [Fact]
-    public void LastMatchingDayBadInput()
->>>>>>> 7e26b07f
+    public async Task LastMatchingDayBadInput()
     {
         var skill = new TimeSkill();
         var context = await FunctionHelpers.CallViaKernel(skill, "DateMatchingLastDayName", ("input", "not a day name"));
