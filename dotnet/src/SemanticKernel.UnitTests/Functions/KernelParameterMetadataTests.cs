--- conflicted
+++ resolved
@@ -1,4 +1,4 @@
-﻿// Copyright (c) Microsoft. All rights reserved.
+// Copyright (c) Microsoft. All rights reserved.
 
 using System;
 using System.ComponentModel;
@@ -53,11 +53,8 @@
         Assert.Equal(JsonSerializer.Serialize(KernelJsonSchema.Parse("{ \"type\":\"boolean\" }")), JsonSerializer.Serialize(new KernelParameterMetadata("p") { ParameterType = typeof(bool) }.Schema));
         Assert.Equal(JsonSerializer.Serialize(KernelJsonSchema.Parse("{ }")), JsonSerializer.Serialize(new KernelParameterMetadata("p") { ParameterType = typeof(object) }.Schema));
         Assert.Equal(JsonSerializer.Serialize(KernelJsonSchema.Parse("{ \"type\":\"array\",\"items\":{\"type\":\"boolean\"}}")), JsonSerializer.Serialize(new KernelParameterMetadata("p") { ParameterType = typeof(bool[]) }.Schema));
-<<<<<<< HEAD
         Assert.Equal(JsonSerializer.Serialize(KernelJsonSchema.Parse("{\"type\":\"object\",\"properties\":{\"Value1\":{\"type\":[\"string\",\"null\"]},\"Value2\":{\"description\":\"Some property that does something.\",\"type\":\"integer\"},\"Value3\":{\"description\":\"This one also does something.\",\"type\":\"number\"}}}")), JsonSerializer.Serialize(new KernelParameterMetadata("p") { ParameterType = typeof(Example) }.Schema));
-=======
         Assert.Equal(JsonSerializer.Serialize(KernelJsonSchema.Parse("{\"type\":\"object\",\"properties\":{\"Value1\":{\"type\":\"string\"},\"Value2\":{\"type\":\"integer\"},\"Value3\":{\"type\":\"number\", \"description\":\"This is the Value3 field.\"},\"Value4\":{\"type\":\"number\", \"description\":\"This is the Value4 property.\"}}}")), JsonSerializer.Serialize(new KernelParameterMetadata("p") { ParameterType = typeof(Example) }.Schema));
->>>>>>> 29471f15
     }
 
     [Fact]
@@ -145,20 +142,17 @@
 #pragma warning disable CA1812 // class never instantiated
     internal sealed class Example
     {
-<<<<<<< HEAD
         public string? Value1 { get; set; }
         [Description("Some property that does something.")]
         public int Value2 { get; set; }
         [Description("This one also does something.")]
         public double Value3 { get; set; }
-=======
         public string? Value1;
         public int Value2;
         [System.ComponentModel.Description("This is the Value3 field.")]
         public double Value3;
         [System.ComponentModel.Description("This is the Value4 property.")]
         public double Value4 { get; set; }
->>>>>>> 29471f15
     }
 #pragma warning restore CA1812
 }