﻿// Copyright (c) Microsoft. All rights reserved.

using System.Threading;
using System.Threading.Tasks;
using Microsoft.Extensions.DependencyInjection;
using Microsoft.SemanticKernel;
using Microsoft.SemanticKernel.AI;
using Microsoft.SemanticKernel.AI.TextGeneration;
using Moq;
using Xunit;

namespace SemanticKernel.UnitTests.Functions;

public class MultipleModelTests
{
    [Fact]
    public async Task ItUsesServiceIdWhenProvidedAsync()
    {
        // Arrange
<<<<<<< HEAD
        var mockTextGeneration1 = new Mock<ITextGenerationService>();
        var mockTextGeneration2 = new Mock<ITextGenerationService>();
        var mockCompletionResult = new Mock<ITextResult>();

        mockTextGeneration1.Setup(c => c.GetCompletionsAsync(It.IsAny<string>(), It.IsAny<PromptExecutionSettings>(), It.IsAny<Kernel>(), It.IsAny<CancellationToken>())).ReturnsAsync(new[] { mockCompletionResult.Object });
        mockTextGeneration2.Setup(c => c.GetCompletionsAsync(It.IsAny<string>(), It.IsAny<PromptExecutionSettings>(), It.IsAny<Kernel>(), It.IsAny<CancellationToken>())).ReturnsAsync(new[] { mockCompletionResult.Object });
        mockCompletionResult.Setup(cr => cr.GetCompletionAsync(It.IsAny<CancellationToken>())).ReturnsAsync("llmResult");
=======
        var mockTextCompletion1 = new Mock<ITextCompletion>();
        var mockTextCompletion2 = new Mock<ITextCompletion>();

        var fakeTextContent = new TextContent("llmResult");
        mockTextCompletion1.Setup(c => c.GetTextContentsAsync(It.IsAny<string>(), It.IsAny<PromptExecutionSettings>(), It.IsAny<Kernel>(), It.IsAny<CancellationToken>())).ReturnsAsync(new[] { fakeTextContent });
        mockTextCompletion2.Setup(c => c.GetTextContentsAsync(It.IsAny<string>(), It.IsAny<PromptExecutionSettings>(), It.IsAny<Kernel>(), It.IsAny<CancellationToken>())).ReturnsAsync(new[] { fakeTextContent });
>>>>>>> 96ce7d81

        var kernel = new KernelBuilder().WithServices(c =>
        {
            c.AddKeyedSingleton("service1", mockTextGeneration1.Object);
            c.AddKeyedSingleton("service2", mockTextGeneration2.Object);
        }).Build();

        var promptConfig = new PromptTemplateConfig();
        promptConfig.Template = "template";
        promptConfig.ExecutionSettings.Add(new PromptExecutionSettings() { ServiceId = "service1" });
        var func = kernel.CreateFunctionFromPrompt(promptConfig);

        // Act
        await kernel.InvokeAsync(func);

        // Assert
<<<<<<< HEAD
        mockTextGeneration1.Verify(a => a.GetCompletionsAsync("template", It.IsAny<PromptExecutionSettings>(), It.IsAny<Kernel>(), It.IsAny<CancellationToken>()), Times.Once());
        mockTextGeneration2.Verify(a => a.GetCompletionsAsync("template", It.IsAny<PromptExecutionSettings>(), It.IsAny<Kernel>(), It.IsAny<CancellationToken>()), Times.Never());
=======
        mockTextCompletion1.Verify(a => a.GetTextContentsAsync("template", It.IsAny<PromptExecutionSettings>(), It.IsAny<Kernel>(), It.IsAny<CancellationToken>()), Times.Once());
        mockTextCompletion2.Verify(a => a.GetTextContentsAsync("template", It.IsAny<PromptExecutionSettings>(), It.IsAny<Kernel>(), It.IsAny<CancellationToken>()), Times.Never());
>>>>>>> 96ce7d81
    }

    [Fact]
    public async Task ItFailsIfInvalidServiceIdIsProvidedAsync()
    {
        // Arrange
        var mockTextGeneration1 = new Mock<ITextGenerationService>();
        var mockTextGeneration2 = new Mock<ITextGenerationService>();

        var kernel = new KernelBuilder().WithServices(c =>
        {
            c.AddKeyedSingleton("service1", mockTextGeneration1.Object);
            c.AddKeyedSingleton("service2", mockTextGeneration2.Object);
        }).Build();

        var promptConfig = new PromptTemplateConfig();
        promptConfig.Template = "template";
        promptConfig.ExecutionSettings.Add(new PromptExecutionSettings() { ServiceId = "service3" });
        var func = kernel.CreateFunctionFromPrompt(promptConfig);

        // Act
        var exception = await Assert.ThrowsAsync<KernelException>(() => kernel.InvokeAsync(func));

        // Assert
        Assert.Equal("Service of type Microsoft.SemanticKernel.AI.TextGeneration.ITextGenerationService and names service3 not registered.", exception.Message);
    }

    [Theory]
    [InlineData(new string[] { "service1" }, new int[] { 1, 0, 0 })]
    [InlineData(new string[] { "service4", "service1" }, new int[] { 1, 0, 0 })]
    public async Task ItUsesServiceIdByOrderAsync(string[] serviceIds, int[] callCount)
    {
        // Arrange
<<<<<<< HEAD
        var mockTextGeneration1 = new Mock<ITextGenerationService>();
        var mockTextGeneration2 = new Mock<ITextGenerationService>();
        var mockTextGeneration3 = new Mock<ITextGenerationService>();
        var mockCompletionResult = new Mock<ITextResult>();

        mockTextGeneration1.Setup(c => c.GetCompletionsAsync(It.IsAny<string>(), It.IsAny<PromptExecutionSettings>(), It.IsAny<Kernel>(), It.IsAny<CancellationToken>())).ReturnsAsync(new[] { mockCompletionResult.Object });
        mockTextGeneration2.Setup(c => c.GetCompletionsAsync(It.IsAny<string>(), It.IsAny<PromptExecutionSettings>(), It.IsAny<Kernel>(), It.IsAny<CancellationToken>())).ReturnsAsync(new[] { mockCompletionResult.Object });
        mockTextGeneration3.Setup(c => c.GetCompletionsAsync(It.IsAny<string>(), It.IsAny<PromptExecutionSettings>(), It.IsAny<Kernel>(), It.IsAny<CancellationToken>())).ReturnsAsync(new[] { mockCompletionResult.Object });
        mockCompletionResult.Setup(cr => cr.GetCompletionAsync(It.IsAny<CancellationToken>())).ReturnsAsync("llmResult");
=======
        var mockTextCompletion1 = new Mock<ITextCompletion>();
        var mockTextCompletion2 = new Mock<ITextCompletion>();
        var mockTextCompletion3 = new Mock<ITextCompletion>();
        var fakeTextContent = new TextContent("llmResult");

        mockTextCompletion1.Setup(c => c.GetTextContentsAsync(It.IsAny<string>(), It.IsAny<PromptExecutionSettings>(), It.IsAny<Kernel>(), It.IsAny<CancellationToken>())).ReturnsAsync(new[] { fakeTextContent });
        mockTextCompletion2.Setup(c => c.GetTextContentsAsync(It.IsAny<string>(), It.IsAny<PromptExecutionSettings>(), It.IsAny<Kernel>(), It.IsAny<CancellationToken>())).ReturnsAsync(new[] { fakeTextContent });
        mockTextCompletion3.Setup(c => c.GetTextContentsAsync(It.IsAny<string>(), It.IsAny<PromptExecutionSettings>(), It.IsAny<Kernel>(), It.IsAny<CancellationToken>())).ReturnsAsync(new[] { fakeTextContent });
>>>>>>> 96ce7d81

        var kernel = new KernelBuilder().WithServices(c =>
        {
            c.AddKeyedSingleton("service1", mockTextGeneration1.Object);
            c.AddKeyedSingleton("service2", mockTextGeneration2.Object);
            c.AddKeyedSingleton("service3", mockTextGeneration3.Object);
        }).Build();

        var promptConfig = new PromptTemplateConfig();
        promptConfig.Template = "template";
        foreach (var serviceId in serviceIds)
        {
            promptConfig.ExecutionSettings.Add(new PromptExecutionSettings() { ServiceId = serviceId });
        }
        var func = kernel.CreateFunctionFromPrompt(promptConfig);

        // Act
        await kernel.InvokeAsync(func);

        // Assert
<<<<<<< HEAD
        mockTextGeneration1.Verify(a => a.GetCompletionsAsync("template", It.Is<PromptExecutionSettings>(settings => settings.ServiceId == "service1"), It.IsAny<Kernel>(), It.IsAny<CancellationToken>()), Times.Exactly(callCount[0]));
        mockTextGeneration2.Verify(a => a.GetCompletionsAsync("template", It.Is<PromptExecutionSettings>(settings => settings.ServiceId == "service2"), It.IsAny<Kernel>(), It.IsAny<CancellationToken>()), Times.Exactly(callCount[1]));
        mockTextGeneration3.Verify(a => a.GetCompletionsAsync("template", It.Is<PromptExecutionSettings>(settings => settings.ServiceId == "service3"), It.IsAny<Kernel>(), It.IsAny<CancellationToken>()), Times.Exactly(callCount[2]));
=======
        mockTextCompletion1.Verify(a => a.GetTextContentsAsync("template", It.Is<PromptExecutionSettings>(settings => settings.ServiceId == "service1"), It.IsAny<Kernel>(), It.IsAny<CancellationToken>()), Times.Exactly(callCount[0]));
        mockTextCompletion2.Verify(a => a.GetTextContentsAsync("template", It.Is<PromptExecutionSettings>(settings => settings.ServiceId == "service2"), It.IsAny<Kernel>(), It.IsAny<CancellationToken>()), Times.Exactly(callCount[1]));
        mockTextCompletion3.Verify(a => a.GetTextContentsAsync("template", It.Is<PromptExecutionSettings>(settings => settings.ServiceId == "service3"), It.IsAny<Kernel>(), It.IsAny<CancellationToken>()), Times.Exactly(callCount[2]));
>>>>>>> 96ce7d81
    }

    [Fact]
    public async Task ItUsesServiceIdWithJsonPromptTemplateConfigAsync()
    {
        // Arrange
<<<<<<< HEAD
        var mockTextGeneration1 = new Mock<ITextGenerationService>();
        var mockTextGeneration2 = new Mock<ITextGenerationService>();
        var mockTextGeneration3 = new Mock<ITextGenerationService>();
        var mockCompletionResult = new Mock<ITextResult>();

        mockTextGeneration1.Setup(c => c.GetCompletionsAsync(It.IsAny<string>(), It.IsAny<PromptExecutionSettings>(), It.IsAny<Kernel>(), It.IsAny<CancellationToken>())).ReturnsAsync(new[] { mockCompletionResult.Object });
        mockTextGeneration2.Setup(c => c.GetCompletionsAsync(It.IsAny<string>(), It.IsAny<PromptExecutionSettings>(), It.IsAny<Kernel>(), It.IsAny<CancellationToken>())).ReturnsAsync(new[] { mockCompletionResult.Object });
        mockTextGeneration3.Setup(c => c.GetCompletionsAsync(It.IsAny<string>(), It.IsAny<PromptExecutionSettings>(), It.IsAny<Kernel>(), It.IsAny<CancellationToken>())).ReturnsAsync(new[] { mockCompletionResult.Object });
        mockCompletionResult.Setup(cr => cr.GetCompletionAsync(It.IsAny<CancellationToken>())).ReturnsAsync("llmResult");
=======
        var mockTextCompletion1 = new Mock<ITextCompletion>();
        var mockTextCompletion2 = new Mock<ITextCompletion>();
        var mockTextCompletion3 = new Mock<ITextCompletion>();
        var fakeTextContent = new TextContent("llmResult");

        mockTextCompletion1.Setup(c => c.GetTextContentsAsync(It.IsAny<string>(), It.IsAny<PromptExecutionSettings>(), It.IsAny<Kernel>(), It.IsAny<CancellationToken>())).ReturnsAsync(new[] { fakeTextContent });
        mockTextCompletion2.Setup(c => c.GetTextContentsAsync(It.IsAny<string>(), It.IsAny<PromptExecutionSettings>(), It.IsAny<Kernel>(), It.IsAny<CancellationToken>())).ReturnsAsync(new[] { fakeTextContent });
        mockTextCompletion3.Setup(c => c.GetTextContentsAsync(It.IsAny<string>(), It.IsAny<PromptExecutionSettings>(), It.IsAny<Kernel>(), It.IsAny<CancellationToken>())).ReturnsAsync(new[] { fakeTextContent });
>>>>>>> 96ce7d81

        var kernel = new KernelBuilder().WithServices(c =>
        {
            c.AddKeyedSingleton("service1", mockTextGeneration1.Object);
            c.AddKeyedSingleton("service2", mockTextGeneration2.Object);
            c.AddKeyedSingleton("service3", mockTextGeneration3.Object);
        }).Build();

        var json = @"{
  ""template"": ""template"",
  ""description"": ""Semantic function"",
  ""execution_settings"": [
    {
      ""service_id"": ""service2"",
      ""max_tokens"": 100,
      ""temperature"": 0.2,
      ""top_p"": 0.0,
      ""presence_penalty"": 0.0,
      ""frequency_penalty"": 0.0,
      ""stop_sequences"": [
        ""\n""
      ]
    },
    {
      ""service_id"": ""service3"",
      ""max_tokens"": 100,
      ""temperature"": 0.4,
      ""top_p"": 0.0,
      ""presence_penalty"": 0.0,
      ""frequency_penalty"": 0.0,
      ""stop_sequences"": [
        ""\n""
      ]
    }
  ]
}";

        var promptConfig = PromptTemplateConfig.FromJson(json);
        var func = kernel.CreateFunctionFromPrompt(promptConfig);

        // Act
        await kernel.InvokeAsync(func);

        // Assert
<<<<<<< HEAD
        mockTextGeneration1.Verify(a => a.GetCompletionsAsync("template", It.Is<PromptExecutionSettings>(settings => settings.ServiceId == "service1"), It.IsAny<Kernel>(), It.IsAny<CancellationToken>()), Times.Never());
        mockTextGeneration2.Verify(a => a.GetCompletionsAsync("template", It.Is<PromptExecutionSettings>(settings => settings.ServiceId == "service2"), It.IsAny<Kernel>(), It.IsAny<CancellationToken>()), Times.Once());
        mockTextGeneration3.Verify(a => a.GetCompletionsAsync("template", It.Is<PromptExecutionSettings>(settings => settings.ServiceId == "service3"), It.IsAny<Kernel>(), It.IsAny<CancellationToken>()), Times.Never());
=======
        mockTextCompletion1.Verify(a => a.GetTextContentsAsync("template", It.Is<PromptExecutionSettings>(settings => settings.ServiceId == "service1"), It.IsAny<Kernel>(), It.IsAny<CancellationToken>()), Times.Never());
        mockTextCompletion2.Verify(a => a.GetTextContentsAsync("template", It.Is<PromptExecutionSettings>(settings => settings.ServiceId == "service2"), It.IsAny<Kernel>(), It.IsAny<CancellationToken>()), Times.Once());
        mockTextCompletion3.Verify(a => a.GetTextContentsAsync("template", It.Is<PromptExecutionSettings>(settings => settings.ServiceId == "service3"), It.IsAny<Kernel>(), It.IsAny<CancellationToken>()), Times.Never());
>>>>>>> 96ce7d81
    }
}<|MERGE_RESOLUTION|>--- conflicted
+++ resolved
@@ -13,166 +13,122 @@
 
 public class MultipleModelTests
 {
-    [Fact]
-    public async Task ItUsesServiceIdWhenProvidedAsync()
-    {
-        // Arrange
-<<<<<<< HEAD
-        var mockTextGeneration1 = new Mock<ITextGenerationService>();
-        var mockTextGeneration2 = new Mock<ITextGenerationService>();
-        var mockCompletionResult = new Mock<ITextResult>();
+        [Fact]
+        public async Task ItUsesServiceIdWhenProvidedAsync()
+        {
+                // Arrange
+                var mockTextGeneration1 = new Mock<ITextGenerationService>();
+                var mockTextGeneration2 = new Mock<ITextGenerationService>();
+                var mockCompletionResult = new Mock<ITextResult>();
 
-        mockTextGeneration1.Setup(c => c.GetCompletionsAsync(It.IsAny<string>(), It.IsAny<PromptExecutionSettings>(), It.IsAny<Kernel>(), It.IsAny<CancellationToken>())).ReturnsAsync(new[] { mockCompletionResult.Object });
-        mockTextGeneration2.Setup(c => c.GetCompletionsAsync(It.IsAny<string>(), It.IsAny<PromptExecutionSettings>(), It.IsAny<Kernel>(), It.IsAny<CancellationToken>())).ReturnsAsync(new[] { mockCompletionResult.Object });
-        mockCompletionResult.Setup(cr => cr.GetCompletionAsync(It.IsAny<CancellationToken>())).ReturnsAsync("llmResult");
-=======
-        var mockTextCompletion1 = new Mock<ITextCompletion>();
-        var mockTextCompletion2 = new Mock<ITextCompletion>();
+                var fakeTextContent = new TextContent("llmResult");
+                mockTextGeneration1.Setup(c => c.GetTextContentsAsync(It.IsAny<string>(), It.IsAny<PromptExecutionSettings>(), It.IsAny<Kernel>(), It.IsAny<CancellationToken>())).ReturnsAsync(new[] { fakeTextContent });
+                mockTextGeneration2.Setup(c => c.GetTextContentsAsync(It.IsAny<string>(), It.IsAny<PromptExecutionSettings>(), It.IsAny<Kernel>(), It.IsAny<CancellationToken>())).ReturnsAsync(new[] { fakeTextContent });
 
-        var fakeTextContent = new TextContent("llmResult");
-        mockTextCompletion1.Setup(c => c.GetTextContentsAsync(It.IsAny<string>(), It.IsAny<PromptExecutionSettings>(), It.IsAny<Kernel>(), It.IsAny<CancellationToken>())).ReturnsAsync(new[] { fakeTextContent });
-        mockTextCompletion2.Setup(c => c.GetTextContentsAsync(It.IsAny<string>(), It.IsAny<PromptExecutionSettings>(), It.IsAny<Kernel>(), It.IsAny<CancellationToken>())).ReturnsAsync(new[] { fakeTextContent });
->>>>>>> 96ce7d81
+                var kernel = new KernelBuilder().WithServices(c =>
+                {
+                        c.AddKeyedSingleton("service1", mockTextGeneration1.Object);
+                        c.AddKeyedSingleton("service2", mockTextGeneration2.Object);
+                }).Build();
 
-        var kernel = new KernelBuilder().WithServices(c =>
+                var promptConfig = new PromptTemplateConfig();
+                promptConfig.Template = "template";
+                promptConfig.ExecutionSettings.Add(new PromptExecutionSettings() { ServiceId = "service1" });
+                var func = kernel.CreateFunctionFromPrompt(promptConfig);
+
+                // Act
+                await kernel.InvokeAsync(func);
+
+                // Assert
+                mockTextGeneration1.Verify(a => a.GetTextContentsAsync("template", It.IsAny<PromptExecutionSettings>(), It.IsAny<Kernel>(), It.IsAny<CancellationToken>()), Times.Once());
+                mockTextGeneration2.Verify(a => a.GetTextContentsAsync("template", It.IsAny<PromptExecutionSettings>(), It.IsAny<Kernel>(), It.IsAny<CancellationToken>()), Times.Never());
+        }
+
+        [Fact]
+        public async Task ItFailsIfInvalidServiceIdIsProvidedAsync()
         {
-            c.AddKeyedSingleton("service1", mockTextGeneration1.Object);
-            c.AddKeyedSingleton("service2", mockTextGeneration2.Object);
-        }).Build();
+                // Arrange
+                var mockTextGeneration1 = new Mock<ITextGenerationService>();
+                var mockTextGeneration2 = new Mock<ITextGenerationService>();
 
-        var promptConfig = new PromptTemplateConfig();
-        promptConfig.Template = "template";
-        promptConfig.ExecutionSettings.Add(new PromptExecutionSettings() { ServiceId = "service1" });
-        var func = kernel.CreateFunctionFromPrompt(promptConfig);
+                var kernel = new KernelBuilder().WithServices(c =>
+                {
+                        c.AddKeyedSingleton("service1", mockTextGeneration1.Object);
+                        c.AddKeyedSingleton("service2", mockTextGeneration2.Object);
+                }).Build();
 
-        // Act
-        await kernel.InvokeAsync(func);
+                var promptConfig = new PromptTemplateConfig();
+                promptConfig.Template = "template";
+                promptConfig.ExecutionSettings.Add(new PromptExecutionSettings() { ServiceId = "service3" });
+                var func = kernel.CreateFunctionFromPrompt(promptConfig);
 
-        // Assert
-<<<<<<< HEAD
-        mockTextGeneration1.Verify(a => a.GetCompletionsAsync("template", It.IsAny<PromptExecutionSettings>(), It.IsAny<Kernel>(), It.IsAny<CancellationToken>()), Times.Once());
-        mockTextGeneration2.Verify(a => a.GetCompletionsAsync("template", It.IsAny<PromptExecutionSettings>(), It.IsAny<Kernel>(), It.IsAny<CancellationToken>()), Times.Never());
-=======
-        mockTextCompletion1.Verify(a => a.GetTextContentsAsync("template", It.IsAny<PromptExecutionSettings>(), It.IsAny<Kernel>(), It.IsAny<CancellationToken>()), Times.Once());
-        mockTextCompletion2.Verify(a => a.GetTextContentsAsync("template", It.IsAny<PromptExecutionSettings>(), It.IsAny<Kernel>(), It.IsAny<CancellationToken>()), Times.Never());
->>>>>>> 96ce7d81
-    }
+                // Act
+                var exception = await Assert.ThrowsAsync<KernelException>(() => kernel.InvokeAsync(func));
 
-    [Fact]
-    public async Task ItFailsIfInvalidServiceIdIsProvidedAsync()
-    {
-        // Arrange
-        var mockTextGeneration1 = new Mock<ITextGenerationService>();
-        var mockTextGeneration2 = new Mock<ITextGenerationService>();
+                // Assert
+                Assert.Equal("Service of type Microsoft.SemanticKernel.AI.TextGeneration.ITextGenerationService and names service3 not registered.", exception.Message);
+        }
 
-        var kernel = new KernelBuilder().WithServices(c =>
+        [Theory]
+        [InlineData(new string[] { "service1" }, new int[] { 1, 0, 0 })]
+        [InlineData(new string[] { "service4", "service1" }, new int[] { 1, 0, 0 })]
+        public async Task ItUsesServiceIdByOrderAsync(string[] serviceIds, int[] callCount)
         {
-            c.AddKeyedSingleton("service1", mockTextGeneration1.Object);
-            c.AddKeyedSingleton("service2", mockTextGeneration2.Object);
-        }).Build();
+                // Arrange
+                var mockTextGeneration1 = new Mock<ITextGenerationService>();
+                var mockTextGeneration2 = new Mock<ITextGenerationService>();
+                var mockTextGeneration3 = new Mock<ITextGenerationService>();
+                var fakeTextContent = new TextContent("llmResult");
 
-        var promptConfig = new PromptTemplateConfig();
-        promptConfig.Template = "template";
-        promptConfig.ExecutionSettings.Add(new PromptExecutionSettings() { ServiceId = "service3" });
-        var func = kernel.CreateFunctionFromPrompt(promptConfig);
+                mockTextGeneration1.Setup(c => c.GetTextContentsAsync(It.IsAny<string>(), It.IsAny<PromptExecutionSettings>(), It.IsAny<Kernel>(), It.IsAny<CancellationToken>())).ReturnsAsync(new[] { fakeTextContent });
+                mockTextGeneration2.Setup(c => c.GetTextContentsAsync(It.IsAny<string>(), It.IsAny<PromptExecutionSettings>(), It.IsAny<Kernel>(), It.IsAny<CancellationToken>())).ReturnsAsync(new[] { fakeTextContent });
+                mockTextGeneration3.Setup(c => c.GetTextContentsAsync(It.IsAny<string>(), It.IsAny<PromptExecutionSettings>(), It.IsAny<Kernel>(), It.IsAny<CancellationToken>())).ReturnsAsync(new[] { fakeTextContent });
 
-        // Act
-        var exception = await Assert.ThrowsAsync<KernelException>(() => kernel.InvokeAsync(func));
+                var kernel = new KernelBuilder().WithServices(c =>
+                {
+                        c.AddKeyedSingleton("service1", mockTextGeneration1.Object);
+                        c.AddKeyedSingleton("service2", mockTextGeneration2.Object);
+                        c.AddKeyedSingleton("service3", mockTextGeneration3.Object);
+                }).Build();
 
-        // Assert
-        Assert.Equal("Service of type Microsoft.SemanticKernel.AI.TextGeneration.ITextGenerationService and names service3 not registered.", exception.Message);
-    }
+                var promptConfig = new PromptTemplateConfig();
+                promptConfig.Template = "template";
+                foreach (var serviceId in serviceIds)
+                {
+                        promptConfig.ExecutionSettings.Add(new PromptExecutionSettings() { ServiceId = serviceId });
+                }
+                var func = kernel.CreateFunctionFromPrompt(promptConfig);
 
-    [Theory]
-    [InlineData(new string[] { "service1" }, new int[] { 1, 0, 0 })]
-    [InlineData(new string[] { "service4", "service1" }, new int[] { 1, 0, 0 })]
-    public async Task ItUsesServiceIdByOrderAsync(string[] serviceIds, int[] callCount)
-    {
-        // Arrange
-<<<<<<< HEAD
-        var mockTextGeneration1 = new Mock<ITextGenerationService>();
-        var mockTextGeneration2 = new Mock<ITextGenerationService>();
-        var mockTextGeneration3 = new Mock<ITextGenerationService>();
-        var mockCompletionResult = new Mock<ITextResult>();
+                // Act
+                await kernel.InvokeAsync(func);
 
-        mockTextGeneration1.Setup(c => c.GetCompletionsAsync(It.IsAny<string>(), It.IsAny<PromptExecutionSettings>(), It.IsAny<Kernel>(), It.IsAny<CancellationToken>())).ReturnsAsync(new[] { mockCompletionResult.Object });
-        mockTextGeneration2.Setup(c => c.GetCompletionsAsync(It.IsAny<string>(), It.IsAny<PromptExecutionSettings>(), It.IsAny<Kernel>(), It.IsAny<CancellationToken>())).ReturnsAsync(new[] { mockCompletionResult.Object });
-        mockTextGeneration3.Setup(c => c.GetCompletionsAsync(It.IsAny<string>(), It.IsAny<PromptExecutionSettings>(), It.IsAny<Kernel>(), It.IsAny<CancellationToken>())).ReturnsAsync(new[] { mockCompletionResult.Object });
-        mockCompletionResult.Setup(cr => cr.GetCompletionAsync(It.IsAny<CancellationToken>())).ReturnsAsync("llmResult");
-=======
-        var mockTextCompletion1 = new Mock<ITextCompletion>();
-        var mockTextCompletion2 = new Mock<ITextCompletion>();
-        var mockTextCompletion3 = new Mock<ITextCompletion>();
-        var fakeTextContent = new TextContent("llmResult");
+                // Assert
+                mockTextGeneration1.Verify(a => a.GetTextContentsAsync("template", It.Is<PromptExecutionSettings>(settings => settings.ServiceId == "service1"), It.IsAny<Kernel>(), It.IsAny<CancellationToken>()), Times.Exactly(callCount[0]));
+                mockTextGeneration2.Verify(a => a.GetTextContentsAsync("template", It.Is<PromptExecutionSettings>(settings => settings.ServiceId == "service2"), It.IsAny<Kernel>(), It.IsAny<CancellationToken>()), Times.Exactly(callCount[1]));
+                mockTextGeneration3.Verify(a => a.GetTextContentsAsync("template", It.Is<PromptExecutionSettings>(settings => settings.ServiceId == "service3"), It.IsAny<Kernel>(), It.IsAny<CancellationToken>()), Times.Exactly(callCount[2]));
+        }
 
-        mockTextCompletion1.Setup(c => c.GetTextContentsAsync(It.IsAny<string>(), It.IsAny<PromptExecutionSettings>(), It.IsAny<Kernel>(), It.IsAny<CancellationToken>())).ReturnsAsync(new[] { fakeTextContent });
-        mockTextCompletion2.Setup(c => c.GetTextContentsAsync(It.IsAny<string>(), It.IsAny<PromptExecutionSettings>(), It.IsAny<Kernel>(), It.IsAny<CancellationToken>())).ReturnsAsync(new[] { fakeTextContent });
-        mockTextCompletion3.Setup(c => c.GetTextContentsAsync(It.IsAny<string>(), It.IsAny<PromptExecutionSettings>(), It.IsAny<Kernel>(), It.IsAny<CancellationToken>())).ReturnsAsync(new[] { fakeTextContent });
->>>>>>> 96ce7d81
+        [Fact]
+        public async Task ItUsesServiceIdWithJsonPromptTemplateConfigAsync()
+        {
+                // Arrange
+                var mockTextGeneration1 = new Mock<ITextGenerationService>();
+                var mockTextGeneration2 = new Mock<ITextGenerationService>();
+                var mockTextGeneration3 = new Mock<ITextGenerationService>();
+                var fakeTextContent = new TextContent("llmResult");
 
-        var kernel = new KernelBuilder().WithServices(c =>
-        {
-            c.AddKeyedSingleton("service1", mockTextGeneration1.Object);
-            c.AddKeyedSingleton("service2", mockTextGeneration2.Object);
-            c.AddKeyedSingleton("service3", mockTextGeneration3.Object);
-        }).Build();
+                mockTextGeneration1.Setup(c => c.GetTextContentsAsync(It.IsAny<string>(), It.IsAny<PromptExecutionSettings>(), It.IsAny<Kernel>(), It.IsAny<CancellationToken>())).ReturnsAsync(new[] { fakeTextContent });
+                mockTextGeneration2.Setup(c => c.GetTextContentsAsync(It.IsAny<string>(), It.IsAny<PromptExecutionSettings>(), It.IsAny<Kernel>(), It.IsAny<CancellationToken>())).ReturnsAsync(new[] { fakeTextContent });
+                mockTextGeneration3.Setup(c => c.GetTextContentsAsync(It.IsAny<string>(), It.IsAny<PromptExecutionSettings>(), It.IsAny<Kernel>(), It.IsAny<CancellationToken>())).ReturnsAsync(new[] { fakeTextContent });
 
-        var promptConfig = new PromptTemplateConfig();
-        promptConfig.Template = "template";
-        foreach (var serviceId in serviceIds)
-        {
-            promptConfig.ExecutionSettings.Add(new PromptExecutionSettings() { ServiceId = serviceId });
-        }
-        var func = kernel.CreateFunctionFromPrompt(promptConfig);
+                var kernel = new KernelBuilder().WithServices(c =>
+                {
+                        c.AddKeyedSingleton("service1", mockTextGeneration1.Object);
+                        c.AddKeyedSingleton("service2", mockTextGeneration2.Object);
+                        c.AddKeyedSingleton("service3", mockTextGeneration3.Object);
+                }).Build();
 
-        // Act
-        await kernel.InvokeAsync(func);
-
-        // Assert
-<<<<<<< HEAD
-        mockTextGeneration1.Verify(a => a.GetCompletionsAsync("template", It.Is<PromptExecutionSettings>(settings => settings.ServiceId == "service1"), It.IsAny<Kernel>(), It.IsAny<CancellationToken>()), Times.Exactly(callCount[0]));
-        mockTextGeneration2.Verify(a => a.GetCompletionsAsync("template", It.Is<PromptExecutionSettings>(settings => settings.ServiceId == "service2"), It.IsAny<Kernel>(), It.IsAny<CancellationToken>()), Times.Exactly(callCount[1]));
-        mockTextGeneration3.Verify(a => a.GetCompletionsAsync("template", It.Is<PromptExecutionSettings>(settings => settings.ServiceId == "service3"), It.IsAny<Kernel>(), It.IsAny<CancellationToken>()), Times.Exactly(callCount[2]));
-=======
-        mockTextCompletion1.Verify(a => a.GetTextContentsAsync("template", It.Is<PromptExecutionSettings>(settings => settings.ServiceId == "service1"), It.IsAny<Kernel>(), It.IsAny<CancellationToken>()), Times.Exactly(callCount[0]));
-        mockTextCompletion2.Verify(a => a.GetTextContentsAsync("template", It.Is<PromptExecutionSettings>(settings => settings.ServiceId == "service2"), It.IsAny<Kernel>(), It.IsAny<CancellationToken>()), Times.Exactly(callCount[1]));
-        mockTextCompletion3.Verify(a => a.GetTextContentsAsync("template", It.Is<PromptExecutionSettings>(settings => settings.ServiceId == "service3"), It.IsAny<Kernel>(), It.IsAny<CancellationToken>()), Times.Exactly(callCount[2]));
->>>>>>> 96ce7d81
-    }
-
-    [Fact]
-    public async Task ItUsesServiceIdWithJsonPromptTemplateConfigAsync()
-    {
-        // Arrange
-<<<<<<< HEAD
-        var mockTextGeneration1 = new Mock<ITextGenerationService>();
-        var mockTextGeneration2 = new Mock<ITextGenerationService>();
-        var mockTextGeneration3 = new Mock<ITextGenerationService>();
-        var mockCompletionResult = new Mock<ITextResult>();
-
-        mockTextGeneration1.Setup(c => c.GetCompletionsAsync(It.IsAny<string>(), It.IsAny<PromptExecutionSettings>(), It.IsAny<Kernel>(), It.IsAny<CancellationToken>())).ReturnsAsync(new[] { mockCompletionResult.Object });
-        mockTextGeneration2.Setup(c => c.GetCompletionsAsync(It.IsAny<string>(), It.IsAny<PromptExecutionSettings>(), It.IsAny<Kernel>(), It.IsAny<CancellationToken>())).ReturnsAsync(new[] { mockCompletionResult.Object });
-        mockTextGeneration3.Setup(c => c.GetCompletionsAsync(It.IsAny<string>(), It.IsAny<PromptExecutionSettings>(), It.IsAny<Kernel>(), It.IsAny<CancellationToken>())).ReturnsAsync(new[] { mockCompletionResult.Object });
-        mockCompletionResult.Setup(cr => cr.GetCompletionAsync(It.IsAny<CancellationToken>())).ReturnsAsync("llmResult");
-=======
-        var mockTextCompletion1 = new Mock<ITextCompletion>();
-        var mockTextCompletion2 = new Mock<ITextCompletion>();
-        var mockTextCompletion3 = new Mock<ITextCompletion>();
-        var fakeTextContent = new TextContent("llmResult");
-
-        mockTextCompletion1.Setup(c => c.GetTextContentsAsync(It.IsAny<string>(), It.IsAny<PromptExecutionSettings>(), It.IsAny<Kernel>(), It.IsAny<CancellationToken>())).ReturnsAsync(new[] { fakeTextContent });
-        mockTextCompletion2.Setup(c => c.GetTextContentsAsync(It.IsAny<string>(), It.IsAny<PromptExecutionSettings>(), It.IsAny<Kernel>(), It.IsAny<CancellationToken>())).ReturnsAsync(new[] { fakeTextContent });
-        mockTextCompletion3.Setup(c => c.GetTextContentsAsync(It.IsAny<string>(), It.IsAny<PromptExecutionSettings>(), It.IsAny<Kernel>(), It.IsAny<CancellationToken>())).ReturnsAsync(new[] { fakeTextContent });
->>>>>>> 96ce7d81
-
-        var kernel = new KernelBuilder().WithServices(c =>
-        {
-            c.AddKeyedSingleton("service1", mockTextGeneration1.Object);
-            c.AddKeyedSingleton("service2", mockTextGeneration2.Object);
-            c.AddKeyedSingleton("service3", mockTextGeneration3.Object);
-        }).Build();
-
-        var json = @"{
+                var json = @"{
   ""template"": ""template"",
   ""description"": ""Semantic function"",
   ""execution_settings"": [
@@ -201,21 +157,15 @@
   ]
 }";
 
-        var promptConfig = PromptTemplateConfig.FromJson(json);
-        var func = kernel.CreateFunctionFromPrompt(promptConfig);
+                var promptConfig = PromptTemplateConfig.FromJson(json);
+                var func = kernel.CreateFunctionFromPrompt(promptConfig);
 
-        // Act
-        await kernel.InvokeAsync(func);
+                // Act
+                await kernel.InvokeAsync(func);
 
-        // Assert
-<<<<<<< HEAD
-        mockTextGeneration1.Verify(a => a.GetCompletionsAsync("template", It.Is<PromptExecutionSettings>(settings => settings.ServiceId == "service1"), It.IsAny<Kernel>(), It.IsAny<CancellationToken>()), Times.Never());
-        mockTextGeneration2.Verify(a => a.GetCompletionsAsync("template", It.Is<PromptExecutionSettings>(settings => settings.ServiceId == "service2"), It.IsAny<Kernel>(), It.IsAny<CancellationToken>()), Times.Once());
-        mockTextGeneration3.Verify(a => a.GetCompletionsAsync("template", It.Is<PromptExecutionSettings>(settings => settings.ServiceId == "service3"), It.IsAny<Kernel>(), It.IsAny<CancellationToken>()), Times.Never());
-=======
-        mockTextCompletion1.Verify(a => a.GetTextContentsAsync("template", It.Is<PromptExecutionSettings>(settings => settings.ServiceId == "service1"), It.IsAny<Kernel>(), It.IsAny<CancellationToken>()), Times.Never());
-        mockTextCompletion2.Verify(a => a.GetTextContentsAsync("template", It.Is<PromptExecutionSettings>(settings => settings.ServiceId == "service2"), It.IsAny<Kernel>(), It.IsAny<CancellationToken>()), Times.Once());
-        mockTextCompletion3.Verify(a => a.GetTextContentsAsync("template", It.Is<PromptExecutionSettings>(settings => settings.ServiceId == "service3"), It.IsAny<Kernel>(), It.IsAny<CancellationToken>()), Times.Never());
->>>>>>> 96ce7d81
-    }
+                // Assert
+                mockTextGeneration1.Verify(a => a.GetTextContentsAsync("template", It.Is<PromptExecutionSettings>(settings => settings.ServiceId == "service1"), It.IsAny<Kernel>(), It.IsAny<CancellationToken>()), Times.Never());
+                mockTextGeneration2.Verify(a => a.GetTextContentsAsync("template", It.Is<PromptExecutionSettings>(settings => settings.ServiceId == "service2"), It.IsAny<Kernel>(), It.IsAny<CancellationToken>()), Times.Once());
+                mockTextGeneration3.Verify(a => a.GetTextContentsAsync("template", It.Is<PromptExecutionSettings>(settings => settings.ServiceId == "service3"), It.IsAny<Kernel>(), It.IsAny<CancellationToken>()), Times.Never());
+        }
 }