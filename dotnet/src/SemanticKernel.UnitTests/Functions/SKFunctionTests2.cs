--- conflicted
+++ resolved
@@ -401,7 +401,7 @@
 
         // Act
         Action<Kernel> method = Test;
-        var function = KernelFunctionFromMethod.Create(Method(method), method.Target);
+        var function = SKFunction.FromMethod(Method(method), method.Target);
         Assert.NotNull(function);
 
         var result = await function.InvokeAsync(this._kernel, context);
@@ -865,11 +865,7 @@
 
         async Task AssertResult(Delegate d, SKContext context, string expected)
         {
-<<<<<<< HEAD
-            var result = await KernelFunctionFromMethod.Create(d, functionName: "Test")!.InvokeAsync(this._kernel, context);
-=======
-            var result = await SKFunction.FromMethod(d, functionName: "Test")!.InvokeAsync(context);
->>>>>>> e393e872
+            var result = await SKFunction.FromMethod(d, functionName: "Test")!.InvokeAsync(this._kernel, context);
             context = result.Context;
 
             Assert.Equal(expected, context.Variables.Input);
