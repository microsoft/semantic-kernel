--- conflicted
+++ resolved
@@ -169,13 +169,8 @@
     public async Task RunAsyncHandlesPreInvocationAsync(int pipelineCount)
     {
         // Arrange
-<<<<<<< HEAD
-        var sut = new KernelBuilder().Build();
-        var semanticFunction = sut.CreateSemanticFunction("Write a simple phrase about UnitTests");
-=======
->>>>>>> 36010224
-        var (mockTextResult, mockTextCompletion) = this.SetupMocks();
-        var sut = Kernel.Builder.WithAIService<ITextCompletion>(null, mockTextCompletion.Object).Build();
+        var (mockTextResult, mockTextCompletion) = this.SetupMocks();
+        var sut = new KernelBuilder().WithAIService<ITextCompletion>(null, mockTextCompletion.Object).Build();
         var semanticFunction = sut.CreateSemanticFunction("Write a simple phrase about UnitTests");
 
         var invoked = 0;
@@ -223,12 +218,8 @@
     public async Task RunAsyncHandlesPreInvocationCancelationDontRunSubsequentFunctionsInThePipelineAsync()
     {
         // Arrange
-<<<<<<< HEAD
-        var sut = new KernelBuilder().Build();
-=======
->>>>>>> 36010224
-        var (mockTextResult, mockTextCompletion) = this.SetupMocks();
-        var sut = Kernel.Builder.WithAIService<ITextCompletion>(null, mockTextCompletion.Object).Build();
+        var (mockTextResult, mockTextCompletion) = this.SetupMocks();
+        var sut = new KernelBuilder().WithAIService<ITextCompletion>(null, mockTextCompletion.Object).Build();
         var semanticFunction = sut.CreateSemanticFunction("Write a simple phrase about UnitTests");
 
         var invoked = 0;
@@ -275,12 +266,8 @@
     public async Task RunAsyncPreInvocationSkipDontTriggerInvokedHandlerAsync()
     {
         // Arrange
-<<<<<<< HEAD
-        var sut = new KernelBuilder().Build();
-=======
->>>>>>> 36010224
-        var (mockTextResult, mockTextCompletion) = this.SetupMocks();
-        var sut = Kernel.Builder.WithAIService<ITextCompletion>(null, mockTextCompletion.Object).Build();
+        var (mockTextResult, mockTextCompletion) = this.SetupMocks();
+        var sut = new KernelBuilder().WithAIService<ITextCompletion>(null, mockTextCompletion.Object).Build();
         var semanticFunction1 = sut.CreateSemanticFunction("Write one phrase about UnitTests", functionName: "SkipMe");
         var semanticFunction2 = sut.CreateSemanticFunction("Write two phrases about UnitTests", functionName: "DontSkipMe");
         var invoked = 0;
@@ -319,13 +306,8 @@
     public async Task RunAsyncHandlesPostInvocationAsync(int pipelineCount)
     {
         // Arrange
-<<<<<<< HEAD
-        var sut = new KernelBuilder().Build();
-        var semanticFunction = sut.CreateSemanticFunction("Write a simple phrase about UnitTests");
-=======
->>>>>>> 36010224
-        var (mockTextResult, mockTextCompletion) = this.SetupMocks();
-        var sut = Kernel.Builder.WithAIService<ITextCompletion>(null, mockTextCompletion.Object).Build();
+        var (mockTextResult, mockTextCompletion) = this.SetupMocks();
+        var sut = new KernelBuilder().WithAIService<ITextCompletion>(null, mockTextCompletion.Object).Build();
         var semanticFunction = sut.CreateSemanticFunction("Write a simple phrase about UnitTests");
 
         var invoked = 0;
@@ -352,12 +334,8 @@
     [Fact]
     public async Task RunAsyncChangeVariableInvokingHandlerAsync()
     {
-<<<<<<< HEAD
-        var sut = new KernelBuilder().Build();
-=======
-        var (mockTextResult, mockTextCompletion) = this.SetupMocks();
-        var sut = Kernel.Builder.WithAIService<ITextCompletion>(null, mockTextCompletion.Object).Build();
->>>>>>> 36010224
+        var (mockTextResult, mockTextCompletion) = this.SetupMocks();
+        var sut = new KernelBuilder().WithAIService<ITextCompletion>(null, mockTextCompletion.Object).Build();
         var prompt = "Write a simple phrase about UnitTests {{$input}}";
         var semanticFunction = sut.CreateSemanticFunction(prompt);
 
@@ -379,12 +357,8 @@
     [Fact]
     public async Task RunAsyncChangeVariableInvokedHandlerAsync()
     {
-<<<<<<< HEAD
-        var sut = new KernelBuilder().Build();
-=======
-        var (mockTextResult, mockTextCompletion) = this.SetupMocks();
-        var sut = Kernel.Builder.WithAIService<ITextCompletion>(null, mockTextCompletion.Object).Build();
->>>>>>> 36010224
+        var (mockTextResult, mockTextCompletion) = this.SetupMocks();
+        var sut = new KernelBuilder().WithAIService<ITextCompletion>(null, mockTextCompletion.Object).Build();
         var prompt = "Write a simple phrase about UnitTests {{$input}}";
         var semanticFunction = sut.CreateSemanticFunction(prompt);
 
@@ -416,12 +390,8 @@
         const string PluginName = "MyPlugin";
         const string Prompt = "Write a simple phrase about UnitTests";
 
-<<<<<<< HEAD
-        var kernel = new KernelBuilder().Build();
-=======
         var (mockTextResult, mockTextCompletion) = this.SetupMocks("Result3");
-        var kernel = Kernel.Builder.WithAIService<ITextCompletion>(null, mockTextCompletion.Object).Build();
->>>>>>> 36010224
+        var kernel = new KernelBuilder().WithAIService<ITextCompletion>(null, mockTextCompletion.Object).Build();
 
         var function1 = SKFunction.FromNativeMethod(Method(Function1), pluginName: PluginName);
         var function2 = SKFunction.FromNativeMethod(Method(Function2), pluginName: PluginName);
