--- conflicted
+++ resolved
@@ -86,40 +86,6 @@
         Assert.True(functions.ContainsKey("GETANYVALUE"));
     }
 
-<<<<<<< HEAD
-    [Theory]
-    [InlineData(null, "Assistant is a large language model.")]
-    [InlineData("My Chat Prompt", "My Chat Prompt")]
-    public async Task ItUsesChatSystemPromptWhenProvidedAsync(string providedSystemChatPrompt, string expectedSystemChatPrompt)
-    {
-        // Arrange
-        var mockTextCompletion = new Mock<ITextCompletion>();
-        var mockCompletionResult = new Mock<ITextResult>();
-
-        mockTextCompletion.Setup(c => c.GetCompletionsAsync(It.IsAny<string>(), It.IsAny<AIRequestSettings>(), It.IsAny<CancellationToken>())).ReturnsAsync(new[] { mockCompletionResult.Object });
-        mockCompletionResult.Setup(cr => cr.GetCompletionAsync(It.IsAny<CancellationToken>())).ReturnsAsync("llmResult");
-
-        var kernel = Kernel.Builder
-            .WithAIService<ITextCompletion>("x", mockTextCompletion.Object)
-            .Build();
-
-        var templateConfig = new PromptTemplateConfig();
-        templateConfig.Models.Add(new OpenAIRequestSettings()
-        {
-            ChatSystemPrompt = providedSystemChatPrompt
-        });
-
-        var func = kernel.CreateSemanticFunction("template", templateConfig, "functionName", "pluginName");
-
-        // Act
-        await kernel.RunAsync(func);
-
-        // Assert
-        mockTextCompletion.Verify(a => a.GetCompletionsAsync("template", It.Is<OpenAIRequestSettings>(c => c.ChatSystemPrompt == expectedSystemChatPrompt), It.IsAny<CancellationToken>()), Times.Once());
-    }
-
-=======
->>>>>>> 1fad7a12
     [Fact]
     public void ItAllowsToImportFunctionsInTheGlobalNamespace()
     {
@@ -147,91 +113,6 @@
         kernel.ImportFunctions(new MyPlugin());
     }
 
-<<<<<<< HEAD
-    [Fact]
-    public async Task ItUsesDefaultServiceWhenSpecifiedAsync()
-    {
-        // Arrange
-        var mockTextCompletion1 = new Mock<ITextCompletion>();
-        var mockTextCompletion2 = new Mock<ITextCompletion>();
-        var mockCompletionResult = new Mock<ITextResult>();
-
-        mockTextCompletion1.Setup(c => c.GetCompletionsAsync(It.IsAny<string>(), null, It.IsAny<CancellationToken>())).ReturnsAsync(new[] { mockCompletionResult.Object });
-        mockTextCompletion2.Setup(c => c.GetCompletionsAsync(It.IsAny<string>(), null, It.IsAny<CancellationToken>())).ReturnsAsync(new[] { mockCompletionResult.Object });
-        mockCompletionResult.Setup(cr => cr.GetCompletionAsync(It.IsAny<CancellationToken>())).ReturnsAsync("llmResult");
-
-        var kernel = Kernel.Builder
-            .WithAIService<ITextCompletion>("service1", mockTextCompletion1.Object, false)
-            .WithAIService<ITextCompletion>("service2", mockTextCompletion2.Object, true)
-            .Build();
-
-        var templateConfig = new PromptTemplateConfig();
-        var func = kernel.CreateSemanticFunction("template", templateConfig, "functionName", "pluginName");
-
-        // Act
-        await kernel.RunAsync(func);
-
-        // Assert
-        mockTextCompletion1.Verify(a => a.GetCompletionsAsync("template", null, It.IsAny<CancellationToken>()), Times.Never());
-        mockTextCompletion2.Verify(a => a.GetCompletionsAsync("template", null, It.IsAny<CancellationToken>()), Times.Once());
-    }
-
-    [Fact]
-    public async Task ItUsesServiceIdWhenProvidedAsync()
-    {
-        // Arrange
-        var mockTextCompletion1 = new Mock<ITextCompletion>();
-        var mockTextCompletion2 = new Mock<ITextCompletion>();
-        var mockCompletionResult = new Mock<ITextResult>();
-
-        mockTextCompletion1.Setup(c => c.GetCompletionsAsync(It.IsAny<string>(), It.IsAny<AIRequestSettings>(), It.IsAny<CancellationToken>())).ReturnsAsync(new[] { mockCompletionResult.Object });
-        mockTextCompletion2.Setup(c => c.GetCompletionsAsync(It.IsAny<string>(), It.IsAny<AIRequestSettings>(), It.IsAny<CancellationToken>())).ReturnsAsync(new[] { mockCompletionResult.Object });
-        mockCompletionResult.Setup(cr => cr.GetCompletionAsync(It.IsAny<CancellationToken>())).ReturnsAsync("llmResult");
-
-        var kernel = Kernel.Builder
-            .WithAIService<ITextCompletion>("service1", mockTextCompletion1.Object, false)
-            .WithAIService<ITextCompletion>("service2", mockTextCompletion2.Object, true)
-            .Build();
-
-        var templateConfig = new PromptTemplateConfig();
-        templateConfig.Models.Add(new AIRequestSettings() { ServiceId = "service1" });
-
-        var func = kernel.CreateSemanticFunction("template", templateConfig, "functionName", "pluginName");
-
-        // Act
-        await kernel.RunAsync(func);
-
-        // Assert
-        mockTextCompletion1.Verify(a => a.GetCompletionsAsync("template", It.IsAny<AIRequestSettings>(), It.IsAny<CancellationToken>()), Times.Once());
-        mockTextCompletion2.Verify(a => a.GetCompletionsAsync("template", It.IsAny<AIRequestSettings>(), It.IsAny<CancellationToken>()), Times.Never());
-    }
-
-    [Fact]
-    public async Task ItFailsIfInvalidServiceIdIsProvidedAsync()
-    {
-        // Arrange
-        var mockTextCompletion1 = new Mock<ITextCompletion>();
-        var mockTextCompletion2 = new Mock<ITextCompletion>();
-
-        var kernel = Kernel.Builder
-            .WithAIService<ITextCompletion>("service1", mockTextCompletion1.Object, false)
-            .WithAIService<ITextCompletion>("service2", mockTextCompletion2.Object, true)
-            .Build();
-
-        var templateConfig = new PromptTemplateConfig();
-        templateConfig.Models.Add(new AIRequestSettings() { ServiceId = "service3" });
-
-        var func = kernel.CreateSemanticFunction("template", templateConfig, "functionName", "pluginName");
-
-        // Act
-        var exception = await Assert.ThrowsAsync<SKException>(() => kernel.RunAsync(func));
-
-        // Assert
-        Assert.Equal("Service of type Microsoft.SemanticKernel.AI.TextCompletion.ITextCompletion and name service3 not registered.", exception.Message);
-    }
-
-=======
->>>>>>> 1fad7a12
     [Theory]
     [InlineData(1)]
     [InlineData(2)]
