﻿// Copyright (c) Microsoft. All rights reserved.

using System;
using System.Collections.Generic;
using System.Threading;
using System.Threading.Tasks;
using Microsoft.Extensions.Logging;
using Microsoft.SemanticKernel;
using Microsoft.SemanticKernel.AI.TextCompletion;
using Microsoft.SemanticKernel.Diagnostics;
using Microsoft.SemanticKernel.Orchestration;
using Microsoft.SemanticKernel.Planning;
using Microsoft.SemanticKernel.SkillDefinition;
using Moq;
using Xunit;

namespace SemanticKernel.UnitTests.Planning;

public sealed class PlanTests
{
    [Fact]
    public Task CanCreatePlanAsync()
    {
        // Arrange
        var goal = "Write a poem or joke and send it in an e-mail to Kai.";
        // Act
        var plan = new Plan(goal);

        // Assert
        Assert.Equal(goal, plan.Description);
        Assert.Empty(plan.Steps);
        return Task.CompletedTask;
    }

    [Fact]
    public async Task CanExecutePlanAsync()
    {
        // Arrange
        var goal = "Write a poem or joke and send it in an e-mail to Kai.";
        var plan = new Plan(goal);

        // Act
        var result = await plan.InvokeAsync("Some input");

        // Assert
        Assert.NotNull(result);
        Assert.Equal("Some input", result.Result);
    }

    [Fact]
    public async Task CanExecutePlanWithContextAsync()
    {
        // Arrange
        var goal = "Write a poem or joke and send it in an e-mail to Kai.";
        var plan = new Plan(goal);
        var kernel = new Mock<IKernel>();

        var context = new SKContext(
            new ContextVariables("Some input")
        );

        // Act
        var result = await plan.InvokeAsync(context);

        // Assert
        Assert.NotNull(result);
        Assert.Equal("Some input", result.Result);

        plan = new Plan(goal);
        // Act
        context.Variables.Update("other input");
        result = await plan.InvokeAsync(context);
        // Assert
        Assert.NotNull(result);
        Assert.Equal("other input", result.Result);
    }

    [Fact]
    public async Task CanExecutePlanWithPlanStepAsync()
    {
        // Arrange
        var goal = "Write a poem or joke and send it in an e-mail to Kai.";
        var planInput = "Some input";
        var stepOutput = "Output: The input was: ";
        var plan = new Plan(goal);

        // Arrange
        var kernel = new Mock<IKernel>();

        var returnContext = new SKContext(
            new ContextVariables(stepOutput)
        );

        var mockFunction = new Mock<ISKFunction>();
<<<<<<< HEAD
        mockFunction.Setup(x => x.InvokeAsync(It.IsAny<SKContext>(), null, It.IsAny<CancellationToken>()))
            .Callback<SKContext, CompleteRequestSettings, CancellationToken>((c, s, ct) =>
                returnContext.Variables.Update(returnContext.Variables.Input + c.Variables.Input))
=======
        mockFunction
            .Setup(x => x.InvokeAsync(It.IsAny<SKContext>(), null, null))
            .Callback<SKContext, ITextCompletion, CompleteRequestSettings>((c, tc, s) => returnContext.Variables.Update(returnContext.Variables.Input + c.Variables.Input))
>>>>>>> 77d3b339
            .Returns(() => Task.FromResult(returnContext));

        plan.AddSteps(new Plan(mockFunction.Object));

        // Act
        var result = await plan.InvokeAsync(planInput);

        // Assert
        Assert.NotNull(result);
        Assert.Equal($"{stepOutput}{planInput}", result.Result);
<<<<<<< HEAD
        mockFunction.Verify(x => x.InvokeAsync(It.IsAny<SKContext>(), null, It.IsAny<CancellationToken>()), Times.Once);
=======
        mockFunction.Verify(x => x.InvokeAsync(It.IsAny<SKContext>(), null, null), Times.Once);
>>>>>>> 77d3b339
    }

    [Fact]
    public async Task CanExecutePlanWithFunctionStepAsync()
    {
        // Arrange
        var goal = "Write a poem or joke and send it in an e-mail to Kai.";
        var planInput = "Some input";
        var stepOutput = "Output: The input was: ";
        var plan = new Plan(goal);

        // Arrange
        var kernel = new Mock<IKernel>();

        var returnContext = new SKContext(
            new ContextVariables(stepOutput)
        );

        var mockFunction = new Mock<ISKFunction>();
<<<<<<< HEAD
        mockFunction.Setup(x => x.InvokeAsync(It.IsAny<SKContext>(), null, It.IsAny<CancellationToken>()))
            .Callback<SKContext, CompleteRequestSettings, CancellationToken>((c, s, ct) =>
                returnContext.Variables.Update(returnContext.Variables.Input + c.Variables.Input))
=======
        mockFunction
            .Setup(x => x.InvokeAsync(It.IsAny<SKContext>(), null, null))
            .Callback<SKContext, ITextCompletion, CompleteRequestSettings>((c, tc, s) => returnContext.Variables.Update(returnContext.Variables.Input + c.Variables.Input))
>>>>>>> 77d3b339
            .Returns(() => Task.FromResult(returnContext));

        plan.AddSteps(mockFunction.Object);

        // Act
        var result = await plan.InvokeAsync(planInput);

        // Assert
        Assert.NotNull(result);
        Assert.Equal($"{stepOutput}{planInput}", result.Result);
<<<<<<< HEAD
        mockFunction.Verify(x => x.InvokeAsync(It.IsAny<SKContext>(), null, It.IsAny<CancellationToken>()), Times.Once);
=======
        mockFunction.Verify(x => x.InvokeAsync(It.IsAny<SKContext>(), null, null), Times.Once);
>>>>>>> 77d3b339
    }

    [Fact]
    public async Task CanExecutePlanWithFunctionStepsAsync()
    {
        // Arrange
        var goal = "Write a poem or joke and send it in an e-mail to Kai.";
        var planInput = "Some input";
        var stepOutput = "Output: The input was: ";
        var plan = new Plan(goal);

        // Arrange
        var kernel = new Mock<IKernel>();

        var returnContext = new SKContext(
            new ContextVariables(stepOutput)
        );

        var mockFunction = new Mock<ISKFunction>();
<<<<<<< HEAD
        mockFunction.Setup(x => x.InvokeAsync(It.IsAny<SKContext>(), null, It.IsAny<CancellationToken>()))
            .Callback<SKContext, CompleteRequestSettings, CancellationToken>((c, s, ct) =>
                returnContext.Variables.Update(returnContext.Variables.Input + c.Variables.Input))
=======
        mockFunction
            .Setup(x => x.InvokeAsync(It.IsAny<SKContext>(), null, null))
            .Callback<SKContext, ITextCompletion, CompleteRequestSettings>((c, tc, s) => returnContext.Variables.Update(returnContext.Variables.Input + c.Variables.Input))
>>>>>>> 77d3b339
            .Returns(() => Task.FromResult(returnContext));

        plan.AddSteps(mockFunction.Object, mockFunction.Object);

        // Act
        var result = await plan.InvokeAsync(planInput);

        // Assert
        Assert.NotNull(result);
        Assert.Equal($"{stepOutput}{planInput}{stepOutput}{planInput}", result.Result);
<<<<<<< HEAD
        mockFunction.Verify(x => x.InvokeAsync(It.IsAny<SKContext>(), null, It.IsAny<CancellationToken>()), Times.Exactly(2));
=======
        mockFunction.Verify(x => x.InvokeAsync(It.IsAny<SKContext>(), null, null), Times.Exactly(2));
>>>>>>> 77d3b339
    }

    [Fact]
    public async Task CanExecutePlanWithStepsAndFunctionAsync()
    {
        // Arrange
        var goal = "Write a poem or joke and send it in an e-mail to Kai.";
        var planInput = "Some input";
        var stepOutput = "Output: The input was: ";
        var plan = new Plan(goal);

        // Arrange
        var kernel = new Mock<IKernel>();

        var returnContext = new SKContext(
            new ContextVariables(stepOutput)
        );

        var mockFunction = new Mock<ISKFunction>();
<<<<<<< HEAD
        mockFunction.Setup(x => x.InvokeAsync(It.IsAny<SKContext>(), null, It.IsAny<CancellationToken>()))
            .Callback<SKContext, CompleteRequestSettings, CancellationToken>((c, s, ct) =>
                returnContext.Variables.Update(returnContext.Variables.Input + c.Variables.Input))
=======
        mockFunction
            .Setup(x => x.InvokeAsync(It.IsAny<SKContext>(), null, null))
            .Callback<SKContext, ITextCompletion, CompleteRequestSettings>((c, tc, s) => returnContext.Variables.Update(returnContext.Variables.Input + c.Variables.Input))
>>>>>>> 77d3b339
            .Returns(() => Task.FromResult(returnContext));

        plan.AddSteps(new Plan(mockFunction.Object), mockFunction.Object);

        // Act
        var result = await plan.InvokeAsync(planInput);

        // Assert
        Assert.NotNull(result);
        Assert.Equal($"{stepOutput}{planInput}{stepOutput}{planInput}", result.Result);
<<<<<<< HEAD
        mockFunction.Verify(x => x.InvokeAsync(It.IsAny<SKContext>(), null, It.IsAny<CancellationToken>()), Times.Exactly(2));
=======
        mockFunction.Verify(x => x.InvokeAsync(It.IsAny<SKContext>(), null, null), Times.Exactly(2));
>>>>>>> 77d3b339
    }

    [Fact]
    public async Task CanExecutePlanWithStepsAsync()
    {
        // Arrange
        var goal = "Write a poem or joke and send it in an e-mail to Kai.";
        var planInput = "Some input";
        var stepOutput = "Output: The input was: ";
        var plan = new Plan(goal);

        // Arrange
        var kernel = new Mock<IKernel>();

        var returnContext = new SKContext(
            new ContextVariables(stepOutput)
        );

        var mockFunction = new Mock<ISKFunction>();
<<<<<<< HEAD
        mockFunction.Setup(x => x.InvokeAsync(It.IsAny<SKContext>(), null, It.IsAny<CancellationToken>()))
            .Callback<SKContext, CompleteRequestSettings, CancellationToken>((c, s, ct) =>
                returnContext.Variables.Update(returnContext.Variables.Input + c.Variables.Input))
=======
        mockFunction
            .Setup(x => x.InvokeAsync(It.IsAny<SKContext>(), null, null))
            .Callback<SKContext, ITextCompletion, CompleteRequestSettings>((c, tc, s) => returnContext.Variables.Update(returnContext.Variables.Input + c.Variables.Input))
>>>>>>> 77d3b339
            .Returns(() => Task.FromResult(returnContext));

        plan.AddSteps(new Plan(mockFunction.Object), new Plan(mockFunction.Object));

        // Act
        var result = await plan.InvokeAsync(planInput);

        // Assert
        Assert.NotNull(result);
        Assert.Equal($"{stepOutput}{planInput}{stepOutput}{planInput}", result.Result);
<<<<<<< HEAD
        mockFunction.Verify(x => x.InvokeAsync(It.IsAny<SKContext>(), null, It.IsAny<CancellationToken>()), Times.Exactly(2));
=======
        mockFunction.Verify(x => x.InvokeAsync(It.IsAny<SKContext>(), null, null), Times.Exactly(2));
>>>>>>> 77d3b339
    }

    [Fact]
    public async Task CanStepPlanWithStepsAsync()
    {
        // Arrange
        var goal = "Write a poem or joke and send it in an e-mail to Kai.";
        var planInput = "Some input";
        var stepOutput = "Output: The input was: ";
        var plan = new Plan(goal);

        // Arrange
        var kernel = new Mock<IKernel>();

        var returnContext = new SKContext(
            new ContextVariables(stepOutput)
        );

        var mockFunction = new Mock<ISKFunction>();
<<<<<<< HEAD
        mockFunction.Setup(x => x.InvokeAsync(It.IsAny<SKContext>(), null, It.IsAny<CancellationToken>()))
            .Callback<SKContext, CompleteRequestSettings, CancellationToken>((c, s, ct) =>
                returnContext.Variables.Update(returnContext.Variables.Input + c.Variables.Input))
=======
        mockFunction
            .Setup(x => x.InvokeAsync(It.IsAny<SKContext>(), null, null))
            .Callback<SKContext, ITextCompletion, CompleteRequestSettings>((c, tc, s) => returnContext.Variables.Update(returnContext.Variables.Input + c.Variables.Input))
>>>>>>> 77d3b339
            .Returns(() => Task.FromResult(returnContext));

        plan.AddSteps(mockFunction.Object, mockFunction.Object);

        // Act
        var result = await kernel.Object.StepAsync(planInput, plan);

        // Assert
        Assert.NotNull(result);
        Assert.Equal($"{stepOutput}{planInput}", result.State.ToString());

        // Act
        result = await kernel.Object.StepAsync(result);

        // Assert
        Assert.NotNull(result);
        Assert.Equal($"{stepOutput}{planInput}{stepOutput}{planInput}", result.State.ToString());
<<<<<<< HEAD
        mockFunction.Verify(x => x.InvokeAsync(It.IsAny<SKContext>(), null, It.IsAny<CancellationToken>()), Times.Exactly(2));
=======
        mockFunction.Verify(x => x.InvokeAsync(It.IsAny<SKContext>(), null, null), Times.Exactly(2));
>>>>>>> 77d3b339
    }

    [Fact]
    public async Task CanStepPlanWithStepsAndContextAsync()
    {
        // Arrange
        var goal = "Write a poem or joke and send it in an e-mail to Kai.";
        var planInput = "Some input";
        var stepOutput = "Output: The input was: ";
        var plan = new Plan(goal);

        // Arrange
        var kernel = new Mock<IKernel>();

        var returnContext = new SKContext(
            new ContextVariables(stepOutput)
        );

        var mockFunction = new Mock<ISKFunction>();
<<<<<<< HEAD
        mockFunction.Setup(x => x.InvokeAsync(It.IsAny<SKContext>(), null, It.IsAny<CancellationToken>()))
            .Callback<SKContext, CompleteRequestSettings, CancellationToken>((c, s, ct) =>
=======
        mockFunction
            .Setup(x => x.InvokeAsync(It.IsAny<SKContext>(), null, null))
            .Callback<SKContext, ITextCompletion, CompleteRequestSettings>((c, tc, s) =>
>>>>>>> 77d3b339
            {
                c.Variables.TryGetValue("variables", out string? v);
                returnContext.Variables.Update(returnContext.Variables.Input + c.Variables.Input + v);
            })
            .Returns(() => Task.FromResult(returnContext));
        mockFunction.Setup(x => x.Describe()).Returns(new FunctionView
        {
            Parameters = new List<ParameterView>
            {
                new() { Name = "variables" }
            }
        });

        plan.AddSteps(mockFunction.Object, mockFunction.Object);

        // Act
        var cv = new ContextVariables(planInput);
        cv.Set("variables", "foo");
        plan = await kernel.Object.StepAsync(cv, plan);

        // Assert
        Assert.NotNull(plan);
        Assert.Equal($"{stepOutput}{planInput}foo", plan.State.ToString());

        // Act
        cv.Set("variables", "bar");
        cv.Update(string.Empty);
        plan = await kernel.Object.StepAsync(cv, plan);

        // Assert
        Assert.NotNull(plan);
        Assert.Equal($"{stepOutput}{planInput}foo{stepOutput}{planInput}foobar", plan.State.ToString());
<<<<<<< HEAD
        mockFunction.Verify(x => x.InvokeAsync(It.IsAny<SKContext>(), null, It.IsAny<CancellationToken>()), Times.Exactly(2));
=======
        mockFunction.Verify(x => x.InvokeAsync(It.IsAny<SKContext>(), null, null), Times.Exactly(2));
>>>>>>> 77d3b339
    }

    [Fact]
    public async Task StepExceptionIsThrownAsync()
    {
        // Arrange
        var goal = "Write a poem or joke and send it in an e-mail to Kai.";
        var planInput = "Some input";
        var stepOutput = "Output: The input was: ";
        var plan = new Plan(goal);

        // Arrange
        var kernel = new Mock<IKernel>();

        var returnContext = new SKContext(
            new ContextVariables(stepOutput)
        );

        returnContext.LastException = new ArgumentException("Error message");

        var mockFunction = new Mock<ISKFunction>();
<<<<<<< HEAD
        mockFunction.Setup(x => x.InvokeAsync(It.IsAny<SKContext>(), null, It.IsAny<CancellationToken>()))
=======
        mockFunction
            .Setup(x => x.InvokeAsync(It.IsAny<SKContext>(), null, null))
>>>>>>> 77d3b339
            .Returns(() => Task.FromResult(returnContext));

        plan.AddSteps(mockFunction.Object, mockFunction.Object);

        // Act
        var cv = new ContextVariables(planInput);
<<<<<<< HEAD
        await Assert.ThrowsAsync<SKException>(async () => await kernel.Object.StepAsync(cv, plan));
        mockFunction.Verify(x => x.InvokeAsync(It.IsAny<SKContext>(), null, It.IsAny<CancellationToken>()), Times.Once);
=======
        await Assert.ThrowsAsync<KernelException>(async () => await kernel.Object.StepAsync(cv, plan));
        mockFunction.Verify(x => x.InvokeAsync(It.IsAny<SKContext>(), null, null), Times.Once);
>>>>>>> 77d3b339
    }

    [Fact]
    public async Task PlanStepExceptionIsThrownAsync()
    {
        // Arrange
        var goal = "Write a poem or joke and send it in an e-mail to Kai.";
        var planInput = "Some input";
        var plan = new Plan(goal);

        // Arrange
        var kernel = new Mock<IKernel>();
        var logger = new Mock<ILogger>();
        var skills = new Mock<ISkillCollection>();

        var returnContext = new SKContext();

        returnContext.LastException = new ArgumentException("Error message");

        var mockFunction = new Mock<ISKFunction>();
<<<<<<< HEAD
        mockFunction.Setup(x => x.InvokeAsync(It.IsAny<SKContext>(), null, It.IsAny<CancellationToken>()))
=======
        mockFunction
            .Setup(x => x.InvokeAsync(It.IsAny<SKContext>(), null, null))
>>>>>>> 77d3b339
            .Returns(() => Task.FromResult(returnContext));

        plan.AddSteps(new Plan(mockFunction.Object), new Plan(mockFunction.Object));

        // Act
        var cv = new ContextVariables(planInput);
<<<<<<< HEAD
        await Assert.ThrowsAsync<SKException>(async () => await kernel.Object.StepAsync(cv, plan));
        mockFunction.Verify(x => x.InvokeAsync(It.IsAny<SKContext>(), null, It.IsAny<CancellationToken>()), Times.Once);
=======
        await Assert.ThrowsAsync<KernelException>(async () => await kernel.Object.StepAsync(cv, plan));
        mockFunction.Verify(x => x.InvokeAsync(It.IsAny<SKContext>(), null, null), Times.Once);
>>>>>>> 77d3b339
    }

    [Fact]
    public async Task CanExecutePanWithTreeStepsAsync()
    {
        // Arrange
        var goal = "Write a poem or joke and send it in an e-mail to Kai.";
        var plan = new Plan(goal);
        var subPlan = new Plan("Write a poem or joke");

        // Arrange
        var kernel = new Mock<IKernel>();

        var returnContext = new SKContext();

        var childFunction1 = new Mock<ISKFunction>();
<<<<<<< HEAD
        childFunction1.Setup(x => x.InvokeAsync(It.IsAny<SKContext>(), null, It.IsAny<CancellationToken>()))
            .Callback<SKContext, CompleteRequestSettings, CancellationToken>((c, s, ct) =>
                returnContext.Variables.Update("Child 1 output!" + c.Variables.Input))
=======
        childFunction1
            .Setup(x => x.InvokeAsync(It.IsAny<SKContext>(), null, null))
            .Callback<SKContext, ITextCompletion, CompleteRequestSettings>((c, tc, s) => returnContext.Variables.Update("Child 1 output!" + c.Variables.Input))
>>>>>>> 77d3b339
            .Returns(() => Task.FromResult(returnContext));

        var childFunction2 = new Mock<ISKFunction>();
<<<<<<< HEAD
        childFunction2.Setup(x => x.InvokeAsync(It.IsAny<SKContext>(), null, It.IsAny<CancellationToken>()))
            .Callback<SKContext, CompleteRequestSettings, CancellationToken>((c, s, ct) =>
                returnContext.Variables.Update("Child 2 is happy about " + c.Variables.Input))
=======
        childFunction2
            .Setup(x => x.InvokeAsync(It.IsAny<SKContext>(), null, null))
            .Callback<SKContext, ITextCompletion, CompleteRequestSettings>((c, tc, s) => returnContext.Variables.Update("Child 2 is happy about " + c.Variables.Input))
>>>>>>> 77d3b339
            .Returns(() => Task.FromResult(returnContext));

        var childFunction3 = new Mock<ISKFunction>();
<<<<<<< HEAD
        childFunction3.Setup(x => x.InvokeAsync(It.IsAny<SKContext>(), null, It.IsAny<CancellationToken>()))
            .Callback<SKContext, CompleteRequestSettings, CancellationToken>((c, s, ct) =>
                returnContext.Variables.Update("Child 3 heard " + c.Variables.Input))
            .Returns(() => Task.FromResult(returnContext));

        var nodeFunction1 = new Mock<ISKFunction>();
        nodeFunction1.Setup(x => x.InvokeAsync(It.IsAny<SKContext>(), null, It.IsAny<CancellationToken>()))
            .Callback<SKContext, CompleteRequestSettings, CancellationToken>((c, s, ct) =>
                returnContext.Variables.Update(c.Variables.Input + " - this just happened."))
=======
        childFunction3
            .Setup(x => x.InvokeAsync(It.IsAny<SKContext>(), null, null))
            .Callback<SKContext, ITextCompletion, CompleteRequestSettings>((c, tc, s) => returnContext.Variables.Update("Child 3 heard " + c.Variables.Input))
            .Returns(() => Task.FromResult(returnContext));

        var nodeFunction1 = new Mock<ISKFunction>();
        nodeFunction1
            .Setup(x => x.InvokeAsync(It.IsAny<SKContext>(), null, null))
            .Callback<SKContext, ITextCompletion, CompleteRequestSettings>((c, tc, s) => returnContext.Variables.Update(c.Variables.Input + " - this just happened."))
>>>>>>> 77d3b339
            .Returns(() => Task.FromResult(returnContext));

        subPlan.AddSteps(childFunction1.Object, childFunction2.Object, childFunction3.Object);
        plan.AddSteps(subPlan);
        plan.AddSteps(nodeFunction1.Object);

        // Act
        while (plan.HasNextStep)
        {
            plan = await kernel.Object.StepAsync(plan);
        }

        // Assert
        Assert.NotNull(plan);
        Assert.Equal("Child 3 heard Child 2 is happy about Child 1 output!Write a poem or joke - this just happened.", plan.State.ToString());
<<<<<<< HEAD
        nodeFunction1.Verify(x => x.InvokeAsync(It.IsAny<SKContext>(), null, It.IsAny<CancellationToken>()), Times.Once);
        childFunction1.Verify(x => x.InvokeAsync(It.IsAny<SKContext>(), null, It.IsAny<CancellationToken>()), Times.Once);
        childFunction2.Verify(x => x.InvokeAsync(It.IsAny<SKContext>(), null, It.IsAny<CancellationToken>()), Times.Once);
        childFunction3.Verify(x => x.InvokeAsync(It.IsAny<SKContext>(), null, It.IsAny<CancellationToken>()), Times.Once);
=======
        nodeFunction1.Verify(x => x.InvokeAsync(It.IsAny<SKContext>(), null, null), Times.Once);
        childFunction1.Verify(x => x.InvokeAsync(It.IsAny<SKContext>(), null, null), Times.Once);
        childFunction2.Verify(x => x.InvokeAsync(It.IsAny<SKContext>(), null, null), Times.Once);
        childFunction3.Verify(x => x.InvokeAsync(It.IsAny<SKContext>(), null, null), Times.Once);
>>>>>>> 77d3b339
    }

    [Fact]
    public void CanCreatePlanWithGoalAndSteps()
    {
        // Arrange
        var goal = "Write a poem or joke and send it in an e-mail to Kai.";
        var plan = new Plan(goal, new Mock<ISKFunction>().Object, new Mock<ISKFunction>().Object);

        // Assert
        Assert.NotNull(plan);
        Assert.Equal(goal, plan.Description);
        Assert.Equal(2, plan.Steps.Count);
    }

    [Fact]
    public void CanCreatePlanWithGoalAndSubPlans()
    {
        // Arrange
        var goal = "Write a poem or joke and send it in an e-mail to Kai.";
        var plan = new Plan(goal, new Plan("Write a poem or joke"), new Plan("Send it in an e-mail to Kai"));

        // Assert
        Assert.NotNull(plan);
        Assert.Equal(goal, plan.Description);
        Assert.Equal(2, plan.Steps.Count);
    }

    [Fact]
    public async Task CanExecutePlanWithOneStepAndStateAsync()
    {
        // Arrange
        var kernel = new Mock<IKernel>();

        var returnContext = new SKContext();

        var mockFunction = new Mock<ISKFunction>();
<<<<<<< HEAD
        mockFunction.Setup(x => x.InvokeAsync(It.IsAny<SKContext>(), null, It.IsAny<CancellationToken>()))
            .Callback<SKContext, CompleteRequestSettings, CancellationToken>((c, s, ct) =>
                returnContext.Variables.Update("Here is a poem about " + c.Variables.Input))
=======
        mockFunction
            .Setup(x => x.InvokeAsync(It.IsAny<SKContext>(), null, null))
            .Callback<SKContext, ITextCompletion, CompleteRequestSettings>((c, tc, s) => returnContext.Variables.Update("Here is a poem about " + c.Variables.Input))
>>>>>>> 77d3b339
            .Returns(() => Task.FromResult(returnContext));

        var plan = new Plan(mockFunction.Object);
        plan.State.Set("input", "Cleopatra");

        // Act
        var result = await plan.InvokeAsync();

        // Assert
        Assert.NotNull(result);
        Assert.Equal("Here is a poem about Cleopatra", result.Result);
<<<<<<< HEAD
        mockFunction.Verify(x => x.InvokeAsync(It.IsAny<SKContext>(), null, It.IsAny<CancellationToken>()), Times.Once);
=======
        mockFunction.Verify(x => x.InvokeAsync(It.IsAny<SKContext>(), null, null), Times.Once);
>>>>>>> 77d3b339
    }

    [Fact]
    public async Task CanExecutePlanWithStateAsync()
    {
        // Arrange
        var kernel = new Mock<IKernel>();

        var returnContext = new SKContext();

        var mockFunction = new Mock<ISKFunction>();
<<<<<<< HEAD
        mockFunction.Setup(x => x.InvokeAsync(It.IsAny<SKContext>(), null, It.IsAny<CancellationToken>()))
            .Callback<SKContext, CompleteRequestSettings, CancellationToken>((c, s, ct) =>
=======
        mockFunction
            .Setup(x => x.InvokeAsync(It.IsAny<SKContext>(), default, default))
            .Callback<SKContext, ITextCompletion, CompleteRequestSettings>((c, tc, s) =>
>>>>>>> 77d3b339
            {
                c.Variables.TryGetValue("type", out string? t);
                returnContext.Variables.Update($"Here is a {t} about " + c.Variables.Input);
            })
            .Returns(() => Task.FromResult(returnContext));

        var planStep = new Plan(mockFunction.Object);
        planStep.Parameters.Set("type", string.Empty);
        var plan = new Plan(string.Empty);
        plan.AddSteps(planStep);
        plan.State.Set("input", "Cleopatra");
        plan.State.Set("type", "poem");

        // Act
        var result = await plan.InvokeAsync();

        // Assert
        Assert.NotNull(result);
        Assert.Equal("Here is a poem about Cleopatra", result.Result);
<<<<<<< HEAD
        mockFunction.Verify(x => x.InvokeAsync(It.IsAny<SKContext>(), null, It.IsAny<CancellationToken>()), Times.Once);
=======
        mockFunction.Verify(x => x.InvokeAsync(It.IsAny<SKContext>(), default, default), Times.Once);
>>>>>>> 77d3b339
    }

    [Fact]
    public async Task CanExecutePlanWithCustomContextAsync()
    {
        // Arrange
        var kernel = new Mock<IKernel>();

        var returnContext = new SKContext();

        var mockFunction = new Mock<ISKFunction>();
<<<<<<< HEAD
        mockFunction.Setup(x => x.InvokeAsync(It.IsAny<SKContext>(), null, It.IsAny<CancellationToken>()))
            .Callback<SKContext, CompleteRequestSettings?, CancellationToken>((c, s, ct) =>
=======
        mockFunction.Setup(x => x.InvokeAsync(It.IsAny<SKContext>(), default, default))
            .Callback<SKContext, ITextCompletion, CompleteRequestSettings?>((c, tc, s) =>
>>>>>>> 77d3b339
            {
                c.Variables.TryGetValue("type", out string? t);
                returnContext.Variables.Update($"Here is a {t} about " + c.Variables.Input);
            })
            .Returns(() => Task.FromResult(returnContext));

        var plan = new Plan(mockFunction.Object);
        plan.State.Set("input", "Cleopatra");
        plan.State.Set("type", "poem");

        // Act
        var result = await plan.InvokeAsync();

        // Assert
        Assert.NotNull(result);
        Assert.Equal("Here is a poem about Cleopatra", result.Result);
<<<<<<< HEAD
        mockFunction.Verify(x => x.InvokeAsync(It.IsAny<SKContext>(), null, It.IsAny<CancellationToken>()), Times.Once);
=======
        mockFunction.Verify(x => x.InvokeAsync(It.IsAny<SKContext>(), default, default), Times.Once);
>>>>>>> 77d3b339

        plan = new Plan(mockFunction.Object);
        plan.State.Set("input", "Cleopatra");
        plan.State.Set("type", "poem");

        var contextOverride = new SKContext();
        contextOverride.Variables.Set("type", "joke");
        contextOverride.Variables.Update("Medusa");

        // Act
        result = await plan.InvokeAsync(contextOverride);

        // Assert
        Assert.NotNull(result);
        Assert.Equal("Here is a joke about Medusa", result.Result);
<<<<<<< HEAD
        mockFunction.Verify(x => x.InvokeAsync(It.IsAny<SKContext>(), null, It.IsAny<CancellationToken>()), Times.Exactly(2));
=======
        mockFunction.Verify(x => x.InvokeAsync(It.IsAny<SKContext>(), default, default), Times.Exactly(2));
>>>>>>> 77d3b339
    }

    [Fact]
    public async Task CanExecutePlanWithCustomStateAsync()
    {
        // Arrange
        var kernel = new Mock<IKernel>();

        var returnContext = new SKContext();

        var mockFunction = new Mock<ISKFunction>();
<<<<<<< HEAD
        mockFunction.Setup(x => x.InvokeAsync(It.IsAny<SKContext>(), null, It.IsAny<CancellationToken>()))
            .Callback<SKContext, CompleteRequestSettings, CancellationToken>((c, s, ct) =>
=======
        mockFunction
            .Setup(x => x.InvokeAsync(It.IsAny<SKContext>(), default, default))
            .Callback<SKContext, ITextCompletion?, CompleteRequestSettings>((c, tc, s) =>
>>>>>>> 77d3b339
            {
                c.Variables.TryGetValue("type", out string? t);
                returnContext.Variables.Update($"Here is a {t} about " + c.Variables.Input);
            })
            .Returns(() => Task.FromResult(returnContext));

        var planStep = new Plan(mockFunction.Object);
        planStep.Parameters.Set("type", string.Empty);
        var plan = new Plan("A plan");
        plan.State.Set("input", "Medusa");
        plan.State.Set("type", "joke");
        plan.AddSteps(planStep);

        // Act
        var result = await plan.InvokeAsync();

        // Assert
        Assert.NotNull(result);
        Assert.Equal("Here is a joke about Medusa", result.Result);
<<<<<<< HEAD
        mockFunction.Verify(x => x.InvokeAsync(It.IsAny<SKContext>(), null, It.IsAny<CancellationToken>()), Times.Once);
=======
        mockFunction.Verify(x => x.InvokeAsync(It.IsAny<SKContext>(), default, default), Times.Once);
>>>>>>> 77d3b339

        planStep = new Plan(mockFunction.Object);
        plan = new Plan("A plan");
        planStep.Parameters.Set("input", "Medusa");
        planStep.Parameters.Set("type", "joke");
        plan.State.Set("input", "Cleopatra"); // state input will not override parameter
        plan.State.Set("type", "poem");
        plan.AddSteps(planStep);

        // Act
        result = await plan.InvokeAsync();

        // Assert
        Assert.NotNull(result);
        Assert.Equal("Here is a poem about Medusa", result.Result);
<<<<<<< HEAD
        mockFunction.Verify(x => x.InvokeAsync(It.IsAny<SKContext>(), null, It.IsAny<CancellationToken>()), Times.Exactly(2));
=======
        mockFunction.Verify(x => x.InvokeAsync(It.IsAny<SKContext>(), default, default), Times.Exactly(2));
>>>>>>> 77d3b339

        planStep = new Plan(mockFunction.Object);
        plan = new Plan("A plan");
        planStep.Parameters.Set("input", "Cleopatra");
        planStep.Parameters.Set("type", "poem");
        plan.AddSteps(planStep);
        var contextOverride = new SKContext();
        contextOverride.Variables.Set("type", "joke");
        contextOverride.Variables.Update("Medusa"); // context input will not override parameters

        // Act
        result = await plan.InvokeAsync(contextOverride);

        // Assert
        Assert.NotNull(result);
        Assert.Equal("Here is a joke about Cleopatra", result.Result);
<<<<<<< HEAD
        mockFunction.Verify(x => x.InvokeAsync(It.IsAny<SKContext>(), null, It.IsAny<CancellationToken>()), Times.Exactly(3));
=======
        mockFunction.Verify(x => x.InvokeAsync(It.IsAny<SKContext>(), default, default), Times.Exactly(3));
>>>>>>> 77d3b339
    }

    [Fact]
    public async Task CanExecutePlanWithJoinedResultAsync()
    {
        // Arrange
        var kernel = new Mock<IKernel>();

        var returnContext = new SKContext();

        var outlineMock = new Mock<ISKFunction>();
<<<<<<< HEAD
        outlineMock.Setup(x => x.InvokeAsync(It.IsAny<SKContext>(), null, It.IsAny<CancellationToken>()))
            .Callback<SKContext, CompleteRequestSettings, CancellationToken>((c, s, ct) =>
                returnContext.Variables.Update($"Here is a {c.Variables["chapterCount"]} chapter outline about " + c.Variables.Input))
            .Returns(() => Task.FromResult(returnContext));

        var elementAtIndexMock = new Mock<ISKFunction>();
        elementAtIndexMock.Setup(x => x.InvokeAsync(It.IsAny<SKContext>(), null, It.IsAny<CancellationToken>()))
            .Callback<SKContext, CompleteRequestSettings, CancellationToken>((c, s, ct) =>
=======
        outlineMock
            .Setup(x => x.InvokeAsync(It.IsAny<SKContext>(), default, default))
            .Callback<SKContext,ITextCompletion, CompleteRequestSettings>((c, tc, s) =>                returnContext.Variables.Update($"Here is a {c.Variables["chapterCount"]} chapter outline about " + c.Variables.Input))
            .Returns(() => Task.FromResult(returnContext));

        var elementAtIndexMock = new Mock<ISKFunction>();
        elementAtIndexMock.Setup(x => x.InvokeAsync(It.IsAny<SKContext>(), default, default))
            .Callback<SKContext, ITextCompletion, CompleteRequestSettings>((c, tc, s) =>
>>>>>>> 77d3b339
            {
                returnContext.Variables.Update($"Outline section #{c.Variables["index"]} of {c.Variables["count"]}: " + c.Variables.Input);
            })
            .Returns(() => Task.FromResult(returnContext));

        var novelChapterMock = new Mock<ISKFunction>();
<<<<<<< HEAD
        novelChapterMock.Setup(x => x.InvokeAsync(It.IsAny<SKContext>(), null, It.IsAny<CancellationToken>()))
            .Callback<SKContext, CompleteRequestSettings, CancellationToken>((c, s, ct) =>
=======
        novelChapterMock
            .Setup(x => x.InvokeAsync(It.IsAny<SKContext>(), default, default))
            .Callback<SKContext, ITextCompletion, CompleteRequestSettings>((c, tc, s) =>
>>>>>>> 77d3b339
            {
                returnContext.Variables.Update(
                    $"Chapter #{c.Variables["chapterIndex"]}: {c.Variables.Input}\nTheme:{c.Variables["theme"]}\nPreviously:{c.Variables["previousChapter"]}");
            })
            .Returns(() => Task.FromResult(returnContext));

        var plan = new Plan("A plan with steps that alternate appending to the plan result.");

        // Steps:
        // - WriterSkill.NovelOutline chapterCount='3' INPUT='A group of kids in a club called 'The Thinking Caps' that solve mysteries and puzzles using their creativity and logic.' endMarker='<!--===ENDPART===-->' => OUTLINE
        // - MiscSkill.ElementAtIndex count='3' INPUT='$OUTLINE' index='0' => CHAPTER_1_SYNOPSIS
        // - WriterSkill.NovelChapter chapterIndex='1' previousChapter='' INPUT='$CHAPTER_1_SYNOPSIS' theme='Children's mystery' => RESULT__CHAPTER_1
        // - MiscSkill.ElementAtIndex count='3' INPUT='$OUTLINE' index='1' => CHAPTER_2_SYNOPSIS
        // - WriterSkill.NovelChapter chapterIndex='2' previousChapter='$CHAPTER_1_SYNOPSIS' INPUT='$CHAPTER_2_SYNOPSIS' theme='Children's mystery' => RESULT__CHAPTER_2
        // - MiscSkill.ElementAtIndex count='3' INPUT='$OUTLINE' index='2' => CHAPTER_3_SYNOPSIS
        // - WriterSkill.NovelChapter chapterIndex='3' previousChapter='$CHAPTER_2_SYNOPSIS' INPUT='$CHAPTER_3_SYNOPSIS' theme='Children's mystery' => RESULT__CHAPTER_3
        var planStep = new Plan(outlineMock.Object);
        planStep.Parameters.Set("input",
            "NovelOutline function input.");
        planStep.Parameters.Set("chapterCount", "3");
        planStep.Outputs.Add("OUTLINE");
        plan.AddSteps(planStep);

        planStep = new Plan(elementAtIndexMock.Object);
        planStep.Parameters.Set("count", "3");
        planStep.Parameters.Set("INPUT", "$OUTLINE");
        planStep.Parameters.Set("index", "0");
        planStep.Outputs.Add("CHAPTER_1_SYNOPSIS");
        plan.AddSteps(planStep);

        planStep = new Plan(novelChapterMock.Object);
        planStep.Parameters.Set("chapterIndex", "1");
        planStep.Parameters.Set("previousChapter", " ");
        planStep.Parameters.Set("INPUT", "$CHAPTER_1_SYNOPSIS");
        planStep.Parameters.Set("theme", "Children's mystery");
        planStep.Outputs.Add("RESULT__CHAPTER_1");
        plan.Outputs.Add("RESULT__CHAPTER_1");
        plan.AddSteps(planStep);

        planStep = new Plan(elementAtIndexMock.Object);
        planStep.Parameters.Set("count", "3");
        planStep.Parameters.Set("INPUT", "$OUTLINE");
        planStep.Parameters.Set("index", "1");
        planStep.Outputs.Add("CHAPTER_2_SYNOPSIS");
        plan.AddSteps(planStep);

        planStep = new Plan(novelChapterMock.Object);
        planStep.Parameters.Set("chapterIndex", "2");
        planStep.Parameters.Set("previousChapter", "$CHAPTER_1_SYNOPSIS");
        planStep.Parameters.Set("INPUT", "$CHAPTER_2_SYNOPSIS");
        planStep.Parameters.Set("theme", "Children's mystery");
        planStep.Outputs.Add("RESULT__CHAPTER_2");
        plan.Outputs.Add("RESULT__CHAPTER_2");
        plan.AddSteps(planStep);

        planStep = new Plan(elementAtIndexMock.Object);
        planStep.Parameters.Set("count", "3");
        planStep.Parameters.Set("INPUT", "$OUTLINE");
        planStep.Parameters.Set("index", "2");
        planStep.Outputs.Add("CHAPTER_3_SYNOPSIS");
        plan.AddSteps(planStep);

        planStep = new Plan(novelChapterMock.Object);
        planStep.Parameters.Set("chapterIndex", "3");
        planStep.Parameters.Set("previousChapter", "$CHAPTER_2_SYNOPSIS");
        planStep.Parameters.Set("INPUT", "$CHAPTER_3_SYNOPSIS");
        planStep.Parameters.Set("theme", "Children's mystery");
        planStep.Outputs.Add("CHAPTER_3");
        plan.Outputs.Add("CHAPTER_3");
        plan.AddSteps(planStep);

        // Act
        var result = await plan.InvokeAsync();

        var expected =
            @"Chapter #1: Outline section #0 of 3: Here is a 3 chapter outline about NovelOutline function input.
Theme:Children's mystery
Previously:
Chapter #2: Outline section #1 of 3: Here is a 3 chapter outline about NovelOutline function input.
Theme:Children's mystery
Previously:Outline section #0 of 3: Here is a 3 chapter outline about NovelOutline function input.
Chapter #3: Outline section #2 of 3: Here is a 3 chapter outline about NovelOutline function input.
Theme:Children's mystery
Previously:Outline section #1 of 3: Here is a 3 chapter outline about NovelOutline function input.";

        // Assert
        Assert.Equal(expected, result.Result);
    }

    [Fact]
    public async Task CanExecutePlanWithExpandedAsync()
    {
        // Arrange
        var kernel = new Mock<IKernel>();

        var returnContext = new SKContext();

        var functionMock = new Mock<ISKFunction>();
        functionMock.Setup(x => x.InvokeAsync(It.IsAny<SKContext>(), null, It.IsAny<CancellationToken>()))
            .Callback<SKContext, CompleteRequestSettings, CancellationToken>((c, s, ct) =>
                returnContext.Variables.Update($"Here is a payload '{c.Variables["payload"]}' for " + c.Variables.Input))
            .Returns(() => Task.FromResult(returnContext));

        var plan = new Plan("A plan with steps that have variables with a $ in them but not associated with an output");

        var planStep = new Plan(functionMock.Object);
        planStep.Parameters.Set("input",
            "Function input.");
        planStep.Parameters.Set("payload", @"{""prop"":""value"", ""$prop"": 3, ""prop2"": ""my name is $pop and $var""}");
        plan.AddSteps(planStep);
        plan.State.Set("var", "foobar");

        // Act
        var result = await plan.InvokeAsync();

        var expected =
            @"Here is a payload '{""prop"":""value"", ""$prop"": 3, ""prop2"": ""my name is $pop and foobar""}' for Function input.";

        // Assert
        Assert.Equal(expected, result.Result);
    }
}<|MERGE_RESOLUTION|>--- conflicted
+++ resolved
@@ -1,4 +1,4 @@
-﻿// Copyright (c) Microsoft. All rights reserved.
+// Copyright (c) Microsoft. All rights reserved.
 
 using System;
 using System.Collections.Generic;
@@ -92,15 +92,12 @@
         );
 
         var mockFunction = new Mock<ISKFunction>();
-<<<<<<< HEAD
         mockFunction.Setup(x => x.InvokeAsync(It.IsAny<SKContext>(), null, It.IsAny<CancellationToken>()))
             .Callback<SKContext, CompleteRequestSettings, CancellationToken>((c, s, ct) =>
                 returnContext.Variables.Update(returnContext.Variables.Input + c.Variables.Input))
-=======
         mockFunction
             .Setup(x => x.InvokeAsync(It.IsAny<SKContext>(), null, null))
             .Callback<SKContext, ITextCompletion, CompleteRequestSettings>((c, tc, s) => returnContext.Variables.Update(returnContext.Variables.Input + c.Variables.Input))
->>>>>>> 77d3b339
             .Returns(() => Task.FromResult(returnContext));
 
         plan.AddSteps(new Plan(mockFunction.Object));
@@ -111,11 +108,8 @@
         // Assert
         Assert.NotNull(result);
         Assert.Equal($"{stepOutput}{planInput}", result.Result);
-<<<<<<< HEAD
         mockFunction.Verify(x => x.InvokeAsync(It.IsAny<SKContext>(), null, It.IsAny<CancellationToken>()), Times.Once);
-=======
         mockFunction.Verify(x => x.InvokeAsync(It.IsAny<SKContext>(), null, null), Times.Once);
->>>>>>> 77d3b339
     }
 
     [Fact]
@@ -135,15 +129,12 @@
         );
 
         var mockFunction = new Mock<ISKFunction>();
-<<<<<<< HEAD
         mockFunction.Setup(x => x.InvokeAsync(It.IsAny<SKContext>(), null, It.IsAny<CancellationToken>()))
             .Callback<SKContext, CompleteRequestSettings, CancellationToken>((c, s, ct) =>
                 returnContext.Variables.Update(returnContext.Variables.Input + c.Variables.Input))
-=======
         mockFunction
             .Setup(x => x.InvokeAsync(It.IsAny<SKContext>(), null, null))
             .Callback<SKContext, ITextCompletion, CompleteRequestSettings>((c, tc, s) => returnContext.Variables.Update(returnContext.Variables.Input + c.Variables.Input))
->>>>>>> 77d3b339
             .Returns(() => Task.FromResult(returnContext));
 
         plan.AddSteps(mockFunction.Object);
@@ -154,11 +145,8 @@
         // Assert
         Assert.NotNull(result);
         Assert.Equal($"{stepOutput}{planInput}", result.Result);
-<<<<<<< HEAD
         mockFunction.Verify(x => x.InvokeAsync(It.IsAny<SKContext>(), null, It.IsAny<CancellationToken>()), Times.Once);
-=======
         mockFunction.Verify(x => x.InvokeAsync(It.IsAny<SKContext>(), null, null), Times.Once);
->>>>>>> 77d3b339
     }
 
     [Fact]
@@ -178,15 +166,12 @@
         );
 
         var mockFunction = new Mock<ISKFunction>();
-<<<<<<< HEAD
         mockFunction.Setup(x => x.InvokeAsync(It.IsAny<SKContext>(), null, It.IsAny<CancellationToken>()))
             .Callback<SKContext, CompleteRequestSettings, CancellationToken>((c, s, ct) =>
                 returnContext.Variables.Update(returnContext.Variables.Input + c.Variables.Input))
-=======
         mockFunction
             .Setup(x => x.InvokeAsync(It.IsAny<SKContext>(), null, null))
             .Callback<SKContext, ITextCompletion, CompleteRequestSettings>((c, tc, s) => returnContext.Variables.Update(returnContext.Variables.Input + c.Variables.Input))
->>>>>>> 77d3b339
             .Returns(() => Task.FromResult(returnContext));
 
         plan.AddSteps(mockFunction.Object, mockFunction.Object);
@@ -197,11 +182,8 @@
         // Assert
         Assert.NotNull(result);
         Assert.Equal($"{stepOutput}{planInput}{stepOutput}{planInput}", result.Result);
-<<<<<<< HEAD
         mockFunction.Verify(x => x.InvokeAsync(It.IsAny<SKContext>(), null, It.IsAny<CancellationToken>()), Times.Exactly(2));
-=======
         mockFunction.Verify(x => x.InvokeAsync(It.IsAny<SKContext>(), null, null), Times.Exactly(2));
->>>>>>> 77d3b339
     }
 
     [Fact]
@@ -221,15 +203,12 @@
         );
 
         var mockFunction = new Mock<ISKFunction>();
-<<<<<<< HEAD
         mockFunction.Setup(x => x.InvokeAsync(It.IsAny<SKContext>(), null, It.IsAny<CancellationToken>()))
             .Callback<SKContext, CompleteRequestSettings, CancellationToken>((c, s, ct) =>
                 returnContext.Variables.Update(returnContext.Variables.Input + c.Variables.Input))
-=======
         mockFunction
             .Setup(x => x.InvokeAsync(It.IsAny<SKContext>(), null, null))
             .Callback<SKContext, ITextCompletion, CompleteRequestSettings>((c, tc, s) => returnContext.Variables.Update(returnContext.Variables.Input + c.Variables.Input))
->>>>>>> 77d3b339
             .Returns(() => Task.FromResult(returnContext));
 
         plan.AddSteps(new Plan(mockFunction.Object), mockFunction.Object);
@@ -240,11 +219,8 @@
         // Assert
         Assert.NotNull(result);
         Assert.Equal($"{stepOutput}{planInput}{stepOutput}{planInput}", result.Result);
-<<<<<<< HEAD
         mockFunction.Verify(x => x.InvokeAsync(It.IsAny<SKContext>(), null, It.IsAny<CancellationToken>()), Times.Exactly(2));
-=======
         mockFunction.Verify(x => x.InvokeAsync(It.IsAny<SKContext>(), null, null), Times.Exactly(2));
->>>>>>> 77d3b339
     }
 
     [Fact]
@@ -264,15 +240,12 @@
         );
 
         var mockFunction = new Mock<ISKFunction>();
-<<<<<<< HEAD
         mockFunction.Setup(x => x.InvokeAsync(It.IsAny<SKContext>(), null, It.IsAny<CancellationToken>()))
             .Callback<SKContext, CompleteRequestSettings, CancellationToken>((c, s, ct) =>
                 returnContext.Variables.Update(returnContext.Variables.Input + c.Variables.Input))
-=======
         mockFunction
             .Setup(x => x.InvokeAsync(It.IsAny<SKContext>(), null, null))
             .Callback<SKContext, ITextCompletion, CompleteRequestSettings>((c, tc, s) => returnContext.Variables.Update(returnContext.Variables.Input + c.Variables.Input))
->>>>>>> 77d3b339
             .Returns(() => Task.FromResult(returnContext));
 
         plan.AddSteps(new Plan(mockFunction.Object), new Plan(mockFunction.Object));
@@ -283,11 +256,8 @@
         // Assert
         Assert.NotNull(result);
         Assert.Equal($"{stepOutput}{planInput}{stepOutput}{planInput}", result.Result);
-<<<<<<< HEAD
         mockFunction.Verify(x => x.InvokeAsync(It.IsAny<SKContext>(), null, It.IsAny<CancellationToken>()), Times.Exactly(2));
-=======
         mockFunction.Verify(x => x.InvokeAsync(It.IsAny<SKContext>(), null, null), Times.Exactly(2));
->>>>>>> 77d3b339
     }
 
     [Fact]
@@ -307,15 +277,12 @@
         );
 
         var mockFunction = new Mock<ISKFunction>();
-<<<<<<< HEAD
         mockFunction.Setup(x => x.InvokeAsync(It.IsAny<SKContext>(), null, It.IsAny<CancellationToken>()))
             .Callback<SKContext, CompleteRequestSettings, CancellationToken>((c, s, ct) =>
                 returnContext.Variables.Update(returnContext.Variables.Input + c.Variables.Input))
-=======
         mockFunction
             .Setup(x => x.InvokeAsync(It.IsAny<SKContext>(), null, null))
             .Callback<SKContext, ITextCompletion, CompleteRequestSettings>((c, tc, s) => returnContext.Variables.Update(returnContext.Variables.Input + c.Variables.Input))
->>>>>>> 77d3b339
             .Returns(() => Task.FromResult(returnContext));
 
         plan.AddSteps(mockFunction.Object, mockFunction.Object);
@@ -333,11 +300,8 @@
         // Assert
         Assert.NotNull(result);
         Assert.Equal($"{stepOutput}{planInput}{stepOutput}{planInput}", result.State.ToString());
-<<<<<<< HEAD
         mockFunction.Verify(x => x.InvokeAsync(It.IsAny<SKContext>(), null, It.IsAny<CancellationToken>()), Times.Exactly(2));
-=======
         mockFunction.Verify(x => x.InvokeAsync(It.IsAny<SKContext>(), null, null), Times.Exactly(2));
->>>>>>> 77d3b339
     }
 
     [Fact]
@@ -357,14 +321,11 @@
         );
 
         var mockFunction = new Mock<ISKFunction>();
-<<<<<<< HEAD
-        mockFunction.Setup(x => x.InvokeAsync(It.IsAny<SKContext>(), null, It.IsAny<CancellationToken>()))
-            .Callback<SKContext, CompleteRequestSettings, CancellationToken>((c, s, ct) =>
-=======
+        mockFunction.Setup(x => x.InvokeAsync(It.IsAny<SKContext>(), null, It.IsAny<CancellationToken>()))
+            .Callback<SKContext, CompleteRequestSettings, CancellationToken>((c, s, ct) =>
         mockFunction
             .Setup(x => x.InvokeAsync(It.IsAny<SKContext>(), null, null))
             .Callback<SKContext, ITextCompletion, CompleteRequestSettings>((c, tc, s) =>
->>>>>>> 77d3b339
             {
                 c.Variables.TryGetValue("variables", out string? v);
                 returnContext.Variables.Update(returnContext.Variables.Input + c.Variables.Input + v);
@@ -397,11 +358,8 @@
         // Assert
         Assert.NotNull(plan);
         Assert.Equal($"{stepOutput}{planInput}foo{stepOutput}{planInput}foobar", plan.State.ToString());
-<<<<<<< HEAD
         mockFunction.Verify(x => x.InvokeAsync(It.IsAny<SKContext>(), null, It.IsAny<CancellationToken>()), Times.Exactly(2));
-=======
         mockFunction.Verify(x => x.InvokeAsync(It.IsAny<SKContext>(), null, null), Times.Exactly(2));
->>>>>>> 77d3b339
     }
 
     [Fact]
@@ -423,25 +381,19 @@
         returnContext.LastException = new ArgumentException("Error message");
 
         var mockFunction = new Mock<ISKFunction>();
-<<<<<<< HEAD
-        mockFunction.Setup(x => x.InvokeAsync(It.IsAny<SKContext>(), null, It.IsAny<CancellationToken>()))
-=======
-        mockFunction
-            .Setup(x => x.InvokeAsync(It.IsAny<SKContext>(), null, null))
->>>>>>> 77d3b339
+        mockFunction.Setup(x => x.InvokeAsync(It.IsAny<SKContext>(), null, It.IsAny<CancellationToken>()))
+        mockFunction
+            .Setup(x => x.InvokeAsync(It.IsAny<SKContext>(), null, null))
             .Returns(() => Task.FromResult(returnContext));
 
         plan.AddSteps(mockFunction.Object, mockFunction.Object);
 
         // Act
         var cv = new ContextVariables(planInput);
-<<<<<<< HEAD
         await Assert.ThrowsAsync<SKException>(async () => await kernel.Object.StepAsync(cv, plan));
         mockFunction.Verify(x => x.InvokeAsync(It.IsAny<SKContext>(), null, It.IsAny<CancellationToken>()), Times.Once);
-=======
         await Assert.ThrowsAsync<KernelException>(async () => await kernel.Object.StepAsync(cv, plan));
         mockFunction.Verify(x => x.InvokeAsync(It.IsAny<SKContext>(), null, null), Times.Once);
->>>>>>> 77d3b339
     }
 
     [Fact]
@@ -462,25 +414,19 @@
         returnContext.LastException = new ArgumentException("Error message");
 
         var mockFunction = new Mock<ISKFunction>();
-<<<<<<< HEAD
-        mockFunction.Setup(x => x.InvokeAsync(It.IsAny<SKContext>(), null, It.IsAny<CancellationToken>()))
-=======
-        mockFunction
-            .Setup(x => x.InvokeAsync(It.IsAny<SKContext>(), null, null))
->>>>>>> 77d3b339
+        mockFunction.Setup(x => x.InvokeAsync(It.IsAny<SKContext>(), null, It.IsAny<CancellationToken>()))
+        mockFunction
+            .Setup(x => x.InvokeAsync(It.IsAny<SKContext>(), null, null))
             .Returns(() => Task.FromResult(returnContext));
 
         plan.AddSteps(new Plan(mockFunction.Object), new Plan(mockFunction.Object));
 
         // Act
         var cv = new ContextVariables(planInput);
-<<<<<<< HEAD
         await Assert.ThrowsAsync<SKException>(async () => await kernel.Object.StepAsync(cv, plan));
         mockFunction.Verify(x => x.InvokeAsync(It.IsAny<SKContext>(), null, It.IsAny<CancellationToken>()), Times.Once);
-=======
         await Assert.ThrowsAsync<KernelException>(async () => await kernel.Object.StepAsync(cv, plan));
         mockFunction.Verify(x => x.InvokeAsync(It.IsAny<SKContext>(), null, null), Times.Once);
->>>>>>> 77d3b339
     }
 
     [Fact]
@@ -497,31 +443,24 @@
         var returnContext = new SKContext();
 
         var childFunction1 = new Mock<ISKFunction>();
-<<<<<<< HEAD
         childFunction1.Setup(x => x.InvokeAsync(It.IsAny<SKContext>(), null, It.IsAny<CancellationToken>()))
             .Callback<SKContext, CompleteRequestSettings, CancellationToken>((c, s, ct) =>
                 returnContext.Variables.Update("Child 1 output!" + c.Variables.Input))
-=======
         childFunction1
             .Setup(x => x.InvokeAsync(It.IsAny<SKContext>(), null, null))
             .Callback<SKContext, ITextCompletion, CompleteRequestSettings>((c, tc, s) => returnContext.Variables.Update("Child 1 output!" + c.Variables.Input))
->>>>>>> 77d3b339
             .Returns(() => Task.FromResult(returnContext));
 
         var childFunction2 = new Mock<ISKFunction>();
-<<<<<<< HEAD
         childFunction2.Setup(x => x.InvokeAsync(It.IsAny<SKContext>(), null, It.IsAny<CancellationToken>()))
             .Callback<SKContext, CompleteRequestSettings, CancellationToken>((c, s, ct) =>
                 returnContext.Variables.Update("Child 2 is happy about " + c.Variables.Input))
-=======
         childFunction2
             .Setup(x => x.InvokeAsync(It.IsAny<SKContext>(), null, null))
             .Callback<SKContext, ITextCompletion, CompleteRequestSettings>((c, tc, s) => returnContext.Variables.Update("Child 2 is happy about " + c.Variables.Input))
->>>>>>> 77d3b339
             .Returns(() => Task.FromResult(returnContext));
 
         var childFunction3 = new Mock<ISKFunction>();
-<<<<<<< HEAD
         childFunction3.Setup(x => x.InvokeAsync(It.IsAny<SKContext>(), null, It.IsAny<CancellationToken>()))
             .Callback<SKContext, CompleteRequestSettings, CancellationToken>((c, s, ct) =>
                 returnContext.Variables.Update("Child 3 heard " + c.Variables.Input))
@@ -531,7 +470,6 @@
         nodeFunction1.Setup(x => x.InvokeAsync(It.IsAny<SKContext>(), null, It.IsAny<CancellationToken>()))
             .Callback<SKContext, CompleteRequestSettings, CancellationToken>((c, s, ct) =>
                 returnContext.Variables.Update(c.Variables.Input + " - this just happened."))
-=======
         childFunction3
             .Setup(x => x.InvokeAsync(It.IsAny<SKContext>(), null, null))
             .Callback<SKContext, ITextCompletion, CompleteRequestSettings>((c, tc, s) => returnContext.Variables.Update("Child 3 heard " + c.Variables.Input))
@@ -541,7 +479,6 @@
         nodeFunction1
             .Setup(x => x.InvokeAsync(It.IsAny<SKContext>(), null, null))
             .Callback<SKContext, ITextCompletion, CompleteRequestSettings>((c, tc, s) => returnContext.Variables.Update(c.Variables.Input + " - this just happened."))
->>>>>>> 77d3b339
             .Returns(() => Task.FromResult(returnContext));
 
         subPlan.AddSteps(childFunction1.Object, childFunction2.Object, childFunction3.Object);
@@ -557,17 +494,14 @@
         // Assert
         Assert.NotNull(plan);
         Assert.Equal("Child 3 heard Child 2 is happy about Child 1 output!Write a poem or joke - this just happened.", plan.State.ToString());
-<<<<<<< HEAD
         nodeFunction1.Verify(x => x.InvokeAsync(It.IsAny<SKContext>(), null, It.IsAny<CancellationToken>()), Times.Once);
         childFunction1.Verify(x => x.InvokeAsync(It.IsAny<SKContext>(), null, It.IsAny<CancellationToken>()), Times.Once);
         childFunction2.Verify(x => x.InvokeAsync(It.IsAny<SKContext>(), null, It.IsAny<CancellationToken>()), Times.Once);
         childFunction3.Verify(x => x.InvokeAsync(It.IsAny<SKContext>(), null, It.IsAny<CancellationToken>()), Times.Once);
-=======
         nodeFunction1.Verify(x => x.InvokeAsync(It.IsAny<SKContext>(), null, null), Times.Once);
         childFunction1.Verify(x => x.InvokeAsync(It.IsAny<SKContext>(), null, null), Times.Once);
         childFunction2.Verify(x => x.InvokeAsync(It.IsAny<SKContext>(), null, null), Times.Once);
         childFunction3.Verify(x => x.InvokeAsync(It.IsAny<SKContext>(), null, null), Times.Once);
->>>>>>> 77d3b339
     }
 
     [Fact]
@@ -605,15 +539,12 @@
         var returnContext = new SKContext();
 
         var mockFunction = new Mock<ISKFunction>();
-<<<<<<< HEAD
         mockFunction.Setup(x => x.InvokeAsync(It.IsAny<SKContext>(), null, It.IsAny<CancellationToken>()))
             .Callback<SKContext, CompleteRequestSettings, CancellationToken>((c, s, ct) =>
                 returnContext.Variables.Update("Here is a poem about " + c.Variables.Input))
-=======
         mockFunction
             .Setup(x => x.InvokeAsync(It.IsAny<SKContext>(), null, null))
             .Callback<SKContext, ITextCompletion, CompleteRequestSettings>((c, tc, s) => returnContext.Variables.Update("Here is a poem about " + c.Variables.Input))
->>>>>>> 77d3b339
             .Returns(() => Task.FromResult(returnContext));
 
         var plan = new Plan(mockFunction.Object);
@@ -625,11 +556,8 @@
         // Assert
         Assert.NotNull(result);
         Assert.Equal("Here is a poem about Cleopatra", result.Result);
-<<<<<<< HEAD
         mockFunction.Verify(x => x.InvokeAsync(It.IsAny<SKContext>(), null, It.IsAny<CancellationToken>()), Times.Once);
-=======
         mockFunction.Verify(x => x.InvokeAsync(It.IsAny<SKContext>(), null, null), Times.Once);
->>>>>>> 77d3b339
     }
 
     [Fact]
@@ -641,14 +569,11 @@
         var returnContext = new SKContext();
 
         var mockFunction = new Mock<ISKFunction>();
-<<<<<<< HEAD
-        mockFunction.Setup(x => x.InvokeAsync(It.IsAny<SKContext>(), null, It.IsAny<CancellationToken>()))
-            .Callback<SKContext, CompleteRequestSettings, CancellationToken>((c, s, ct) =>
-=======
+        mockFunction.Setup(x => x.InvokeAsync(It.IsAny<SKContext>(), null, It.IsAny<CancellationToken>()))
+            .Callback<SKContext, CompleteRequestSettings, CancellationToken>((c, s, ct) =>
         mockFunction
             .Setup(x => x.InvokeAsync(It.IsAny<SKContext>(), default, default))
             .Callback<SKContext, ITextCompletion, CompleteRequestSettings>((c, tc, s) =>
->>>>>>> 77d3b339
             {
                 c.Variables.TryGetValue("type", out string? t);
                 returnContext.Variables.Update($"Here is a {t} about " + c.Variables.Input);
@@ -668,11 +593,8 @@
         // Assert
         Assert.NotNull(result);
         Assert.Equal("Here is a poem about Cleopatra", result.Result);
-<<<<<<< HEAD
         mockFunction.Verify(x => x.InvokeAsync(It.IsAny<SKContext>(), null, It.IsAny<CancellationToken>()), Times.Once);
-=======
         mockFunction.Verify(x => x.InvokeAsync(It.IsAny<SKContext>(), default, default), Times.Once);
->>>>>>> 77d3b339
     }
 
     [Fact]
@@ -684,13 +606,10 @@
         var returnContext = new SKContext();
 
         var mockFunction = new Mock<ISKFunction>();
-<<<<<<< HEAD
         mockFunction.Setup(x => x.InvokeAsync(It.IsAny<SKContext>(), null, It.IsAny<CancellationToken>()))
             .Callback<SKContext, CompleteRequestSettings?, CancellationToken>((c, s, ct) =>
-=======
         mockFunction.Setup(x => x.InvokeAsync(It.IsAny<SKContext>(), default, default))
             .Callback<SKContext, ITextCompletion, CompleteRequestSettings?>((c, tc, s) =>
->>>>>>> 77d3b339
             {
                 c.Variables.TryGetValue("type", out string? t);
                 returnContext.Variables.Update($"Here is a {t} about " + c.Variables.Input);
@@ -707,11 +626,8 @@
         // Assert
         Assert.NotNull(result);
         Assert.Equal("Here is a poem about Cleopatra", result.Result);
-<<<<<<< HEAD
         mockFunction.Verify(x => x.InvokeAsync(It.IsAny<SKContext>(), null, It.IsAny<CancellationToken>()), Times.Once);
-=======
         mockFunction.Verify(x => x.InvokeAsync(It.IsAny<SKContext>(), default, default), Times.Once);
->>>>>>> 77d3b339
 
         plan = new Plan(mockFunction.Object);
         plan.State.Set("input", "Cleopatra");
@@ -727,11 +643,8 @@
         // Assert
         Assert.NotNull(result);
         Assert.Equal("Here is a joke about Medusa", result.Result);
-<<<<<<< HEAD
         mockFunction.Verify(x => x.InvokeAsync(It.IsAny<SKContext>(), null, It.IsAny<CancellationToken>()), Times.Exactly(2));
-=======
         mockFunction.Verify(x => x.InvokeAsync(It.IsAny<SKContext>(), default, default), Times.Exactly(2));
->>>>>>> 77d3b339
     }
 
     [Fact]
@@ -743,14 +656,11 @@
         var returnContext = new SKContext();
 
         var mockFunction = new Mock<ISKFunction>();
-<<<<<<< HEAD
-        mockFunction.Setup(x => x.InvokeAsync(It.IsAny<SKContext>(), null, It.IsAny<CancellationToken>()))
-            .Callback<SKContext, CompleteRequestSettings, CancellationToken>((c, s, ct) =>
-=======
+        mockFunction.Setup(x => x.InvokeAsync(It.IsAny<SKContext>(), null, It.IsAny<CancellationToken>()))
+            .Callback<SKContext, CompleteRequestSettings, CancellationToken>((c, s, ct) =>
         mockFunction
             .Setup(x => x.InvokeAsync(It.IsAny<SKContext>(), default, default))
             .Callback<SKContext, ITextCompletion?, CompleteRequestSettings>((c, tc, s) =>
->>>>>>> 77d3b339
             {
                 c.Variables.TryGetValue("type", out string? t);
                 returnContext.Variables.Update($"Here is a {t} about " + c.Variables.Input);
@@ -770,11 +680,8 @@
         // Assert
         Assert.NotNull(result);
         Assert.Equal("Here is a joke about Medusa", result.Result);
-<<<<<<< HEAD
         mockFunction.Verify(x => x.InvokeAsync(It.IsAny<SKContext>(), null, It.IsAny<CancellationToken>()), Times.Once);
-=======
         mockFunction.Verify(x => x.InvokeAsync(It.IsAny<SKContext>(), default, default), Times.Once);
->>>>>>> 77d3b339
 
         planStep = new Plan(mockFunction.Object);
         plan = new Plan("A plan");
@@ -790,11 +697,8 @@
         // Assert
         Assert.NotNull(result);
         Assert.Equal("Here is a poem about Medusa", result.Result);
-<<<<<<< HEAD
         mockFunction.Verify(x => x.InvokeAsync(It.IsAny<SKContext>(), null, It.IsAny<CancellationToken>()), Times.Exactly(2));
-=======
         mockFunction.Verify(x => x.InvokeAsync(It.IsAny<SKContext>(), default, default), Times.Exactly(2));
->>>>>>> 77d3b339
 
         planStep = new Plan(mockFunction.Object);
         plan = new Plan("A plan");
@@ -811,11 +715,8 @@
         // Assert
         Assert.NotNull(result);
         Assert.Equal("Here is a joke about Cleopatra", result.Result);
-<<<<<<< HEAD
         mockFunction.Verify(x => x.InvokeAsync(It.IsAny<SKContext>(), null, It.IsAny<CancellationToken>()), Times.Exactly(3));
-=======
         mockFunction.Verify(x => x.InvokeAsync(It.IsAny<SKContext>(), default, default), Times.Exactly(3));
->>>>>>> 77d3b339
     }
 
     [Fact]
@@ -827,7 +728,6 @@
         var returnContext = new SKContext();
 
         var outlineMock = new Mock<ISKFunction>();
-<<<<<<< HEAD
         outlineMock.Setup(x => x.InvokeAsync(It.IsAny<SKContext>(), null, It.IsAny<CancellationToken>()))
             .Callback<SKContext, CompleteRequestSettings, CancellationToken>((c, s, ct) =>
                 returnContext.Variables.Update($"Here is a {c.Variables["chapterCount"]} chapter outline about " + c.Variables.Input))
@@ -836,7 +736,6 @@
         var elementAtIndexMock = new Mock<ISKFunction>();
         elementAtIndexMock.Setup(x => x.InvokeAsync(It.IsAny<SKContext>(), null, It.IsAny<CancellationToken>()))
             .Callback<SKContext, CompleteRequestSettings, CancellationToken>((c, s, ct) =>
-=======
         outlineMock
             .Setup(x => x.InvokeAsync(It.IsAny<SKContext>(), default, default))
             .Callback<SKContext,ITextCompletion, CompleteRequestSettings>((c, tc, s) =>                returnContext.Variables.Update($"Here is a {c.Variables["chapterCount"]} chapter outline about " + c.Variables.Input))
@@ -845,21 +744,17 @@
         var elementAtIndexMock = new Mock<ISKFunction>();
         elementAtIndexMock.Setup(x => x.InvokeAsync(It.IsAny<SKContext>(), default, default))
             .Callback<SKContext, ITextCompletion, CompleteRequestSettings>((c, tc, s) =>
->>>>>>> 77d3b339
             {
                 returnContext.Variables.Update($"Outline section #{c.Variables["index"]} of {c.Variables["count"]}: " + c.Variables.Input);
             })
             .Returns(() => Task.FromResult(returnContext));
 
         var novelChapterMock = new Mock<ISKFunction>();
-<<<<<<< HEAD
         novelChapterMock.Setup(x => x.InvokeAsync(It.IsAny<SKContext>(), null, It.IsAny<CancellationToken>()))
             .Callback<SKContext, CompleteRequestSettings, CancellationToken>((c, s, ct) =>
-=======
         novelChapterMock
             .Setup(x => x.InvokeAsync(It.IsAny<SKContext>(), default, default))
             .Callback<SKContext, ITextCompletion, CompleteRequestSettings>((c, tc, s) =>
->>>>>>> 77d3b339
             {
                 returnContext.Variables.Update(
                     $"Chapter #{c.Variables["chapterIndex"]}: {c.Variables.Input}\nTheme:{c.Variables["theme"]}\nPreviously:{c.Variables["previousChapter"]}");
