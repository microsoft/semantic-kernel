﻿// Copyright (c) Microsoft. All rights reserved.

using System;
using System.Collections.Generic;
using System.ComponentModel;
using System.Globalization;
using System.Reflection;
using System.Threading.Tasks;
using Microsoft.SemanticKernel;
using Microsoft.SemanticKernel.TemplateEngine.Blocks;
using SemanticKernel.UnitTests.XunitHelpers;
using Xunit;
using Xunit.Abstractions;

namespace SemanticKernel.UnitTests.PromptTemplate;

public sealed class KernelPromptTemplateTests
{
    private const string DateFormat = "M/d/yyyy";
    private readonly KernelPromptTemplateFactory _factory;
    private readonly IDictionary<string, string> _arguments;
    private readonly ITestOutputHelper _logger;
    private readonly Kernel _kernel;

    public KernelPromptTemplateTests(ITestOutputHelper testOutputHelper)
    {
        this._logger = testOutputHelper;
        this._factory = new KernelPromptTemplateFactory(TestConsoleLogger.LoggerFactory);
<<<<<<< HEAD
        this._arguments = new Dictionary<string, string>();
        this._arguments["input"] = Guid.NewGuid().ToString("X");
        this._kernel = KernelBuilder.Create();
=======
        this._variables = new ContextVariables(Guid.NewGuid().ToString("X"));
        this._kernel = new Kernel();
>>>>>>> 40b0af61
    }

    [Fact]
    public void ItRendersVariables()
    {
        // Arrange
        var template = "{$x11} This {$a} is {$_a} a {{$x11}} test {{$x11}} " +
                       "template {{foo}}{{bar $a}}{{baz $_a}}{{yay $x11}}{{food a='b' c = $d}}";
        var target = (KernelPromptTemplate)this._factory.Create(new PromptTemplateConfig(template));

        // Act
        var blocks = target.ExtractBlocks(template);
        var updatedBlocks = target.RenderVariables(blocks, this._arguments);

        // Assert
        Assert.Equal(10, blocks.Count);
        Assert.Equal(10, updatedBlocks.Count);

        Assert.Equal("$x11", blocks[1].Content);
        Assert.Equal("", updatedBlocks[1].Content);
        Assert.Equal(BlockTypes.Variable, blocks[1].Type);
        Assert.Equal(BlockTypes.Text, updatedBlocks[1].Type);

        Assert.Equal("$x11", blocks[3].Content);
        Assert.Equal("", updatedBlocks[3].Content);
        Assert.Equal(BlockTypes.Variable, blocks[3].Type);
        Assert.Equal(BlockTypes.Text, updatedBlocks[3].Type);

        Assert.Equal("foo", blocks[5].Content);
        Assert.Equal("foo", updatedBlocks[5].Content);
        Assert.Equal(BlockTypes.Code, blocks[5].Type);
        Assert.Equal(BlockTypes.Code, updatedBlocks[5].Type);

        Assert.Equal("bar $a", blocks[6].Content);
        Assert.Equal("bar $a", updatedBlocks[6].Content);
        Assert.Equal(BlockTypes.Code, blocks[6].Type);
        Assert.Equal(BlockTypes.Code, updatedBlocks[6].Type);

        Assert.Equal("baz $_a", blocks[7].Content);
        Assert.Equal("baz $_a", updatedBlocks[7].Content);
        Assert.Equal(BlockTypes.Code, blocks[7].Type);
        Assert.Equal(BlockTypes.Code, updatedBlocks[7].Type);

        Assert.Equal("yay $x11", blocks[8].Content);
        Assert.Equal("yay $x11", updatedBlocks[8].Content);
        Assert.Equal(BlockTypes.Code, blocks[8].Type);
        Assert.Equal(BlockTypes.Code, updatedBlocks[8].Type);

        Assert.Equal("food a='b' c = $d", blocks[9].Content);
        Assert.Equal("food a='b' c = $d", updatedBlocks[9].Content);
        Assert.Equal(BlockTypes.Code, blocks[9].Type);
        Assert.Equal(BlockTypes.Code, updatedBlocks[9].Type);

        // Arrange
        this._arguments["x11"] = "x11 value";
        this._arguments["a"] = "a value";
        this._arguments["_a"] = "_a value";
        this._arguments["c"] = "c value";
        this._arguments["d"] = "d value";

        // Act
        blocks = target.ExtractBlocks(template);
        updatedBlocks = target.RenderVariables(blocks, this._arguments);

        // Assert
        Assert.Equal(10, blocks.Count);
        Assert.Equal(10, updatedBlocks.Count);

        Assert.Equal("$x11", blocks[1].Content);
        Assert.Equal("x11 value", updatedBlocks[1].Content);
        Assert.Equal(BlockTypes.Variable, blocks[1].Type);
        Assert.Equal(BlockTypes.Text, updatedBlocks[1].Type);

        Assert.Equal("$x11", blocks[3].Content);
        Assert.Equal("x11 value", updatedBlocks[3].Content);
        Assert.Equal(BlockTypes.Variable, blocks[3].Type);
        Assert.Equal(BlockTypes.Text, updatedBlocks[3].Type);

        Assert.Equal("foo", blocks[5].Content);
        Assert.Equal("foo", updatedBlocks[5].Content);
        Assert.Equal(BlockTypes.Code, blocks[5].Type);
        Assert.Equal(BlockTypes.Code, updatedBlocks[5].Type);

        Assert.Equal("bar $a", blocks[6].Content);
        Assert.Equal("bar $a", updatedBlocks[6].Content);
        Assert.Equal(BlockTypes.Code, blocks[6].Type);
        Assert.Equal(BlockTypes.Code, updatedBlocks[6].Type);

        Assert.Equal("baz $_a", blocks[7].Content);
        Assert.Equal("baz $_a", updatedBlocks[7].Content);
        Assert.Equal(BlockTypes.Code, blocks[7].Type);
        Assert.Equal(BlockTypes.Code, updatedBlocks[7].Type);

        Assert.Equal("yay $x11", blocks[8].Content);
        Assert.Equal("yay $x11", updatedBlocks[8].Content);
        Assert.Equal(BlockTypes.Code, blocks[8].Type);
        Assert.Equal(BlockTypes.Code, updatedBlocks[8].Type);

        Assert.Equal("food a='b' c = $d", blocks[9].Content);
        Assert.Equal("food a='b' c = $d", updatedBlocks[9].Content);
        Assert.Equal(BlockTypes.Code, blocks[9].Type);
        Assert.Equal(BlockTypes.Code, updatedBlocks[9].Type);
    }

    [Fact]
    public async Task ItRendersCodeUsingInputAsync()
    {
        // Arrange
        string MyFunctionAsync(string input)
        {
            this._logger.WriteLine("MyFunction call received, input: {0}", input);
            return $"F({input})";
        }

        var func = KernelFunctionFactory.CreateFromMethod(Method(MyFunctionAsync), this, "function");

        this._kernel.Plugins.Add(new KernelPlugin("plugin", new[] { func }));

        this._arguments["input"] = "INPUT-BAR";
        var template = "foo-{{plugin.function}}-baz";
        var target = (KernelPromptTemplate)this._factory.Create(new PromptTemplateConfig(template));

        // Act
        var result = await target.RenderAsync(this._kernel, this._arguments);

        // Assert
        Assert.Equal("foo-F(INPUT-BAR)-baz", result);
    }

    [Fact]
    public async Task ItRendersCodeUsingVariablesAsync()
    {
        // Arrange
        string MyFunctionAsync(string input)
        {
            this._logger.WriteLine("MyFunction call received, input: {0}", input);
            return $"F({input})";
        }

        var func = KernelFunctionFactory.CreateFromMethod(Method(MyFunctionAsync), this, "function");

        this._kernel.Plugins.Add(new KernelPlugin("plugin", new[] { func }));

        this._arguments["myVar"] = "BAR";
        var template = "foo-{{plugin.function $myVar}}-baz";
        var target = (KernelPromptTemplate)this._factory.Create(new PromptTemplateConfig(template));

        // Act
        var result = await target.RenderAsync(this._kernel, this._arguments);

        // Assert
        Assert.Equal("foo-F(BAR)-baz", result);
    }

    [Fact]
    public async Task ItRendersCodeUsingNamedVariablesAsync()
    {
        // Arrange
        string MyFunctionAsync(
            [Description("Name"), KernelName("input")] string name,
            [Description("Age"), KernelName("age")] int age,
            [Description("Slogan"), KernelName("slogan")] string slogan,
            [Description("Date"), KernelName("date")] DateTime date)
        {
            var dateStr = date.ToString(DateFormat, CultureInfo.InvariantCulture);
            this._logger.WriteLine("MyFunction call received, name: {0}, age: {1}, slogan: {2}, date: {3}", name, age, slogan, date);
            return $"[{dateStr}] {name} ({age}): \"{slogan}\"";
        }

        var func = KernelFunctionFactory.CreateFromMethod(Method(MyFunctionAsync), this, "function");

        this._kernel.Plugins.Add(new KernelPlugin("plugin", new[] { func }));

        this._arguments["input"] = "Mario";
        this._arguments["someDate"] = "2023-08-25T00:00:00";
        var template = "foo-{{plugin.function input=$input age='42' slogan='Let\\'s-a go!' date=$someDate}}-baz";
        var target = (KernelPromptTemplate)this._factory.Create(new PromptTemplateConfig(template));

        // Act
        var result = await target.RenderAsync(this._kernel, this._arguments);

        // Assert
        Assert.Equal("foo-[8/25/2023] Mario (42): \"Let's-a go!\"-baz", result);
    }

    [Fact]
    public async Task ItHandlesSyntaxErrorsAsync()
    {
        this._arguments["input"] = "Mario";
        this._arguments["someDate"] = "2023-08-25T00:00:00";
        var template = "foo-{{function input=$input age=42 slogan='Let\\'s-a go!' date=$someDate}}-baz";
        var target = (KernelPromptTemplate)this._factory.Create(new PromptTemplateConfig(template));

        // Act
        var result = await Assert.ThrowsAsync<KernelException>(() => target.RenderAsync(this._kernel, this._arguments));
        Assert.Equal($"Named argument values need to be prefixed with a quote or {Symbols.VarPrefix}.", result.Message);
    }

    [Fact]
    public async Task ItRendersCodeUsingImplicitInputAndNamedVariablesAsync()
    {
        // Arrange
        string MyFunctionAsync(
            [Description("Input"), KernelName("input")] string name,
            [Description("Age"), KernelName("age")] int age,
            [Description("Slogan"), KernelName("slogan")] string slogan,
            [Description("Date"), KernelName("date")] DateTime date)
        {
            this._logger.WriteLine("MyFunction call received, name: {0}, age: {1}, slogan: {2}, date: {3}", name, age, slogan, date);
            var dateStr = date.ToString(DateFormat, CultureInfo.InvariantCulture);
            return $"[{dateStr}] {name} ({age}): \"{slogan}\"";
        }

        KernelFunction func = KernelFunctionFactory.CreateFromMethod(Method(MyFunctionAsync), this, "function");

        this._kernel.Plugins.Add(new KernelPlugin("plugin", new[] { func }));

        this._arguments["input"] = "Mario";
        this._arguments["someDate"] = "2023-08-25T00:00:00";

        var template = "foo-{{plugin.function $input age='42' slogan='Let\\'s-a go!' date=$someDate}}-baz";
        var target = (KernelPromptTemplate)this._factory.Create(new PromptTemplateConfig(template));

        // Act
        var result = await target.RenderAsync(this._kernel, this._arguments);

        // Assert
        Assert.Equal("foo-[8/25/2023] Mario (42): \"Let's-a go!\"-baz", result);
    }

    [Fact]
    public async Task ItRendersAsyncCodeUsingImmutableVariablesAsync()
    {
        // Arrange
        var template = "{{func1}} {{func2}} {{func3 $myVar}}";
<<<<<<< HEAD
        var target = (KernelPromptTemplate)this._factory.Create(template, new PromptTemplateConfig());
        this._arguments["input"] = "A";
        this._arguments["myVar"] = "C";
=======
        var target = (KernelPromptTemplate)this._factory.Create(new PromptTemplateConfig(template));
        this._variables.Update("BAR");
        this._variables.Set("myVar", "BAZ");
>>>>>>> 40b0af61

        string MyFunction1Async(string input)
        {
            return input;
        }
        string MyFunction2Async(string input)
        {
            return "B";
        }
        string MyFunction3Async(string myVar)
        {
            return myVar;
        }

        var functions = new List<KernelFunction>()
        {
            KernelFunctionFactory.CreateFromMethod(Method(MyFunction1Async), this, "func1"),
            KernelFunctionFactory.CreateFromMethod(Method(MyFunction2Async), this, "func2"),
            KernelFunctionFactory.CreateFromMethod(Method(MyFunction3Async), this, "func3")
        };

        this._kernel.Plugins.Add(new KernelPlugin("plugin", functions));

        // Act
        var result = await target.RenderAsync(this._kernel, this._arguments);

        // Assert
        Assert.Equal("A B C", result);
    }

    [Fact]
    public async Task ItRendersAsyncCodeUsingVariablesAsync()
    {
        // Arrange
        Task<string> MyFunctionAsync(string input)
        {
            // Input value should be "BAR" because the variable $myVar is passed in
            this._logger.WriteLine("MyFunction call received, input: {0}", input);
            return Task.FromResult(input);
        }

        KernelFunction func = KernelFunctionFactory.CreateFromMethod(Method(MyFunctionAsync), this, "function");

        this._kernel.Plugins.Add(new KernelPlugin("plugin", new[] { func }));

        this._arguments["myVar"] = "BAR";

        var template = "foo-{{plugin.function $myVar}}-baz";

        var target = (KernelPromptTemplate)this._factory.Create(new PromptTemplateConfig(template));

        // Act
        var result = await target.RenderAsync(this._kernel, this._arguments);

        // Assert
        Assert.Equal("foo-BAR-baz", result);
    }

    private static MethodInfo Method(Delegate method)
    {
        return method.Method;
    }
}<|MERGE_RESOLUTION|>--- conflicted
+++ resolved
@@ -26,14 +26,9 @@
     {
         this._logger = testOutputHelper;
         this._factory = new KernelPromptTemplateFactory(TestConsoleLogger.LoggerFactory);
-<<<<<<< HEAD
         this._arguments = new Dictionary<string, string>();
         this._arguments["input"] = Guid.NewGuid().ToString("X");
-        this._kernel = KernelBuilder.Create();
-=======
-        this._variables = new ContextVariables(Guid.NewGuid().ToString("X"));
         this._kernel = new Kernel();
->>>>>>> 40b0af61
     }
 
     [Fact]
@@ -269,15 +264,9 @@
     {
         // Arrange
         var template = "{{func1}} {{func2}} {{func3 $myVar}}";
-<<<<<<< HEAD
-        var target = (KernelPromptTemplate)this._factory.Create(template, new PromptTemplateConfig());
+        var target = (KernelPromptTemplate)this._factory.Create(new PromptTemplateConfig(template));
         this._arguments["input"] = "A";
         this._arguments["myVar"] = "C";
-=======
-        var target = (KernelPromptTemplate)this._factory.Create(new PromptTemplateConfig(template));
-        this._variables.Update("BAR");
-        this._variables.Set("myVar", "BAZ");
->>>>>>> 40b0af61
 
         string MyFunction1Async(string input)
         {
