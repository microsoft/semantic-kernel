--- conflicted
+++ resolved
@@ -1,12 +1,9 @@
 // Copyright (c) Microsoft. All rights reserved.
 
 using System.Collections.Generic;
-<<<<<<< HEAD
 using System.Threading;
 using System.Threading.Tasks;
-=======
 using System.Text.Json.Nodes;
->>>>>>> 9d876b20
 using Microsoft.SemanticKernel.AI.TextCompletion;
 using Microsoft.SemanticKernel.Orchestration;
 using Microsoft.SemanticKernel.Security;
@@ -29,7 +26,6 @@
     }
 
     [Fact]
-<<<<<<< HEAD
     public void ItHasDefaultRequestSettings()
     {
         // Arrange
@@ -61,9 +57,7 @@
 
     [Fact]
     public void ItAllowsToUpdateRequestSettings()
-=======
     public void ItAllowsToUpdateServiceSettings()
->>>>>>> 9d876b20
     {
         // Arrange
         var templateConfig = new PromptTemplateConfig();
