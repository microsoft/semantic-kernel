--- conflicted
+++ resolved
@@ -17,23 +17,13 @@
         functionOne.SetupGet(x => x.Name).Returns("fName");
         functionOne.SetupGet(x => x.SkillName).Returns("sName");
         functionOne.SetupGet(x => x.Description).Returns("ONE");
-<<<<<<< HEAD
-        functionOne.SetupGet(x => x.RequestSettings).Returns(new CompleteRequestSettings());
-=======
-        functionOne.SetupGet(x => x.IsSemantic).Returns(false);
         functionOne.SetupGet(x => x.RequestSettings).Returns(new AIRequestSettings());
->>>>>>> 727c13cf
 
         var functionTwo = new Mock<ISKFunction>();
         functionTwo.SetupGet(x => x.Name).Returns("fName");
         functionTwo.SetupGet(x => x.SkillName).Returns("sName");
         functionTwo.SetupGet(x => x.Description).Returns("TWO");
-<<<<<<< HEAD
-        functionTwo.SetupGet(x => x.RequestSettings).Returns(new CompleteRequestSettings());
-=======
-        functionTwo.SetupGet(x => x.IsSemantic).Returns(false);
         functionTwo.SetupGet(x => x.RequestSettings).Returns(new AIRequestSettings());
->>>>>>> 727c13cf
 
         var target = new SkillCollection();
 
