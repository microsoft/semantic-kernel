--- conflicted
+++ resolved
@@ -1,17 +1,11 @@
-﻿// Copyright (c) Microsoft. All rights reserved.
+// Copyright (c) Microsoft. All rights reserved.
 
-<<<<<<< HEAD
-<<<<<<< main
 using System;
 using Microsoft.SemanticKernel;
 using Microsoft.SemanticKernel.TemplateEngine;
-=======
-=======
->>>>>>> 9b3b42af
 using Microsoft.SemanticKernel.Diagnostics;
 using Microsoft.SemanticKernel.Orchestration;
 using Microsoft.SemanticKernel.TemplateEngine.Blocks;
->>>>>>> ms/feature-error-handling
 using Xunit;
 
 namespace SemanticKernel.UnitTests.TemplateEngine;
@@ -123,15 +117,9 @@
         var target = new VarBlock(" $ ");
 
         // Act + Assert
-<<<<<<< HEAD
-<<<<<<< main
         Assert.Throws<KernelException>(() => target.Render(arguments));
-=======
         Assert.Throws<SKException>(() => target.Render(variables));
->>>>>>> ms/feature-error-handling
-=======
         Assert.Throws<SKException>(() => target.Render(variables));
->>>>>>> 9b3b42af
     }
 
     [Theory]
