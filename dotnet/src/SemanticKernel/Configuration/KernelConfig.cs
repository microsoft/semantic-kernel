﻿// Copyright (c) Microsoft. All rights reserved.

using System;
using System.Collections.Generic;
using System.Linq;
using Microsoft.Extensions.Logging;
using Microsoft.SemanticKernel.AI;
using Microsoft.SemanticKernel.Diagnostics;
using Microsoft.SemanticKernel.Reliability;

namespace Microsoft.SemanticKernel.Configuration;

/// <summary>
/// Semantic kernel configuration.
/// </summary>
public sealed class KernelConfig
{
    /// <summary>
    /// Factory for creating HTTP handlers.
    /// </summary>
    public IDelegatingHandlerFactory HttpHandlerFactory { get; private set; } = new DefaultHttpRetryHandlerFactory(new HttpRetryConfig());

    /// <summary>
    /// Default HTTP retry configuration for built-in HTTP handler factory.
    /// </summary>
    public HttpRetryConfig DefaultHttpRetryConfig { get; private set; } = new();

    /// <summary>
    /// Add backend configuration for completion and or embeddings.
    /// </summary>
    /// <param name="config">Backend configuration data</param>
    /// <param name="createClientFunc">Delegate to create an instance of completion client</param>
    /// <param name="overwrite">Allow override of a preexisting configuration</param>
    /// <returns>The updated kernel configuration.</returns>
    /// <exception cref="KernelException"></exception>
    public KernelConfig AddBackendConfig(IBackendConfig config, Func<ILogger, ITextCompletionClient>? createClientFunc = null, bool overwrite = false)
    {
        if (config is not ICompletionBackendConfig and not IEmbeddingsBackendConfig)
        {
            throw new KernelException(
                KernelException.ErrorCodes.InvalidBackendConfiguration,
                $"Unsupported backend configuration: {config.Label}, {config.GetType()}");
        }

        if (config is ICompletionBackendConfig completionConfig)
        {
            this.AddCompletionBackendConfig(completionConfig, createClientFunc, overwrite);
        }

        if (config is IEmbeddingsBackendConfig embeddingsConfig)
        {
            this.AddEmbeddingsBackendConfig(embeddingsConfig, overwrite);
        }

        return this;
    }

    public KernelConfig AddCompletionBackendConfig(ICompletionBackendConfig completionConfig, Func<ILogger, ITextCompletionClient>? createClientFunc, bool overwrite = false)
    {
        Verify.NotEmpty(completionConfig.Label, "The completion backend label is empty");
        Verify.NotNull(createClientFunc, "Create completion backend client delegate was not provided");

        if (!overwrite && this.CompletionBackends.ContainsKey(completionConfig.Label))
        {
            throw new KernelException(
                KernelException.ErrorCodes.InvalidBackendConfiguration,
                $"A completion backend already exists for the label: {completionConfig.Label}");
        }

        this.CompletionBackends[completionConfig.Label] = completionConfig;

        if (this.CompletionBackends.Count == 1)
        {
            this._defaultCompletionBackend = completionConfig.Label;
        }

        this.AddCompletionBackendCreateClient(completionConfig, createClientFunc);

        return this;
    }

    public KernelConfig AddEmbeddingsBackendConfig(IEmbeddingsBackendConfig embeddingsConfig, bool overwrite = false)
    {
        Verify.NotEmpty(embeddingsConfig.Label, "The embedding backend label is empty");

        if (!overwrite && this.EmbeddingsBackends.ContainsKey(embeddingsConfig.Label))
        {
            throw new KernelException(
                KernelException.ErrorCodes.InvalidBackendConfiguration,
                $"An embeddings backend already exists for the label: {embeddingsConfig.Label}");
        }

        this.EmbeddingsBackends[embeddingsConfig.Label] = embeddingsConfig;

        if (this.EmbeddingsBackends.Count == 1)
        {
            this._defaultEmbeddingsBackend = embeddingsConfig.Label;
        }

        return this;
    }

    /// <summary>
    /// Check whether a given completion backend is in the configuration.
    /// </summary>
    /// <param name="label">Name of completion backend to look for.</param>
    /// <param name="condition">Optional condition that must be met for a backend to be deemed present.</param>
    /// <returns><c>true</c> when a completion backend matching the giving label is present, <c>false</c> otherwise.</returns>
    public bool HasCompletionBackend(string label, Func<IBackendConfig, bool>? condition = null)
    {
        return condition == null
            ? this.CompletionBackends.ContainsKey(label)
            : this.CompletionBackends.Any(x => x.Key == label && condition(x.Value));
    }

    /// <summary>
    /// Check whether a given embeddings backend is in the configuration.
    /// </summary>
    /// <param name="label">Name of embeddings backend to look for.</param>
    /// <param name="condition">Optional condition that must be met for a backend to be deemed present.</param>
    /// <returns><c>true</c> when an embeddings backend matching the giving label is present, <c>false</c> otherwise.</returns>
    public bool HasEmbeddingsBackend(string label, Func<IBackendConfig, bool>? condition = null)
    {
        return condition == null
            ? this.EmbeddingsBackends.ContainsKey(label)
            : this.EmbeddingsBackends.Any(x => x.Key == label && condition(x.Value));
    }

    /// <summary>
    /// Set the http retry handler factory to use for the kernel.
    /// </summary>
    /// <param name="httpHandlerFactory">Http retry handler factory to use.</param>
    /// <returns>The updated kernel configuration.</returns>
    public KernelConfig SetHttpRetryHandlerFactory(IDelegatingHandlerFactory? httpHandlerFactory = null)
    {
        if (httpHandlerFactory != null)
        {
            this.HttpHandlerFactory = httpHandlerFactory;
        }

        return this;
    }

    public KernelConfig SetDefaultHttpRetryConfig(HttpRetryConfig? httpRetryConfig)
    {
        if (httpRetryConfig != null)
        {
            this.DefaultHttpRetryConfig = httpRetryConfig;
            this.SetHttpRetryHandlerFactory(new DefaultHttpRetryHandlerFactory(httpRetryConfig));
        }

        return this;
    }

    /// <summary>
    /// Set the default completion backend to use for the kernel.
    /// </summary>
    /// <param name="label">Label of completion backend to use.</param>
    /// <returns>The updated kernel configuration.</returns>
    /// <exception cref="KernelException">Thrown if the requested backend doesn't exist.</exception>
    public KernelConfig SetDefaultCompletionBackend(string label)
    {
        if (!this.CompletionBackends.ContainsKey(label))
        {
            throw new KernelException(
                KernelException.ErrorCodes.BackendNotFound,
                $"The completion backend doesn't exist with label: {label}");
        }

        this._defaultCompletionBackend = label;
        return this;
    }

    /// <summary>
    /// Default completion backend.
    /// </summary>
    public string? DefaultCompletionBackend => this._defaultCompletionBackend;

    /// <summary>
    /// Set the default embeddings backend to use for the kernel.
    /// </summary>
    /// <param name="label">Label of embeddings backend to use.</param>
    /// <returns>The updated kernel configuration.</returns>
    /// <exception cref="KernelException">Thrown if the requested backend doesn't exist.</exception>
    public KernelConfig SetDefaultEmbeddingsBackend(string label)
    {
        if (!this.EmbeddingsBackends.ContainsKey(label))
        {
            throw new KernelException(
                KernelException.ErrorCodes.BackendNotFound,
                $"The embeddings backend doesn't exist with label: {label}");
        }

        this._defaultEmbeddingsBackend = label;
        return this;
    }

    /// <summary>
    /// Default embeddings backend.
    /// </summary>
    public string? DefaultEmbeddingsBackend => this._defaultEmbeddingsBackend;

    /// <summary>
    /// Get the completion backend configuration matching the given label or the default if a label is not provided or not found.
    /// </summary>
    /// <param name="label">Optional label of the desired backend.</param>
    /// <returns>The completion backend configuration matching the given label or the default.</returns>
    /// <exception cref="KernelException">Thrown when no suitable backend is found.</exception>
    public ICompletionBackendConfig GetCompletionBackend(string? label = null)
    {
        if (string.IsNullOrEmpty(label))
        {
            if (this._defaultCompletionBackend == null)
            {
                throw new KernelException(
                    KernelException.ErrorCodes.BackendNotFound,
                    "A label was not provided and no default completion backend is available.");
            }

            return this.CompletionBackends[this._defaultCompletionBackend];
        }

        if (this.CompletionBackends.TryGetValue(label, out ICompletionBackendConfig value))
        {
            return value;
        }

        if (this._defaultCompletionBackend != null)
        {
            return this.CompletionBackends[this._defaultCompletionBackend];
        }

        throw new KernelException(
            KernelException.ErrorCodes.BackendNotFound,
            $"Completion backend not found with label: {label} and no default completion backend is available.");
    }

    /// <summary>
    /// Get the embeddings backend configuration matching the given label or the default if a label is not provided or not found.
    /// </summary>
    /// <param name="label">Optional label of the desired backend.</param>
    /// <returns>The embeddings backend configuration matching the given label or the default.</returns>
    /// <exception cref="KernelException">Thrown when no suitable backend is found.</exception>
    public IBackendConfig GetEmbeddingsBackend(string? label = null)
    {
        if (string.IsNullOrEmpty(label))
        {
            if (this._defaultEmbeddingsBackend == null)
            {
                throw new KernelException(
                    KernelException.ErrorCodes.BackendNotFound,
                    "A label was not provided and no default embeddings backend is available.");
            }

            return this.EmbeddingsBackends[this._defaultEmbeddingsBackend];
        }

        if (this.EmbeddingsBackends.TryGetValue(label, out IEmbeddingsBackendConfig value))
        {
            return value;
        }

        if (this._defaultEmbeddingsBackend != null)
        {
            return this.EmbeddingsBackends[this._defaultEmbeddingsBackend];
        }

        throw new KernelException(
            KernelException.ErrorCodes.BackendNotFound,
            $"Embeddings backend not found with label: {label} and no default embeddings backend is available.");
    }

    /// <summary>
    /// Get all completion backends.
    /// </summary>
    /// <returns>IEnumerable of all completion backends in the kernel configuration.</returns>
    public IEnumerable<IBackendConfig> GetAllCompletionBackends()
    {
        return this.CompletionBackends.Select(x => x.Value);
    }

    /// <summary>
    /// Get all embeddings backends.
    /// </summary>
    /// <returns>IEnumerable of all embeddings backends in the kernel configuration.</returns>
    public IEnumerable<IBackendConfig> GetAllEmbeddingsBackends()
    {
        return this.EmbeddingsBackends.Select(x => x.Value);
    }

    /// <summary>
    /// Remove the completion backend with the given label.
    /// </summary>
    /// <param name="label">Label of backend to remove.</param>
    /// <returns>The updated kernel configuration.</returns>
    public KernelConfig RemoveCompletionBackend(string label)
    {
        this.CompletionBackends.Remove(label);
        if (this._defaultCompletionBackend == label)
        {
            this._defaultCompletionBackend = this.CompletionBackends.Keys.FirstOrDefault();
        }

        return this;
    }

    /// <summary>
    /// Remove the embeddings backend with the given label.
    /// </summary>
    /// <param name="label">Label of backend to remove.</param>
    /// <returns>The updated kernel configuration.</returns>
    public KernelConfig RemoveEmbeddingsBackend(string label)
    {
        this.EmbeddingsBackends.Remove(label);
        if (this._defaultEmbeddingsBackend == label)
        {
            this._defaultEmbeddingsBackend = this.EmbeddingsBackends.Keys.FirstOrDefault();
        }

        return this;
    }

    /// <summary>
    /// Remove all completion backends.
    /// </summary>
    /// <returns>The updated kernel configuration.</returns>
    public KernelConfig RemoveAllCompletionBackends()
    {
        this.CompletionBackends.Clear();
        this._defaultCompletionBackend = null;
        return this;
    }

    /// <summary>
    /// Remove all embeddings backends.
    /// </summary>
    /// <returns>The updated kernel configuration.</returns>
    public KernelConfig RemoveAllEmbeddingBackends()
    {
        this.EmbeddingsBackends.Clear();
        this._defaultEmbeddingsBackend = null;
        return this;
    }

    /// <summary>
    /// Remove all backends.
    /// </summary>
    /// <returns>The updated kernel configuration.</returns>
    public KernelConfig RemoveAllBackends()
    {
        this.RemoveAllCompletionBackends();
        this.RemoveAllEmbeddingBackends();
        return this;
    }

    internal Func<ILogger, ITextCompletionClient>? TryGetCompletionBackendCreateClient<T>(T config) where T : ICompletionBackendConfig
    {
        if (this.CompletionBackendCreateClients.TryGetValue(config.GetType(), out var completionFactory))
        {
            return completionFactory;
        }

        return null;
    }

    #region private

<<<<<<< HEAD
    private Dictionary<string, ICompletionBackendConfig> CompletionBackends { get; set; } = new();
    private Dictionary<string, IEmbeddingsBackendConfig> EmbeddingsBackends { get; set; } = new();
    private Dictionary<Type, Func<ILogger, ITextCompletionClient>> CompletionBackendCreateClients { get; set; } = new();
=======
    private Dictionary<string, IBackendConfig> CompletionBackends { get; } = new();
    private Dictionary<string, IBackendConfig> EmbeddingsBackends { get; } = new();
>>>>>>> 4250bfb8
    private string? _defaultCompletionBackend;
    private string? _defaultEmbeddingsBackend;

    private void AddCompletionBackendCreateClient<T>(T config, Func<ILogger, ITextCompletionClient> createClientFunc) where T : ICompletionBackendConfig
    {
        if (!this.CompletionBackendCreateClients.ContainsKey(config.GetType()))
        {
            this.CompletionBackendCreateClients.Add(config.GetType(), createClientFunc);
        }
    }

    #endregion
}<|MERGE_RESOLUTION|>--- conflicted
+++ resolved
@@ -365,14 +365,9 @@
 
     #region private
 
-<<<<<<< HEAD
     private Dictionary<string, ICompletionBackendConfig> CompletionBackends { get; set; } = new();
     private Dictionary<string, IEmbeddingsBackendConfig> EmbeddingsBackends { get; set; } = new();
     private Dictionary<Type, Func<ILogger, ITextCompletionClient>> CompletionBackendCreateClients { get; set; } = new();
-=======
-    private Dictionary<string, IBackendConfig> CompletionBackends { get; } = new();
-    private Dictionary<string, IBackendConfig> EmbeddingsBackends { get; } = new();
->>>>>>> 4250bfb8
     private string? _defaultCompletionBackend;
     private string? _defaultEmbeddingsBackend;
 
