--- conflicted
+++ resolved
@@ -25,10 +25,6 @@
     Justification = "Semantic Kernel operates on strings")]
 public sealed class HttpSkill : IDisposable
 {
-<<<<<<< HEAD
-    private static readonly HttpClientHandler s_httpClientHandler = new() { CheckCertificateRevocationList = true };
-=======
->>>>>>> f8a8d884
     private readonly HttpClient _client;
 
     /// <summary>
@@ -115,12 +111,8 @@
     /// <summary>
     /// Disposes resources
     /// </summary>
-<<<<<<< HEAD
-    public void Dispose() => this._client.Dispose();
-=======
     [Obsolete("This method is deprecated and will be removed in one of the next SK SDK versions. There is no longer a need to invoke this method, and its call can be safely omitted.")]
     public void Dispose()
     {
     }
->>>>>>> f8a8d884
 }