﻿// Copyright (c) Microsoft. All rights reserved.

using System;
using System.Collections.Generic;
using System.Reflection;
using System.Threading;
using System.Threading.Tasks;
using Microsoft.Extensions.Logging;
using Microsoft.SemanticKernel.AI;
using Microsoft.SemanticKernel.AI.TextCompletion;
using Microsoft.SemanticKernel.Diagnostics;
using Microsoft.SemanticKernel.Memory;
using Microsoft.SemanticKernel.Orchestration;
using Microsoft.SemanticKernel.SemanticFunctions;
using Microsoft.SemanticKernel.Services;
using Microsoft.SemanticKernel.SkillDefinition;
using Microsoft.SemanticKernel.TemplateEngine;

namespace Microsoft.SemanticKernel;

/// <summary>
/// Semantic kernel class.
/// The kernel provides a skill collection to define native and semantic functions, an orchestrator to execute a list of functions.
/// Semantic functions are automatically rendered and executed using an internal prompt template rendering engine.
/// Future versions will allow to:
/// * customize the rendering engine
/// * include branching logic in the functions pipeline
/// * persist execution state for long running pipelines
/// * distribute pipelines over a network
/// * RPC functions and secure environments, e.g. sandboxing and credentials management
/// * auto-generate pipelines given a higher level goal
/// </summary>
public sealed class Kernel : IKernel, IDisposable
{
    /// <inheritdoc/>
    public KernelConfig Config { get; }

    /// <inheritdoc/>
    public ILogger Log { get; }

    /// <inheritdoc/>
    public ISemanticTextMemory Memory => this._memory;

    /// <inheritdoc/>
    public IReadOnlySkillCollection Skills => this._skillCollection;

    /// <inheritdoc/>
    public IPromptTemplateEngine PromptTemplateEngine { get; }

    /// <summary>
    /// Return a new instance of the kernel builder, used to build and configure kernel instances.
    /// </summary>
    public static KernelBuilder Builder => new();

    /// <summary>
    /// Kernel constructor. See KernelBuilder for an easier and less error prone approach to create kernel instances.
    /// </summary>
    /// <param name="skillCollection"></param>
    /// <param name="aiServiceProvider"></param>
    /// <param name="promptTemplateEngine"></param>
    /// <param name="memory"></param>
    /// <param name="config"></param>
    /// <param name="log"></param>
    public Kernel(
        ISkillCollection skillCollection,
        IAIServiceProvider aiServiceProvider,
        IPromptTemplateEngine promptTemplateEngine,
        ISemanticTextMemory memory,
        KernelConfig config,
        ILogger log)
    {
        this.Log = log;
        this.Config = config;
        this.PromptTemplateEngine = promptTemplateEngine;
        this._memory = memory;
        this._aiServiceProvider = aiServiceProvider;
        this._promptTemplateEngine = promptTemplateEngine;
        this._skillCollection = skillCollection;
    }

    /// <inheritdoc/>
    public ISKFunction RegisterSemanticFunction(string functionName, SemanticFunctionConfig functionConfig)
    {
        return this.RegisterSemanticFunction(SkillCollection.GlobalSkill, functionName, functionConfig);
    }

    /// <inheritdoc/>
    public ISKFunction RegisterSemanticFunction(string skillName, string functionName, SemanticFunctionConfig functionConfig)
    {
        // Future-proofing the name not to contain special chars
        Verify.ValidSkillName(skillName);
        Verify.ValidFunctionName(functionName);

        ISKFunction function = this.CreateSemanticFunction(skillName, functionName, functionConfig);
        this._skillCollection.AddFunction(function);

        return function;
    }

    /// <inheritdoc/>
    public IDictionary<string, ISKFunction> ImportSkill(object skillInstance, string? skillName = null)
    {
        Verify.NotNull(skillInstance);

        if (string.IsNullOrWhiteSpace(skillName))
        {
            skillName = SkillCollection.GlobalSkill;
            this.Log.LogTrace("Importing skill {0} in the global namespace", skillInstance.GetType().FullName);
        }
        else
        {
            this.Log.LogTrace("Importing skill {0}", skillName);
        }

        Dictionary<string, ISKFunction> skill = ImportSkill(
            skillInstance,
            skillName!,
            this.Log
        );
        foreach (KeyValuePair<string, ISKFunction> f in skill)
        {
            f.Value.SetDefaultSkillCollection(this.Skills);
            this._skillCollection.AddFunction(f.Value);
        }

        return skill;
    }

    /// <inheritdoc/>
    public ISKFunction RegisterCustomFunction(ISKFunction customFunction)
    {
        Verify.NotNull(customFunction);

        customFunction.SetDefaultSkillCollection(this.Skills);
        this._skillCollection.AddFunction(customFunction);

        return customFunction;
    }

    /// <inheritdoc/>
    public void RegisterMemory(ISemanticTextMemory memory)
    {
        this._memory = memory;
    }

    /// <inheritdoc/>
    public Task<SKContext> RunAsync(ISKFunction skFunction, CancellationToken cancellationToken = default)
        => this.RunAsync(new ContextVariables(), cancellationToken, skFunction);

    /// <inheritdoc/>
    public Task<SKContext> RunAsync(params ISKFunction[] pipeline)
        => this.RunAsync(new ContextVariables(), pipeline);

    /// <inheritdoc/>
    public Task<SKContext> RunAsync(string input, params ISKFunction[] pipeline)
        => this.RunAsync(new ContextVariables(input), pipeline);

    /// <inheritdoc/>
    public Task<SKContext> RunAsync(ContextVariables variables, params ISKFunction[] pipeline)
        => this.RunAsync(variables, CancellationToken.None, pipeline);

    /// <inheritdoc/>
    public Task<SKContext> RunAsync(CancellationToken cancellationToken, params ISKFunction[] pipeline)
        => this.RunAsync(new ContextVariables(), cancellationToken, pipeline);

    /// <inheritdoc/>
    public Task<SKContext> RunAsync(string input, CancellationToken cancellationToken, params ISKFunction[] pipeline)
        => this.RunAsync(new ContextVariables(input), cancellationToken, pipeline);

    /// <inheritdoc/>
    public async Task<SKContext> RunAsync(ContextVariables variables, CancellationToken cancellationToken, params ISKFunction[] pipeline)
    {
#pragma warning disable CA1859 // Use concrete types when possible for improved performance
        SKContext context = new DefaultSKContext(
            variables,
<<<<<<< HEAD
            this._skillCollection.ReadOnlySkillCollection,
            logger: this.Log);
#pragma warning restore CA1859 // Use concrete types when possible for improved performance
=======
            this._skillCollection,
            this.Log);
>>>>>>> 39395422

        int pipelineStepCount = -1;
        foreach (ISKFunction f in pipeline)
        {
            if (context.ErrorOccurred)
            {
                this.Log.LogError(
                    context.LastException,
                    "Something went wrong in pipeline step {0}:'{1}'", pipelineStepCount, context.LastErrorDescription);
                return context;
            }

            pipelineStepCount++;

            try
            {
                cancellationToken.ThrowIfCancellationRequested();
                context = await f.InvokeAsync(context, cancellationToken: cancellationToken).ConfigureAwait(false);

                if (context.ErrorOccurred)
                {
                    this.Log.LogError("Function call fail during pipeline step {0}: {1}.{2}. Error: {3}",
                        pipelineStepCount, f.SkillName, f.Name, context.LastErrorDescription);
                    return context;
                }
            }
            catch (Exception e) when (!e.IsCriticalException())
            {
                this.Log.LogError(e, "Something went wrong in pipeline step {0}: {1}.{2}. Error: {3}",
                    pipelineStepCount, f.SkillName, f.Name, e.Message);
                context.Fail(e.Message, e);
                return context;
            }
        }

        return context;
    }

    /// <inheritdoc/>
    public ISKFunction Func(string skillName, string functionName)
    {
        return this.Skills.GetFunction(skillName, functionName);
    }

    /// <inheritdoc/>
    public SKContext CreateNewContext()
    {
<<<<<<< HEAD
        return new DefaultSKContext(
            skills: this._skillCollection.ReadOnlySkillCollection,
=======
        return new SKContext(
            skills: this._skillCollection,
>>>>>>> 39395422
            logger: this.Log);
    }

    /// <summary>
    /// Create a new instance of a context, linked to the kernel internal state.
    /// </summary>
    /// <param name="cancellationToken">Cancellation token for operations in context.</param>
    /// <returns>SK context</returns>
    [Obsolete("SKContext no longer contains the CancellationToken. Use CreateNewContext().")]
    public SKContext CreateNewContext(CancellationToken cancellationToken)
    {
        return this.CreateNewContext();
    }

    /// <inheritdoc/>
    public T GetService<T>(string? name = null) where T : IAIService
    {
        var service = this._aiServiceProvider.GetService<T>(name);
        if (service != null)
        {
            return service;
        }

        throw new KernelException(KernelException.ErrorCodes.ServiceNotFound, $"Service of type {typeof(T)} and name {name ?? "<NONE>"} not registered.");
    }

    /// <summary>
    /// Dispose of resources.
    /// </summary>
    public void Dispose()
    {
        // ReSharper disable once SuspiciousTypeConversion.Global
        if (this._memory is IDisposable mem) { mem.Dispose(); }

        // ReSharper disable once SuspiciousTypeConversion.Global
        if (this._skillCollection is IDisposable reg) { reg.Dispose(); }
    }

    #region private ================================================================================

    private readonly ISkillCollection _skillCollection;
    private ISemanticTextMemory _memory;
    private readonly IPromptTemplateEngine _promptTemplateEngine;
    private readonly IAIServiceProvider _aiServiceProvider;

    private ISKFunction CreateSemanticFunction(
        string skillName,
        string functionName,
        SemanticFunctionConfig functionConfig)
    {
        if (!functionConfig.PromptTemplateConfig.Type.Equals("completion", StringComparison.OrdinalIgnoreCase))
        {
            throw new AIException(
                AIException.ErrorCodes.FunctionTypeNotSupported,
                $"Function type not supported: {functionConfig.PromptTemplateConfig}");
        }

        ISKFunction func = SKFunction.FromSemanticConfig(
            skillName,
            functionName,
            functionConfig,
            this.Log
        );

        // Connect the function to the current kernel skill collection, in case the function
        // is invoked manually without a context and without a way to find other functions.
        func.SetDefaultSkillCollection(this.Skills);

        func.SetAIConfiguration(CompleteRequestSettings.FromCompletionConfig(functionConfig.PromptTemplateConfig.Completion));

        // Note: the service is instantiated using the kernel configuration state when the function is invoked
        func.SetAIService(() => this.GetService<ITextCompletion>());

        return func;
    }

    /// <summary>
    /// Import a skill into the kernel skill collection, so that semantic functions and pipelines can consume its functions.
    /// </summary>
    /// <param name="skillInstance">Skill class instance</param>
    /// <param name="skillName">Skill name, used to group functions under a shared namespace</param>
    /// <param name="log">Application logger</param>
    /// <returns>Dictionary of functions imported from the given class instance, case-insensitively indexed by name.</returns>
    private static Dictionary<string, ISKFunction> ImportSkill(object skillInstance, string skillName, ILogger log)
    {
        MethodInfo[] methods = skillInstance.GetType().GetMethods(BindingFlags.Static | BindingFlags.Instance | BindingFlags.Public);
        log.LogTrace("Importing skill name: {0}. Potential methods found: {1}", skillName, methods.Length);

        // Filter out non-SKFunctions and fail if two functions have the same name
        Dictionary<string, ISKFunction> result = new(StringComparer.OrdinalIgnoreCase);
        foreach (MethodInfo method in methods)
        {
            if (method.GetCustomAttribute<SKFunctionAttribute>() is not null)
            {
                ISKFunction function = SKFunction.FromNativeMethod(method, skillInstance, skillName, log);
                if (result.ContainsKey(function.Name))
                {
                    throw new KernelException(
                        KernelException.ErrorCodes.FunctionOverloadNotSupported,
                        "Function overloads are not supported, please differentiate function names");
                }

                result.Add(function.Name, function);
            }
        }

        log.LogTrace("Methods imported {0}", result.Count);

        return result;
    }

    #endregion
}<|MERGE_RESOLUTION|>--- conflicted
+++ resolved
@@ -173,14 +173,8 @@
 #pragma warning disable CA1859 // Use concrete types when possible for improved performance
         SKContext context = new DefaultSKContext(
             variables,
-<<<<<<< HEAD
-            this._skillCollection.ReadOnlySkillCollection,
+            this._skillCollection,
             logger: this.Log);
-#pragma warning restore CA1859 // Use concrete types when possible for improved performance
-=======
-            this._skillCollection,
-            this.Log);
->>>>>>> 39395422
 
         int pipelineStepCount = -1;
         foreach (ISKFunction f in pipeline)
@@ -228,13 +222,8 @@
     /// <inheritdoc/>
     public SKContext CreateNewContext()
     {
-<<<<<<< HEAD
-        return new DefaultSKContext(
-            skills: this._skillCollection.ReadOnlySkillCollection,
-=======
         return new SKContext(
             skills: this._skillCollection,
->>>>>>> 39395422
             logger: this.Log);
     }
 
