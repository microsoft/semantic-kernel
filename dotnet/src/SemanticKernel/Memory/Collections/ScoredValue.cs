--- conflicted
+++ resolved
@@ -26,14 +26,10 @@
     /// Gets the value of the scored item.
     /// </summary>
     public T Value { get; }
-<<<<<<< HEAD
     /// <summary>
     /// Gets the score of the item.
     /// </summary>
-    public Score Score { get; }
-=======
     public double Score { get; }
->>>>>>> 782b46e5
 
     /// <summary>
     /// Compares the current instance with another instance of <see cref="ScoredValue{T}"/>.
@@ -94,13 +90,8 @@
     /// <returns>True if the instances are equal, false otherwise.</returns>
     public bool Equals(ScoredValue<T> other)
     {
-<<<<<<< HEAD
-        return EqualityComparer<T>.Default.Equals(other.Value) &&
+        return EqualityComparer<T>.Default.Equals(this.Value, other.Value) &&
                 this.Score.Equals(other.Score);
-=======
-        return EqualityComparer<T>.Default.Equals(this.Value, other.Value) &&
-               this.Score.Equals(other.Score);
->>>>>>> 782b46e5
     }
 
     /// <inheritdoc/>
