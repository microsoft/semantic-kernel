﻿// Copyright (c) Microsoft. All rights reserved.

using System;
using System.Collections.Generic;
using System.Diagnostics;
using System.Diagnostics.Metrics;
using System.Globalization;
using System.Linq;
using System.Text.Json;
using System.Text.Json.Serialization;
using System.Text.RegularExpressions;
using System.Threading;
using System.Threading.Tasks;
using Microsoft.Extensions.Logging;
using Microsoft.SemanticKernel.AI.TextCompletion;
using Microsoft.SemanticKernel.Memory;
using Microsoft.SemanticKernel.Orchestration;
using Microsoft.SemanticKernel.SkillDefinition;

namespace Microsoft.SemanticKernel.Planning;

/// <summary>
/// Standard Semantic Kernel callable plan.
/// Plan is used to create trees of <see cref="ISKFunction"/>s.
/// </summary>
[DebuggerDisplay("{DebuggerDisplay,nq}")]
public sealed class Plan : ISKFunction
{
    /// <summary>
    /// State of the plan
    /// </summary>
    [JsonPropertyName("state")]
    [JsonConverter(typeof(ContextVariablesConverter))]
    public ContextVariables State { get; } = new();

    /// <summary>
    /// Steps of the plan
    /// </summary>
    [JsonPropertyName("steps")]
    public IReadOnlyList<Plan> Steps => this._steps.AsReadOnly();

    /// <summary>
    /// Parameters for the plan, used to pass information to the next step
    /// </summary>
    [JsonPropertyName("parameters")]
    [JsonConverter(typeof(ContextVariablesConverter))]
    public ContextVariables Parameters { get; set; } = new();

    /// <summary>
    /// Outputs for the plan, used to pass information to the caller
    /// </summary>
    [JsonPropertyName("outputs")]
    public IList<string> Outputs { get; set; } = new List<string>();

    /// <summary>
    /// Gets whether the plan has a next step.
    /// </summary>
    [JsonIgnore]
    public bool HasNextStep => this.NextStepIndex < this.Steps.Count;

    /// <summary>
    /// Gets the next step index.
    /// </summary>
    [JsonPropertyName("next_step_index")]
    public int NextStepIndex { get; private set; }

    #region ISKFunction implementation

    /// <inheritdoc/>
    [JsonPropertyName("name")]
    public string Name { get; set; } = string.Empty;

    /// <inheritdoc/>
    [JsonPropertyName("skill_name")]
    public string SkillName { get; set; } = string.Empty;

    /// <inheritdoc/>
    [JsonPropertyName("description")]
    public string Description { get; set; } = string.Empty;

    /// <inheritdoc/>
    [JsonIgnore]
    public bool IsSemantic { get; private set; }

    /// <inheritdoc/>
    [JsonIgnore]
    public CompleteRequestSettings RequestSettings { get; private set; } = new();

    #endregion ISKFunction implementation

    /// <summary>
    /// Initializes a new instance of the <see cref="Plan"/> class with a goal description.
    /// </summary>
    /// <param name="goal">The goal of the plan used as description.</param>
    public Plan(string goal)
    {
        this.Description = goal;
        this.SkillName = this.GetType().FullName;
    }

    /// <summary>
    /// Initializes a new instance of the <see cref="Plan"/> class with a goal description and steps.
    /// </summary>
    /// <param name="goal">The goal of the plan used as description.</param>
    /// <param name="steps">The steps to add.</param>
    public Plan(string goal, params ISKFunction[] steps) : this(goal)
    {
        this.AddSteps(steps);
    }

    /// <summary>
    /// Initializes a new instance of the <see cref="Plan"/> class with a goal description and steps.
    /// </summary>
    /// <param name="goal">The goal of the plan used as description.</param>
    /// <param name="steps">The steps to add.</param>
    public Plan(string goal, params Plan[] steps) : this(goal)
    {
        this.AddSteps(steps);
    }

    /// <summary>
    /// Initializes a new instance of the <see cref="Plan"/> class with a function.
    /// </summary>
    /// <param name="function">The function to execute.</param>
    public Plan(ISKFunction function)
    {
        this.SetFunction(function);
    }

    /// <summary>
    /// Initializes a new instance of the <see cref="Plan"/> class with a function and steps.
    /// </summary>
    /// <param name="name">The name of the plan.</param>
    /// <param name="skillName">The name of the skill.</param>
    /// <param name="description">The description of the plan.</param>
    /// <param name="nextStepIndex">The index of the next step.</param>
    /// <param name="state">The state of the plan.</param>
    /// <param name="parameters">The parameters of the plan.</param>
    /// <param name="outputs">The outputs of the plan.</param>
    /// <param name="steps">The steps of the plan.</param>
    [JsonConstructor]
    public Plan(
        string name,
        string skillName,
        string description,
        int nextStepIndex,
        ContextVariables state,
        ContextVariables parameters,
        IList<string> outputs,
        IReadOnlyList<Plan> steps)
    {
        this.Name = name;
        this.SkillName = skillName;
        this.Description = description;
        this.NextStepIndex = nextStepIndex;
        this.State = state;
        this.Parameters = parameters;
        this.Outputs = outputs;
        this._steps.Clear();
        this.AddSteps(steps.ToArray());
    }

    /// <summary>
    /// Deserialize a JSON string into a Plan object.
    /// TODO: the context should never be null, it's required internally
    /// </summary>
    /// <param name="json">JSON string representation of a Plan</param>
    /// <param name="context">The context to use for function registrations.</param>
    /// <param name="requireFunctions">Whether to require functions to be registered. Only used when context is not null.</param>
    /// <returns>An instance of a Plan object.</returns>
    /// <remarks>If Context is not supplied, plan will not be able to execute.</remarks>
    public static Plan FromJson(string json, SKContext? context = null, bool requireFunctions = true)
    {
        var plan = JsonSerializer.Deserialize<Plan>(json, new JsonSerializerOptions { IncludeFields = true }) ?? new Plan(string.Empty);

        if (context != null)
        {
            plan = SetAvailableFunctions(plan, context, requireFunctions);
        }

        return plan;
    }

    /// <summary>
    /// Get JSON representation of the plan.
    /// </summary>
    /// <param name="indented">Whether to emit indented JSON</param>
    /// <returns>Plan serialized using JSON format</returns>
    public string ToJson(bool indented = false)
    {
        return JsonSerializer.Serialize(this, new JsonSerializerOptions { WriteIndented = indented });
    }

    /// <summary>
    /// Adds one or more existing plans to the end of the current plan as steps.
    /// </summary>
    /// <param name="steps">The plans to add as steps to the current plan.</param>
    /// <remarks>
    /// When you add a plan as a step to the current plan, the steps of the added plan are executed after the steps of the current plan have completed.
    /// </remarks>
    public void AddSteps(params Plan[] steps)
    {
        this._steps.AddRange(steps);
    }

    /// <summary>
    /// Adds one or more new steps to the end of the current plan.
    /// </summary>
    /// <param name="steps">The steps to add to the current plan.</param>
    /// <remarks>
    /// When you add a new step to the current plan, it is executed after the previous step in the plan has completed. Each step can be a function call or another plan.
    /// </remarks>
    public void AddSteps(params ISKFunction[] steps)
    {
        this._steps.AddRange(steps.Select(step => new Plan(step)));
    }

    /// <summary>
    /// Runs the next step in the plan using the provided kernel instance and variables.
    /// </summary>
    /// <param name="kernel">The kernel instance to use for executing the plan.</param>
    /// <param name="variables">The variables to use for the execution of the plan.</param>
    /// <param name="cancellationToken">The cancellation token to cancel the execution of the plan.</param>
    /// <returns>A task representing the asynchronous execution of the plan's next step.</returns>
    /// <remarks>
    /// This method executes the next step in the plan using the specified kernel instance and context variables. The context variables contain the necessary information for executing the plan, such as the memory, skills, and logger. The method returns a task representing the asynchronous execution of the plan's next step.
    /// </remarks>
    public Task<Plan> RunNextStepAsync(IKernel kernel, ContextVariables variables, CancellationToken cancellationToken = default)
    {
        var context = new SKContext(
            variables,
            kernel.Skills,
            kernel.Log,
            cancellationToken);

        return this.InvokeNextStepAsync(context);
    }

    /// <summary>
    /// Invoke the next step of the plan
    /// </summary>
    /// <param name="context">Context to use</param>
    /// <returns>The updated plan</returns>
    /// <exception cref="KernelException">If an error occurs while running the plan</exception>
    public async Task<Plan> InvokeNextStepAsync(SKContext context)
    {
        if (this.HasNextStep)
        {
            var step = this.Steps[this.NextStepIndex];

            // Merge the state with the current context variables for step execution
            var functionVariables = this.GetNextStepVariables(context.Variables, step);

            // Execute the step
<<<<<<< HEAD
            var functionContext = new SKContext(functionVariables, context.Skills, context.Log, context.CancellationToken);
=======
            var functionContext = new SKContext(
                functionVariables,
                context.Memory,
                context.Skills,
                context.Log,
                context.CancellationToken);

>>>>>>> 55dc7942
            var result = await step.InvokeAsync(functionContext).ConfigureAwait(false);
            var resultValue = result.Result.Trim();

            if (result.ErrorOccurred)
            {
                throw new KernelException(KernelException.ErrorCodes.FunctionInvokeError,
                    $"Error occurred while running plan step: {result.LastErrorDescription}", result.LastException);
            }

            #region Update State

            // Update state with result
            this.State.Update(resultValue);

            // Update Plan Result in State with matching outputs (if any)
            if (this.Outputs.Intersect(step.Outputs).Any())
            {
                this.State.TryGetValue(DefaultResultKey, out string? currentPlanResult);
                this.State.Set(DefaultResultKey, string.Join("\n", currentPlanResult?.Trim(), resultValue));
            }

            // Update state with outputs (if any)
            foreach (var item in step.Outputs)
            {
                if (result.Variables.TryGetValue(item, out string? val))
                {
                    this.State.Set(item, val);
                }
                else
                {
                    this.State.Set(item, resultValue);
                }
            }

            #endregion Update State

            this.NextStepIndex++;
        }

        return this;
    }

    #region ISKFunction implementation

    /// <inheritdoc/>
    public FunctionView Describe()
    {
        // TODO - Eventually, we should be able to describe a plan and its expected inputs/outputs
        return this.Function?.Describe() ?? new();
    }

    /// <inheritdoc/>
    public Task<SKContext> InvokeAsync(
        string? input = null,
        CompleteRequestSettings? settings = null,
        ISemanticTextMemory? memory = null,
        ILogger? logger = null,
        CancellationToken cancellationToken = default)
    {
        if (input != null) { this.State.Update(input); }

        SKContext context = new(
            this.State,
            logger: logger,
            cancellationToken: cancellationToken);

        return this.InvokeAsync(context, settings);
    }

    /// <inheritdoc/>
    public async Task<SKContext> InvokeAsync(
        SKContext context,
        CompleteRequestSettings? settings = null)
    {
        if (this.Function is not null)
        {
            var result = await this.InstrumentedInvokeAsync(this.Function, context, settings).ConfigureAwait(false);

            if (result.ErrorOccurred)
            {
                return result;
            }

            context.Variables.Update(result.Result);
        }
        else
        {
            // loop through steps and execute until completion
            while (this.HasNextStep)
            {
                var functionContext = context;

                AddVariablesToContext(this.State, functionContext);

                await this.InvokeNextStepAsync(functionContext).ConfigureAwait(false);

                this.UpdateContextWithOutputs(context);
            }
        }

        return context;
    }

    /// <inheritdoc/>
    public ISKFunction SetDefaultSkillCollection(IReadOnlySkillCollection skills)
    {
        return this.Function is null
            ? throw new NotImplementedException()
            : this.Function.SetDefaultSkillCollection(skills);
    }

    /// <inheritdoc/>
    public ISKFunction SetAIService(Func<ITextCompletion> serviceFactory)
    {
        return this.Function is null
            ? throw new NotImplementedException()
            : this.Function.SetAIService(serviceFactory);
    }

    /// <inheritdoc/>
    public ISKFunction SetAIConfiguration(CompleteRequestSettings settings)
    {
        return this.Function is null
            ? throw new NotImplementedException()
            : this.Function.SetAIConfiguration(settings);
    }

    #endregion ISKFunction implementation

    /// <summary>
    /// Expand variables in the input string.
    /// </summary>
    /// <param name="variables">Variables to use for expansion.</param>
    /// <param name="input">Input string to expand.</param>
    /// <returns>Expanded string.</returns>
    internal string ExpandFromVariables(ContextVariables variables, string input)
    {
        var result = input;
        var matches = s_variablesRegex.Matches(input);
        var orderedMatches = matches.Cast<Match>().Select(m => m.Groups["var"].Value).Distinct().OrderByDescending(m => m.Length);

        foreach (var varName in orderedMatches)
        {
            if (variables.TryGetValue(varName, out string? value) || this.State.TryGetValue(varName, out value))
            {
                result = result.Replace($"${varName}", value);
            }
        }

        return result;
    }

    /// <summary>
    /// Set functions for a plan and its steps.
    /// </summary>
    /// <param name="plan">Plan to set functions for.</param>
    /// <param name="context">Context to use.</param>
    /// <param name="requireFunctions">Whether to throw an exception if a function is not found.</param>
    /// <returns>The plan with functions set.</returns>
    private static Plan SetAvailableFunctions(Plan plan, SKContext context, bool requireFunctions = true)
    {
        if (plan.Steps.Count == 0)
        {
            if (context.Skills == null)
            {
                throw new KernelException(
                    KernelException.ErrorCodes.SkillCollectionNotSet,
                    "Skill collection not found in the context");
            }

            if (context.Skills.TryGetFunction(plan.SkillName, plan.Name, out var skillFunction))
            {
                plan.SetFunction(skillFunction);
            }
            else if (requireFunctions)
            {
                throw new KernelException(
                    KernelException.ErrorCodes.FunctionNotAvailable,
                    $"Function '{plan.SkillName}.{plan.Name}' not found in skill collection");
            }
        }
        else
        {
            foreach (var step in plan.Steps)
            {
                SetAvailableFunctions(step, context, requireFunctions);
            }
        }

        return plan;
    }

    /// <summary>
    /// Add any missing variables from a plan state variables to the context.
    /// </summary>
    private static void AddVariablesToContext(ContextVariables vars, SKContext context)
    {
        // Loop through vars and add anything missing to context
        foreach (var item in vars)
        {
            if (!context.Variables.ContainsKey(item.Key))
            {
                context.Variables.Set(item.Key, item.Value);
            }
        }
    }

    /// <summary>
    /// Update the context with the outputs from the current step.
    /// </summary>
    /// <param name="context">The context to update.</param>
    /// <returns>The updated context.</returns>
    private SKContext UpdateContextWithOutputs(SKContext context)
    {
        var resultString = this.State.TryGetValue(DefaultResultKey, out string? result) ? result : this.State.ToString();
        context.Variables.Update(resultString);

        // copy previous step's variables to the next step
        foreach (var item in this._steps[this.NextStepIndex - 1].Outputs)
        {
            if (this.State.TryGetValue(item, out string? val))
            {
                context.Variables.Set(item, val);
            }
            else
            {
                context.Variables.Set(item, resultString);
            }
        }

        return context;
    }

    /// <summary>
    /// Get the variables for the next step in the plan.
    /// </summary>
    /// <param name="variables">The current context variables.</param>
    /// <param name="step">The next step in the plan.</param>
    /// <returns>The context variables for the next step in the plan.</returns>
    private ContextVariables GetNextStepVariables(ContextVariables variables, Plan step)
    {
        // Priority for Input
        // - Parameters (expand from variables if needed)
        // - SKContext.Variables
        // - Plan.State
        // - Empty if sending to another plan
        // - Plan.Description

        var input = string.Empty;
        if (!string.IsNullOrEmpty(step.Parameters.Input))
        {
            input = this.ExpandFromVariables(variables, step.Parameters.Input);
        }
        else if (!string.IsNullOrEmpty(variables.Input))
        {
            input = variables.Input;
        }
        else if (!string.IsNullOrEmpty(this.State.Input))
        {
            input = this.State.Input;
        }
        else if (step.Steps.Count > 0)
        {
            input = string.Empty;
        }
        else if (!string.IsNullOrEmpty(this.Description))
        {
            input = this.Description;
        }

        var stepVariables = new ContextVariables(input);

        // Priority for remaining stepVariables is:
        // - Function Parameters (pull from variables or state by a key value)
        // - Step Parameters (pull from variables or state by a key value)
        // - All other variables. These are carried over in case the function wants access to the ambient content.
        var functionParameters = step.Describe();
        foreach (var param in functionParameters.Parameters)
        {
            if (param.Name.Equals(ContextVariables.MainKey, StringComparison.OrdinalIgnoreCase))
            {
                continue;
            }

            if (variables.TryGetValue(param.Name, out string? value))
            {
                stepVariables.Set(param.Name, value);
            }
            else if (this.State.TryGetValue(param.Name, out value) && !string.IsNullOrEmpty(value))
            {
                stepVariables.Set(param.Name, value);
            }
        }

        foreach (var item in step.Parameters)
        {
            // Don't overwrite variable values that are already set
            if (stepVariables.ContainsKey(item.Key))
            {
                continue;
            }

            var expandedValue = this.ExpandFromVariables(variables, item.Value);
            if (!expandedValue.Equals(item.Value, StringComparison.OrdinalIgnoreCase))
            {
                stepVariables.Set(item.Key, expandedValue);
            }
            else if (variables.TryGetValue(item.Key, out string? value))
            {
                stepVariables.Set(item.Key, value);
            }
            else if (this.State.TryGetValue(item.Key, out value))
            {
                stepVariables.Set(item.Key, value);
            }
            else
            {
                stepVariables.Set(item.Key, expandedValue);
            }
        }

        foreach (KeyValuePair<string, string> item in variables)
        {
            if (!stepVariables.ContainsKey(item.Key))
            {
                stepVariables.Set(item.Key, item.Value);
            }
        }

        return stepVariables;
    }

    private async Task<SKContext> InstrumentedInvokeAsync(
        ISKFunction function,
        SKContext context,
        CompleteRequestSettings? settings = null)
    {
        using var activity = s_activitySource.StartActivity($"{this.SkillName}.{this.Name}");

        context.Log.LogInformation("{SkillName}.{StepName}: Step execution started.", this.SkillName, this.Name);

        var stopwatch = new Stopwatch();

        stopwatch.Start();

        var result = await function.InvokeAsync(context, settings).ConfigureAwait(false);

        stopwatch.Stop();

        if (!result.ErrorOccurred)
        {
            context.Log.LogInformation(
                "{SkillName}.{StepName}: Step execution status: {Status}.",
                this.SkillName, this.Name, "Success");
        }
        else
        {
            context.Log.LogInformation(
                "{SkillName}.{StepName}: Step execution status: {Status}.",
                this.SkillName, this.Name, "Failed");

            context.Log.LogError(
                result.LastException,
                "Something went wrong in plan step {SkillName}.{StepName}:'{ErrorDescription}'",
                this.SkillName, this.Name, context.LastErrorDescription);
        }

        context.Log.LogInformation(
            "{SkillName}.{StepName}: Step execution finished in {ExecutionTime}ms.",
            this.SkillName, this.Name, stopwatch.ElapsedMilliseconds);

        var stepExecutionTimeMetricName = string.Format(CultureInfo.InvariantCulture, StepExecutionTimeMetricFormat, this.SkillName, this.Name);

        var stepExecutionTimeHistogram = s_meter.CreateHistogram<double>(
            name: stepExecutionTimeMetricName,
            unit: "ms",
            description: "Plan step execution time");

        stepExecutionTimeHistogram.Record(stopwatch.ElapsedMilliseconds);

        return result;
    }

    private void SetFunction(ISKFunction function)
    {
        this.Function = function;
        this.Name = function.Name;
        this.SkillName = function.SkillName;
        this.Description = function.Description;
        this.IsSemantic = function.IsSemantic;
        this.RequestSettings = function.RequestSettings;
    }

    private ISKFunction? Function { get; set; } = null;

    private readonly List<Plan> _steps = new();

    private static readonly Regex s_variablesRegex = new(@"\$(?<var>\w+)");

    private const string DefaultResultKey = "PLAN.RESULT";

    [DebuggerBrowsable(DebuggerBrowsableState.Never)]
    private string DebuggerDisplay
    {
        get
        {
            string display = this.Description;

            if (!string.IsNullOrWhiteSpace(this.Name))
            {
                display = $"{this.Name} ({display})";
            }

            if (this._steps.Count > 0)
            {
                display += $", Steps = {this._steps.Count}, NextStep = {this.NextStepIndex}";
            }

            return display;
        }
    }

    #region Instrumentation

    private const string StepExecutionTimeMetricFormat = "SK.{0}.{1}.ExecutionTime";

    /// <summary>
    /// Instance of <see cref="ActivitySource"/> for plan-related activities.
    /// </summary>
    private static ActivitySource s_activitySource = new(typeof(Plan).FullName);

    /// <summary>
    /// Instance of <see cref="Meter"/> for planner-related metrics.
    /// </summary>
    private static Meter s_meter = new(typeof(Plan).FullName);

    #endregion
}<|MERGE_RESOLUTION|>--- conflicted
+++ resolved
@@ -252,17 +252,7 @@
             var functionVariables = this.GetNextStepVariables(context.Variables, step);
 
             // Execute the step
-<<<<<<< HEAD
             var functionContext = new SKContext(functionVariables, context.Skills, context.Log, context.CancellationToken);
-=======
-            var functionContext = new SKContext(
-                functionVariables,
-                context.Memory,
-                context.Skills,
-                context.Log,
-                context.CancellationToken);
-
->>>>>>> 55dc7942
             var result = await step.InvokeAsync(functionContext).ConfigureAwait(false);
             var resultValue = result.Result.Trim();
 
