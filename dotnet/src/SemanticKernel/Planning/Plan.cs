--- conflicted
+++ resolved
@@ -240,13 +240,11 @@
     public Task<Plan> RunNextStepAsync(IKernel kernel, ContextVariables variables, CancellationToken cancellationToken = default)
     {
         var context = new SKContext(
-<<<<<<< HEAD
             variables,
             kernel.Skills,
             kernel.LoggerFactory);
 
         return this.InvokeNextStepAsync(context, cancellationToken);
-=======
             variables
             // kernel.Memory,
             // kernel.Skills,
@@ -254,7 +252,6 @@
             // cancellationToken
         );
         return this.InvokeNextStepAsync(context);
->>>>>>> fa1b8c2e
     }
 
     /// <summary>
@@ -274,14 +271,11 @@
             var functionVariables = this.GetNextStepVariables(context.Variables, step);
 
             // Execute the step
-<<<<<<< HEAD
             var functionContext = new SKContext(functionVariables, context.Skills, context.LoggerFactory);
             var result = await step.InvokeAsync(functionContext, cancellationToken: cancellationToken).ConfigureAwait(false);
-=======
             // var functionContext = new SKContext(functionVariables, context.Memory, context.Skills, context.Log, context.CancellationToken);
             var functionContext = new SKContext(functionVariables);
             var result = await step.InvokeAsync(functionContext).ConfigureAwait(false);
->>>>>>> fa1b8c2e
             var resultValue = result.Result.Trim();
 
             if (result.ErrorOccurred)
@@ -342,8 +336,6 @@
         CompleteRequestSettings? settings = null,
         CancellationToken cancellationToken = default)
     {
-<<<<<<< HEAD
-=======
         // context ??= new SKContext(new ContextVariables(), null!, null, log ?? NullLogger.Instance, cancellationToken);
         context ??= new SKContext(new ContextVariables());
 
@@ -359,7 +351,6 @@
         // context ??= new SKContext(this.State, null!, null, log ?? NullLogger.Instance, cancellationToken);
         context ??= new SKContext(this.State);
 
->>>>>>> fa1b8c2e
         if (this.Function is not null)
         {
             AddVariablesToContext(this.State, context);
