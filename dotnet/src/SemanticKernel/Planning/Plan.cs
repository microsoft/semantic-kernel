--- conflicted
+++ resolved
@@ -255,13 +255,10 @@
     /// </summary>
     /// <param name="kernel">The kernel instance to use for executing the plan.</param>
     /// <param name="variables">The variables to use for the execution of the plan.</param>
-<<<<<<< HEAD
     /// <param name="cancellationToken">The <see cref="CancellationToken"/> to monitor for cancellation requests. The default is <see cref="CancellationToken.None"/>.</param>
-=======
     /// <param name="textCompletionService">Text completion service</param>
     /// <param name="settings">AI service settings</param>
     /// <param name="cancellationToken">The cancellation token to cancel the execution of the plan.</param>
->>>>>>> 77d3b339
     /// <returns>A task representing the asynchronous execution of the plan's next step.</returns>
     /// <remarks>
     /// This method executes the next step in the plan using the specified kernel instance and context variables.
@@ -273,7 +270,6 @@
         var context = new SKContext(
             variables,
             kernel.Skills,
-<<<<<<< HEAD
             kernel.LoggerFactory);
 
         return this.InvokeNextStepAsync(context, cancellationToken);
@@ -284,29 +280,24 @@
             // cancellationToken
         );
         return this.InvokeNextStepAsync(context);
-=======
             kernel.Log,
             cancellationToken);
         return this.InvokeNextStepAsync(context, textCompletionService, settings);
->>>>>>> 77d3b339
     }
 
     /// <summary>
     /// Invoke the next step of the plan
     /// </summary>
     /// <param name="context">Context to use</param>
-<<<<<<< HEAD
     /// <param name="cancellationToken">The <see cref="CancellationToken"/> to monitor for cancellation requests. The default is <see cref="CancellationToken.None"/>.</param>
     /// <returns>The updated plan</returns>
     /// <exception cref="SKException">If an error occurs while running the plan</exception>
     public async Task<Plan> InvokeNextStepAsync(SKContext context, CancellationToken cancellationToken = default)
-=======
     /// <param name="textCompletionService">Text completion service</param>
     /// <param name="settings">AI service settings</param>
     /// <returns>The updated plan</returns>
     /// <exception cref="KernelException">If an error occurs while running the plan</exception>
     public async Task<Plan> InvokeNextStepAsync(SKContext context, ITextCompletion? textCompletionService = null, CompleteRequestSettings? settings = null)
->>>>>>> 77d3b339
     {
         if (this.HasNextStep)
         {
@@ -376,11 +367,9 @@
     }
 
     /// <inheritdoc/>
-<<<<<<< HEAD
     public async Task<SKContext> InvokeAsync(
         SKContext context,
         CompleteRequestSettings? settings = null,
-=======
     public Task<SKContext> InvokeAsync(
         string? input = null,
         ITextCompletion? textCompletionService = null,
@@ -388,13 +377,11 @@
         IReadOnlySkillCollection? skills = null,
         ISemanticTextMemory? memory = null,
         ILogger? logger = null,
->>>>>>> 77d3b339
         CancellationToken cancellationToken = default)
     {
         // context ??= new SKContext(new ContextVariables(), null!, null, log ?? NullLogger.Instance, cancellationToken);
         context ??= new SKContext(new ContextVariables());
 
-<<<<<<< HEAD
         context.Variables.Update(input);
 
         return this.InvokeAsync(context, settings, log, cancellationToken);
@@ -403,7 +390,6 @@
     /// <inheritdoc/>
     public async Task<SKContext> InvokeAsync(SKContext? context = null, CompleteRequestSettings? settings = null, ILogger? log = null,
         CancellationToken cancellationToken = default)
-=======
         SKContext context = new(
             this.State,
             memory: memory,
@@ -419,22 +405,18 @@
         SKContext context,
         ITextCompletion? textCompletionService = null,
         CompleteRequestSettings? settings = null)
->>>>>>> 77d3b339
     {
         // context ??= new SKContext(this.State, null!, null, log ?? NullLogger.Instance, cancellationToken);
         context ??= new SKContext(this.State);
 
         if (this.Function is not null)
         {
-<<<<<<< HEAD
             AddVariablesToContext(this.State, context);
             var result = await this.Function
                 .WithInstrumentation(context.LoggerFactory)
                 .InvokeAsync(context, settings, cancellationToken)
                 .ConfigureAwait(false);
-=======
             var result = await this.Function.InvokeAsync(context, textCompletionService, settings).ConfigureAwait(false);
->>>>>>> 77d3b339
 
             if (result.ErrorOccurred)
             {
@@ -453,7 +435,6 @@
                 var functionContext = context;
                 AddVariablesToContext(this.State, functionContext);
 
-<<<<<<< HEAD
                 try
                 {
                     functionContext.CancellationToken.ThrowIfCancellationRequested();
@@ -467,9 +448,7 @@
                     functionContext.Fail(e.Message, e);
                     return functionContext;
                 }
-=======
                 await this.InvokeNextStepAsync(functionContext, textCompletionService, settings).ConfigureAwait(false);
->>>>>>> 77d3b339
 
                 this.UpdateContextWithOutputs(context);
             }
