--- conflicted
+++ resolved
@@ -180,20 +180,13 @@
             try
             {
                 string renderedPrompt = await functionConfig.PromptTemplate.RenderAsync(context).ConfigureAwait(false);
-<<<<<<< HEAD
+                var completionResults = await client.GetCompletionsAsync(renderedPrompt, requestSettings, context.CancellationToken).ConfigureAwait(false);
                 if (preExecutionHook is not null)
                 {
                     context = preExecutionHook(context, renderedPrompt);
                 }
 
-                // Validates the rendered prompt before executing the completion
-                // The prompt template might have function calls that could result in the context becoming untrusted,
-                // this way this hook should check again if the context became untrusted
-                TrustAwareString prompt = await func.TrustServiceInstance.ValidatePromptAsync(func, context, renderedPrompt).ConfigureAwait(false);
-                var completionResults = await client.GetCompletionsAsync(prompt, requestSettings, context.CancellationToken).ConfigureAwait(false);
-=======
                 var completionResults = await client.GetCompletionsAsync(renderedPrompt, requestSettings, context.CancellationToken).ConfigureAwait(false);
->>>>>>> 95d672ac
                 string completion = await GetCompletionsResultContentAsync(completionResults, context.CancellationToken).ConfigureAwait(false);
 
                 // Update the result with the completion
@@ -251,13 +244,10 @@
 
         if (this.IsSemantic)
         {
-<<<<<<< HEAD
+            this.AddDefaultValues(context.Variables);
+
+            var resultContext = await this._function(this._aiService?.Value, settings ?? this._aiRequestSettings, context).ConfigureAwait(false);
             var resultContext = await this._function(this._aiService?.Value, settings ?? this._aiRequestSettings, context, this._preExecutionHook, this._postExecutionHook).ConfigureAwait(false);
-=======
-            this.AddDefaultValues(context.Variables);
-
-            var resultContext = await this._function(this._aiService?.Value, settings ?? this._aiRequestSettings, context).ConfigureAwait(false);
->>>>>>> 95d672ac
             context.Variables.Update(resultContext.Variables);
         }
         else
