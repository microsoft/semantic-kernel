﻿// Copyright (c) Microsoft. All rights reserved.

using System;
using System.Collections.Concurrent;
using System.Collections.Generic;
using System.Diagnostics;
using System.Diagnostics.CodeAnalysis;
using Microsoft.Extensions.Logging;
using Microsoft.Extensions.Logging.Abstractions;
using Microsoft.SemanticKernel.Diagnostics;

namespace Microsoft.SemanticKernel.SkillDefinition;

/// <summary>
/// Semantic Kernel default skill collection class.
/// The class holds a list of all the functions, native and semantic, known to the kernel instance.
/// The list is used by the planner and when executing pipelines of function compositions.
/// </summary>
[SuppressMessage("Naming", "CA1711:Identifiers should not have incorrect suffix")]
[DebuggerTypeProxy(typeof(IReadOnlySkillCollectionTypeProxy))]
[DebuggerDisplay("{DebuggerDisplay,nq}")]
public class SkillCollection : ISkillCollection
{
    internal const string GlobalSkill = "_GLOBAL_FUNCTIONS_";

    public SkillCollection(ILogger? logger = null)
    {
        this._logger = logger ?? NullLogger.Instance;

        // Important: names are case insensitive
        this._skillCollection = new(StringComparer.OrdinalIgnoreCase);
    }

    public ISkillCollection AddFunction(ISKFunction functionInstance)
    {
        Verify.NotNull(functionInstance);

        ConcurrentDictionary<string, ISKFunction> skill = this._skillCollection.GetOrAdd(functionInstance.SkillName, static _ => new(StringComparer.OrdinalIgnoreCase));
        skill[functionInstance.Name] = functionInstance;

        return this;
    }

    /// <inheritdoc/>
    public ISKFunction GetFunction(string functionName) =>
        this.GetFunction(GlobalSkill, functionName);

    /// <inheritdoc/>
    public ISKFunction GetFunction(string skillName, string functionName)
    {
        if (!this.TryGetFunction(skillName, functionName, out ISKFunction? functionInstance))
        {
            this.ThrowFunctionNotAvailable(skillName, functionName);
        }

        return functionInstance;
    }

    /// <inheritdoc/>
    public bool TryGetFunction(string functionName, [NotNullWhen(true)] out ISKFunction? availableFunction) =>
        this.TryGetFunction(GlobalSkill, functionName, out availableFunction);

    /// <inheritdoc/>
    public bool TryGetFunction(string skillName, string functionName, [NotNullWhen(true)] out ISKFunction? availableFunction)
    {
        Verify.NotNull(skillName);
        Verify.NotNull(functionName);

        if (this._skillCollection.TryGetValue(skillName, out ConcurrentDictionary<string, ISKFunction>? skill))
        {
            return skill.TryGetValue(functionName, out availableFunction);
        }

        availableFunction = null;
        return false;
    }

    /// <inheritdoc/>
    public FunctionsView GetFunctionsView(bool includeSemantic = true, bool includeNative = true)
    {
        var result = new FunctionsView();

        if (includeSemantic || includeNative)
        {
            foreach (var skill in this._skillCollection)
            {
                foreach (KeyValuePair<string, ISKFunction> f in skill.Value)
                {
                    if (f.Value.IsSemantic ? includeSemantic : includeNative)
                    {
                        result.AddFunction(f.Value.Describe());
                    }
                }
            }
        }

        return result;
    }

    [DebuggerBrowsable(DebuggerBrowsableState.Never)]
    internal string DebuggerDisplay => $"Count = {this._skillCollection.Count}";

    #region private ================================================================================

    [DoesNotReturn]
    private void ThrowFunctionNotAvailable(string skillName, string functionName)
    {
<<<<<<< HEAD
        this._log.LogError("Function not available: skill:{0} function:{1}", skillName, functionName);
        throw new SKException($"Function not available {skillName}.{functionName}");
=======
        this._logger.LogError("Function not available: skill:{0} function:{1}", skillName, functionName);
        throw new KernelException(
            KernelException.ErrorCodes.FunctionNotAvailable,
            $"Function not available {skillName}.{functionName}");
>>>>>>> 14d76cc2
    }

    private readonly ILogger _logger;

    private readonly ConcurrentDictionary<string, ConcurrentDictionary<string, ISKFunction>> _skillCollection;

    #endregion
}<|MERGE_RESOLUTION|>--- conflicted
+++ resolved
@@ -105,15 +105,8 @@
     [DoesNotReturn]
     private void ThrowFunctionNotAvailable(string skillName, string functionName)
     {
-<<<<<<< HEAD
-        this._log.LogError("Function not available: skill:{0} function:{1}", skillName, functionName);
+        this._logger.LogError("Function not available: skill:{0} function:{1}", skillName, functionName);
         throw new SKException($"Function not available {skillName}.{functionName}");
-=======
-        this._logger.LogError("Function not available: skill:{0} function:{1}", skillName, functionName);
-        throw new KernelException(
-            KernelException.ErrorCodes.FunctionNotAvailable,
-            $"Function not available {skillName}.{functionName}");
->>>>>>> 14d76cc2
     }
 
     private readonly ILogger _logger;
