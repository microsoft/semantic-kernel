--- conflicted
+++ resolved
@@ -106,18 +106,12 @@
         if (!this.GetFunctionFromSkillCollection(context.Skills!, fBlock, out ISKFunction? function))
         {
             var errorMsg = $"Function `{fBlock.Content}` not found";
-<<<<<<< HEAD
-<<<<<<< main
             this.Log.LogError(errorMsg);
             throw new TemplateException(TemplateException.ErrorCodes.FunctionNotFound, errorMsg);
-=======
             this.Logger.LogError(errorMsg);
             throw new SKException(errorMsg);
->>>>>>> ms/feature-error-handling
-=======
             this.Logger.LogError(errorMsg);
             throw new SKException(errorMsg);
->>>>>>> 9b3b42af
         }
 
         ContextVariables variablesClone = context.Variables.Clone();
@@ -142,18 +136,12 @@
 
         if (result.ErrorOccurred)
         {
-<<<<<<< main
             var errorMsg = $"Function `{fBlock.Content}` execution failed. {result.LastException?.GetType().FullName}: {result.LastErrorDescription}";
             this.Log.LogError(errorMsg);
             throw new TemplateException(TemplateException.ErrorCodes.RuntimeError, errorMsg, result.LastException);
-=======
             var errorMsg = $"Function `{fBlock.Content}` execution failed. {contextClone.LastException?.GetType().FullName}: {contextClone.LastException?.Message}";
             this.Logger.LogError(errorMsg);
             throw new SKException(errorMsg, contextClone.LastException);
-<<<<<<< HEAD
->>>>>>> ms/feature-error-handling
-=======
->>>>>>> 9b3b42af
         }
 
         return result.Result;
