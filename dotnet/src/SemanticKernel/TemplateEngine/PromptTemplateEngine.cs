--- conflicted
+++ resolved
@@ -85,21 +85,16 @@
             }
         }
 
-<<<<<<< HEAD
-        // TODO: allow tracing prompts differently
-        // Sensitive data, logging as trace, disabled by default
-        this._log.LogTrace("Rendered prompt: {0}", result);
-
-=======
         var result = new StringBuilder();
         foreach (Task<string> t in tasks)
         {
             result.Append(await t.ConfigureAwait(false));
         }
 
-        // TODO: remove PII, allow tracing prompts differently
-        this._log.LogDebug("Rendered prompt: {0}", result);
->>>>>>> 5721ac44
+        // TODO: allow tracing prompts differently
+        // Sensitive data, logging as trace, disabled by default
+        this._log.LogTrace("Rendered prompt: {0}", result);
+
         return result.ToString();
     }
 
