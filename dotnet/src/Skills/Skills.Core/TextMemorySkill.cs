--- conflicted
+++ resolved
@@ -4,10 +4,8 @@
 using System.ComponentModel;
 using System.Linq;
 using System.Text.Json;
-using System.Threading;
 using System.Threading.Tasks;
 using Microsoft.Extensions.Logging;
-using Microsoft.Extensions.Logging.Abstractions;
 using Microsoft.SemanticKernel.Diagnostics;
 using Microsoft.SemanticKernel.Memory;
 using Microsoft.SemanticKernel.SkillDefinition;
@@ -81,11 +79,7 @@
         Verify.NotNullOrWhiteSpace(key);
         logger ??= NullLogger.Instance;
 
-<<<<<<< HEAD
-        logger.LogTrace("Recalling memory with key '{0}' from collection '{1}'", key, collection);
-=======
-        context.Log.LogDebug("Recalling memory with key '{0}' from collection '{1}'", key, collection);
->>>>>>> 55dc7942
+        logger.LogDebug("Recalling memory with key '{0}' from collection '{1}'", key, collection);
 
         var memory = await this._memory.GetAsync(collection, key, cancellationToken: cancellationToken).ConfigureAwait(false);
 
@@ -119,11 +113,7 @@
         relevance ??= DefaultRelevance;
         limit ??= DefaultLimit;
 
-<<<<<<< HEAD
-        logger.LogTrace("Searching memories in collection '{0}', relevance '{1}'", collection, relevance);
-=======
-        context.Log.LogDebug("Searching memories in collection '{0}', relevance '{1}'", collection, relevance);
->>>>>>> 55dc7942
+        logger.LogDebug("Searching memories in collection '{0}', relevance '{1}'", collection, relevance);
 
         // Search memory
         List<MemoryQueryResult> memories = await this._memory
@@ -137,11 +127,7 @@
             return string.Empty;
         }
 
-<<<<<<< HEAD
         logger.LogTrace("Done looking for memories in collection '{0}')", collection);
-=======
-        context.Log.LogDebug("Done looking for memories in collection '{0}')", collection);
->>>>>>> 55dc7942
         return limit == 1 ? memories[0].Metadata.Text : JsonSerializer.Serialize(memories.Select(x => x.Metadata.Text));
     }
 
@@ -170,11 +156,7 @@
         Verify.NotNullOrWhiteSpace(key);
         logger ??= NullLogger.Instance;
 
-<<<<<<< HEAD
-        logger.LogTrace("Saving memory to collection '{0}'", collection);
-=======
-        context.Log.LogDebug("Saving memory to collection '{0}'", collection);
->>>>>>> 55dc7942
+        logger.LogDebug("Saving memory to collection '{0}'", collection);
 
         await this._memory.SaveInformationAsync(collection, text: text, id: key, cancellationToken: cancellationToken).ConfigureAwait(false);
     }
@@ -201,11 +183,7 @@
         Verify.NotNullOrWhiteSpace(key);
         logger ??= NullLogger.Instance;
 
-<<<<<<< HEAD
-        logger.LogTrace("Removing memory from collection '{0}'", collection);
-=======
-        context.Log.LogDebug("Removing memory from collection '{0}'", collection);
->>>>>>> 55dc7942
+        logger.LogDebug("Removing memory from collection '{0}'", collection);
 
         await this._memory.RemoveAsync(collection, key, cancellationToken: cancellationToken).ConfigureAwait(false);
     }
