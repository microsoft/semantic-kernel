--- conflicted
+++ resolved
@@ -4,11 +4,7 @@
 using System.Collections.Generic;
 using System.ComponentModel;
 using System.Text.Json;
-<<<<<<< HEAD
-=======
-using System.Text.Json.Serialization;
 using System.Threading;
->>>>>>> 527d3782
 using System.Threading.Tasks;
 using Microsoft.Extensions.Logging;
 using Microsoft.Extensions.Logging.Abstractions;
@@ -53,11 +49,6 @@
 
     private readonly IEmailConnector _connector;
     private readonly ILogger<EmailSkill> _logger;
-    private static readonly JsonSerializerOptions s_options = new()
-    {
-        WriteIndented = false,
-        DefaultIgnoreCondition = JsonIgnoreCondition.WhenWritingNull,
-    };
 
     /// <summary>
     /// Initializes a new instance of the <see cref="EmailSkill"/> class.
@@ -124,12 +115,8 @@
                 cancellationToken)
             .ConfigureAwait(false);
 
-<<<<<<< HEAD
         return JsonSerializer.Serialize(
             value: messages,
-            jsonTypeInfo: SourceGenerationContext.Default.IEnumerableEmailMessage);
-=======
-        return JsonSerializer.Serialize(value: messages, options: s_options);
->>>>>>> 527d3782
+            jsonTypeInfo: SourceGenerationContext.WithMsGraphOptions.IEnumerableEmailMessage);
     }
 }