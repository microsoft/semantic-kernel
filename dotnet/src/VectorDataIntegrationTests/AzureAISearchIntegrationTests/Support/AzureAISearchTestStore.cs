--- conflicted
+++ resolved
@@ -35,11 +35,7 @@
 
         if (string.IsNullOrWhiteSpace(serviceUrl))
         {
-<<<<<<< HEAD
-            throw new InvalidOperationException("Service URL is not configured, set AzureAISearch:ServiceUrl (and AzureAISearch:ApiKey if you will)");
-=======
             throw new InvalidOperationException("Service URL is not configured, set AzureAISearch:ServiceUrl (and AzureAISearch:ApiKey if you want)");
->>>>>>> a345c8bc
         }
 
         this._client = string.IsNullOrWhiteSpace(apiKey)
