﻿// Copyright (c) Microsoft. All rights reserved.

using Microsoft.Extensions.VectorData;
using Xunit;

namespace PineconeIntegrationTests.Support;

#pragma warning disable CS8618 // Non-nullable field must contain a non-null value when exiting constructor. Consider adding the 'required' modifier or declaring as nullable.
public record PineconeAllTypes()
{
    [VectorStoreKey]
    public string Id { get; set; }

    [VectorStoreData]
    public bool BoolProperty { get; set; }
    [VectorStoreData]
    public bool? NullableBoolProperty { get; set; }
    [VectorStoreData]
    public string StringProperty { get; set; }
    [VectorStoreData]
    public string? NullableStringProperty { get; set; }
    [VectorStoreData]
    public int IntProperty { get; set; }
    [VectorStoreData]
    public int? NullableIntProperty { get; set; }
    [VectorStoreData]
    public long LongProperty { get; set; }
    [VectorStoreData]
    public long? NullableLongProperty { get; set; }
    [VectorStoreData]
    public float FloatProperty { get; set; }
    [VectorStoreData]
    public float? NullableFloatProperty { get; set; }
    [VectorStoreData]
    public double DoubleProperty { get; set; }
    [VectorStoreData]
    public double? NullableDoubleProperty { get; set; }

#pragma warning disable CA1819 // Properties should not return arrays
    [VectorStoreData]
    public string[] StringArray { get; set; }
    [VectorStoreData]
    public string[]? NullableStringArray { get; set; }
#pragma warning restore CA1819 // Properties should not return arrays

    [VectorStoreData]
    public List<string> StringList { get; set; }
    [VectorStoreData]
    public List<string>? NullableStringList { get; set; }

<<<<<<< HEAD
    [VectorStoreRecordVector(Dimensions: 8, DistanceFunction = DistanceFunction.DotProductSimilarity)]
=======
    [VectorStoreVector(Dimensions: 8, DistanceFunction = DistanceFunction.DotProductSimilarity)]
>>>>>>> c084b067
    public ReadOnlyMemory<float>? Embedding { get; set; }

    internal void AssertEqual(PineconeAllTypes other)
    {
        Assert.Equal(this.Id, other.Id);
        Assert.Equal(this.BoolProperty, other.BoolProperty);
        Assert.Equal(this.NullableBoolProperty, other.NullableBoolProperty);
        Assert.Equal(this.StringProperty, other.StringProperty);
        Assert.Equal(this.NullableStringProperty, other.NullableStringProperty);
        Assert.Equal(this.IntProperty, other.IntProperty);
        Assert.Equal(this.NullableIntProperty, other.NullableIntProperty);
        Assert.Equal(this.LongProperty, other.LongProperty);
        Assert.Equal(this.NullableLongProperty, other.NullableLongProperty);
        Assert.Equal(this.FloatProperty, other.FloatProperty);
        Assert.Equal(this.NullableFloatProperty, other.NullableFloatProperty);
        Assert.Equal(this.DoubleProperty, other.DoubleProperty);
        Assert.Equal(this.NullableDoubleProperty, other.NullableDoubleProperty);
        Assert.Equal(this.StringArray, other.StringArray);
        Assert.Equal(this.NullableStringArray, other.NullableStringArray);
        Assert.Equal(this.StringList, other.StringList);
        Assert.Equal(this.NullableStringList, other.NullableStringList);
        Assert.Equal(this.Embedding!.Value.ToArray(), other.Embedding!.Value.ToArray());
    }

    internal static VectorStoreCollectionDefinition GetRecordDefinition()
        => new()
        {
            Properties =
            [
<<<<<<< HEAD
                new VectorStoreRecordKeyProperty(nameof(PineconeAllTypes.Id), typeof(string)),
                new VectorStoreRecordDataProperty(nameof(PineconeAllTypes.BoolProperty), typeof(bool)),
                new VectorStoreRecordDataProperty(nameof(PineconeAllTypes.NullableBoolProperty), typeof(bool?)),
                new VectorStoreRecordDataProperty(nameof(PineconeAllTypes.StringProperty), typeof(string)),
                new VectorStoreRecordDataProperty(nameof(PineconeAllTypes.NullableStringProperty), typeof(string)),
                new VectorStoreRecordDataProperty(nameof(PineconeAllTypes.IntProperty), typeof(int)),
                new VectorStoreRecordDataProperty(nameof(PineconeAllTypes.NullableIntProperty), typeof(int?)),
                new VectorStoreRecordDataProperty(nameof(PineconeAllTypes.LongProperty), typeof(long)),
                new VectorStoreRecordDataProperty(nameof(PineconeAllTypes.NullableLongProperty), typeof(long?)),
                new VectorStoreRecordDataProperty(nameof(PineconeAllTypes.FloatProperty), typeof(float)),
                new VectorStoreRecordDataProperty(nameof(PineconeAllTypes.NullableFloatProperty), typeof(float?)),
                new VectorStoreRecordDataProperty(nameof(PineconeAllTypes.DoubleProperty), typeof(double)),
                new VectorStoreRecordDataProperty(nameof(PineconeAllTypes.NullableDoubleProperty), typeof(double?)),
                new VectorStoreRecordDataProperty(nameof(PineconeAllTypes.StringArray), typeof(string[])),
                new VectorStoreRecordDataProperty(nameof(PineconeAllTypes.NullableStringArray), typeof(string[])),
                new VectorStoreRecordDataProperty(nameof(PineconeAllTypes.StringList), typeof(List<string>)),
                new VectorStoreRecordDataProperty(nameof(PineconeAllTypes.NullableStringList), typeof(List<string?>)),
                new VectorStoreRecordVectorProperty(nameof(PineconeAllTypes.Embedding), typeof(ReadOnlyMemory<float>?), 8) { DistanceFunction = Microsoft.Extensions.VectorData.DistanceFunction.DotProductSimilarity }
=======
                new VectorStoreKeyProperty(nameof(PineconeAllTypes.Id), typeof(string)),
                new VectorStoreDataProperty(nameof(PineconeAllTypes.BoolProperty), typeof(bool)),
                new VectorStoreDataProperty(nameof(PineconeAllTypes.NullableBoolProperty), typeof(bool?)),
                new VectorStoreDataProperty(nameof(PineconeAllTypes.StringProperty), typeof(string)),
                new VectorStoreDataProperty(nameof(PineconeAllTypes.NullableStringProperty), typeof(string)),
                new VectorStoreDataProperty(nameof(PineconeAllTypes.IntProperty), typeof(int)),
                new VectorStoreDataProperty(nameof(PineconeAllTypes.NullableIntProperty), typeof(int?)),
                new VectorStoreDataProperty(nameof(PineconeAllTypes.LongProperty), typeof(long)),
                new VectorStoreDataProperty(nameof(PineconeAllTypes.NullableLongProperty), typeof(long?)),
                new VectorStoreDataProperty(nameof(PineconeAllTypes.FloatProperty), typeof(float)),
                new VectorStoreDataProperty(nameof(PineconeAllTypes.NullableFloatProperty), typeof(float?)),
                new VectorStoreDataProperty(nameof(PineconeAllTypes.DoubleProperty), typeof(double)),
                new VectorStoreDataProperty(nameof(PineconeAllTypes.NullableDoubleProperty), typeof(double?)),
                new VectorStoreDataProperty(nameof(PineconeAllTypes.StringArray), typeof(string[])),
                new VectorStoreDataProperty(nameof(PineconeAllTypes.NullableStringArray), typeof(string[])),
                new VectorStoreDataProperty(nameof(PineconeAllTypes.StringList), typeof(List<string>)),
                new VectorStoreDataProperty(nameof(PineconeAllTypes.NullableStringList), typeof(List<string?>)),
                new VectorStoreVectorProperty(nameof(PineconeAllTypes.Embedding), typeof(ReadOnlyMemory<float>?), 8) { DistanceFunction = Microsoft.Extensions.VectorData.DistanceFunction.DotProductSimilarity }
>>>>>>> c084b067
            ]
        };
}
#pragma warning restore CS8618 // Non-nullable field must contain a non-null value when exiting constructor. Consider adding the 'required' modifier or declaring as nullable.<|MERGE_RESOLUTION|>--- conflicted
+++ resolved
@@ -48,11 +48,7 @@
     [VectorStoreData]
     public List<string>? NullableStringList { get; set; }
 
-<<<<<<< HEAD
-    [VectorStoreRecordVector(Dimensions: 8, DistanceFunction = DistanceFunction.DotProductSimilarity)]
-=======
     [VectorStoreVector(Dimensions: 8, DistanceFunction = DistanceFunction.DotProductSimilarity)]
->>>>>>> c084b067
     public ReadOnlyMemory<float>? Embedding { get; set; }
 
     internal void AssertEqual(PineconeAllTypes other)
@@ -82,26 +78,6 @@
         {
             Properties =
             [
-<<<<<<< HEAD
-                new VectorStoreRecordKeyProperty(nameof(PineconeAllTypes.Id), typeof(string)),
-                new VectorStoreRecordDataProperty(nameof(PineconeAllTypes.BoolProperty), typeof(bool)),
-                new VectorStoreRecordDataProperty(nameof(PineconeAllTypes.NullableBoolProperty), typeof(bool?)),
-                new VectorStoreRecordDataProperty(nameof(PineconeAllTypes.StringProperty), typeof(string)),
-                new VectorStoreRecordDataProperty(nameof(PineconeAllTypes.NullableStringProperty), typeof(string)),
-                new VectorStoreRecordDataProperty(nameof(PineconeAllTypes.IntProperty), typeof(int)),
-                new VectorStoreRecordDataProperty(nameof(PineconeAllTypes.NullableIntProperty), typeof(int?)),
-                new VectorStoreRecordDataProperty(nameof(PineconeAllTypes.LongProperty), typeof(long)),
-                new VectorStoreRecordDataProperty(nameof(PineconeAllTypes.NullableLongProperty), typeof(long?)),
-                new VectorStoreRecordDataProperty(nameof(PineconeAllTypes.FloatProperty), typeof(float)),
-                new VectorStoreRecordDataProperty(nameof(PineconeAllTypes.NullableFloatProperty), typeof(float?)),
-                new VectorStoreRecordDataProperty(nameof(PineconeAllTypes.DoubleProperty), typeof(double)),
-                new VectorStoreRecordDataProperty(nameof(PineconeAllTypes.NullableDoubleProperty), typeof(double?)),
-                new VectorStoreRecordDataProperty(nameof(PineconeAllTypes.StringArray), typeof(string[])),
-                new VectorStoreRecordDataProperty(nameof(PineconeAllTypes.NullableStringArray), typeof(string[])),
-                new VectorStoreRecordDataProperty(nameof(PineconeAllTypes.StringList), typeof(List<string>)),
-                new VectorStoreRecordDataProperty(nameof(PineconeAllTypes.NullableStringList), typeof(List<string?>)),
-                new VectorStoreRecordVectorProperty(nameof(PineconeAllTypes.Embedding), typeof(ReadOnlyMemory<float>?), 8) { DistanceFunction = Microsoft.Extensions.VectorData.DistanceFunction.DotProductSimilarity }
-=======
                 new VectorStoreKeyProperty(nameof(PineconeAllTypes.Id), typeof(string)),
                 new VectorStoreDataProperty(nameof(PineconeAllTypes.BoolProperty), typeof(bool)),
                 new VectorStoreDataProperty(nameof(PineconeAllTypes.NullableBoolProperty), typeof(bool?)),
@@ -120,7 +96,6 @@
                 new VectorStoreDataProperty(nameof(PineconeAllTypes.StringList), typeof(List<string>)),
                 new VectorStoreDataProperty(nameof(PineconeAllTypes.NullableStringList), typeof(List<string?>)),
                 new VectorStoreVectorProperty(nameof(PineconeAllTypes.Embedding), typeof(ReadOnlyMemory<float>?), 8) { DistanceFunction = Microsoft.Extensions.VectorData.DistanceFunction.DotProductSimilarity }
->>>>>>> c084b067
             ]
         };
 }
