﻿// Copyright (c) Microsoft. All rights reserved.

using Microsoft.Extensions.VectorData;
using Microsoft.SemanticKernel.Connectors.SqlServer;
using VectorDataSpecificationTests.Support;

namespace SqlServerIntegrationTests.Support;

public sealed class SqlServerTestStore : TestStore
{
    private string? _connectionString;
    public string ConnectionString => this._connectionString ?? throw new InvalidOperationException("Not initialized");

    public static readonly SqlServerTestStore Instance = new();

<<<<<<< HEAD
    public override IVectorStore DefaultVectorStore
        => this._defaultVectorStore ?? throw new InvalidOperationException("Not initialized");

=======
>>>>>>> c084b067
    public SqlServerVectorStore GetVectorStore(SqlServerVectorStoreOptions options)
        => new(this.ConnectionString, options);

    public override string DefaultDistanceFunction => DistanceFunction.CosineDistance;

<<<<<<< HEAD
    private SqlServerVectorStore? _defaultVectorStore;

=======
>>>>>>> c084b067
    protected override Task StartAsync()
    {
        this._connectionString = SqlServerTestEnvironment.ConnectionString;

        if (string.IsNullOrWhiteSpace(this._connectionString))
        {
            throw new InvalidOperationException("Connection string is not configured, set the SqlServer:ConnectionString environment variable");
        }

<<<<<<< HEAD
        this._defaultVectorStore = new(this._connectionString);
=======
        this.DefaultVectorStore = new SqlServerVectorStore(this._connectionString);
>>>>>>> c084b067

        return Task.CompletedTask;
    }
}<|MERGE_RESOLUTION|>--- conflicted
+++ resolved
@@ -13,22 +13,11 @@
 
     public static readonly SqlServerTestStore Instance = new();
 
-<<<<<<< HEAD
-    public override IVectorStore DefaultVectorStore
-        => this._defaultVectorStore ?? throw new InvalidOperationException("Not initialized");
-
-=======
->>>>>>> c084b067
     public SqlServerVectorStore GetVectorStore(SqlServerVectorStoreOptions options)
         => new(this.ConnectionString, options);
 
     public override string DefaultDistanceFunction => DistanceFunction.CosineDistance;
 
-<<<<<<< HEAD
-    private SqlServerVectorStore? _defaultVectorStore;
-
-=======
->>>>>>> c084b067
     protected override Task StartAsync()
     {
         this._connectionString = SqlServerTestEnvironment.ConnectionString;
@@ -38,11 +27,7 @@
             throw new InvalidOperationException("Connection string is not configured, set the SqlServer:ConnectionString environment variable");
         }
 
-<<<<<<< HEAD
-        this._defaultVectorStore = new(this._connectionString);
-=======
         this.DefaultVectorStore = new SqlServerVectorStore(this._connectionString);
->>>>>>> c084b067
 
         return Task.CompletedTask;
     }
