﻿// Copyright (c) Microsoft. All rights reserved.

using Microsoft.Extensions.VectorData;
using VectorDataSpecificationTests.Models;
using VectorDataSpecificationTests.Support;
using VectorDataSpecificationTests.Xunit;
using Xunit;

namespace VectorDataSpecificationTests.Collections;

public abstract class CollectionConformanceTests<TKey>(VectorStoreFixture fixture)
    where TKey : notnull
{
    [ConditionalTheory]
    [MemberData(nameof(UseDynamicMappingData))]
    public Task DeleteCollectionDoesNotThrowForNonExistingCollection(bool useDynamicMapping)
    {
        return useDynamicMapping ? Core<Dictionary<string, object?>>() : Core<SimpleRecord<TKey>>();

        async Task Core<TRecord>() where TRecord : notnull
        {
            var collection = await this.GetNonExistingCollectionAsync<TRecord>();

            await collection.DeleteCollectionAsync();
        }
    }

    [ConditionalTheory]
    [MemberData(nameof(UseDynamicMappingData))]
    public Task CreateCollectionCreatesTheCollection(bool useDynamicMapping)
    {
        return useDynamicMapping ? Core<Dictionary<string, object?>>() : Core<SimpleRecord<TKey>>();

        async Task Core<TRecord>() where TRecord : notnull
        {
            var collection = await this.GetNonExistingCollectionAsync<TRecord>();

            await collection.CreateCollectionAsync();

<<<<<<< HEAD
        try
        {
            Assert.True(await collection.CollectionExistsAsync());
            Assert.True(await fixture.TestStore.DefaultVectorStore.ListCollectionNamesAsync().ContainsAsync(collection.CollectionName));
        }
        finally
        {
            await collection.DeleteCollectionAsync();
=======
            try
            {
                Assert.True(await collection.CollectionExistsAsync());

                var collectionMetadata = collection.GetService(typeof(VectorStoreRecordCollectionMetadata)) as VectorStoreRecordCollectionMetadata;

                Assert.NotNull(collectionMetadata);
                Assert.NotNull(collectionMetadata.VectorStoreSystemName);
                Assert.NotNull(collectionMetadata.CollectionName);

                Assert.True(await fixture.TestStore.DefaultVectorStore.ListCollectionNamesAsync().ContainsAsync(collectionMetadata.CollectionName));
            }
            finally
            {
                await collection.DeleteCollectionAsync();
            }
>>>>>>> 4fc76f2d
        }
    }

    [ConditionalTheory]
    [MemberData(nameof(UseDynamicMappingData))]
    public Task CreateCollectionIfNotExistsCalledMoreThanOnceDoesNotThrow(bool useDynamicMapping)
    {
        return useDynamicMapping ? Core<Dictionary<string, object?>>() : Core<SimpleRecord<TKey>>();

        async Task Core<TRecord>() where TRecord : notnull
        {
<<<<<<< HEAD
            Assert.True(await collection.CollectionExistsAsync());
            Assert.True(await fixture.TestStore.DefaultVectorStore.ListCollectionNamesAsync().ContainsAsync(collection.CollectionName));
=======
            var collection = await this.GetNonExistingCollectionAsync<TRecord>();

            await collection.CreateCollectionIfNotExistsAsync();

            try
            {
                Assert.True(await collection.CollectionExistsAsync());

                var collectionMetadata = collection.GetService(typeof(VectorStoreRecordCollectionMetadata)) as VectorStoreRecordCollectionMetadata;
>>>>>>> 4fc76f2d

                Assert.NotNull(collectionMetadata);
                Assert.NotNull(collectionMetadata.VectorStoreSystemName);
                Assert.NotNull(collectionMetadata.CollectionName);

                Assert.True(await fixture.TestStore.DefaultVectorStore.ListCollectionNamesAsync().ContainsAsync(collectionMetadata.CollectionName));

                await collection.CreateCollectionIfNotExistsAsync();
            }
            finally
            {
                await collection.DeleteCollectionAsync();
            }
        }
    }

    [ConditionalTheory]
    [MemberData(nameof(UseDynamicMappingData))]
    public Task CreateCollectionCalledMoreThanOnceThrowsVectorStoreOperationException(bool useDynamicMapping)
    {
        return useDynamicMapping ? Core<Dictionary<string, object?>>() : Core<SimpleRecord<TKey>>();

        async Task Core<TRecord>() where TRecord : notnull
        {
<<<<<<< HEAD
            Assert.True(await collection.CollectionExistsAsync());
            Assert.True(await fixture.TestStore.DefaultVectorStore.ListCollectionNamesAsync().ContainsAsync(collection.CollectionName));
=======
            var collection = await this.GetNonExistingCollectionAsync<TRecord>();

            await collection.CreateCollectionAsync();

            try
            {
                Assert.True(await collection.CollectionExistsAsync());

                var collectionMetadata = collection.GetService(typeof(VectorStoreRecordCollectionMetadata)) as VectorStoreRecordCollectionMetadata;
>>>>>>> 4fc76f2d

                Assert.NotNull(collectionMetadata);
                Assert.NotNull(collectionMetadata.VectorStoreSystemName);
                Assert.NotNull(collectionMetadata.CollectionName);

                Assert.True(await fixture.TestStore.DefaultVectorStore.ListCollectionNamesAsync().ContainsAsync(collectionMetadata.CollectionName));

                await collection.CreateCollectionIfNotExistsAsync();

                await Assert.ThrowsAsync<VectorStoreOperationException>(() => collection.CreateCollectionAsync());
            }
            finally
            {
                await collection.DeleteCollectionAsync();
            }
        }
    }

    protected virtual async Task<IVectorStoreRecordCollection<TKey, TRecord>> GetNonExistingCollectionAsync<TRecord>() where TRecord : notnull
    {
        var definition = new VectorStoreRecordDefinition()
        {
            Properties =
            [
                new VectorStoreRecordKeyProperty(nameof(SimpleRecord<object>.Id), typeof(TKey)) { StoragePropertyName = "key" },
                new VectorStoreRecordDataProperty(nameof(SimpleRecord<object>.Text), typeof(string)) { StoragePropertyName = "text" },
                new VectorStoreRecordDataProperty(nameof(SimpleRecord<object>.Number), typeof(int)) { StoragePropertyName = "number" },
                new VectorStoreRecordVectorProperty(nameof(SimpleRecord<object>.Floats), typeof(ReadOnlyMemory<float>)) { Dimensions = 10 }
            ]
        };

        var collection = fixture.TestStore.DefaultVectorStore.GetCollection<TKey, TRecord>(fixture.GetUniqueCollectionName(), definition);
        await collection.DeleteCollectionAsync();
        return collection;
    }

    public static readonly IEnumerable<object[]> UseDynamicMappingData = [[false], [true]];
}<|MERGE_RESOLUTION|>--- conflicted
+++ resolved
@@ -37,16 +37,6 @@
 
             await collection.CreateCollectionAsync();
 
-<<<<<<< HEAD
-        try
-        {
-            Assert.True(await collection.CollectionExistsAsync());
-            Assert.True(await fixture.TestStore.DefaultVectorStore.ListCollectionNamesAsync().ContainsAsync(collection.CollectionName));
-        }
-        finally
-        {
-            await collection.DeleteCollectionAsync();
-=======
             try
             {
                 Assert.True(await collection.CollectionExistsAsync());
@@ -63,7 +53,6 @@
             {
                 await collection.DeleteCollectionAsync();
             }
->>>>>>> 4fc76f2d
         }
     }
 
@@ -75,10 +64,6 @@
 
         async Task Core<TRecord>() where TRecord : notnull
         {
-<<<<<<< HEAD
-            Assert.True(await collection.CollectionExistsAsync());
-            Assert.True(await fixture.TestStore.DefaultVectorStore.ListCollectionNamesAsync().ContainsAsync(collection.CollectionName));
-=======
             var collection = await this.GetNonExistingCollectionAsync<TRecord>();
 
             await collection.CreateCollectionIfNotExistsAsync();
@@ -88,7 +73,6 @@
                 Assert.True(await collection.CollectionExistsAsync());
 
                 var collectionMetadata = collection.GetService(typeof(VectorStoreRecordCollectionMetadata)) as VectorStoreRecordCollectionMetadata;
->>>>>>> 4fc76f2d
 
                 Assert.NotNull(collectionMetadata);
                 Assert.NotNull(collectionMetadata.VectorStoreSystemName);
@@ -113,10 +97,6 @@
 
         async Task Core<TRecord>() where TRecord : notnull
         {
-<<<<<<< HEAD
-            Assert.True(await collection.CollectionExistsAsync());
-            Assert.True(await fixture.TestStore.DefaultVectorStore.ListCollectionNamesAsync().ContainsAsync(collection.CollectionName));
-=======
             var collection = await this.GetNonExistingCollectionAsync<TRecord>();
 
             await collection.CreateCollectionAsync();
@@ -126,7 +106,6 @@
                 Assert.True(await collection.CollectionExistsAsync());
 
                 var collectionMetadata = collection.GetService(typeof(VectorStoreRecordCollectionMetadata)) as VectorStoreRecordCollectionMetadata;
->>>>>>> 4fc76f2d
 
                 Assert.NotNull(collectionMetadata);
                 Assert.NotNull(collectionMetadata.VectorStoreSystemName);
