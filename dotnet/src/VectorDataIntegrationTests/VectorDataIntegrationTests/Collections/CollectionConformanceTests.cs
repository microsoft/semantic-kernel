﻿// Copyright (c) Microsoft. All rights reserved.

using Microsoft.Extensions.VectorData;
using VectorDataSpecificationTests.Models;
using VectorDataSpecificationTests.Support;
using VectorDataSpecificationTests.Xunit;
using Xunit;

namespace VectorDataSpecificationTests.Collections;

<<<<<<< HEAD
public abstract class CollectionConformanceTests<TKey>(VectorStoreFixture fixture)
    where TKey : notnull
{
    [ConditionalFact]
    public async Task VectorStoreDeleteCollectionDeletesExistingCollection()
    {
        // Arrange.
        var collection = await this.GetNonExistingCollectionAsync<SimpleRecord<TKey>>();
        await collection.CreateCollectionAsync();
        Assert.True(await collection.CollectionExistsAsync());

        // Act.
        await fixture.TestStore.DefaultVectorStore.DeleteCollectionAsync(collection.Name);

        // Assert.
        Assert.False(await collection.CollectionExistsAsync());
    }

    [ConditionalFact]
    public async Task VectorStoreDeleteCollectionDoesNotThrowForNonExistingCollection()
    {
        await fixture.TestStore.DefaultVectorStore.DeleteCollectionAsync(fixture.GetUniqueCollectionName());
    }

    [ConditionalFact]
    public async Task VectorStoreCollectionExistsReturnsTrueForExistingCollection()
    {
        // Arrange.
        var collection = await this.GetNonExistingCollectionAsync<SimpleRecord<TKey>>();

        try
        {
            await collection.CreateCollectionAsync();

            // Act & Assert.
            Assert.True(await fixture.TestStore.DefaultVectorStore.CollectionExistsAsync(collection.Name));
        }
        finally
        {
            await collection.DeleteCollectionAsync();
        }
    }

    [ConditionalFact]
    public async Task VectorStoreCollectionExistsReturnsFalseForNonExistingCollection()
    {
        Assert.False(await fixture.TestStore.DefaultVectorStore.CollectionExistsAsync(fixture.GetUniqueCollectionName()));
    }

    [ConditionalTheory]
    [MemberData(nameof(UseDynamicMappingData))]
    public Task DeleteCollectionDoesNotThrowForNonExistingCollection(bool useDynamicMapping)
    {
        return useDynamicMapping ? Core<Dictionary<string, object?>>() : Core<SimpleRecord<TKey>>();

        async Task Core<TRecord>() where TRecord : notnull
        {
            var collection = await this.GetNonExistingCollectionAsync<TRecord>();

            await collection.DeleteCollectionAsync();
        }
    }

    [ConditionalTheory]
    [MemberData(nameof(UseDynamicMappingData))]
    public Task CreateCollectionCreatesTheCollection(bool useDynamicMapping)
    {
        return useDynamicMapping ? Core<Dictionary<string, object?>>() : Core<SimpleRecord<TKey>>();

        async Task Core<TRecord>() where TRecord : notnull
        {
            var collection = await this.GetNonExistingCollectionAsync<TRecord>();

            await collection.CreateCollectionAsync();

            try
            {
                Assert.True(await collection.CollectionExistsAsync());

                var collectionMetadata = collection.GetService(typeof(VectorStoreRecordCollectionMetadata)) as VectorStoreRecordCollectionMetadata;

                Assert.NotNull(collectionMetadata);
                Assert.NotNull(collectionMetadata.VectorStoreSystemName);
                Assert.NotNull(collectionMetadata.CollectionName);

                Assert.True(await fixture.TestStore.DefaultVectorStore.ListCollectionNamesAsync().ContainsAsync(collectionMetadata.CollectionName));
            }
            finally
            {
                await collection.DeleteCollectionAsync();
            }
        }
    }

    [ConditionalTheory]
    [MemberData(nameof(UseDynamicMappingData))]
    public Task CreateCollectionIfNotExistsCalledMoreThanOnceDoesNotThrow(bool useDynamicMapping)
    {
        return useDynamicMapping ? Core<Dictionary<string, object?>>() : Core<SimpleRecord<TKey>>();

        async Task Core<TRecord>() where TRecord : notnull
        {
            var collection = await this.GetNonExistingCollectionAsync<TRecord>();
=======
public abstract class CollectionConformanceTests<TKey>(VectorStoreFixture fixture) : IAsyncLifetime
    where TKey : notnull
{
    public Task InitializeAsync()
        => fixture.VectorStore.EnsureCollectionDeletedAsync(this.CollectionName);

    [ConditionalFact]
    public async Task Collection_Ensure_Exists_Delete()
    {
        var collection = this.GetCollection();

        Assert.False(await collection.CollectionExistsAsync());
        await collection.EnsureCollectionExistsAsync();
        Assert.True(await collection.CollectionExistsAsync());
        await collection.EnsureCollectionDeletedAsync();
        Assert.False(await collection.CollectionExistsAsync());

        // Deleting a non-existing collection does not throw
        await fixture.TestStore.DefaultVectorStore.EnsureCollectionDeletedAsync(collection.Name);
    }

    [ConditionalFact]
    public async Task EnsureCollectionExists_twice_does_not_throw()
    {
        var collection = this.GetCollection();

        await collection.EnsureCollectionExistsAsync();
        await collection.EnsureCollectionExistsAsync();
        Assert.True(await collection.CollectionExistsAsync());
    }

    [ConditionalFact]
    public async Task Store_CollectionExists()
    {
        var store = fixture.VectorStore;
        var collection = this.GetCollection();

        Assert.False(await store.CollectionExistsAsync(collection.Name));
        await collection.EnsureCollectionExistsAsync();
        Assert.True(await store.CollectionExistsAsync(collection.Name));
    }

    [ConditionalFact]
    public async Task Store_DeleteCollection()
    {
        var store = fixture.VectorStore;
        var collection = this.GetCollection();

        await collection.EnsureCollectionExistsAsync();
        await fixture.TestStore.DefaultVectorStore.EnsureCollectionDeletedAsync(collection.Name);
        Assert.False(await collection.CollectionExistsAsync());
    }

    [ConditionalFact]
    public async Task Store_ListCollections()
    {
        var store = fixture.VectorStore;
        var collection = this.GetCollection();

        Assert.Empty(await store.ListCollectionNamesAsync().Where(n => n == collection.Name).ToListAsync());

        await collection.EnsureCollectionExistsAsync();

        var name = Assert.Single(await store.ListCollectionNamesAsync().Where(n => n == collection.Name).ToListAsync());
        Assert.Equal(collection.Name, name);
    }

    [ConditionalFact]
    public void Collection_metadata()
    {
        var collection = this.GetCollection();

        var collectionMetadata = (VectorStoreCollectionMetadata?)collection.GetService(typeof(VectorStoreCollectionMetadata));

        Assert.NotNull(collectionMetadata);
        Assert.NotNull(collectionMetadata.VectorStoreSystemName);
        Assert.NotNull(collectionMetadata.CollectionName);
    }

    public virtual string CollectionName => "CollectionTests";
>>>>>>> c084b067

    public virtual VectorStoreCollection<TKey, SimpleRecord<TKey>> GetCollection()
        => fixture.TestStore.DefaultVectorStore.GetCollection<TKey, SimpleRecord<TKey>>(this.CollectionName, this.CreateRecordDefinition());

<<<<<<< HEAD
            try
            {
                Assert.True(await collection.CollectionExistsAsync());

                var collectionMetadata = collection.GetService(typeof(VectorStoreRecordCollectionMetadata)) as VectorStoreRecordCollectionMetadata;

                Assert.NotNull(collectionMetadata);
                Assert.NotNull(collectionMetadata.VectorStoreSystemName);
                Assert.NotNull(collectionMetadata.CollectionName);

                Assert.True(await fixture.TestStore.DefaultVectorStore.ListCollectionNamesAsync().ContainsAsync(collectionMetadata.CollectionName));

                await collection.CreateCollectionIfNotExistsAsync();
            }
            finally
            {
                await collection.DeleteCollectionAsync();
            }
        }
    }

    [ConditionalTheory]
    [MemberData(nameof(UseDynamicMappingData))]
    public Task CreateCollectionCalledMoreThanOnceThrowsVectorStoreOperationException(bool useDynamicMapping)
    {
        return useDynamicMapping ? Core<Dictionary<string, object?>>() : Core<SimpleRecord<TKey>>();

        async Task Core<TRecord>() where TRecord : notnull
        {
            var collection = await this.GetNonExistingCollectionAsync<TRecord>();

            await collection.CreateCollectionAsync();

            try
            {
                Assert.True(await collection.CollectionExistsAsync());

                var collectionMetadata = collection.GetService(typeof(VectorStoreRecordCollectionMetadata)) as VectorStoreRecordCollectionMetadata;

                Assert.NotNull(collectionMetadata);
                Assert.NotNull(collectionMetadata.VectorStoreSystemName);
                Assert.NotNull(collectionMetadata.CollectionName);

                Assert.True(await fixture.TestStore.DefaultVectorStore.ListCollectionNamesAsync().ContainsAsync(collectionMetadata.CollectionName));

                await collection.CreateCollectionIfNotExistsAsync();

                await Assert.ThrowsAsync<VectorStoreOperationException>(() => collection.CreateCollectionAsync());
            }
            finally
            {
                await collection.DeleteCollectionAsync();
            }
        }
    }

    protected virtual async Task<IVectorStoreRecordCollection<TKey, TRecord>> GetNonExistingCollectionAsync<TRecord>() where TRecord : notnull
    {
        var definition = new VectorStoreRecordDefinition()
        {
            Properties =
            [
                new VectorStoreRecordKeyProperty(nameof(SimpleRecord<object>.Id), typeof(TKey)) { StoragePropertyName = "key" },
                new VectorStoreRecordDataProperty(nameof(SimpleRecord<object>.Text), typeof(string)) { StoragePropertyName = "text" },
                new VectorStoreRecordDataProperty(nameof(SimpleRecord<object>.Number), typeof(int)) { StoragePropertyName = "number" },
                new VectorStoreRecordVectorProperty(nameof(SimpleRecord<object>.Floats), typeof(ReadOnlyMemory<float>), 10) { IndexKind = fixture.TestStore.DefaultIndexKind }
            ]
        };

        var collection = fixture.TestStore.DefaultVectorStore.GetCollection<TKey, TRecord>(fixture.GetUniqueCollectionName(), definition);
        await collection.DeleteCollectionAsync();
        return collection;
    }

    public static readonly IEnumerable<object[]> UseDynamicMappingData = [[false], [true]];
=======
    public virtual VectorStoreCollectionDefinition CreateRecordDefinition()
        => new()
        {
            Properties =
            [
                new VectorStoreKeyProperty(nameof(SimpleRecord<object>.Id), typeof(TKey)) { StorageName = "key" },
                new VectorStoreDataProperty(nameof(SimpleRecord<object>.Text), typeof(string)) { StorageName = "text" },
                new VectorStoreDataProperty(nameof(SimpleRecord<object>.Number), typeof(int)) { StorageName = "number" },
                new VectorStoreVectorProperty(nameof(SimpleRecord<object>.Floats), typeof(ReadOnlyMemory<float>), 10) { IndexKind = fixture.TestStore.DefaultIndexKind }
            ]
        };

    public Task DisposeAsync() => Task.CompletedTask;
>>>>>>> c084b067
}<|MERGE_RESOLUTION|>--- conflicted
+++ resolved
@@ -8,111 +8,6 @@
 
 namespace VectorDataSpecificationTests.Collections;
 
-<<<<<<< HEAD
-public abstract class CollectionConformanceTests<TKey>(VectorStoreFixture fixture)
-    where TKey : notnull
-{
-    [ConditionalFact]
-    public async Task VectorStoreDeleteCollectionDeletesExistingCollection()
-    {
-        // Arrange.
-        var collection = await this.GetNonExistingCollectionAsync<SimpleRecord<TKey>>();
-        await collection.CreateCollectionAsync();
-        Assert.True(await collection.CollectionExistsAsync());
-
-        // Act.
-        await fixture.TestStore.DefaultVectorStore.DeleteCollectionAsync(collection.Name);
-
-        // Assert.
-        Assert.False(await collection.CollectionExistsAsync());
-    }
-
-    [ConditionalFact]
-    public async Task VectorStoreDeleteCollectionDoesNotThrowForNonExistingCollection()
-    {
-        await fixture.TestStore.DefaultVectorStore.DeleteCollectionAsync(fixture.GetUniqueCollectionName());
-    }
-
-    [ConditionalFact]
-    public async Task VectorStoreCollectionExistsReturnsTrueForExistingCollection()
-    {
-        // Arrange.
-        var collection = await this.GetNonExistingCollectionAsync<SimpleRecord<TKey>>();
-
-        try
-        {
-            await collection.CreateCollectionAsync();
-
-            // Act & Assert.
-            Assert.True(await fixture.TestStore.DefaultVectorStore.CollectionExistsAsync(collection.Name));
-        }
-        finally
-        {
-            await collection.DeleteCollectionAsync();
-        }
-    }
-
-    [ConditionalFact]
-    public async Task VectorStoreCollectionExistsReturnsFalseForNonExistingCollection()
-    {
-        Assert.False(await fixture.TestStore.DefaultVectorStore.CollectionExistsAsync(fixture.GetUniqueCollectionName()));
-    }
-
-    [ConditionalTheory]
-    [MemberData(nameof(UseDynamicMappingData))]
-    public Task DeleteCollectionDoesNotThrowForNonExistingCollection(bool useDynamicMapping)
-    {
-        return useDynamicMapping ? Core<Dictionary<string, object?>>() : Core<SimpleRecord<TKey>>();
-
-        async Task Core<TRecord>() where TRecord : notnull
-        {
-            var collection = await this.GetNonExistingCollectionAsync<TRecord>();
-
-            await collection.DeleteCollectionAsync();
-        }
-    }
-
-    [ConditionalTheory]
-    [MemberData(nameof(UseDynamicMappingData))]
-    public Task CreateCollectionCreatesTheCollection(bool useDynamicMapping)
-    {
-        return useDynamicMapping ? Core<Dictionary<string, object?>>() : Core<SimpleRecord<TKey>>();
-
-        async Task Core<TRecord>() where TRecord : notnull
-        {
-            var collection = await this.GetNonExistingCollectionAsync<TRecord>();
-
-            await collection.CreateCollectionAsync();
-
-            try
-            {
-                Assert.True(await collection.CollectionExistsAsync());
-
-                var collectionMetadata = collection.GetService(typeof(VectorStoreRecordCollectionMetadata)) as VectorStoreRecordCollectionMetadata;
-
-                Assert.NotNull(collectionMetadata);
-                Assert.NotNull(collectionMetadata.VectorStoreSystemName);
-                Assert.NotNull(collectionMetadata.CollectionName);
-
-                Assert.True(await fixture.TestStore.DefaultVectorStore.ListCollectionNamesAsync().ContainsAsync(collectionMetadata.CollectionName));
-            }
-            finally
-            {
-                await collection.DeleteCollectionAsync();
-            }
-        }
-    }
-
-    [ConditionalTheory]
-    [MemberData(nameof(UseDynamicMappingData))]
-    public Task CreateCollectionIfNotExistsCalledMoreThanOnceDoesNotThrow(bool useDynamicMapping)
-    {
-        return useDynamicMapping ? Core<Dictionary<string, object?>>() : Core<SimpleRecord<TKey>>();
-
-        async Task Core<TRecord>() where TRecord : notnull
-        {
-            var collection = await this.GetNonExistingCollectionAsync<TRecord>();
-=======
 public abstract class CollectionConformanceTests<TKey>(VectorStoreFixture fixture) : IAsyncLifetime
     where TKey : notnull
 {
@@ -193,88 +88,10 @@
     }
 
     public virtual string CollectionName => "CollectionTests";
->>>>>>> c084b067
 
     public virtual VectorStoreCollection<TKey, SimpleRecord<TKey>> GetCollection()
         => fixture.TestStore.DefaultVectorStore.GetCollection<TKey, SimpleRecord<TKey>>(this.CollectionName, this.CreateRecordDefinition());
 
-<<<<<<< HEAD
-            try
-            {
-                Assert.True(await collection.CollectionExistsAsync());
-
-                var collectionMetadata = collection.GetService(typeof(VectorStoreRecordCollectionMetadata)) as VectorStoreRecordCollectionMetadata;
-
-                Assert.NotNull(collectionMetadata);
-                Assert.NotNull(collectionMetadata.VectorStoreSystemName);
-                Assert.NotNull(collectionMetadata.CollectionName);
-
-                Assert.True(await fixture.TestStore.DefaultVectorStore.ListCollectionNamesAsync().ContainsAsync(collectionMetadata.CollectionName));
-
-                await collection.CreateCollectionIfNotExistsAsync();
-            }
-            finally
-            {
-                await collection.DeleteCollectionAsync();
-            }
-        }
-    }
-
-    [ConditionalTheory]
-    [MemberData(nameof(UseDynamicMappingData))]
-    public Task CreateCollectionCalledMoreThanOnceThrowsVectorStoreOperationException(bool useDynamicMapping)
-    {
-        return useDynamicMapping ? Core<Dictionary<string, object?>>() : Core<SimpleRecord<TKey>>();
-
-        async Task Core<TRecord>() where TRecord : notnull
-        {
-            var collection = await this.GetNonExistingCollectionAsync<TRecord>();
-
-            await collection.CreateCollectionAsync();
-
-            try
-            {
-                Assert.True(await collection.CollectionExistsAsync());
-
-                var collectionMetadata = collection.GetService(typeof(VectorStoreRecordCollectionMetadata)) as VectorStoreRecordCollectionMetadata;
-
-                Assert.NotNull(collectionMetadata);
-                Assert.NotNull(collectionMetadata.VectorStoreSystemName);
-                Assert.NotNull(collectionMetadata.CollectionName);
-
-                Assert.True(await fixture.TestStore.DefaultVectorStore.ListCollectionNamesAsync().ContainsAsync(collectionMetadata.CollectionName));
-
-                await collection.CreateCollectionIfNotExistsAsync();
-
-                await Assert.ThrowsAsync<VectorStoreOperationException>(() => collection.CreateCollectionAsync());
-            }
-            finally
-            {
-                await collection.DeleteCollectionAsync();
-            }
-        }
-    }
-
-    protected virtual async Task<IVectorStoreRecordCollection<TKey, TRecord>> GetNonExistingCollectionAsync<TRecord>() where TRecord : notnull
-    {
-        var definition = new VectorStoreRecordDefinition()
-        {
-            Properties =
-            [
-                new VectorStoreRecordKeyProperty(nameof(SimpleRecord<object>.Id), typeof(TKey)) { StoragePropertyName = "key" },
-                new VectorStoreRecordDataProperty(nameof(SimpleRecord<object>.Text), typeof(string)) { StoragePropertyName = "text" },
-                new VectorStoreRecordDataProperty(nameof(SimpleRecord<object>.Number), typeof(int)) { StoragePropertyName = "number" },
-                new VectorStoreRecordVectorProperty(nameof(SimpleRecord<object>.Floats), typeof(ReadOnlyMemory<float>), 10) { IndexKind = fixture.TestStore.DefaultIndexKind }
-            ]
-        };
-
-        var collection = fixture.TestStore.DefaultVectorStore.GetCollection<TKey, TRecord>(fixture.GetUniqueCollectionName(), definition);
-        await collection.DeleteCollectionAsync();
-        return collection;
-    }
-
-    public static readonly IEnumerable<object[]> UseDynamicMappingData = [[false], [true]];
-=======
     public virtual VectorStoreCollectionDefinition CreateRecordDefinition()
         => new()
         {
@@ -288,5 +105,4 @@
         };
 
     public Task DisposeAsync() => Task.CompletedTask;
->>>>>>> c084b067
 }