--- conflicted
+++ resolved
@@ -324,28 +324,14 @@
             Assert.Fail("The test returns all results, and so is unreliable");
         }
 
-<<<<<<< HEAD
-        var actual = await this.GetResults(fixture.Collection, filter, fixture.TestData.Count);
-
-        Assert.Equal(expected, actual, (e, a) =>
-            e.Int == a.Int &&
-            e.String == a.String &&
-            e.Int2 == a.Int2);
-    }
-
-    protected virtual async Task<List<FilterRecord>> GetResults(IVectorStoreRecordCollection<TKey, FilterRecord> collection, Expression<Func<FilterRecord, bool>> filter, int top)
-    {
-        var results = collection.VectorizedSearchAsync(
-=======
         // Execute the query against the vector store, once using the strongly typed filter
         // and once using the dynamic filter
-        var results = await fixture.Collection.VectorizedSearchAsync(
->>>>>>> 4fc76f2d
+        var results = fixture.Collection.VectorizedSearchAsync(
             new ReadOnlyMemory<float>([1, 2, 3]),
             top: fixture.TestData.Count,
             new() { Filter = filter });
 
-        var actual = await results.Results.Select(r => r.Record).OrderBy(r => r.Key).ToListAsync();
+        var actual = await results.Select(r => r.Record).OrderBy(r => r.Key).ToListAsync();
 
         if (actual.Count != expected.Count)
         {
@@ -359,27 +345,23 @@
 
         if (fixture.TestDynamic)
         {
-            var dynamicResults = await fixture.DynamicCollection.VectorizedSearchAsync(
+            var dynamicResults = fixture.DynamicCollection.VectorizedSearchAsync(
                 new ReadOnlyMemory<float>([1, 2, 3]),
                 top: fixture.TestData.Count,
                 new() { Filter = dynamicFilter });
 
-            var dynamicActual = await dynamicResults.Results.Select(r => r.Record).OrderBy(r => r[nameof(FilterRecord.Key)]).ToListAsync();
+            var dynamicActual = await dynamicResults.Select(r => r.Record).OrderBy(r => r[nameof(FilterRecord.Key)]).ToListAsync();
 
             if (dynamicActual.Count != expected.Count)
             {
                 Assert.Fail($"Expected {expected.Count} results, but got {actual.Count}");
             }
 
-<<<<<<< HEAD
-        return await results.Select(r => r.Record).OrderBy(r => r.Key).ToListAsync();
-=======
             foreach (var (e, a) in expected.Zip(dynamicActual, (e, a) => (e, a)))
             {
                 fixture.AssertEqualDynamic(e, a);
             }
         }
->>>>>>> 4fc76f2d
     }
 
     [Obsolete("Legacy filter support")]
@@ -409,7 +391,7 @@
                 OldFilter = legacyFilter
             });
 
-        var actual = (await results.ToListAsync()).Select(r => r.Record).OrderBy(r => r.Key).ToList();
+        var actual = await results.Select(r => r.Record).OrderBy(r => r.Key).ToListAsync();
 
         foreach (var (e, a) in expected.Zip(actual, (e, a) => (e, a)))
         {
