--- conflicted
+++ resolved
@@ -170,26 +170,15 @@
     {
         public override string CollectionName => "KeywordHybridSearch" + this.GetUniqueCollectionName();
 
-<<<<<<< HEAD
-        public override VectorStoreRecordDefinition GetRecordDefinition()
-=======
         public override VectorStoreCollectionDefinition CreateRecordDefinition()
->>>>>>> c084b067
             => new()
             {
                 Properties = new List<VectorStoreProperty>()
                 {
-<<<<<<< HEAD
-                    new VectorStoreRecordKeyProperty("Key", typeof(TKey)),
-                    new VectorStoreRecordDataProperty("Text", typeof(string)) { IsFullTextIndexed = true },
-                    new VectorStoreRecordDataProperty("Code", typeof(int)) { IsIndexed = true },
-                    new VectorStoreRecordVectorProperty("Vector", typeof(ReadOnlyMemory<float>), 4) { IndexKind = this.IndexKind },
-=======
                     new VectorStoreKeyProperty("Key", typeof(TKey)),
                     new VectorStoreDataProperty("Text", typeof(string)) { IsFullTextIndexed = true },
                     new VectorStoreDataProperty("Code", typeof(int)) { IsIndexed = true },
                     new VectorStoreVectorProperty("Vector", typeof(ReadOnlyMemory<float>), 4) { IndexKind = this.IndexKind },
->>>>>>> c084b067
                 }
             };
 
@@ -234,28 +223,16 @@
     {
         public override string CollectionName => "KeywordHybridSearch" + this.GetUniqueCollectionName();
 
-<<<<<<< HEAD
-        public override VectorStoreRecordDefinition GetRecordDefinition()
-=======
         public override VectorStoreCollectionDefinition CreateRecordDefinition()
->>>>>>> c084b067
             => new()
             {
                 Properties = new List<VectorStoreProperty>()
                 {
-<<<<<<< HEAD
-                    new VectorStoreRecordKeyProperty("Key", typeof(TKey)),
-                    new VectorStoreRecordDataProperty("Text1", typeof(string)) { IsFullTextIndexed = true },
-                    new VectorStoreRecordDataProperty("Text2", typeof(string)) { IsFullTextIndexed = true },
-                    new VectorStoreRecordDataProperty("Code", typeof(int)) { IsIndexed = true },
-                    new VectorStoreRecordVectorProperty("Vector", typeof(ReadOnlyMemory<float>), 4) { IndexKind = this.IndexKind },
-=======
                     new VectorStoreKeyProperty("Key", typeof(TKey)),
                     new VectorStoreDataProperty("Text1", typeof(string)) { IsFullTextIndexed = true },
                     new VectorStoreDataProperty("Text2", typeof(string)) { IsFullTextIndexed = true },
                     new VectorStoreDataProperty("Code", typeof(int)) { IsIndexed = true },
                     new VectorStoreVectorProperty("Vector", typeof(ReadOnlyMemory<float>), 4) { IndexKind = this.IndexKind },
->>>>>>> c084b067
                 }
             };
 
