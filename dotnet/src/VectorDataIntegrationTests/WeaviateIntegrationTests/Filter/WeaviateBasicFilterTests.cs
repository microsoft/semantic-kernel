--- conflicted
+++ resolved
@@ -65,12 +65,6 @@
 
     public new class Fixture : BasicFilterTests<Guid>.Fixture
     {
-<<<<<<< HEAD
         public override TestStore TestStore => WeaviateTestStore.NamedVectorsInstance;
-
-        protected override string DistanceFunction => Microsoft.Extensions.VectorData.DistanceFunction.CosineDistance;
-=======
-        public override TestStore TestStore => WeaviateTestStore.Instance;
->>>>>>> 4fc76f2d
     }
 }