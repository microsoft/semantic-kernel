--- conflicted
+++ resolved
@@ -33,11 +33,7 @@
     {
         await this._container.StartAsync();
         this._httpClient = new HttpClient { BaseAddress = new Uri($"http://localhost:{this._container.GetMappedPublicPort(WeaviateBuilder.WeaviateHttpPort)}/v1/") };
-<<<<<<< HEAD
-        this._defaultVectorStore = new(this._httpClient, new() { HasNamedVectors = this._hasNamedVectors });
-=======
         this.DefaultVectorStore = new WeaviateVectorStore(this._httpClient, new() { HasNamedVectors = this._hasNamedVectors });
->>>>>>> c084b067
     }
 
     protected override Task StopAsync()
