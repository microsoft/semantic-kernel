<?xml version="1.0" encoding="UTF-8"?>

<project xmlns="http://maven.apache.org/POM/4.0.0" xmlns:xsi="http://www.w3.org/2001/XMLSchema-instance" xsi:schemaLocation="http://maven.apache.org/POM/4.0.0 http://maven.apache.org/xsd/maven-4.0.0.xsd">
    <modelVersion>4.0.0</modelVersion>

    <parent>
        <groupId>com.microsoft.semantic-kernel</groupId>
        <artifactId>api-test</artifactId>
        <version>1.1.6-SNAPSHOT</version>
        <version>0.2.10-alpha-SNAPSHOT</version>
        <version>1.1.5-SNAPSHOT</version>
        <relativePath>../pom.xml</relativePath>
    </parent>

    <name>Semantic Kernel Integration Tests</name>
    <artifactId>integration-tests</artifactId>
    <packaging>jar</packaging>

    <dependencies>
        <dependency>
            <groupId>com.microsoft.semantic-kernel</groupId>
            <artifactId>semantickernel-syntax-examples</artifactId>
            <version>${project.version}</version>
            <scope>test</scope>
        </dependency>
        <dependency>
            <groupId>org.apache.logging.log4j</groupId>
            <artifactId>log4j-api</artifactId>
            <scope>test</scope>
        </dependency>
        <dependency>
            <groupId>org.apache.logging.log4j</groupId>
            <artifactId>log4j-core</artifactId>
            <scope>test</scope>
        </dependency>
        <dependency>
            <groupId>org.apache.logging.log4j</groupId>
            <artifactId>log4j-slf4j2-impl</artifactId>
            <scope>test</scope>
        </dependency>
        <dependency>
            <groupId>org.mockito</groupId>
            <artifactId>mockito-core</artifactId>
            <scope>test</scope>
        </dependency>
        <dependency>
            <groupId>org.junit.jupiter</groupId>
            <artifactId>junit-jupiter</artifactId>
            <scope>test</scope>
        </dependency>
        <dependency>
            <groupId>org.junit.jupiter</groupId>
            <artifactId>junit-jupiter-api</artifactId>
            <scope>test</scope>
        </dependency>
        <dependency>
            <groupId>com.microsoft.semantic-kernel</groupId>
            <artifactId>semantickernel-connectors-ai-openai</artifactId>
            <scope>test</scope>
        </dependency>
        <dependency>
            <groupId>com.microsoft.semantic-kernel</groupId>
            <artifactId>semantickernel-planners</artifactId>
            <scope>test</scope>
        </dependency>
        <dependency>
            <groupId>com.microsoft.semantic-kernel</groupId>
            <artifactId>semantickernel-plugin-core</artifactId>
            <scope>test</scope>
        </dependency>
        <dependency>
            <groupId>com.microsoft.semantic-kernel</groupId>
            <artifactId>sample-code</artifactId>
            <version>${project.version}</version>
        </dependency>

        <dependency>
            <groupId>com.microsoft.semantic-kernel</groupId>
            <artifactId>semantickernel-connectors-memory-jdbc</artifactId>
            <version>${project.version}</version>
            <scope>test</scope>
        </dependency>

        <dependency>
            <groupId>com.microsoft.semantic-kernel</groupId>
            <artifactId>semantickernel-connectors-memory-postgresql</artifactId>
            <version>${project.version}</version>
            <scope>test</scope>
        </dependency>

        <dependency>
            <groupId>org.xerial</groupId>
            <artifactId>sqlite-jdbc</artifactId>
            <version>3.44.1.0</version>
        </dependency>
        <dependency>
            <groupId>com.mysql</groupId>
            <artifactId>mysql-connector-j</artifactId>
            <version>8.2.0</version>
            <scope>test</scope>
        </dependency>

        <dependency>
            <groupId>org.testcontainers</groupId>
            <artifactId>junit-jupiter</artifactId>
            <scope>test</scope>
        </dependency>
        <dependency>
            <groupId>org.testcontainers</groupId>
            <artifactId>postgresql</artifactId>
            <scope>test</scope>
        </dependency>
        <dependency>
            <groupId>org.testcontainers</groupId>
            <artifactId>mysql</artifactId>
            <scope>test</scope>
        </dependency>
        <dependency>
            <groupId>org.wiremock</groupId>
            <artifactId>wiremock</artifactId>
            <version>3.3.1</version>
            <scope>test</scope>
        </dependency>
    </dependencies>

    <dependencyManagement>
        <dependencies>
            <dependency>
                <groupId>org.testcontainers</groupId>
                <artifactId>testcontainers-bom</artifactId>
                <version>1.18.3</version>
                <type>pom</type>
                <scope>import</scope>
            </dependency>
        </dependencies>
    </dependencyManagement>
    </dependencies>
<<<<<<< HEAD
=======
</project>

    <build>
        <plugins>
            <plugin>
                <groupId>org.codehaus.mojo</groupId>
                <artifactId>exec-maven-plugin</artifactId>
                <version>3.1.0</version>
                <executions>
                    <execution>
                        <goals>
                            <goal>exec</goal>
                        </goals>
                        <id>recordmappings</id>
                        <configuration>
                            <executable>java</executable>
                            <arguments>
                                <argument>-Djavax.net.ssl.trustStore=scripts/client.truststore</argument>
                                <argument>-Djavax.net.ssl.trustStorePassword=password</argument>
                            </arguments>
                            <mainClass>com.microsoft.semantickernel.syntaxexamples.WiremockRecord</mainClass>
                            <classpathScope>test</classpathScope>
                        </configuration>
                    </execution>
                </executions>
            </plugin>
        </plugins>
    </build>

    <profiles>
        <profile>
            <id>run-wiremocks</id>
            <activation>
                <activeByDefault>false</activeByDefault>
            </activation>
            <build>
                <plugins>
                    <plugin>
                        <groupId>org.codehaus.mojo</groupId>
                        <artifactId>exec-maven-plugin</artifactId>
                        <version>3.1.0</version>
                        <executions>
                            <execution>
                                <phase>validate</phase>
                                <goals>
                                    <goal>exec</goal>
                                </goals>
                                <configuration>
                                    <executable>./generateCert.sh</executable>
                                    <workingDirectory>scripts</workingDirectory>
                                </configuration>
                            </execution>
                        </executions>
                    </plugin>
                    <plugin>
                        <groupId>org.apache.maven.plugins</groupId>
                        <artifactId>maven-surefire-plugin</artifactId>
                        <version>3.2.5</version>
                        <configuration>
                            <includes>
                                <include>**/WiremockExamplesIT.java</include>
                            </includes>
                            <reuseForks>false</reuseForks>
                            <forkCount>1</forkCount>
                            <argLine>
                                -Djavax.net.ssl.trustStore=scripts/client.truststore
                                -Djavax.net.ssl.trustStorePassword=password
                            </argLine>
                            <environmentVariables>
                                <AZURE_CLIENT_KEY>foo</AZURE_CLIENT_KEY>
                                <CLIENT_ENDPOINT>https://localhost:8443/</CLIENT_ENDPOINT>
                                <PLUGIN_DIR>../../../</PLUGIN_DIR>
                            </environmentVariables>
                        </configuration>
                    </plugin>
                </plugins>
            </build>
        </profile>
    </profiles>


>>>>>>> 45baeaca
</project><|MERGE_RESOLUTION|>--- conflicted
+++ resolved
@@ -135,8 +135,6 @@
         </dependencies>
     </dependencyManagement>
     </dependencies>
-<<<<<<< HEAD
-=======
 </project>
 
     <build>
@@ -218,5 +216,4 @@
     </profiles>
 
 
->>>>>>> 45baeaca
 </project>