--- conflicted
+++ resolved
@@ -32,189 +32,6 @@
         public SQLiteMemoryStore build() {
             return this.buildAsync().block();
         }
-<<<<<<< HEAD
-    }
-
-    @Override
-    public Mono<Collection<String>> upsertBatchAsync(
-            @Nonnull String collectionName, @Nonnull Collection<MemoryRecord> records) {
-        Objects.requireNonNull(collectionName);
-        Objects.requireNonNull(records);
-        return doesCollectionExistAsync(collectionName)
-                .handle(
-                        (exists, sink) -> {
-                            if (!exists) {
-                                sink.error(
-                                        new MemoryException(
-                                                ErrorCodes
-                                                        .ATTEMPTED_TO_ACCESS_NONEXISTENT_COLLECTION,
-                                                collectionName));
-                                return;
-                            }
-                            sink.next(exists);
-                        })
-                .then(
-                        Flux.fromIterable(records)
-                                .concatMap(record -> internalUpsertAsync(collectionName, record))
-                                .collect(Collectors.toCollection(ArrayList::new)));
-    }
-
-    @Override
-    public Mono<MemoryRecord> getAsync(
-            @Nonnull String collectionName, @Nonnull String key, boolean withEmbedding) {
-        Objects.requireNonNull(collectionName);
-        Objects.requireNonNull(key);
-        return this.internalGetAsync(collectionName, key, withEmbedding);
-    }
-
-    private Mono<MemoryRecord> internalGetAsync(
-            @Nonnull String collectionName, @Nonnull String key, boolean withEmbedding) {
-        Objects.requireNonNull(collectionName);
-        Objects.requireNonNull(key);
-        Mono<Database.DatabaseEntry> entry =
-                this.dbConnector.readAsync(this.dbConnection, collectionName, key);
-
-        return entry.hasElement()
-                .flatMap(
-                        hasElement -> {
-                            if (!hasElement) {
-                                return Mono.empty();
-                            }
-
-                            return entry.map(
-                                    databaseEntry -> {
-                                        try {
-                                            if (withEmbedding) {
-                                                return MemoryRecord.fromJsonMetadata(
-                                                        databaseEntry.getMetadata(),
-                                                        new ObjectMapper()
-                                                                .readValue(
-                                                                        databaseEntry
-                                                                                .getEmbedding(),
-                                                                        Embedding.class),
-                                                        databaseEntry.getKey(),
-                                                        databaseEntry.getTimestamp());
-                                            }
-                                            return MemoryRecord.fromJsonMetadata(
-                                                    databaseEntry.getMetadata(),
-                                                    Embedding.empty(),
-                                                    databaseEntry.getKey(),
-                                                    databaseEntry.getTimestamp());
-                                        } catch (JsonProcessingException e) {
-                                            throw new MemoryException(
-                                                    ErrorCodes.UNABLE_TO_DESERIALIZE_MEMORY,
-                                                    String.format(
-                                                            "collection=%s, key=%s",
-                                                            collectionName, databaseEntry.getKey()),
-                                                    e);
-                                        }
-                                    });
-                        });
-    }
-
-    @Override
-    public Mono<Collection<MemoryRecord>> getBatchAsync(
-            @Nonnull String collectionName,
-            @Nonnull Collection<String> keys,
-            boolean withEmbeddings) {
-        Objects.requireNonNull(collectionName);
-        Objects.requireNonNull(keys);
-        return Flux.fromIterable(keys)
-                .flatMap(key -> internalGetAsync(collectionName, key, withEmbeddings))
-                .collect(Collectors.toCollection(ArrayList::new));
-    }
-
-    @Override
-    public Mono<Void> removeAsync(@Nonnull String collectionName, @Nonnull String key) {
-        Objects.requireNonNull(collectionName);
-        Objects.requireNonNull(key);
-        return this.dbConnector.deleteAsync(this.dbConnection, collectionName, key);
-    }
-
-    @Override
-    public Mono<Void> removeBatchAsync(
-            @Nonnull String collectionName, @Nonnull Collection<String> keys) {
-        Objects.requireNonNull(collectionName);
-        Objects.requireNonNull(keys);
-        return Flux.fromIterable(keys)
-                .flatMap(
-                        key -> this.dbConnector.deleteAsync(this.dbConnection, collectionName, key))
-                .then();
-    }
-
-    @Override
-    public Mono<Collection<Tuple2<MemoryRecord, Float>>> getNearestMatchesAsync(
-            @Nonnull String collectionName,
-            @Nonnull Embedding embedding,
-            int limit,
-            float minRelevanceScore,
-            boolean withEmbeddings) {
-        Objects.requireNonNull(collectionName);
-        Objects.requireNonNull(embedding);
-        Mono<List<Database.DatabaseEntry>> entries =
-                this.dbConnector.readAllAsync(this.dbConnection, collectionName);
-
-        return entries.flatMap(
-                databaseEntries -> {
-                    List<Tuple2<MemoryRecord, Float>> nearestMatches = new ArrayList<>();
-                    for (Database.DatabaseEntry entry : databaseEntries) {
-                        if (entry.getEmbedding() == null || entry.getEmbedding().isEmpty()) {
-                            continue;
-                        }
-                        try {
-                            Embedding recordEmbedding =
-                                    new ObjectMapper()
-                                            .readValue(entry.getEmbedding(), Embedding.class);
-                            float similarity = embedding.cosineSimilarity(recordEmbedding);
-                            if (similarity >= (float) minRelevanceScore) {
-                                MemoryRecord record =
-                                        MemoryRecord.fromJsonMetadata(
-                                                entry.getMetadata(),
-                                                withEmbeddings ? recordEmbedding : null,
-                                                entry.getKey(),
-                                                entry.getTimestamp());
-                                nearestMatches.add(Tuples.of(record, similarity));
-                            }
-                        } catch (JsonProcessingException e) {
-                            throw new MemoryException(
-                                    ErrorCodes.UNABLE_TO_DESERIALIZE_MEMORY,
-                                    String.format(
-                                            "collection=%s, key=%s",
-                                            collectionName, entry.getKey()),
-                                    e);
-                        }
-                    }
-                    List<Tuple2<MemoryRecord, Float>> results =
-                            nearestMatches.stream()
-                                    .sorted(
-                                            Comparator.comparing(
-                                                    Tuple2::getT2, (a, b) -> Float.compare(b, a)))
-                                    .limit(limit)
-                                    .collect(Collectors.toList());
-
-                    return Mono.just(results);
-                });
-    }
-
-    @Override
-    public Mono<Tuple2<MemoryRecord, Float>> getNearestMatchAsync(
-            @Nonnull String collectionName,
-            @Nonnull Embedding embedding,
-            float minRelevanceScore,
-            boolean withEmbedding) {
-        Objects.requireNonNull(collectionName);
-        Objects.requireNonNull(embedding);
-        return getNearestMatchesAsync(
-                        collectionName, embedding, 1, minRelevanceScore, withEmbedding)
-                .flatMap(
-                        nearestMatches -> {
-                            if (nearestMatches.isEmpty()) {
-                                return Mono.empty();
-                            }
-                            return Mono.just(nearestMatches.iterator().next());
-                        });
-    }
-=======
 
         /**
          * Asynchronously builds and returns an SQLiteMemoryStore instance with the specified
@@ -230,7 +47,6 @@
             SQLiteMemoryStore memoryStore = new SQLiteMemoryStore(connector);
             return connector.createTableAsync().thenReturn(memoryStore);
         }
->>>>>>> 7a9268d2
 
         /**
          * Sets the SQLite database connection to be used by the SQLite memory store being built.
