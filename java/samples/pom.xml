<?xml version="1.0" encoding="UTF-8" ?>
<project xmlns="http://maven.apache.org/POM/4.0.0" xmlns:xsi="http://www.w3.org/2001/XMLSchema-instance"
         xsi:schemaLocation="http://maven.apache.org/POM/4.0.0 http://maven.apache.org/xsd/maven-4.0.0.xsd">
    <modelVersion>4.0.0</modelVersion>

    <groupId>com.microsoft.semantickernel</groupId>
    <artifactId>samples</artifactId>
    <version>0.2.0-SNAPSHOT</version>
    <packaging>pom</packaging>

    <modules>
        <module>sample-code</module>
        <module>semantickernel-guice</module>
    </modules>

    <properties>
        <com.uber.nullaway.version>0.10.10</com.uber.nullaway.version>
        <google.errorprone.core.version>2.19.1</google.errorprone.core.version>
        <log4j2.version>2.20.0</log4j2.version>
        <maven.compiler-plugin.version>3.11.0</maven.compiler-plugin.version>
        <maven.compiler.release>17</maven.compiler.release>
<<<<<<< HEAD
        <jdk.version>17</jdk.version>
        <maven.compiler.source>17</maven.compiler.source>
        <maven.compiler.target>17</maven.compiler.target>
        <project.build.sourceEncoding>UTF-8</project.build.sourceEncoding>
=======
        <maven.compiler.source>17</maven.compiler.source>
>>>>>>> b7f7170a
        <maven.compiler.target>17</maven.compiler.target>
        <project.build.sourceEncoding>UTF-8</project.build.sourceEncoding>
    </properties>

    <dependencyManagement>
        <dependencies>
            <dependency>
                <groupId>com.microsoft.semantickernel</groupId>
                <artifactId>semantickernel-bom</artifactId>
                <version>${project.version}</version>
                <scope>import</scope>
                <type>pom</type>
            </dependency>
        </dependencies>
    </dependencyManagement>
<<<<<<< HEAD

    <build>
        <plugins>
            <plugin>
                <groupId>org.apache.maven.plugins</groupId>
                <artifactId>maven-compiler-plugin</artifactId>
                <version>${maven.compiler-plugin.version}</version>
                <configuration>
                    <source>${maven.compiler.release}</source>
                    <target>${maven.compiler.release}</target>
                    <release>${maven.compiler.release}</release>
                </configuration>
            </plugin>
        </plugins>
    </build>

    <dependencies>
        <dependency>
            <groupId>com.microsoft.semantickernel</groupId>
            <artifactId>semantickernel-api</artifactId>
        </dependency>
        <dependency>
            <groupId>com.microsoft.semantickernel.connectors</groupId>
            <artifactId>semantickernel-connectors</artifactId>
        </dependency>
        <dependency>
            <groupId>com.microsoft.semantickernel</groupId>
            <artifactId>semantickernel-core</artifactId>
            <scope>runtime</scope>
        </dependency>
        <dependency>
            <groupId>com.microsoft.semantickernel</groupId>
            <artifactId>semantickernel-core-skills</artifactId>
            <version>${project.version}</version>
        </dependency>
        <dependency>
            <groupId>org.apache.logging.log4j</groupId>
            <artifactId>log4j-api</artifactId>
            <version>${log4j2.version}</version>
        </dependency>
        <dependency>
            <groupId>org.apache.logging.log4j</groupId>
            <artifactId>log4j-core</artifactId>
            <version>${log4j2.version}</version>
        </dependency>
        <dependency>
            <groupId>org.apache.logging.log4j</groupId>
            <artifactId>log4j-slf4j2-impl</artifactId>
            <version>${log4j2.version}</version>
        </dependency>
        <dependency>
            <groupId>com.microsoft.semantickernel.extensions</groupId>
            <artifactId>sequentialplanner-extensions</artifactId>
            <scope>compile</scope>
        </dependency>
        <dependency>
            <groupId>com.microsoft.semantickernel.extensions</groupId>
            <artifactId>actionplanner-extension</artifactId>
            <scope>compile</scope>
        </dependency>
    </dependencies>

    <profiles>
        <profile>
            <id>bug-check</id>

            <activation>
                <activeByDefault>false</activeByDefault>
            </activation>

            <build>
                <plugins>
                    <plugin>
                        <groupId>org.apache.maven.plugins</groupId>
                        <artifactId>maven-compiler-plugin</artifactId>
                        <version>${maven.compiler-plugin.version}</version>
                        <configuration>
                            <source>${maven.compiler.release}</source>
                            <target>${maven.compiler.release}</target>
                            <encoding>${project.build.sourceEncoding}</encoding>
                            <showWarnings>true</showWarnings>
                            <compilerArgs>
                                <arg>-XDcompilePolicy=simple</arg>

                                <!-- Remove exclusions when more project is stable -->
                                <arg>-Xplugin:ErrorProne
                                    -XepOpt:NullAway:AnnotatedPackages=com.microsoft.semantickernel
                                    -Xep:AlmostJavadoc:OFF -Xep:MissingSummary:OFF
                                    -Xep:UnusedVariable:OFF -Xep:EmptyBlockTag:OFF
                                </arg>
                            </compilerArgs>
                            <annotationProcessorPaths>
                                <path>
                                    <groupId>com.google.errorprone</groupId>
                                    <artifactId>error_prone_core</artifactId>
                                    <version>${google.errorprone.core.version}</version>
                                </path>
                                <path>
                                    <groupId>com.uber.nullaway</groupId>
                                    <artifactId>nullaway</artifactId>
                                    <version>${com.uber.nullaway.version}</version>
                                </path>
                            </annotationProcessorPaths>
                        </configuration>
                    </plugin>
                </plugins>
            </build>
        </profile>
    </profiles>
=======
>>>>>>> b7f7170a
</project><|MERGE_RESOLUTION|>--- conflicted
+++ resolved
@@ -19,14 +19,7 @@
         <log4j2.version>2.20.0</log4j2.version>
         <maven.compiler-plugin.version>3.11.0</maven.compiler-plugin.version>
         <maven.compiler.release>17</maven.compiler.release>
-<<<<<<< HEAD
-        <jdk.version>17</jdk.version>
         <maven.compiler.source>17</maven.compiler.source>
-        <maven.compiler.target>17</maven.compiler.target>
-        <project.build.sourceEncoding>UTF-8</project.build.sourceEncoding>
-=======
-        <maven.compiler.source>17</maven.compiler.source>
->>>>>>> b7f7170a
         <maven.compiler.target>17</maven.compiler.target>
         <project.build.sourceEncoding>UTF-8</project.build.sourceEncoding>
     </properties>
@@ -42,7 +35,6 @@
             </dependency>
         </dependencies>
     </dependencyManagement>
-<<<<<<< HEAD
 
     <build>
         <plugins>
@@ -152,6 +144,4 @@
             </build>
         </profile>
     </profiles>
-=======
->>>>>>> b7f7170a
 </project>