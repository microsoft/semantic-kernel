--- conflicted
+++ resolved
@@ -83,20 +83,12 @@
                 <activeByDefault>false</activeByDefault>
             </activation>
 
-            <!-- 
-                As this is a bug check profile that is configured before the BOM kicks in, 
-                we hard code versions here 
-            -->
             <build>
                 <plugins>
                     <plugin>
                         <groupId>org.apache.maven.plugins</groupId>
                         <artifactId>maven-compiler-plugin</artifactId>
-<<<<<<< HEAD
-                        <version>{maven.compiler.plugin.version}</version>
-=======
-                        <version>3.11.0</version>
->>>>>>> 925781ad
+                        <version>{maven.compiler-plugin.version}</version>
                         <configuration>
                             <source>${maven.compiler.release}</source>
                             <target>${maven.compiler.release}</target>
@@ -116,11 +108,7 @@
                                 <path>
                                     <groupId>com.google.errorprone</groupId>
                                     <artifactId>error_prone_core</artifactId>
-<<<<<<< HEAD
                                     <version>${google.errorprone.core.version}</version>
-=======
-                                    <version>2.19.1</version>
->>>>>>> 925781ad
                                 </path>
                                 <path>
                                     <groupId>com.uber.nullaway</groupId>
