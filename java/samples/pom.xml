<?xml version="1.0" encoding="UTF-8" ?>
<project xmlns="http://maven.apache.org/POM/4.0.0" xmlns:xsi="http://www.w3.org/2001/XMLSchema-instance" xsi:schemaLocation="http://maven.apache.org/POM/4.0.0 http://maven.apache.org/xsd/maven-4.0.0.xsd">
    <modelVersion>4.0.0</modelVersion>
    <parent>
        <groupId>com.microsoft.semantic-kernel</groupId>
        <artifactId>semantickernel-parent</artifactId>
        <version>1.0.2-SNAPSHOT</version>
        <relativePath>../pom.xml</relativePath>
    </parent>

    <artifactId>semantickernel-samples-parent</artifactId>
    <version>1.0.2-SNAPSHOT</version>
    <packaging>pom</packaging>
    <name>Semantic Kernel Samples Parent</name>
    <description>Parent pom for sample code for using the Semantic Kernel project</description>

    <modules>
        <module>sample-code</module>
<<<<<<< HEAD
        <module>semantickernel-openapi-plugin</module>
=======
        <module>booking-agent-m365</module>
>>>>>>> 1b2ac89b
    </modules>

    <properties>
        <com.uber.nullaway.version>0.10.10</com.uber.nullaway.version>
        <google.errorprone.core.version>2.19.1</google.errorprone.core.version>
        <log4j2.version>2.20.0</log4j2.version>
        <maven.compiler-plugin.version>3.11.0</maven.compiler-plugin.version>
        <maven.compiler.release>17</maven.compiler.release>
        <maven.compiler.source>17</maven.compiler.source>
        <maven.compiler.target>17</maven.compiler.target>
        <project.build.sourceEncoding>UTF-8</project.build.sourceEncoding>
    </properties>

    <dependencyManagement>
        <dependencies>
            <dependency>
                <groupId>com.microsoft.semantic-kernel</groupId>
                <artifactId>semantickernel-bom</artifactId>
                <version>${project.version}</version>
                <scope>import</scope>
                <type>pom</type>
            </dependency>
        </dependencies>
    </dependencyManagement>

    <build>

        <pluginManagement>
            <plugins>
                <plugin>
                    <groupId>org.apache.maven.plugins</groupId>
                    <artifactId>maven-compiler-plugin</artifactId>
                    <version>${maven.compiler-plugin.version}</version>
                </plugin>
            </plugins>
        </pluginManagement>

        <plugins>
            <plugin>
                <groupId>org.apache.maven.plugins</groupId>
                <artifactId>maven-compiler-plugin</artifactId>
                <configuration>
                    <source>${maven.compiler.release}</source>
                    <target>${maven.compiler.release}</target>
                    <release>${maven.compiler.release}</release>
                </configuration>
            </plugin>
            <plugin>
                <groupId>org.apache.maven.plugins</groupId>
                <artifactId>maven-enforcer-plugin</artifactId>
                <version>3.3.0</version>
                <executions>
                    <execution>
                        <id>enforce-maven</id>
                        <goals>
                            <goal>enforce</goal>
                        </goals>
                        <configuration>
                            <rules>
                                <requireMavenVersion>
                                    <version>3.9.3</version>
                                </requireMavenVersion>
                            </rules>
                        </configuration>
                    </execution>
                </executions>
            </plugin>
            <plugin>
                <groupId>org.codehaus.mojo</groupId>
                <artifactId>animal-sniffer-maven-plugin</artifactId>
                <version>1.23</version>
                <executions>
                    <execution>
                        <id>android</id>
                        <phase>test</phase>
                        <goals>
                            <goal>check</goal>
                        </goals>
                    </execution>
                </executions>
                <configuration>
                    <skip>true</skip>
                </configuration>
            </plugin>
            <plugin>
                <groupId>org.apache.maven.plugins</groupId>
                <artifactId>maven-deploy-plugin</artifactId>
                <configuration>
                    <skip>true</skip>
                </configuration>
            </plugin>
        </plugins>
    </build>

    <profiles>
        <profile>
            <id>bug-check</id>

            <activation>
                <activeByDefault>false</activeByDefault>
            </activation>

            <build>
                <plugins>
                    <plugin>
                        <groupId>org.apache.maven.plugins</groupId>
                        <artifactId>maven-compiler-plugin</artifactId>
                        <version>${maven.compiler-plugin.version}</version>
                        <configuration>
                            <source>${maven.compiler.release}</source>
                            <target>${maven.compiler.release}</target>
                            <encoding>${project.build.sourceEncoding}</encoding>
                            <showWarnings>true</showWarnings>
                            <compilerArgs>
                                <arg />
                                <compilerArg />
                            </compilerArgs>
                        </configuration>
                    </plugin>

                    <!-- Ignore linting on samples -->
                    <plugin>
                        <groupId>com.github.spotbugs</groupId>
                        <artifactId>spotbugs-maven-plugin</artifactId>
                        <version>${maven.spotbugs-plugin.version}</version>
                        <configuration>
                            <skip>true</skip>
                        </configuration>
                    </plugin>
                </plugins>
            </build>
        </profile>
    </profiles>
</project><|MERGE_RESOLUTION|>--- conflicted
+++ resolved
@@ -16,11 +16,8 @@
 
     <modules>
         <module>sample-code</module>
-<<<<<<< HEAD
         <module>semantickernel-openapi-plugin</module>
-=======
         <module>booking-agent-m365</module>
->>>>>>> 1b2ac89b
     </modules>
 
     <properties>
