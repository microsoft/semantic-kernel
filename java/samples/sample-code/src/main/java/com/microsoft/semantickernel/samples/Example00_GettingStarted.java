///usr/bin/env jbang "$0" "$@" ; exit $?
//DEPS com.microsoft.semantic-kernel:semantickernel-core:0.2.6-alpha
//DEPS com.microsoft.semantic-kernel:semantickernel-core-skills:0.2.6-alpha
//DEPS com.microsoft.semantic-kernel.connectors:semantickernel-connectors:0.2.6-alpha
//DEPS org.slf4j:slf4j-jdk14:2.0.7
//SOURCES syntaxexamples/SampleSkillsUtil.java,Config.java
package com.microsoft.semantickernel.samples;

import com.azure.ai.openai.OpenAIAsyncClient;
import com.microsoft.semantickernel.Kernel;
import com.microsoft.semantickernel.KernelConfig;
import com.microsoft.semantickernel.builders.SKBuilders;
import com.microsoft.semantickernel.connectors.ai.openai.util.OpenAIClientProvider;
import com.microsoft.semantickernel.exceptions.ConfigurationException;
import com.microsoft.semantickernel.orchestration.SKContext;
import com.microsoft.semantickernel.skilldefinition.ReadOnlyFunctionCollection;
import com.microsoft.semantickernel.samples.syntaxexamples.SampleSkillsUtil;
import com.microsoft.semantickernel.textcompletion.CompletionSKFunction;
import reactor.core.publisher.Mono;

import java.io.IOException;

/**
 * Getting started
 * <p>
 * Create a conf.properties file based on the examples files at the root of this
 * module.
 * <p>
 * <a href=
 * "https://learn.microsoft.com/en-us/azure/cognitive-services/openai/quickstart">Get
 * started with Azure OpenAI</a>
 * <a href="https://openai.com/product">Get started with OpenAI</a>
 */
public class Example00_GettingStarted {

    /**
     * Returns a Semantic Kernel with Text Completion.
     *
     * @param client Client that will handle requests to AzureOpenAI or OpenAI.
     * @return Kernel.
     */
    public static Kernel getKernel(OpenAIAsyncClient client) {
<<<<<<< HEAD
        KernelConfig config = SKBuilders.kernelConfig()
                .addTextCompletionService("davinci",
                        kernel -> SKBuilders.textCompletionService().build(client, "text-davinci-003"))
                .build();

=======
>>>>>>> 7f1f54de
        Kernel kernel = SKBuilders.kernel()
                .withDefaultAIService(SKBuilders.textCompletionService().build(client, "text-davinci-003"))
                .build();

        return kernel;
    }

    /**
     * Imports 'FunSkill' from directory examples and runs the 'Joke' function
     * within it.
     *
     * @param kernel Kernel with Text Completion.
     */
    public static void joke(Kernel kernel) {

        ReadOnlyFunctionCollection skill = kernel.importSkillFromDirectory("FunSkill", SampleSkillsUtil.detectSkillDirLocation(), "FunSkill");

        CompletionSKFunction function = skill.getFunction("Joke",
                CompletionSKFunction.class);

        Mono<SKContext> result = function.invokeAsync("time travel to dinosaur age");

        if (result != null) {
            System.out.println(result.block().getResult());
        }
    }

    public static void run(OpenAIAsyncClient client) {
        Kernel kernel = getKernel(client);
        joke(kernel);
    }

    public static void main(String args[]) throws ConfigurationException, IOException {
        run(OpenAIClientProvider.getClient());
    }
}<|MERGE_RESOLUTION|>--- conflicted
+++ resolved
@@ -8,13 +8,12 @@
 
 import com.azure.ai.openai.OpenAIAsyncClient;
 import com.microsoft.semantickernel.Kernel;
-import com.microsoft.semantickernel.KernelConfig;
 import com.microsoft.semantickernel.builders.SKBuilders;
 import com.microsoft.semantickernel.connectors.ai.openai.util.OpenAIClientProvider;
 import com.microsoft.semantickernel.exceptions.ConfigurationException;
 import com.microsoft.semantickernel.orchestration.SKContext;
+import com.microsoft.semantickernel.samples.syntaxexamples.SampleSkillsUtil;
 import com.microsoft.semantickernel.skilldefinition.ReadOnlyFunctionCollection;
-import com.microsoft.semantickernel.samples.syntaxexamples.SampleSkillsUtil;
 import com.microsoft.semantickernel.textcompletion.CompletionSKFunction;
 import reactor.core.publisher.Mono;
 
@@ -40,14 +39,6 @@
      * @return Kernel.
      */
     public static Kernel getKernel(OpenAIAsyncClient client) {
-<<<<<<< HEAD
-        KernelConfig config = SKBuilders.kernelConfig()
-                .addTextCompletionService("davinci",
-                        kernel -> SKBuilders.textCompletionService().build(client, "text-davinci-003"))
-                .build();
-
-=======
->>>>>>> 7f1f54de
         Kernel kernel = SKBuilders.kernel()
                 .withDefaultAIService(SKBuilders.textCompletionService().build(client, "text-davinci-003"))
                 .build();
