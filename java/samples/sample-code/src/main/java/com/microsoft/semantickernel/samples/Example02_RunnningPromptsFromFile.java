///usr/bin/env jbang "$0" "$@" ; exit $?
//DEPS com.microsoft.semantic-kernel:semantickernel-core:0.2.6-alpha
//DEPS com.microsoft.semantic-kernel:semantickernel-core-skills:0.2.6-alpha
//DEPS com.microsoft.semantic-kernel.connectors:semantickernel-connectors:0.2.6-alpha
//DEPS org.slf4j:slf4j-jdk14:2.0.7
//SOURCES syntaxexamples/SampleSkillsUtil.java,Config.java,Example00_GettingStarted.java
package com.microsoft.semantickernel.samples;

<<<<<<< HEAD
import com.azure.ai.openai.OpenAIAsyncClient;
import com.microsoft.semantickernel.Kernel;
import com.microsoft.semantickernel.connectors.ai.openai.util.OpenAIClientProvider;
import com.microsoft.semantickernel.exceptions.ConfigurationException;
=======
import com.microsoft.semantickernel.Kernel;
>>>>>>> 5a9a70ae
import com.microsoft.semantickernel.samples.syntaxexamples.SampleSkillsUtil;
import com.microsoft.semantickernel.skilldefinition.ReadOnlyFunctionCollection;
import com.microsoft.semantickernel.textcompletion.CompletionSKFunction;

import java.io.IOException;

/**
 * Using Semantic Functions stored on disk
 * <p>
 * A Semantic Skill is a collection of Semantic Functions, where each function
 * is defined with natural language that can be provided with a text file.
 * Refer to our <a href=
 * "https://github.com/microsoft/semantic-kernel/blob/main/docs/GLOSSARY.md">glossary</a>
 * for an in-depth guide to the terms.
 * <p>
 * The repository includes some examples under the <a href=
 * "https://github.com/microsoft/semantic-kernel/tree/main/samples">samples</a>
 * folder.
 */
public class Example02_RunnningPromptsFromFile {

    /**
     * Imports skill 'FunSkill' stored in the samples folder and then returns the
     * semantic function 'Joke' within it.
     *
     * @param kernel Kernel with Text Completion
     * @return Joke function
     */
    public static CompletionSKFunction getJokeFunction(Kernel kernel) {
        ReadOnlyFunctionCollection skill = kernel
                .importSkillFromDirectory("FunSkill", SampleSkillsUtil.detectSkillDirLocation(), "FunSkill");

        return skill.getFunction("Joke", CompletionSKFunction.class);
    }

    public static void run(OpenAIAsyncClient client) throws IOException {
        Kernel kernel = Example00_GettingStarted.getKernel(client);
        CompletionSKFunction jokeFunction = getJokeFunction(kernel);

        System.out.println(jokeFunction.invokeAsync("time travel to dinosaur age").block().getResult());
    }

    public static void main(String args[]) throws ConfigurationException, IOException {
        run(OpenAIClientProvider.getClient());
    }
}<|MERGE_RESOLUTION|>--- conflicted
+++ resolved
@@ -6,14 +6,10 @@
 //SOURCES syntaxexamples/SampleSkillsUtil.java,Config.java,Example00_GettingStarted.java
 package com.microsoft.semantickernel.samples;
 
-<<<<<<< HEAD
 import com.azure.ai.openai.OpenAIAsyncClient;
 import com.microsoft.semantickernel.Kernel;
 import com.microsoft.semantickernel.connectors.ai.openai.util.OpenAIClientProvider;
 import com.microsoft.semantickernel.exceptions.ConfigurationException;
-=======
-import com.microsoft.semantickernel.Kernel;
->>>>>>> 5a9a70ae
 import com.microsoft.semantickernel.samples.syntaxexamples.SampleSkillsUtil;
 import com.microsoft.semantickernel.skilldefinition.ReadOnlyFunctionCollection;
 import com.microsoft.semantickernel.textcompletion.CompletionSKFunction;
@@ -39,7 +35,8 @@
      * Imports skill 'FunSkill' stored in the samples folder and then returns the
      * semantic function 'Joke' within it.
      *
-     * @param kernel Kernel with Text Completion
+     * @param kernel 
+     with Text Completion
      * @return Joke function
      */
     public static CompletionSKFunction getJokeFunction(Kernel kernel) {
