// Copyright (c) Microsoft. All rights reserved.
package com.microsoft.semantickernel;

<<<<<<< HEAD


import java.util.HashMap;
import java.util.Locale;
import java.util.Map;
import java.util.Objects;

=======
>>>>>>> ddefca3c
import com.microsoft.semantickernel.builders.Buildable;
import com.microsoft.semantickernel.builders.SemanticKernelBuilder;
<<<<<<< HEAD
import com.microsoft.semantickernel.orchestration.ContextVariable;
import com.microsoft.semantickernel.orchestration.FunctionResult;
import com.microsoft.semantickernel.services.AIServiceSelector;
import com.microsoft.semantickernel.services.OrderedAIServiceSelector;

import reactor.core.publisher.Flux;
import reactor.core.publisher.Mono;


/** 
 * Provides state for use throughout a Semantic Kernel workload.
 * <p>
 * An instance of {@code Kernel} is passed through to every function invocation and service call
 * throughout the system, providing to each the ability to access shared state and services.
 */
public class Kernel implements Buildable {


    /// <summary>Dictionary containing ambient data stored in the kernel, lazily-initialized on first access.</summary>
    private Map<String, ContextVariable<?>> data;
    /// <summary><see cref="CultureInfo"/> to be used by any operations that need access to the culture, a format provider, etc.</summary>
    private Locale locale = Locale.ROOT;
    /// <summary>The collection of plugins, initialized via the constructor or lazily-initialized on first access via <see cref="Plugins"/>.</summary>
    private KernelPluginCollection plugins;
    private ServiceProvider services;

    /// <summary>
    /// Initializes a new instance of <see cref="Kernel"/>.
    /// </summary>
    /// <param name="services">The <see cref="IServiceProvider"/> used to query for services available through the kernel.</param>
    /// <param name="plugins">
    /// The collection of plugins available through the kernel. If null, an empty collection will be used.
    /// If non-null, the supplied collection instance is used, not a copy; if it's desired for the <see cref="Kernel"/>
    /// to have a copy, the caller is responsible for supplying it.
    /// </param>
    /// <remarks>
    /// The KernelBuilder class provides a fluent API for constructing a <see cref="Kernel"/> instance.
    /// </remarks>
    public Kernel(
        ServiceProvider services,
        KernelPluginCollection plugins)
    {
        // Store the provided services, or an empty singleton if there aren't any.
        // this.Services = services ?? EmptyServiceProvider.Instance;

        // // Store the provided plugins. If there weren't any, look in DI to see if there's a plugin collection.
        // this.plugins = plugins ?? this.Services.GetService<KernelPluginCollection>();
        // if (this.plugins is null)
        // {
        //     // Otherwise, enumerate any plugins that may have been registered directly.
        //     IEnumerable<KernelPlugin> e = this.Services.GetServices<KernelPlugin>();

        //     // It'll be common not to have any plugins directly registered as a service.
        //     // If we can efficiently tell there aren't any, avoid proactively allocating
        //     // the plugins collection.
        //     if (e is not ICollection<KernelPlugin> c || c.Count != 0)
        //     {
        //         this.plugins = new(e);
        //     }
        // }
    }

    /// <summary>Creates a builder for constructing <see cref="Kernel"/> instances.</summary>
    /// <returns>A new <see cref="IKernelBuilder"/> instance.</returns>
//     public static IKernelBuilder CreateBuilder() => new KernelBuilder();

    /// <summary>
    /// Clone the <see cref="Kernel"/> object to create a new instance that may be mutated without affecting the current instance.
    /// </summary>
    /// <remarks>
    /// The current instance is unmodified by this operation. The new <see cref="Kernel"/> will be initialized with:
    /// <list type="bullet">
    /// <item>
    /// The same <see cref="IServiceProvider"/> reference as is returned by the current instance's <see cref="Kernel.Services"/>.
    /// </item>
    /// <item>
    /// A new <see cref="KernelPluginCollection"/> instance initialized with the same <see cref="KernelPlugin"/> instances as are stored by the current instance's <see cref="Kernel.Plugins"/> collection.
    /// Changes to the new instance's plugin collection will not affect the current instance's plugin collection, and vice versa.
    /// </item>
    /// <item>
    /// All of the delegates registered with each event. Delegates are immutable (every time an additional delegate is added or removed, a new one is created),
    /// so changes to the new instance's event delegates will not affect the current instance's event delegates, and vice versa.
    /// </item>
    /// <item>
    /// A new <see cref="IDictionary{TKey, TValue}"/> containing all of the key/value pairs from the current instance's <see cref="Kernel.Data"/> dictionary.
    /// Any changes made to the new instance's dictionary will not affect the current instance's dictionary, and vice versa.
    /// </item>
    /// <item>The same <see cref="CultureInfo"/> reference as is returned by the current instance's <see cref="Kernel.Culture"/>.</item>
    /// </list>
    /// </remarks>
//     public Kernel clone() =>
//         new(this.Services, this.plugins is { Count: > 0 } ? new KernelPluginCollection(this.plugins) : null)
//         {
//             FunctionInvoking = this.FunctionInvoking,
//             FunctionInvoked = this.FunctionInvoked,
//             PromptRendering = this.PromptRendering,
//             PromptRendered = this.PromptRendered,
//             data = this.data is { Count: > 0 } ? new Map<String, ContextVariable<?>>(this.data) : null,
//             locale = this.locale,
//         };

    /// <summary>
    /// Gets the collection of plugins available through the kernel.
    /// </summary>
    public KernelPluginCollection getPlugins() { return this.plugins; }

    /// <summary>
    /// Gets the service provider used to query for services available through the kernel.
    /// </summary>
    public ServiceProvider getServices() { return services; }

    /// <summary>
    /// Gets the culture currently associated with this <see cref="Kernel"/>.
    /// </summary>
    /// <remarks>
    /// The culture defaults to <see cref="CultureInfo.InvariantCulture"/> if not explicitly set.
    /// It may be set to another culture, such as <see cref="CultureInfo.CurrentCulture"/>,
    /// and any functions invoked within the context can consult this property for use in
    /// operations like formatting and parsing.
    /// </remarks>
    public Locale getLocale() { return locale; }
    
    public void setLocale(Locale locale) {
        this.locale = locale != null ? locale : Locale.ROOT; 
    }

    
    /// <summary>
    /// Gets the <see cref="IAIServiceSelector"/> associated with this <see cref="Kernel"/>.
    /// </summary>
    public AIServiceSelector getServiceSelector() {
        // TODO: IServiceProvider is a .NET API for DI. Do we need to support this?
        AIServiceSelector selector = this.services.getService(AIServiceSelector.class);
        if (selector == null) {
            selector = OrderedAIServiceSelector.INST;
        }
        return selector;
    }

    /// <summary>
    /// Gets a dictionary for ambient data associated with the kernel.
    /// </summary>
    /// <remarks>
    /// This may be used to flow arbitrary data in and out of operations performed with this kernel instance.
    /// </remarks>
    public Map<String, ContextVariable<?>> getData() {
        // TODO: not thread safe!
        if (data == null) {
            data = new HashMap<>();
        }
        return data;
    }

    /// <summary>
    /// Provides an event that's raised prior to a function's invocation.
    /// </summary>
    ///[Experimental("SKEXP0004")]
    /// public event EventHandler<FunctionInvokingEventArgs>? FunctionInvoking;

    /// <summary>
    /// Provides an event that's raised after a function's invocation.
    /// </summary>
    /// [Experimental("SKEXP0004")]
    /// public event EventHandler<FunctionInvokedEventArgs>? FunctionInvoked;

    /// <summary>
    /// Provides an event that's raised prior to a prompt being rendered.
    /// </summary>
    /// [Experimental("SKEXP0004")]
    /// public event EventHandler<PromptRenderingEventArgs>? PromptRendering;

    /// <summary>
    /// Provides an event that's raised after a prompt is rendered.
    /// </summary>
    /// [Experimental("SKEXP0004")]
    /// public event EventHandler<PromptRenderedEventArgs>? PromptRendered;

    /// #region GetServices
    /// <summary>Gets a required service from the <see cref="Services"/> provider.</summary>
    /// <typeparam name="T">Specifies the type of the service to get.</typeparam>
    /// <param name="serviceKey">An object that specifies the key of the service to get.</param>
    /// <returns>The found service instance.</returns>
    /// <exception cref="KernelException">A service of the specified type and name could not be found.</exception>
//     public T GetRequiredService<T>(object? serviceKey = null) where T : class
//     {
//         T? service = null;

//         if (serviceKey is not null)
//         {
//             if (this.Services is IKeyedServiceProvider)
//             {
//                 // We were given a service ID, so we need to use the keyed service lookup.
//                 service = this.Services.GetKeyedService<T>(serviceKey);
//             }
//         }
//         else
//         {
//             // No ID was given. We first want to use non-keyed lookup, in order to match against
//             // a service registered without an ID. If we can't find one, then we try to match with
//             // a service registered with an ID. In both cases, if there were multiple, this will match
//             // with whichever was registered last.
//             service = this.Services.GetService<T>();
//             if (service is null && this.Services is IKeyedServiceProvider)
//             {
//                 service = this.GetAllServices<T>().LastOrDefault();
//             }
//         }

//         // If we couldn't find the service, throw an exception.
//         if (service is null)
//         {
//             string message =
//                 serviceKey is null ? $"Service of type '{typeof(T)}' not registered." :
//                 this.Services is not IKeyedServiceProvider ? $"Key '{serviceKey}' specified but service provider '{this.Services}' is not a {nameof(IKeyedServiceProvider)}." :
//                 $"Service of type '{typeof(T)}' and key '{serviceKey}' not registered.";

//             throw new KernelException(message);
//         }

//         // Return the found service.
//         return service;
//     }

    /// <summary>Gets all services of the specified type.</summary>
    /// <typeparam name="T">Specifies the type of the services to retrieve.</typeparam>
    /// <returns>An enumerable of all instances of the specified service that are registered.</returns>
    /// <remarks>There is no guaranteed ordering on the results.</remarks>
//     public IEnumerable<T> GetAllServices<T>() where T : class
//     {
//         if (this.Services is IKeyedServiceProvider)
//         {
//             // M.E.DI doesn't support querying for a service without a key, and it also doesn't
//             // support AnyKey currently: https://github.com/dotnet/runtime/issues/91466
//             // As a workaround, KernelBuilder injects a service containing the type-to-all-keys
//             // mapping. We can query for that service and and then use it to try to get a service.
//             if (this.Services.GetKeyedService<Dictionary<Type, HashSet<object?>>>(KernelServiceTypeToKeyMappings) is { } typeToKeyMappings)
//             {
//                 if (typeToKeyMappings.TryGetValue(typeof(T), out HashSet<object?> keys))
//                 {
//                     return keys.SelectMany(key => this.Services.GetKeyedServices<T>(key));
//                 }

//                 return Enumerable.Empty<T>();
//             }
//         }

//         return this.Services.GetServices<T>();
//     }

//     #endregion

//     #region Internal Event Helpers
//     [Experimental("SKEXP0004")]
//     internal FunctionInvokingEventArgs? OnFunctionInvoking(KernelFunction function, KernelArguments arguments)
//     {
//         FunctionInvokingEventArgs? eventArgs = null;
//         if (this.FunctionInvoking is { } functionInvoking)
//         {
//             eventArgs = new(function, arguments);
//             functionInvoking.Invoke(this, eventArgs);
//         }

//         return eventArgs;
//     }

//     [Experimental("SKEXP0004")]
//     internal FunctionInvokedEventArgs? OnFunctionInvoked(KernelFunction function, KernelArguments arguments, FunctionResult result)
//     {
//         FunctionInvokedEventArgs? eventArgs = null;
//         if (this.FunctionInvoked is { } functionInvoked)
//         {
//             eventArgs = new(function, arguments, result);
//             functionInvoked.Invoke(this, eventArgs);
//         }

//         return eventArgs;
//     }

//     [Experimental("SKEXP0004")]
//     internal PromptRenderingEventArgs? OnPromptRendering(KernelFunction function, KernelArguments arguments)
//     {
//         PromptRenderingEventArgs? eventArgs = null;
//         if (this.PromptRendering is { } promptRendering)
//         {
//             eventArgs = new(function, arguments);
//             promptRendering.Invoke(this, eventArgs);
//         }

//         return eventArgs;
//     }

//     [Experimental("SKEXP0004")]
//     internal PromptRenderedEventArgs? OnPromptRendered(KernelFunction function, KernelArguments arguments, string renderedPrompt)
//     {
//         PromptRenderedEventArgs? eventArgs = null;
//         if (this.PromptRendered is { } promptRendered)
//         {
//             eventArgs = new(function, arguments, renderedPrompt);
//             promptRendered.Invoke(this, eventArgs);
//         }

//         return eventArgs;
//     }
//     #endregion

//     #region InvokeAsync

    /// <summary>
    /// Invokes the <see cref="KernelFunction"/>.
    /// </summary>
    /// <param name="function">The <see cref="KernelFunction"/> to invoke.</param>
    /// <param name="arguments">The arguments to pass to the function's invocation, including any <see cref="PromptExecutionSettings"/>.</param>
    /// <param name="cancellationToken">The <see cref="CancellationToken"/> to monitor for cancellation requests. The default is <see cref="CancellationToken.None"/>.</param>
    /// <returns>The result of the function's execution.</returns>
    /// <exception cref="ArgumentNullException"><paramref name="function"/> is null.</exception>
    /// <exception cref="KernelFunctionCanceledException">The <see cref="KernelFunction"/>'s invocation was canceled.</exception>
    /// <remarks>
    /// This behaves identically to invoking the specified <paramref name="function"/> with this <see cref="Kernel"/> as its <see cref="Kernel"/> argument.
    /// </remarks>
    public Mono<FunctionResult> invokeAsync(
        KernelFunction function,
        KernelArguments arguments)
    {
        Objects.requireNonNull(function);

        return function.invokeAsync(this, arguments);
    }

    /// <summary>
    /// Invokes a function from <see cref="Kernel.Plugins"/> using the specified arguments.
    /// </summary>
    /// <param name="pluginName">The name of the plugin containing the function to invoke. If null, all plugins will be searched for the first function of the specified name.</param>
    /// <param name="functionName">The name of the function to invoke.</param>
    /// <param name="arguments">The arguments to pass to the function's invocation, including any <see cref="PromptExecutionSettings"/>.</param>
    /// <param name="cancellationToken">The <see cref="CancellationToken"/> to monitor for cancellation requests. The default is <see cref="CancellationToken.None"/>.</param>
    /// <returns>The result of the function's execution.</returns>
    /// <exception cref="ArgumentNullException"><paramref name="functionName"/> is null.</exception>
    /// <exception cref="ArgumentException"><paramref name="functionName"/> is composed entirely of whitespace.</exception>
    /// <exception cref="KernelFunctionCanceledException">The <see cref="KernelFunction"/>'s invocation was canceled.</exception>
    /// <remarks>
    /// This behaves identically to using <see cref="KernelPluginExtensions.GetFunction"/> to find the desired <see cref="KernelFunction"/> and then
    /// invoking it with this <see cref="Kernel"/> as its <see cref="Kernel"/> argument.
    /// </remarks>
    public Mono<FunctionResult> invokeAsync(
        String pluginName,
        String functionName,
        KernelArguments arguments)
    {
        Objects.requireNonNull(functionName);

        KernelFunction function = this.plugins.getFunction(pluginName, functionName);
        if (function == null) {
                return Mono.empty();
        }

        return function.invokeAsync(this, arguments);
    }

//     #region InvokeStreamingAsync
    /// <summary>
    /// Invokes the <see cref="KernelFunction"/> and streams its results.
    /// </summary>
    /// <param name="function">The <see cref="KernelFunction"/> to invoke.</param>
    /// <param name="arguments">The arguments to pass to the function's invocation, including any <see cref="PromptExecutionSettings"/>.</param>
    /// <param name="cancellationToken">The <see cref="CancellationToken"/> to monitor for cancellation requests. The default is <see cref="CancellationToken.None"/>.</param>
    /// <returns>An <see cref="IAsyncEnumerable{T}"/> for streaming the results of the function's invocation.</returns>
    /// <exception cref="ArgumentNullException"><paramref name="function"/> is null.</exception>
    /// <remarks>
    /// The function will not be invoked until an enumerator is retrieved from the returned <see cref="IAsyncEnumerable{T}"/>
    /// and its iteration initiated via an initial call to <see cref="IAsyncEnumerator{T}.MoveNextAsync"/>.
    /// </remarks>
    public Flux<StreamingKernelContent> invokeStreamingAsync(
        KernelFunction function,
        KernelArguments arguments)
    {
        Objects.requireNonNull(function);

        return function.invokeStreamingAsync(this, arguments);
    }

    /// <summary>
    /// Invokes the <see cref="KernelFunction"/> and streams its results.
    /// </summary>
    /// <param name="pluginName">The name of the plugin containing the function to invoke. If null, all plugins will be searched for the first function of the specified name.</param>
    /// <param name="functionName">The name of the function to invoke.</param>
    /// <param name="arguments">The arguments to pass to the function's invocation, including any <see cref="PromptExecutionSettings"/>.</param>
    /// <param name="cancellationToken">The <see cref="CancellationToken"/> to monitor for cancellation requests. The default is <see cref="CancellationToken.None"/>.</param>
    /// <returns>An <see cref="IAsyncEnumerable{T}"/> for streaming the results of the function's invocation.</returns>
    /// <exception cref="ArgumentNullException"><paramref name="functionName"/> is null.</exception>
    /// <exception cref="ArgumentException"><paramref name="functionName"/> is composed entirely of whitespace.</exception>
    /// <exception cref="KernelFunctionCanceledException">The <see cref="KernelFunction"/>'s invocation was canceled.</exception>
    /// <remarks>
    /// The function will not be invoked until an enumerator is retrieved from the returned <see cref="IAsyncEnumerable{T}"/>
    /// and its iteration initiated via an initial call to <see cref="IAsyncEnumerator{T}.MoveNextAsync"/>.
    /// </remarks>
    public Flux<StreamingKernelContent> invokeStreamingAsync(
        String pluginName,
        String functionName,
        KernelArguments arguments)
    {
        Objects.requireNonNull(functionName);

        KernelFunction function = this.plugins.getFunction(pluginName, functionName);
        if (function == null) {
                return Flux.empty();
        }

        return function.invokeStreamingAsync(this, arguments);
    }

    
    public static Builder builder() {
        return BuildersSingleton.INST.getInstance(Kernel.Builder.class);
    }

    /**
     * Builder for Kernel
     */
    public interface Builder extends SemanticKernelBuilder<Kernel> {
        // TODO
    }

      
=======
import com.microsoft.semantickernel.orchestration.KernelFunction;
import com.microsoft.semantickernel.orchestration.contextvariables.ContextVariable;
import com.microsoft.semantickernel.orchestration.contextvariables.ContextVariableType;
import com.microsoft.semantickernel.orchestration.contextvariables.KernelArguments;
import com.microsoft.semantickernel.semanticfunctions.PromptTemplate;
import javax.annotation.Nullable;
import reactor.core.publisher.Flux;
import reactor.core.publisher.Mono;

/**
 * Interface for the semantic kernel.
 */
public interface Kernel extends Buildable {

    /**
     * Invokes the {@link KernelFunction}.
     *
     * @param <T>       the type of the result value of the function.
     * @param function  the {@link KernelFunction} to invoke.
     * @param arguments the arguments to pass to the function's invocation, including any
     *                  {@link com.microsoft.semantickernel.orchestration.PromptExecutionSettings}.
     * @return the result of the function's execution, cast to {@link T}.
     */
    <T> Mono<ContextVariable<T>> invokeAsync(
        KernelFunction function,
        @Nullable KernelArguments arguments,
        ContextVariableType<T> resultType);

    <T> Mono<ContextVariable<T>> invokeAsync(
        KernelFunction function,
        @Nullable KernelArguments arguments,
        Class<T> resultType);

    <T> Flux<T> invokeStreamingAsync(
        KernelFunction function,
        @Nullable KernelArguments arguments,
        ContextVariableType<T> resultType);

    <T> Flux<T> invokeStreamingAsync(
        KernelFunction function,
        @Nullable KernelArguments arguments,
        Class<T> resultType);


    ServiceProvider getServiceSelector();

    interface Builder extends SemanticKernelBuilder<Kernel> {

        <T extends AIService> Builder withDefaultAIService(Class<T> clazz, T aiService);

        Builder withPromptTemplateEngine(PromptTemplate promptTemplate);

    }
>>>>>>> ddefca3c
}<|MERGE_RESOLUTION|>--- conflicted
+++ resolved
@@ -1,443 +1,8 @@
 // Copyright (c) Microsoft. All rights reserved.
 package com.microsoft.semantickernel;
 
-<<<<<<< HEAD
-
-
-import java.util.HashMap;
-import java.util.Locale;
-import java.util.Map;
-import java.util.Objects;
-
-=======
->>>>>>> ddefca3c
 import com.microsoft.semantickernel.builders.Buildable;
 import com.microsoft.semantickernel.builders.SemanticKernelBuilder;
-<<<<<<< HEAD
-import com.microsoft.semantickernel.orchestration.ContextVariable;
-import com.microsoft.semantickernel.orchestration.FunctionResult;
-import com.microsoft.semantickernel.services.AIServiceSelector;
-import com.microsoft.semantickernel.services.OrderedAIServiceSelector;
-
-import reactor.core.publisher.Flux;
-import reactor.core.publisher.Mono;
-
-
-/** 
- * Provides state for use throughout a Semantic Kernel workload.
- * <p>
- * An instance of {@code Kernel} is passed through to every function invocation and service call
- * throughout the system, providing to each the ability to access shared state and services.
- */
-public class Kernel implements Buildable {
-
-
-    /// <summary>Dictionary containing ambient data stored in the kernel, lazily-initialized on first access.</summary>
-    private Map<String, ContextVariable<?>> data;
-    /// <summary><see cref="CultureInfo"/> to be used by any operations that need access to the culture, a format provider, etc.</summary>
-    private Locale locale = Locale.ROOT;
-    /// <summary>The collection of plugins, initialized via the constructor or lazily-initialized on first access via <see cref="Plugins"/>.</summary>
-    private KernelPluginCollection plugins;
-    private ServiceProvider services;
-
-    /// <summary>
-    /// Initializes a new instance of <see cref="Kernel"/>.
-    /// </summary>
-    /// <param name="services">The <see cref="IServiceProvider"/> used to query for services available through the kernel.</param>
-    /// <param name="plugins">
-    /// The collection of plugins available through the kernel. If null, an empty collection will be used.
-    /// If non-null, the supplied collection instance is used, not a copy; if it's desired for the <see cref="Kernel"/>
-    /// to have a copy, the caller is responsible for supplying it.
-    /// </param>
-    /// <remarks>
-    /// The KernelBuilder class provides a fluent API for constructing a <see cref="Kernel"/> instance.
-    /// </remarks>
-    public Kernel(
-        ServiceProvider services,
-        KernelPluginCollection plugins)
-    {
-        // Store the provided services, or an empty singleton if there aren't any.
-        // this.Services = services ?? EmptyServiceProvider.Instance;
-
-        // // Store the provided plugins. If there weren't any, look in DI to see if there's a plugin collection.
-        // this.plugins = plugins ?? this.Services.GetService<KernelPluginCollection>();
-        // if (this.plugins is null)
-        // {
-        //     // Otherwise, enumerate any plugins that may have been registered directly.
-        //     IEnumerable<KernelPlugin> e = this.Services.GetServices<KernelPlugin>();
-
-        //     // It'll be common not to have any plugins directly registered as a service.
-        //     // If we can efficiently tell there aren't any, avoid proactively allocating
-        //     // the plugins collection.
-        //     if (e is not ICollection<KernelPlugin> c || c.Count != 0)
-        //     {
-        //         this.plugins = new(e);
-        //     }
-        // }
-    }
-
-    /// <summary>Creates a builder for constructing <see cref="Kernel"/> instances.</summary>
-    /// <returns>A new <see cref="IKernelBuilder"/> instance.</returns>
-//     public static IKernelBuilder CreateBuilder() => new KernelBuilder();
-
-    /// <summary>
-    /// Clone the <see cref="Kernel"/> object to create a new instance that may be mutated without affecting the current instance.
-    /// </summary>
-    /// <remarks>
-    /// The current instance is unmodified by this operation. The new <see cref="Kernel"/> will be initialized with:
-    /// <list type="bullet">
-    /// <item>
-    /// The same <see cref="IServiceProvider"/> reference as is returned by the current instance's <see cref="Kernel.Services"/>.
-    /// </item>
-    /// <item>
-    /// A new <see cref="KernelPluginCollection"/> instance initialized with the same <see cref="KernelPlugin"/> instances as are stored by the current instance's <see cref="Kernel.Plugins"/> collection.
-    /// Changes to the new instance's plugin collection will not affect the current instance's plugin collection, and vice versa.
-    /// </item>
-    /// <item>
-    /// All of the delegates registered with each event. Delegates are immutable (every time an additional delegate is added or removed, a new one is created),
-    /// so changes to the new instance's event delegates will not affect the current instance's event delegates, and vice versa.
-    /// </item>
-    /// <item>
-    /// A new <see cref="IDictionary{TKey, TValue}"/> containing all of the key/value pairs from the current instance's <see cref="Kernel.Data"/> dictionary.
-    /// Any changes made to the new instance's dictionary will not affect the current instance's dictionary, and vice versa.
-    /// </item>
-    /// <item>The same <see cref="CultureInfo"/> reference as is returned by the current instance's <see cref="Kernel.Culture"/>.</item>
-    /// </list>
-    /// </remarks>
-//     public Kernel clone() =>
-//         new(this.Services, this.plugins is { Count: > 0 } ? new KernelPluginCollection(this.plugins) : null)
-//         {
-//             FunctionInvoking = this.FunctionInvoking,
-//             FunctionInvoked = this.FunctionInvoked,
-//             PromptRendering = this.PromptRendering,
-//             PromptRendered = this.PromptRendered,
-//             data = this.data is { Count: > 0 } ? new Map<String, ContextVariable<?>>(this.data) : null,
-//             locale = this.locale,
-//         };
-
-    /// <summary>
-    /// Gets the collection of plugins available through the kernel.
-    /// </summary>
-    public KernelPluginCollection getPlugins() { return this.plugins; }
-
-    /// <summary>
-    /// Gets the service provider used to query for services available through the kernel.
-    /// </summary>
-    public ServiceProvider getServices() { return services; }
-
-    /// <summary>
-    /// Gets the culture currently associated with this <see cref="Kernel"/>.
-    /// </summary>
-    /// <remarks>
-    /// The culture defaults to <see cref="CultureInfo.InvariantCulture"/> if not explicitly set.
-    /// It may be set to another culture, such as <see cref="CultureInfo.CurrentCulture"/>,
-    /// and any functions invoked within the context can consult this property for use in
-    /// operations like formatting and parsing.
-    /// </remarks>
-    public Locale getLocale() { return locale; }
-    
-    public void setLocale(Locale locale) {
-        this.locale = locale != null ? locale : Locale.ROOT; 
-    }
-
-    
-    /// <summary>
-    /// Gets the <see cref="IAIServiceSelector"/> associated with this <see cref="Kernel"/>.
-    /// </summary>
-    public AIServiceSelector getServiceSelector() {
-        // TODO: IServiceProvider is a .NET API for DI. Do we need to support this?
-        AIServiceSelector selector = this.services.getService(AIServiceSelector.class);
-        if (selector == null) {
-            selector = OrderedAIServiceSelector.INST;
-        }
-        return selector;
-    }
-
-    /// <summary>
-    /// Gets a dictionary for ambient data associated with the kernel.
-    /// </summary>
-    /// <remarks>
-    /// This may be used to flow arbitrary data in and out of operations performed with this kernel instance.
-    /// </remarks>
-    public Map<String, ContextVariable<?>> getData() {
-        // TODO: not thread safe!
-        if (data == null) {
-            data = new HashMap<>();
-        }
-        return data;
-    }
-
-    /// <summary>
-    /// Provides an event that's raised prior to a function's invocation.
-    /// </summary>
-    ///[Experimental("SKEXP0004")]
-    /// public event EventHandler<FunctionInvokingEventArgs>? FunctionInvoking;
-
-    /// <summary>
-    /// Provides an event that's raised after a function's invocation.
-    /// </summary>
-    /// [Experimental("SKEXP0004")]
-    /// public event EventHandler<FunctionInvokedEventArgs>? FunctionInvoked;
-
-    /// <summary>
-    /// Provides an event that's raised prior to a prompt being rendered.
-    /// </summary>
-    /// [Experimental("SKEXP0004")]
-    /// public event EventHandler<PromptRenderingEventArgs>? PromptRendering;
-
-    /// <summary>
-    /// Provides an event that's raised after a prompt is rendered.
-    /// </summary>
-    /// [Experimental("SKEXP0004")]
-    /// public event EventHandler<PromptRenderedEventArgs>? PromptRendered;
-
-    /// #region GetServices
-    /// <summary>Gets a required service from the <see cref="Services"/> provider.</summary>
-    /// <typeparam name="T">Specifies the type of the service to get.</typeparam>
-    /// <param name="serviceKey">An object that specifies the key of the service to get.</param>
-    /// <returns>The found service instance.</returns>
-    /// <exception cref="KernelException">A service of the specified type and name could not be found.</exception>
-//     public T GetRequiredService<T>(object? serviceKey = null) where T : class
-//     {
-//         T? service = null;
-
-//         if (serviceKey is not null)
-//         {
-//             if (this.Services is IKeyedServiceProvider)
-//             {
-//                 // We were given a service ID, so we need to use the keyed service lookup.
-//                 service = this.Services.GetKeyedService<T>(serviceKey);
-//             }
-//         }
-//         else
-//         {
-//             // No ID was given. We first want to use non-keyed lookup, in order to match against
-//             // a service registered without an ID. If we can't find one, then we try to match with
-//             // a service registered with an ID. In both cases, if there were multiple, this will match
-//             // with whichever was registered last.
-//             service = this.Services.GetService<T>();
-//             if (service is null && this.Services is IKeyedServiceProvider)
-//             {
-//                 service = this.GetAllServices<T>().LastOrDefault();
-//             }
-//         }
-
-//         // If we couldn't find the service, throw an exception.
-//         if (service is null)
-//         {
-//             string message =
-//                 serviceKey is null ? $"Service of type '{typeof(T)}' not registered." :
-//                 this.Services is not IKeyedServiceProvider ? $"Key '{serviceKey}' specified but service provider '{this.Services}' is not a {nameof(IKeyedServiceProvider)}." :
-//                 $"Service of type '{typeof(T)}' and key '{serviceKey}' not registered.";
-
-//             throw new KernelException(message);
-//         }
-
-//         // Return the found service.
-//         return service;
-//     }
-
-    /// <summary>Gets all services of the specified type.</summary>
-    /// <typeparam name="T">Specifies the type of the services to retrieve.</typeparam>
-    /// <returns>An enumerable of all instances of the specified service that are registered.</returns>
-    /// <remarks>There is no guaranteed ordering on the results.</remarks>
-//     public IEnumerable<T> GetAllServices<T>() where T : class
-//     {
-//         if (this.Services is IKeyedServiceProvider)
-//         {
-//             // M.E.DI doesn't support querying for a service without a key, and it also doesn't
-//             // support AnyKey currently: https://github.com/dotnet/runtime/issues/91466
-//             // As a workaround, KernelBuilder injects a service containing the type-to-all-keys
-//             // mapping. We can query for that service and and then use it to try to get a service.
-//             if (this.Services.GetKeyedService<Dictionary<Type, HashSet<object?>>>(KernelServiceTypeToKeyMappings) is { } typeToKeyMappings)
-//             {
-//                 if (typeToKeyMappings.TryGetValue(typeof(T), out HashSet<object?> keys))
-//                 {
-//                     return keys.SelectMany(key => this.Services.GetKeyedServices<T>(key));
-//                 }
-
-//                 return Enumerable.Empty<T>();
-//             }
-//         }
-
-//         return this.Services.GetServices<T>();
-//     }
-
-//     #endregion
-
-//     #region Internal Event Helpers
-//     [Experimental("SKEXP0004")]
-//     internal FunctionInvokingEventArgs? OnFunctionInvoking(KernelFunction function, KernelArguments arguments)
-//     {
-//         FunctionInvokingEventArgs? eventArgs = null;
-//         if (this.FunctionInvoking is { } functionInvoking)
-//         {
-//             eventArgs = new(function, arguments);
-//             functionInvoking.Invoke(this, eventArgs);
-//         }
-
-//         return eventArgs;
-//     }
-
-//     [Experimental("SKEXP0004")]
-//     internal FunctionInvokedEventArgs? OnFunctionInvoked(KernelFunction function, KernelArguments arguments, FunctionResult result)
-//     {
-//         FunctionInvokedEventArgs? eventArgs = null;
-//         if (this.FunctionInvoked is { } functionInvoked)
-//         {
-//             eventArgs = new(function, arguments, result);
-//             functionInvoked.Invoke(this, eventArgs);
-//         }
-
-//         return eventArgs;
-//     }
-
-//     [Experimental("SKEXP0004")]
-//     internal PromptRenderingEventArgs? OnPromptRendering(KernelFunction function, KernelArguments arguments)
-//     {
-//         PromptRenderingEventArgs? eventArgs = null;
-//         if (this.PromptRendering is { } promptRendering)
-//         {
-//             eventArgs = new(function, arguments);
-//             promptRendering.Invoke(this, eventArgs);
-//         }
-
-//         return eventArgs;
-//     }
-
-//     [Experimental("SKEXP0004")]
-//     internal PromptRenderedEventArgs? OnPromptRendered(KernelFunction function, KernelArguments arguments, string renderedPrompt)
-//     {
-//         PromptRenderedEventArgs? eventArgs = null;
-//         if (this.PromptRendered is { } promptRendered)
-//         {
-//             eventArgs = new(function, arguments, renderedPrompt);
-//             promptRendered.Invoke(this, eventArgs);
-//         }
-
-//         return eventArgs;
-//     }
-//     #endregion
-
-//     #region InvokeAsync
-
-    /// <summary>
-    /// Invokes the <see cref="KernelFunction"/>.
-    /// </summary>
-    /// <param name="function">The <see cref="KernelFunction"/> to invoke.</param>
-    /// <param name="arguments">The arguments to pass to the function's invocation, including any <see cref="PromptExecutionSettings"/>.</param>
-    /// <param name="cancellationToken">The <see cref="CancellationToken"/> to monitor for cancellation requests. The default is <see cref="CancellationToken.None"/>.</param>
-    /// <returns>The result of the function's execution.</returns>
-    /// <exception cref="ArgumentNullException"><paramref name="function"/> is null.</exception>
-    /// <exception cref="KernelFunctionCanceledException">The <see cref="KernelFunction"/>'s invocation was canceled.</exception>
-    /// <remarks>
-    /// This behaves identically to invoking the specified <paramref name="function"/> with this <see cref="Kernel"/> as its <see cref="Kernel"/> argument.
-    /// </remarks>
-    public Mono<FunctionResult> invokeAsync(
-        KernelFunction function,
-        KernelArguments arguments)
-    {
-        Objects.requireNonNull(function);
-
-        return function.invokeAsync(this, arguments);
-    }
-
-    /// <summary>
-    /// Invokes a function from <see cref="Kernel.Plugins"/> using the specified arguments.
-    /// </summary>
-    /// <param name="pluginName">The name of the plugin containing the function to invoke. If null, all plugins will be searched for the first function of the specified name.</param>
-    /// <param name="functionName">The name of the function to invoke.</param>
-    /// <param name="arguments">The arguments to pass to the function's invocation, including any <see cref="PromptExecutionSettings"/>.</param>
-    /// <param name="cancellationToken">The <see cref="CancellationToken"/> to monitor for cancellation requests. The default is <see cref="CancellationToken.None"/>.</param>
-    /// <returns>The result of the function's execution.</returns>
-    /// <exception cref="ArgumentNullException"><paramref name="functionName"/> is null.</exception>
-    /// <exception cref="ArgumentException"><paramref name="functionName"/> is composed entirely of whitespace.</exception>
-    /// <exception cref="KernelFunctionCanceledException">The <see cref="KernelFunction"/>'s invocation was canceled.</exception>
-    /// <remarks>
-    /// This behaves identically to using <see cref="KernelPluginExtensions.GetFunction"/> to find the desired <see cref="KernelFunction"/> and then
-    /// invoking it with this <see cref="Kernel"/> as its <see cref="Kernel"/> argument.
-    /// </remarks>
-    public Mono<FunctionResult> invokeAsync(
-        String pluginName,
-        String functionName,
-        KernelArguments arguments)
-    {
-        Objects.requireNonNull(functionName);
-
-        KernelFunction function = this.plugins.getFunction(pluginName, functionName);
-        if (function == null) {
-                return Mono.empty();
-        }
-
-        return function.invokeAsync(this, arguments);
-    }
-
-//     #region InvokeStreamingAsync
-    /// <summary>
-    /// Invokes the <see cref="KernelFunction"/> and streams its results.
-    /// </summary>
-    /// <param name="function">The <see cref="KernelFunction"/> to invoke.</param>
-    /// <param name="arguments">The arguments to pass to the function's invocation, including any <see cref="PromptExecutionSettings"/>.</param>
-    /// <param name="cancellationToken">The <see cref="CancellationToken"/> to monitor for cancellation requests. The default is <see cref="CancellationToken.None"/>.</param>
-    /// <returns>An <see cref="IAsyncEnumerable{T}"/> for streaming the results of the function's invocation.</returns>
-    /// <exception cref="ArgumentNullException"><paramref name="function"/> is null.</exception>
-    /// <remarks>
-    /// The function will not be invoked until an enumerator is retrieved from the returned <see cref="IAsyncEnumerable{T}"/>
-    /// and its iteration initiated via an initial call to <see cref="IAsyncEnumerator{T}.MoveNextAsync"/>.
-    /// </remarks>
-    public Flux<StreamingKernelContent> invokeStreamingAsync(
-        KernelFunction function,
-        KernelArguments arguments)
-    {
-        Objects.requireNonNull(function);
-
-        return function.invokeStreamingAsync(this, arguments);
-    }
-
-    /// <summary>
-    /// Invokes the <see cref="KernelFunction"/> and streams its results.
-    /// </summary>
-    /// <param name="pluginName">The name of the plugin containing the function to invoke. If null, all plugins will be searched for the first function of the specified name.</param>
-    /// <param name="functionName">The name of the function to invoke.</param>
-    /// <param name="arguments">The arguments to pass to the function's invocation, including any <see cref="PromptExecutionSettings"/>.</param>
-    /// <param name="cancellationToken">The <see cref="CancellationToken"/> to monitor for cancellation requests. The default is <see cref="CancellationToken.None"/>.</param>
-    /// <returns>An <see cref="IAsyncEnumerable{T}"/> for streaming the results of the function's invocation.</returns>
-    /// <exception cref="ArgumentNullException"><paramref name="functionName"/> is null.</exception>
-    /// <exception cref="ArgumentException"><paramref name="functionName"/> is composed entirely of whitespace.</exception>
-    /// <exception cref="KernelFunctionCanceledException">The <see cref="KernelFunction"/>'s invocation was canceled.</exception>
-    /// <remarks>
-    /// The function will not be invoked until an enumerator is retrieved from the returned <see cref="IAsyncEnumerable{T}"/>
-    /// and its iteration initiated via an initial call to <see cref="IAsyncEnumerator{T}.MoveNextAsync"/>.
-    /// </remarks>
-    public Flux<StreamingKernelContent> invokeStreamingAsync(
-        String pluginName,
-        String functionName,
-        KernelArguments arguments)
-    {
-        Objects.requireNonNull(functionName);
-
-        KernelFunction function = this.plugins.getFunction(pluginName, functionName);
-        if (function == null) {
-                return Flux.empty();
-        }
-
-        return function.invokeStreamingAsync(this, arguments);
-    }
-
-    
-    public static Builder builder() {
-        return BuildersSingleton.INST.getInstance(Kernel.Builder.class);
-    }
-
-    /**
-     * Builder for Kernel
-     */
-    public interface Builder extends SemanticKernelBuilder<Kernel> {
-        // TODO
-    }
-
-      
-=======
 import com.microsoft.semantickernel.orchestration.KernelFunction;
 import com.microsoft.semantickernel.orchestration.contextvariables.ContextVariable;
 import com.microsoft.semantickernel.orchestration.contextvariables.ContextVariableType;
@@ -491,5 +56,4 @@
         Builder withPromptTemplateEngine(PromptTemplate promptTemplate);
 
     }
->>>>>>> ddefca3c
 }