// Copyright (c) Microsoft. All rights reserved.
package com.microsoft.semantickernel.builders;

import com.microsoft.semantickernel.Kernel;
<<<<<<< HEAD
// import com.microsoft.semantickernel.KernelConfig;
// import com.microsoft.semantickernel.ai.embeddings.TextEmbeddingGeneration;
// import com.microsoft.semantickernel.chatcompletion.ChatCompletion;
// import com.microsoft.semantickernel.memory.MemoryStore;
// import com.microsoft.semantickernel.memory.SemanticTextMemory;
import com.microsoft.semantickernel.orchestration.ContextVariables;
// import com.microsoft.semantickernel.orchestration.SKContext;
// import com.microsoft.semantickernel.semanticfunctions.PromptTemplate;
// import com.microsoft.semantickernel.semanticfunctions.PromptTemplateConfig;
// import com.microsoft.semantickernel.skilldefinition.ReadOnlySkillCollection;
// import com.microsoft.semantickernel.templateengine.PromptTemplateEngine;
// import com.microsoft.semantickernel.textcompletion.CompletionSKFunction;
// import com.microsoft.semantickernel.textcompletion.TextCompletion;
=======
import com.microsoft.semantickernel.orchestration.KernelFunctionYaml;
import com.microsoft.semantickernel.orchestration.contextvariables.KernelArguments;
>>>>>>> ddefca3c
import java.util.HashMap;
import java.util.Map;
import java.util.function.Supplier;
import org.slf4j.Logger;
import org.slf4j.LoggerFactory;

/**
 * Enum singleton that service loads builder implementations
 */
@SuppressWarnings("ImmutableEnumChecker")
public enum BuildersSingleton {
    INST;

    // Fallback classes in case the META-INF/services directory is missing
    // Keep this list in alphabetical order by fallback variable name

    private static final String FALLBACK_CHAT_COMPLETION_BUILDER_CLASS =
        "com.microsoft.semantickernel.connectors.ai.openai.chatcompletion.OpenAIChatCompletion$Builder";
    private static final String FALLBACK_COMPLETION_CONFIG_BUILDER_CLASS =
        "com.microsoft.semantickernel.semanticfunctions.PromptTemplateConfig$CompletionConfigBuilder";
    private static final String FALLBACK_COMPLETION_FUNCTION_BUILDER_CLASS =
        "com.microsoft.semantickernel.orchestration.DefaultCompletionSKFunction$Builder";
    private static final String FALLBACK_CONTEXT_BUILDER_CLASS =
        "com.microsoft.semantickernel.orchestration.DefaultSKContext$Builder";
    private static final String FALLBACK_TEXT_EMBEDDING_GENERATION_BUILDER_CLASS =
        "com.microsoft.semantickernel.connectors.ai.openai.textembeddings.OpenAITextEmbeddingGeneration$Builder";
    private static final String FALLBACK_KERNEL_BUILDER_CLASS =
        "com.microsoft.semantickernel.DefaultKernel$Builder";
    private static final String FALLBACK_KERNEL_CONFIG_BUILDER_CLASS =
        "com.microsoft.semantickernel.KernelConfig$Builder";
    private static final String FALLBACK_PROMPT_TEMPLATE_BUILDER_CLASS =
        "com.microsoft.semantickernel.semanticfunctions.DefaultPromptTemplate$Builder";
    private static final String FALLBACK_PROMPT_TEMPLATE_ENGINE_BUILDER_CLASS =
        "com.microsoft.semantickernel.templateengine.DefaultPromptTemplateEngine$Builder";
    private static final String FALLBACK_MEMORY_STORE_BUILDER_CLASS =
        "com.microsoft.semantickernel.memory.VolatileMemoryStore$Builder";
    private static final String FALLBACK_SEMANTIC_TEXT_MEMORY_CLASS =
        "com.microsoft.semantickernel.memory.DefaultSemanticTextMemory$Builder";
    private static final String FALLBACK_SKILL_COLLECTION_BUILDER_CLASS =
        "com.microsoft.semantickernel.skilldefinition.DefaultSkillCollection$Builder";
    private static final String FALLBACK_TEXT_COMPLETION_BUILDER_CLASS =
        "com.microsoft.semantickernel.connectors.ai.openai.textcompletion.OpenAITextCompletion$Builder";
    private static final String FALLBACK_VARIABLE_BUILDER_CLASS =
        "com.microsoft.semantickernel.orchestration.DefaultContextVariables$Builder";

    private static final String FALLBACK_KERNEL_ARGUMENTS_BUILDER_CLASS =
        "com.microsoft.semantickernel.orchestration.DefaultKernelArguments$Builder";


    private static final String FALLBACK_KERNEL_FUNCTION_YAML_BUILDER_CLASS =
        "com.microsoft.semantickernel.semanticfunctions.KernelFunctionYamlBuilder";
    private final Map<Class<?>, Supplier<?>>
        builders = new HashMap<>();

    BuildersSingleton() {
        try {
            registerBuilder(Kernel.Builder.class, FALLBACK_KERNEL_BUILDER_CLASS);
            registerBuilder(KernelArguments.Builder.class, FALLBACK_KERNEL_ARGUMENTS_BUILDER_CLASS);
            registerBuilder(KernelFunctionYaml.Builder.class,
                FALLBACK_KERNEL_FUNCTION_YAML_BUILDER_CLASS);
/*
            // Keep this list in alphabetical order by fallback variable name
<<<<<<< HEAD
        //     registerBuilder(ChatCompletion.Builder.class, FALLBACK_CHAT_COMPLETION_BUILDER_CLASS);
        //     registerBuilder(
        //             PromptTemplateConfig.CompletionConfigBuilder.class,
        //             FALLBACK_COMPLETION_CONFIG_BUILDER_CLASS);
        //     registerBuilder(
        //             CompletionSKFunction.Builder.class, FALLBACK_COMPLETION_FUNCTION_BUILDER_CLASS);
        //     registerBuilder(SKContext.Builder.class, FALLBACK_CONTEXT_BUILDER_CLASS);
        //     registerBuilder(
        //             TextEmbeddingGeneration.Builder.class,
        //             FALLBACK_TEXT_EMBEDDING_GENERATION_BUILDER_CLASS);
            registerBuilder(Kernel.Builder.class, FALLBACK_KERNEL_BUILDER_CLASS);
        //     registerBuilder(KernelConfig.Builder.class, FALLBACK_KERNEL_CONFIG_BUILDER_CLASS);
        //     registerBuilder(MemoryStore.Builder.class, FALLBACK_MEMORY_STORE_BUILDER_CLASS);
        //     registerBuilder(PromptTemplate.Builder.class, FALLBACK_PROMPT_TEMPLATE_BUILDER_CLASS);
        //     registerBuilder(
        //             PromptTemplateEngine.Builder.class,
        //             FALLBACK_PROMPT_TEMPLATE_ENGINE_BUILDER_CLASS);
        //     registerBuilder(SemanticTextMemory.Builder.class, FALLBACK_SEMANTIC_TEXT_MEMORY_CLASS);
        //     registerBuilder(
        //             ReadOnlySkillCollection.Builder.class, FALLBACK_SKILL_COLLECTION_BUILDER_CLASS);
        //     registerBuilder(TextCompletion.Builder.class, FALLBACK_TEXT_COMPLETION_BUILDER_CLASS);
            registerBuilder(ContextVariables.Builder.class, FALLBACK_VARIABLE_BUILDER_CLASS);
=======
            registerBuilder(ChatCompletionService.Builder.class,
                FALLBACK_CHAT_COMPLETION_BUILDER_CLASS);

            registerBuilder(
                CompletionKernelFunction.Builder.class, FALLBACK_COMPLETION_FUNCTION_BUILDER_CLASS);


            registerBuilder(
                PromptConfig.CompletionConfigBuilder.class,
                FALLBACK_COMPLETION_CONFIG_BUILDER_CLASS);
            registerBuilder(SKContext.Builder.class, FALLBACK_CONTEXT_BUILDER_CLASS);
            registerBuilder(
                    TextEmbeddingGeneration.Builder.class,
                    FALLBACK_TEXT_EMBEDDING_GENERATION_BUILDER_CLASS);
            registerBuilder(KernelConfig.Builder.class, FALLBACK_KERNEL_CONFIG_BUILDER_CLASS);
            registerBuilder(MemoryStore.Builder.class, FALLBACK_MEMORY_STORE_BUILDER_CLASS);
            registerBuilder(PromptTemplate.Builder.class, FALLBACK_PROMPT_TEMPLATE_BUILDER_CLASS);
            registerBuilder(
                    PromptTemplateEngine.Builder.class,
                    FALLBACK_PROMPT_TEMPLATE_ENGINE_BUILDER_CLASS);
            registerBuilder(SemanticTextMemory.Builder.class, FALLBACK_SEMANTIC_TEXT_MEMORY_CLASS);
            registerBuilder(
                    ReadOnlySkillCollection.Builder.class, FALLBACK_SKILL_COLLECTION_BUILDER_CLASS);
            registerBuilder(TextCompletion.Builder.class, FALLBACK_TEXT_COMPLETION_BUILDER_CLASS);

 */
>>>>>>> ddefca3c
        } catch (Throwable e) {
            Logger LOGGER = LoggerFactory.getLogger(BuildersSingleton.class);
            LOGGER.error("Failed to discover Semantic Kernel Builders", e);
            LOGGER.error(
                "This is likely due to:\n\n"
                    + "- The Semantic Kernel implementation (typically provided by"
                    + " semantickernel-core) is not present on the classpath at runtime, ensure"
                    + " that this dependency is available at runtime. In maven this would be"
                    + " achieved by adding:\n"
                    + "\n"
                    + "        <dependency>\n"
                    + "            <groupId>com.microsoft.semantickernel</groupId>\n"
                    + "            <artifactId>semantickernel-core</artifactId>\n"
                    + "            <version>${skversion}</version>\n"
                    + "            <scope>runtime</scope>\n"
                    + "        </dependency>\n\n"
                    + "- The META-INF/services files that define the service loading have been"
                    + " filtered out and are not present within the running application\n\n"
                    + "- The class names have been changed (for instance shaded) preventing"
                    + " discovering the classes");

            throw e;
        }
    }

    @SuppressWarnings("unchecked")
    private <T> void registerBuilder(
        Class<T> clazz, String fallbackClassName) {
        builders.put(
            clazz,
            (Supplier<? extends Buildable>)
                ServiceLoadUtil.findServiceLoader(clazz, fallbackClassName));
    }

    @SuppressWarnings("unchecked")
    public <T> T getInstance(Class<T> clazz) {
        return (T) builders.get(clazz).get();
    }
}<|MERGE_RESOLUTION|>--- conflicted
+++ resolved
@@ -2,24 +2,8 @@
 package com.microsoft.semantickernel.builders;
 
 import com.microsoft.semantickernel.Kernel;
-<<<<<<< HEAD
-// import com.microsoft.semantickernel.KernelConfig;
-// import com.microsoft.semantickernel.ai.embeddings.TextEmbeddingGeneration;
-// import com.microsoft.semantickernel.chatcompletion.ChatCompletion;
-// import com.microsoft.semantickernel.memory.MemoryStore;
-// import com.microsoft.semantickernel.memory.SemanticTextMemory;
-import com.microsoft.semantickernel.orchestration.ContextVariables;
-// import com.microsoft.semantickernel.orchestration.SKContext;
-// import com.microsoft.semantickernel.semanticfunctions.PromptTemplate;
-// import com.microsoft.semantickernel.semanticfunctions.PromptTemplateConfig;
-// import com.microsoft.semantickernel.skilldefinition.ReadOnlySkillCollection;
-// import com.microsoft.semantickernel.templateengine.PromptTemplateEngine;
-// import com.microsoft.semantickernel.textcompletion.CompletionSKFunction;
-// import com.microsoft.semantickernel.textcompletion.TextCompletion;
-=======
 import com.microsoft.semantickernel.orchestration.KernelFunctionYaml;
 import com.microsoft.semantickernel.orchestration.contextvariables.KernelArguments;
->>>>>>> ddefca3c
 import java.util.HashMap;
 import java.util.Map;
 import java.util.function.Supplier;
@@ -82,30 +66,6 @@
                 FALLBACK_KERNEL_FUNCTION_YAML_BUILDER_CLASS);
 /*
             // Keep this list in alphabetical order by fallback variable name
-<<<<<<< HEAD
-        //     registerBuilder(ChatCompletion.Builder.class, FALLBACK_CHAT_COMPLETION_BUILDER_CLASS);
-        //     registerBuilder(
-        //             PromptTemplateConfig.CompletionConfigBuilder.class,
-        //             FALLBACK_COMPLETION_CONFIG_BUILDER_CLASS);
-        //     registerBuilder(
-        //             CompletionSKFunction.Builder.class, FALLBACK_COMPLETION_FUNCTION_BUILDER_CLASS);
-        //     registerBuilder(SKContext.Builder.class, FALLBACK_CONTEXT_BUILDER_CLASS);
-        //     registerBuilder(
-        //             TextEmbeddingGeneration.Builder.class,
-        //             FALLBACK_TEXT_EMBEDDING_GENERATION_BUILDER_CLASS);
-            registerBuilder(Kernel.Builder.class, FALLBACK_KERNEL_BUILDER_CLASS);
-        //     registerBuilder(KernelConfig.Builder.class, FALLBACK_KERNEL_CONFIG_BUILDER_CLASS);
-        //     registerBuilder(MemoryStore.Builder.class, FALLBACK_MEMORY_STORE_BUILDER_CLASS);
-        //     registerBuilder(PromptTemplate.Builder.class, FALLBACK_PROMPT_TEMPLATE_BUILDER_CLASS);
-        //     registerBuilder(
-        //             PromptTemplateEngine.Builder.class,
-        //             FALLBACK_PROMPT_TEMPLATE_ENGINE_BUILDER_CLASS);
-        //     registerBuilder(SemanticTextMemory.Builder.class, FALLBACK_SEMANTIC_TEXT_MEMORY_CLASS);
-        //     registerBuilder(
-        //             ReadOnlySkillCollection.Builder.class, FALLBACK_SKILL_COLLECTION_BUILDER_CLASS);
-        //     registerBuilder(TextCompletion.Builder.class, FALLBACK_TEXT_COMPLETION_BUILDER_CLASS);
-            registerBuilder(ContextVariables.Builder.class, FALLBACK_VARIABLE_BUILDER_CLASS);
-=======
             registerBuilder(ChatCompletionService.Builder.class,
                 FALLBACK_CHAT_COMPLETION_BUILDER_CLASS);
 
@@ -132,7 +92,6 @@
             registerBuilder(TextCompletion.Builder.class, FALLBACK_TEXT_COMPLETION_BUILDER_CLASS);
 
  */
->>>>>>> ddefca3c
         } catch (Throwable e) {
             Logger LOGGER = LoggerFactory.getLogger(BuildersSingleton.class);
             LOGGER.error("Failed to discover Semantic Kernel Builders", e);
