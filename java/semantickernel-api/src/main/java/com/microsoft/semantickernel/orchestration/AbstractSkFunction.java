// Copyright (c) Microsoft. All rights reserved.
package com.microsoft.semantickernel.orchestration;

import com.microsoft.semantickernel.builders.SKBuilders;
import com.microsoft.semantickernel.memory.NullMemory;
import com.microsoft.semantickernel.memory.SemanticTextMemory;
import com.microsoft.semantickernel.skilldefinition.KernelSkillsSupplier;
import com.microsoft.semantickernel.skilldefinition.ParameterView;
import com.microsoft.semantickernel.skilldefinition.ReadOnlySkillCollection;

import reactor.core.publisher.Mono;

import java.util.ArrayList;
import java.util.Collections;
import java.util.List;
import java.util.stream.Collectors;

import javax.annotation.Nullable;

/** Abstract implementation of the SKFunction interface. */
public abstract class AbstractSkFunction<RequestConfiguration>
        implements SKFunction<RequestConfiguration>, RegistrableSkFunction {

    private final List<ParameterView> parameters;
    private final String skillName;
    private final String functionName;
    private final String description;
    @Nullable private KernelSkillsSupplier skillsSupplier;

    /**
     * Constructor.
     *
     * @param parameters The parameters of the function.
     * @param skillName The name of the skill.
     * @param functionName The name of the function.
     * @param description The description of the function.
     * @param skillsSupplier The skill supplier.
     */
    public AbstractSkFunction(
            List<ParameterView> parameters,
            String skillName,
            String functionName,
            String description,
            @Nullable KernelSkillsSupplier skillsSupplier) {

        this.parameters = new ArrayList<>(parameters);
        this.skillName = skillName;
        this.functionName = functionName;
        this.description = description;
        this.skillsSupplier = skillsSupplier;
    }

    /**
     * Asserts that the skill supplier is registered.
     *
     * @throws FunctionNotRegisteredException if the skill supplier is not registered.
     */
    protected void assertSkillSupplierRegistered() {
        if (skillsSupplier == null) {
            throw new FunctionNotRegisteredException(getName());
        }
    }

    /**
     * Sets the skill supplier.
     *
     * @param skillsSupplier The skill supplier.
     */
    protected void setSkillsSupplier(@Nullable KernelSkillsSupplier skillsSupplier) {
        this.skillsSupplier = skillsSupplier;
    }

    /**
     * Gets the skill supplier.
     *
     * @return The skill supplier.
     */
    @Nullable
    public KernelSkillsSupplier getSkillsSupplier() {
        return skillsSupplier;
    }

    @Override
    public Mono<SKContext> invokeAsync(
            @Nullable String input,
            @Nullable SKContext context,
            @Nullable RequestConfiguration settings) {
        if (context == null) {
            assertSkillSupplierRegistered();

            context =
                    SKBuilders.context()
                            .with(NullMemory.getInstance())
                            .with(skillsSupplier == null ? null : skillsSupplier.get())
                            .build();
        } else {
            context = context.copy();
        }

        if (input != null) {
            context = context.update(input);
        }

        return this.invokeAsync(context, settings);
    }

    @Override
    public Mono<SKContext> invokeAsync(String input) {
        return invokeAsync(input, null, null);
    }

    @Override
    public Mono<SKContext> invokeAsync(
            @Nullable SKContext context, @Nullable RequestConfiguration settings) {
        if (context == null) {
            context =
                    SKBuilders.context()
                            .with(SKBuilders.variables().build())
                            .with(NullMemory.getInstance())
                            .build();
        } else {
            context = context.copy();
        }

        return this.invokeAsyncInternal(context, settings);
    }

    /**
     * The function to invoke asynchronously.
     *
     * @param context The context.
     * @param settings The settings.
     * @return A mono of the context with the result.
     */
    protected abstract Mono<SKContext> invokeAsyncInternal(
            SKContext context, @Nullable RequestConfiguration settings);

    @Override
    public String getSkillName() {
        return skillName;
    }

    @Override
    public String getName() {
        return functionName;
    }

    /**
     * The parameters of the function.
     *
     * @return The parameters of the function.
     */
<<<<<<< HEAD
    public List<ParameterView> getParametersView() {
=======
    public List<ParameterView> getParameters() {
>>>>>>> 51819bc0
        return Collections.unmodifiableList(parameters);
    }

    /**
     * The function to create a fully qualified name for
     *
     * @return A fully qualified name for a function
     */
    @Override
    public String toFullyQualifiedName() {
        return skillName + "." + functionName;
    }

    @Override
    @Nullable
    public String getDescription() {
        return description;
    }

    @Override
    public String toEmbeddingString() {
        String inputs =
                parameters.stream()
                        .map(p -> "    - " + p.getName() + ": " + p.getDescription())
                        .collect(Collectors.joining("\n"));

        return getName() + ":\n  description: " + getDescription() + "\n  inputs:\n" + inputs;
    }

    @Override
    public String toManualString() {
        String inputs =
                parameters.stream()
                        .map(
                                parameter -> {
                                    String defaultValueString;
                                    if (parameter.getDefaultValue() == null
                                            || parameter.getDefaultValue().isEmpty()) {
                                        defaultValueString = "";
                                    } else {
                                        defaultValueString =
                                                " (default value: "
                                                        + parameter.getDefaultValue()
                                                        + ")";
                                    }

                                    return "  - "
                                            + parameter.getName()
                                            + ": "
                                            + parameter.getDescription()
                                            + defaultValueString;
                                })
                        .collect(Collectors.joining("\n"));

        return toFullyQualifiedName()
                + ":\n"
                + "  description: "
                + getDescription()
                + "\n"
                + "  inputs:\n"
                + inputs;
    }

    @Override
    public Mono<SKContext> invokeWithCustomInputAsync(
            ContextVariables variables,
            @Nullable SemanticTextMemory semanticMemory,
            @Nullable ReadOnlySkillCollection skills) {
        SKContext tmpContext =
                SKBuilders.context().with(variables).with(semanticMemory).with(skills).build();
        return invokeAsync(tmpContext, null);
    }

    @Override
    public Mono<SKContext> invokeAsync() {
        return invokeAsync(null, null, null);
    }

    @Override
    public Mono<SKContext> invokeAsync(SKContext context) {
        return invokeAsync(context, null);
    }
}<|MERGE_RESOLUTION|>--- conflicted
+++ resolved
@@ -150,11 +150,7 @@
      *
      * @return The parameters of the function.
      */
-<<<<<<< HEAD
     public List<ParameterView> getParametersView() {
-=======
-    public List<ParameterView> getParameters() {
->>>>>>> 51819bc0
         return Collections.unmodifiableList(parameters);
     }
 
