package com.microsoft.semantickernel.orchestration;

<<<<<<< HEAD
import com.fasterxml.jackson.annotation.JsonProperty;
=======
>>>>>>> 75a711a5
import java.util.ArrayList;
import java.util.Collections;
import java.util.HashMap;
import java.util.List;
import java.util.Map;
import javax.annotation.Nullable;

import javax.annotation.Nullable;

import com.fasterxml.jackson.annotation.JsonCreator;
import com.fasterxml.jackson.annotation.JsonIgnore;
import com.fasterxml.jackson.annotation.JsonProperty;

public class PromptExecutionSettings {

    public static final String DEFAULT_SERVICE_ID = "default";
    public static final int DEFAULT_MAX_TOKENS = 256;
    public static final double DEFAULT_TEMPERATURE= 1.0;
    public static final double DEFAULT_TOP_P = 1.0;
    public static final double DEFAULT_PRESENCE_PENALTY = 0.0;
    public static final double DEFAULT_FREQUENCY_PENALTY = 0.0;
    public static final int DEFAULT_BEST_OF = 1;
    public static final int DEFAULT_RESULTS_PER_PROMPT = 1;

    private static final String SERVICE_ID = "service_id";
    private static final String MODEL_ID = "model_id";
    private static final String TEMPERATURE = "temperature";
    private static final String TOP_P = "top_p";
    private static final String PRESENCE_PENALTY = "presence_penalty";
    private static final String FREQUENCY_PENALTY = "frequency_penalty";
    private static final String MAX_TOKENS = "max_tokens";
    private static final String BEST_OF = "best_of";
    private static final String USER = "user";
    private static final String STOP_SEQUENCES = "stop_sequences";
    private static final String RESULTS_PER_PROMPT = "results_per_prompt";
    private static final String TOKEN_SELECTION_BIASES = "token_selection_biases";

    /// <summary>
    /// Service identifier.
    /// This identifies a service and is set when the AI service is registered.
    /// </summary>
    private final String serviceId;

    /// <summary>
    /// Model identifier.
    /// This identifies the AI model these settings are configured for e.g., gpt-4, gpt-3.5-turbo
    /// </summary>
    private final String modelId;

    private final double temperature;
    private final double topP;
    private final double presencePenalty;
    private final double frequencyPenalty;
    private final int maxTokens;
    private final int bestOf;
    private final int resultsPerPrompt;
    private final String user;
    private final List<String> stopSequences;
    private final ToolCallBehavior toolCallBehavior;

    /// <summary>
    /// Modify the likelihood of specified tokens appearing in the completion.
    /// </summary>s
    public Map<Integer, Integer> tokenSelectionBiases;

    @JsonCreator
    public PromptExecutionSettings(
<<<<<<< HEAD
        @JsonProperty("service_id") String serviceId,
        @JsonProperty("model_id") String modelId,
        @JsonProperty("temperature") double temperature,
        @JsonProperty("top_p") double topP,
        @JsonProperty("presence_penalty") double presencePenalty,
        @JsonProperty("frequency_penalty") double frequencyPenalty,
        @JsonProperty("max_tokens") int maxTokens,
        @JsonProperty("results_per_prompt") int resultsPerPrompt,
        @JsonProperty("best_of") int bestOf,
        @JsonProperty("user") String user,
        @Nullable
        @JsonProperty(value = "stop_sequences") List<String> stopSequences,
        @Nullable
        @JsonProperty(value = "token_selection_biases") Map<Integer, Integer> tokenSelectionBiases) {
        this.serviceId = serviceId;
        this.modelId = modelId;
        this.temperature = temperature;
        this.topP = topP;
        this.presencePenalty = presencePenalty;
        this.frequencyPenalty = frequencyPenalty;
        this.maxTokens = maxTokens;
        this.resultsPerPrompt = resultsPerPrompt;
        this.bestOf = bestOf;
        this.user = user;
        if (stopSequences == null) {
            this.stopSequences = new ArrayList<>();
        } else {
            this.stopSequences = new ArrayList<>(stopSequences);
        }

        if (tokenSelectionBiases == null) {
            this.tokenSelectionBiases = new HashMap<>();
        } else {
            this.tokenSelectionBiases = new HashMap<>(tokenSelectionBiases);
        }
=======
        @JsonProperty(SERVICE_ID) String serviceId,
        @JsonProperty(MODEL_ID) String modelId,
        @JsonProperty(TEMPERATURE) double temperature,
        @JsonProperty(TOP_P) double topP,
        @JsonProperty(PRESENCE_PENALTY) double presencePenalty,
        @JsonProperty(FREQUENCY_PENALTY) double frequencyPenalty,
        @JsonProperty(MAX_TOKENS) int maxTokens,
        @JsonProperty(RESULTS_PER_PROMPT) int resultsPerPrompt,
        @JsonProperty(BEST_OF) int bestOf,
        @JsonProperty(USER) String user,
        @JsonProperty(STOP_SEQUENCES) List<String> stopSequences,
        @JsonProperty(TOKEN_SELECTION_BIASES) Map<Integer, Integer> tokenSelectionBiases) {
            this(
                serviceId, 
                modelId, 
                temperature, 
                topP, 
                presencePenalty,
                frequencyPenalty, 
                maxTokens, 
                resultsPerPrompt,
                bestOf, 
                user, 
                stopSequences, 
                tokenSelectionBiases,
                null);
>>>>>>> 75a711a5
    }

    public PromptExecutionSettings(
        String serviceId,
        String modelId,
        double temperature,
        double topP,
        double presencePenalty,
        double frequencyPenalty,
        int maxTokens,
        int resultsPerPrompt,
        int bestOf,
        String user,
        @Nullable List<String> stopSequences,
        @Nullable Map<Integer, Integer> tokenSelectionBiases,
        @Nullable ToolCallBehavior toolCallBehavior) {
            this.serviceId = serviceId;
            this.modelId = modelId;
            this.temperature = temperature;
            this.topP = topP;
            this.presencePenalty = presencePenalty;
            this.frequencyPenalty = frequencyPenalty;
            this.maxTokens = maxTokens;
            this.resultsPerPrompt = resultsPerPrompt;
            this.bestOf = bestOf;
            this.user = user;
            this.stopSequences = stopSequences != null ? stopSequences : Collections.emptyList();
            this.tokenSelectionBiases = tokenSelectionBiases != null ? tokenSelectionBiases : Collections.emptyMap();   
            this.toolCallBehavior = toolCallBehavior;    
    }

    @JsonProperty(SERVICE_ID)
    public String getServiceId() {
        return serviceId;
    }

    @JsonProperty(MODEL_ID)
    public String getModelId() {
        return modelId;
    }

    @JsonProperty(TEMPERATURE)
    public double getTemperature() {
        return Double.isNaN(temperature) ? DEFAULT_TEMPERATURE : temperature;
    }

    @JsonProperty(TOP_P)
    public double getTopP() {
        return topP;
    }

    @JsonProperty(PRESENCE_PENALTY) 
    public double getPresencePenalty() {
        return presencePenalty;
    }

    @JsonProperty(FREQUENCY_PENALTY)
    public double getFrequencyPenalty() {
        return frequencyPenalty;
    }

    @JsonProperty(MAX_TOKENS)
    public int getMaxTokens() {
        return maxTokens;
    }

    @JsonProperty(RESULTS_PER_PROMPT)
    public int getResultsPerPrompt() {
        return resultsPerPrompt;
    }

    @JsonProperty(BEST_OF)
    public int getBestOf() {
        // TODO: not present in com.azure:azure-ai-openai
        return bestOf;
    }

    @JsonProperty(USER)
    public String getUser() {
        return user;
    }

    @JsonProperty(STOP_SEQUENCES)
    public List<String> getStopSequences() {
        return Collections.unmodifiableList(stopSequences);
    }
    
    @JsonProperty(TOKEN_SELECTION_BIASES)
    public Map<Integer, Integer> getTokenSelectionBiases() {
        return Collections.unmodifiableMap(tokenSelectionBiases);
    }

    @JsonIgnore
    @Nullable
    public ToolCallBehavior getToolCallBehavior() {
        return toolCallBehavior;
    }

    public static Builder builder() {
        return new Builder();
    }


    public static class Builder {

        Map<String, Object> settings = new HashMap<>();

        public Builder withServiceId(String serviceId) {
            settings.put(SERVICE_ID, serviceId);
            return this;
        }

        public Builder withModelId(String modelId) {
            settings.put(MODEL_ID, modelId);
            return this;
        }

        public Builder withTemperature(double temperature) {
            if (!Double.isNaN(temperature)) {
                settings.put(TEMPERATURE, temperature);
            }
            return this;
        }

        public Builder withTopP(double topP) {
            if (!Double.isNaN(topP)) {
                settings.put(TOP_P, topP);
            }
            return this;
        }

        public Builder withPresencePenalty(double presencePenalty) {
            if (!Double.isNaN(presencePenalty)) {
                settings.put(PRESENCE_PENALTY, presencePenalty);
            }
            return this;
        }

        public Builder withFrequencyPenalty(double frequencyPenalty) {
            if (!Double.isNaN(frequencyPenalty)) {
                settings.put(FREQUENCY_PENALTY, frequencyPenalty);
            }
            return this;
        }

        public Builder withMaxTokens(int maxTokens) {
            settings.put(MAX_TOKENS, maxTokens);
            return this;
        }

        public Builder withResultsPerPrompt(int resultsPerPrompt) {
            settings.put(RESULTS_PER_PROMPT, resultsPerPrompt);
            return this;
        }

        public Builder withBestOf(int bestOf) {
            settings.put(BEST_OF, bestOf);
            return this;
        }

        public Builder withUser(String user) {
            settings.put(USER, user);
            return this;
        }

        public Builder withToolCallBehavior(ToolCallBehavior toolCallBehavior) {
            settings.put("toolCallBehavior", toolCallBehavior);
            return this;
        }

        @SuppressWarnings("unchecked")
        public Builder withStopSequences(List<String> stopSequences) {
<<<<<<< HEAD
            this.stopSequences = new ArrayList<>(stopSequences);
=======
            if (stopSequences != null) {
                ((List<String>)settings.computeIfAbsent(STOP_SEQUENCES, k -> new ArrayList<>())).addAll(stopSequences);
            }
>>>>>>> 75a711a5
            return this;
        }

        @SuppressWarnings("unchecked")
        public Builder withTokenSelectionBiases(Map<Integer, Integer> tokenSelectionBiases) {
            if (tokenSelectionBiases != null) {
                ((Map<Integer, Integer>)settings.computeIfAbsent(TOKEN_SELECTION_BIASES, k -> new HashMap<>())).putAll(tokenSelectionBiases);   
            }
            return this;
        }

        @SuppressWarnings("unchecked")
        public PromptExecutionSettings build() {
            return new PromptExecutionSettings(
                (String)settings.getOrDefault(SERVICE_ID, ""),
                (String)settings.getOrDefault(MODEL_ID, ""),
                (double)settings.getOrDefault(TEMPERATURE, DEFAULT_TEMPERATURE),
                (double)settings.getOrDefault(TOP_P, DEFAULT_TOP_P),
                (double)settings.getOrDefault(PRESENCE_PENALTY, DEFAULT_PRESENCE_PENALTY),
                (double)settings.getOrDefault(FREQUENCY_PENALTY, DEFAULT_FREQUENCY_PENALTY),
                (int)settings.getOrDefault(MAX_TOKENS, DEFAULT_MAX_TOKENS),
                (int)settings.getOrDefault(RESULTS_PER_PROMPT, DEFAULT_RESULTS_PER_PROMPT),
                (int)settings.getOrDefault(BEST_OF, DEFAULT_BEST_OF),
                (String)settings.getOrDefault(USER, ""),
                (List<String>)settings.getOrDefault(STOP_SEQUENCES, Collections.emptyList()),
                (Map<Integer, Integer>)settings.getOrDefault(TOKEN_SELECTION_BIASES, Collections.emptyMap()),
                (ToolCallBehavior)settings.getOrDefault("toolCallBehavior", new ToolCallBehavior())
            );
        }
    }
}<|MERGE_RESOLUTION|>--- conflicted
+++ resolved
@@ -1,15 +1,10 @@
 package com.microsoft.semantickernel.orchestration;
 
-<<<<<<< HEAD
-import com.fasterxml.jackson.annotation.JsonProperty;
-=======
->>>>>>> 75a711a5
 import java.util.ArrayList;
 import java.util.Collections;
 import java.util.HashMap;
 import java.util.List;
 import java.util.Map;
-import javax.annotation.Nullable;
 
 import javax.annotation.Nullable;
 
@@ -71,43 +66,6 @@
 
     @JsonCreator
     public PromptExecutionSettings(
-<<<<<<< HEAD
-        @JsonProperty("service_id") String serviceId,
-        @JsonProperty("model_id") String modelId,
-        @JsonProperty("temperature") double temperature,
-        @JsonProperty("top_p") double topP,
-        @JsonProperty("presence_penalty") double presencePenalty,
-        @JsonProperty("frequency_penalty") double frequencyPenalty,
-        @JsonProperty("max_tokens") int maxTokens,
-        @JsonProperty("results_per_prompt") int resultsPerPrompt,
-        @JsonProperty("best_of") int bestOf,
-        @JsonProperty("user") String user,
-        @Nullable
-        @JsonProperty(value = "stop_sequences") List<String> stopSequences,
-        @Nullable
-        @JsonProperty(value = "token_selection_biases") Map<Integer, Integer> tokenSelectionBiases) {
-        this.serviceId = serviceId;
-        this.modelId = modelId;
-        this.temperature = temperature;
-        this.topP = topP;
-        this.presencePenalty = presencePenalty;
-        this.frequencyPenalty = frequencyPenalty;
-        this.maxTokens = maxTokens;
-        this.resultsPerPrompt = resultsPerPrompt;
-        this.bestOf = bestOf;
-        this.user = user;
-        if (stopSequences == null) {
-            this.stopSequences = new ArrayList<>();
-        } else {
-            this.stopSequences = new ArrayList<>(stopSequences);
-        }
-
-        if (tokenSelectionBiases == null) {
-            this.tokenSelectionBiases = new HashMap<>();
-        } else {
-            this.tokenSelectionBiases = new HashMap<>(tokenSelectionBiases);
-        }
-=======
         @JsonProperty(SERVICE_ID) String serviceId,
         @JsonProperty(MODEL_ID) String modelId,
         @JsonProperty(TEMPERATURE) double temperature,
@@ -120,21 +78,20 @@
         @JsonProperty(USER) String user,
         @JsonProperty(STOP_SEQUENCES) List<String> stopSequences,
         @JsonProperty(TOKEN_SELECTION_BIASES) Map<Integer, Integer> tokenSelectionBiases) {
-            this(
-                serviceId, 
-                modelId, 
-                temperature, 
-                topP, 
-                presencePenalty,
-                frequencyPenalty, 
-                maxTokens, 
-                resultsPerPrompt,
-                bestOf, 
-                user, 
-                stopSequences, 
-                tokenSelectionBiases,
-                null);
->>>>>>> 75a711a5
+        this(
+            serviceId,
+            modelId,
+            temperature,
+            topP,
+            presencePenalty,
+            frequencyPenalty,
+            maxTokens,
+            resultsPerPrompt,
+            bestOf,
+            user,
+            stopSequences,
+            tokenSelectionBiases,
+            null);
     }
 
     public PromptExecutionSettings(
@@ -151,19 +108,19 @@
         @Nullable List<String> stopSequences,
         @Nullable Map<Integer, Integer> tokenSelectionBiases,
         @Nullable ToolCallBehavior toolCallBehavior) {
-            this.serviceId = serviceId;
-            this.modelId = modelId;
-            this.temperature = temperature;
-            this.topP = topP;
-            this.presencePenalty = presencePenalty;
-            this.frequencyPenalty = frequencyPenalty;
-            this.maxTokens = maxTokens;
-            this.resultsPerPrompt = resultsPerPrompt;
-            this.bestOf = bestOf;
-            this.user = user;
-            this.stopSequences = stopSequences != null ? stopSequences : Collections.emptyList();
-            this.tokenSelectionBiases = tokenSelectionBiases != null ? tokenSelectionBiases : Collections.emptyMap();   
-            this.toolCallBehavior = toolCallBehavior;    
+        this.serviceId = serviceId;
+        this.modelId = modelId;
+        this.temperature = temperature;
+        this.topP = topP;
+        this.presencePenalty = presencePenalty;
+        this.frequencyPenalty = frequencyPenalty;
+        this.maxTokens = maxTokens;
+        this.resultsPerPrompt = resultsPerPrompt;
+        this.bestOf = bestOf;
+        this.user = user;
+        this.stopSequences = stopSequences != null ? stopSequences : Collections.emptyList();
+        this.tokenSelectionBiases = tokenSelectionBiases != null ? tokenSelectionBiases : Collections.emptyMap();
+        this.toolCallBehavior = toolCallBehavior;
     }
 
     @JsonProperty(SERVICE_ID)
@@ -186,7 +143,7 @@
         return topP;
     }
 
-    @JsonProperty(PRESENCE_PENALTY) 
+    @JsonProperty(PRESENCE_PENALTY)
     public double getPresencePenalty() {
         return presencePenalty;
     }
@@ -219,12 +176,12 @@
 
     @JsonProperty(STOP_SEQUENCES)
     public List<String> getStopSequences() {
-        return Collections.unmodifiableList(stopSequences);
-    }
-    
+        return stopSequences;
+    }
+
     @JsonProperty(TOKEN_SELECTION_BIASES)
     public Map<Integer, Integer> getTokenSelectionBiases() {
-        return Collections.unmodifiableMap(tokenSelectionBiases);
+        return tokenSelectionBiases;
     }
 
     @JsonIgnore
@@ -307,20 +264,16 @@
 
         @SuppressWarnings("unchecked")
         public Builder withStopSequences(List<String> stopSequences) {
-<<<<<<< HEAD
-            this.stopSequences = new ArrayList<>(stopSequences);
-=======
             if (stopSequences != null) {
                 ((List<String>)settings.computeIfAbsent(STOP_SEQUENCES, k -> new ArrayList<>())).addAll(stopSequences);
             }
->>>>>>> 75a711a5
             return this;
         }
 
         @SuppressWarnings("unchecked")
         public Builder withTokenSelectionBiases(Map<Integer, Integer> tokenSelectionBiases) {
             if (tokenSelectionBiases != null) {
-                ((Map<Integer, Integer>)settings.computeIfAbsent(TOKEN_SELECTION_BIASES, k -> new HashMap<>())).putAll(tokenSelectionBiases);   
+                ((Map<Integer, Integer>)settings.computeIfAbsent(TOKEN_SELECTION_BIASES, k -> new HashMap<>())).putAll(tokenSelectionBiases);
             }
             return this;
         }
