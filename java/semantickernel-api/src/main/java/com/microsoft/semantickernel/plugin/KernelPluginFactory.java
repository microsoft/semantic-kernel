--- conflicted
+++ resolved
@@ -60,14 +60,9 @@
                     annotation.returnDescription(),
                     returnType);
 
-<<<<<<< HEAD
                 return KernelFunction
                     .createFromMethod(method, target)
-=======
-                return KernelFunctionFactory
-                    .createFromMethod(method, target)
                     .withPluginName(pluginName)
->>>>>>> 9bad62e4
                     .withFunctionName(annotation.name())
                     .withDescription(annotation.description())
                     .withParameters(getParameters(method))
