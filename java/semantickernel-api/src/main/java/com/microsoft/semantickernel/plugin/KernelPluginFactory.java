package com.microsoft.semantickernel.plugin;

import com.fasterxml.jackson.databind.JsonMappingException;
import com.fasterxml.jackson.databind.ObjectMapper;
import com.microsoft.semantickernel.exceptions.SKException;
import com.microsoft.semantickernel.orchestration.KernelFunction;
import com.microsoft.semantickernel.orchestration.contextvariables.CaseInsensitiveMap;
import com.microsoft.semantickernel.plugin.annotations.DefineKernelFunction;
import com.microsoft.semantickernel.plugin.annotations.KernelFunctionParameter;
import com.microsoft.semantickernel.semanticfunctions.KernelFunctionFromPrompt.Builder;
import com.microsoft.semantickernel.semanticfunctions.KernelPromptTemplateFactory;
import com.microsoft.semantickernel.semanticfunctions.PromptTemplate;
import com.microsoft.semantickernel.semanticfunctions.PromptTemplateConfig;
import com.microsoft.semantickernel.semanticfunctions.PromptTemplateFactory;
import com.microsoft.semantickernel.util.EmbeddedResourceLoader;
import com.microsoft.semantickernel.util.EmbeddedResourceLoader.ResourceLocation;
import java.io.File;
import java.io.FileNotFoundException;
import java.io.IOException;
import java.lang.reflect.Method;
import java.nio.charset.Charset;
import java.nio.file.Files;
import java.nio.file.Path;
import java.util.Arrays;
import java.util.Collections;
import java.util.HashMap;
import java.util.List;
import java.util.Map;
import java.util.stream.Collectors;
import javax.annotation.Nullable;
import org.reactivestreams.Publisher;
import org.slf4j.Logger;
import org.slf4j.LoggerFactory;

public class KernelPluginFactory {

    private static final Logger LOGGER = LoggerFactory.getLogger(KernelPluginFactory.class);
    private static final String CONFIG_FILE = "config.json";
    private static final String PROMPT_FILE = "skprompt.txt";

    /// <summary>Creates a plugin that wraps the specified target object.</summary>
    /// <param name="target">The instance of the class to be wrapped.</param>
    /// <param name="pluginName">
    /// Name of the plugin for function collection and prompt templates. If the value is null, a plugin name is derived from the type of the <paramref name="target"/>.
    /// </param>
    /// <param name="loggerFactory">The <see cref="ILoggerFactory"/> to use for logging. If null, no logging will be performed.</param>
    /// <remarks>
    /// Public methods decorated with <see cref="KernelFunctionAttribute"/> will be included in the plugin.
    /// Attributed methods must all have different names; overloads are not supported.
    /// </remarks>
    public static KernelPlugin createFromObject(Object target, @Nullable String pluginName) {
        List<KernelFunction> methods = Arrays.stream(target.getClass().getMethods())
            .filter(method -> method.isAnnotationPresent(DefineKernelFunction.class))
            .map(method -> {
                DefineKernelFunction annotation = method.getAnnotation(DefineKernelFunction.class);
                Class<?> returnType = getReturnType(annotation, method);
                KernelReturnParameterMetadata kernelReturnParameterMetadata = new KernelReturnParameterMetadata(
                    annotation.returnDescription(),
                    returnType);

                return KernelFunctionFactory
                    .createFromMethod(
                        method,
                        target,
                        annotation.name(),
                        annotation.description(),
                        getParameters(method),
                        kernelReturnParameterMetadata);
            }).collect(Collectors.toList());

        return createFromFunctions(pluginName, methods);
    }

    private static Class<?> getReturnType(DefineKernelFunction annotation, Method method) {
        Class<?> returnType;
        if (annotation.returnType().isEmpty()) {
            returnType = method.getReturnType();

            if (Publisher.class.isAssignableFrom(returnType)) {
                LOGGER.warn(
                    "For method: " + method.getDeclaringClass().getName() + "." + method.getName()
                        + ", this is an async method, if a return type is required, please specify it in the annotation. Defaulting to Void return type");
                returnType = Void.class;
            }
        } else {
            try {
                returnType = Thread.currentThread().getContextClassLoader()
                    .loadClass(annotation.returnType());

                if (!Publisher.class.isAssignableFrom(method.getReturnType())
                    && !returnType.isAssignableFrom(method.getReturnType())) {
                    throw new SKException(
                        "Return type " + returnType.getName() + " is not assignable from "
                            + method.getReturnType());
                }

            } catch (ClassNotFoundException e) {
                throw new SKException("Could not find return type " + annotation.returnType()
                    + "  is not found on method " + method.getDeclaringClass().getName() + "."
                    + method.getName());
            }
        }

        return returnType;
    }

    /// <summary>Initializes the new plugin from the provided name and function collection.</summary>
    /// <param name="pluginName">The name for the plugin.</param>
    /// <param name="functions">The initial functions to be available as part of the plugin.</param>
    /// <exception cref="ArgumentException"><paramref name="pluginName"/> is null.</exception>
    /// <exception cref="ArgumentException"><paramref name="pluginName"/> is an invalid plugin name.</exception>
    /// <exception cref="ArgumentNullException"><paramref name="functions"/> contains a null function.</exception>
    /// <exception cref="ArgumentException"><paramref name="functions"/> contains two functions with the same name.</exception>
    public static KernelPlugin createFromFunctions(String pluginName,
        @Nullable List<KernelFunction> functions) {
<<<<<<< HEAD

        if (functions == null) {
            return new KernelPlugin(
                pluginName,
                null,
                Collections.emptyMap()
            );
        }

        Map<String, KernelFunction> functionsMap = new HashMap<>();
        functions.forEach((kernelFunction) -> 
            functionsMap.put(kernelFunction.getName(), kernelFunction));

        return new KernelPlugin(
            pluginName,
            null,
            functionsMap
        );
=======
        return createFromFunctions(pluginName, null, functions);
>>>>>>> 680c50ad
    }

    /// <summary>Initializes the new plugin from the provided name, description, and function collection.</summary>
    /// <param name="pluginName">The name for the plugin.</param>
    /// <param name="description">A description of the plugin.</param>
    /// <param name="functions">The initial functions to be available as part of the plugin.</param>
    /// <exception cref="ArgumentException"><paramref name="pluginName"/> is null.</exception>
    /// <exception cref="ArgumentException"><paramref name="pluginName"/> is an invalid plugin name.</exception>
    /// <exception cref="ArgumentNullException"><paramref name="functions"/> contains a null function.</exception>
    /// <exception cref="ArgumentException"><paramref name="functions"/> contains two functions with the same name.</exception>
    public static KernelPlugin createFromFunctions(String pluginName, @Nullable String description,
        @Nullable List<KernelFunction> functions) {
        Map<String, KernelFunction> funcs = new HashMap<>();
        if (functions != null) {
            funcs = functions.stream().collect(Collectors.toMap(KernelFunction::getName, f -> f));
        }
        return new KernelPlugin(pluginName, description, funcs);
    }


    private static List<KernelParameterMetadata> getParameters(Method method) {
        return Arrays.stream(method.getParameters())
            .filter(parameter -> parameter.isAnnotationPresent(KernelFunctionParameter.class))
            .map(parameter -> {
                KernelFunctionParameter annotation = parameter.getAnnotation(
                    KernelFunctionParameter.class);

                return new KernelParameterMetadata(annotation.name(), annotation.description(),
                    annotation.defaultValue(), annotation.required());
            }).collect(Collectors.toList());
    }


    public static KernelPlugin importPluginFromDirectory(Path parentDirectory,
        String pluginDirectoryName, PromptTemplateFactory promptTemplateFactory) {

        // Verify.ValidSkillName(pluginDirectoryName);
        File pluginDir = new File(parentDirectory.toFile(), pluginDirectoryName);
        // Verify.DirectoryExists(pluginDir);
        if (!pluginDir.exists() || !pluginDir.isDirectory()) {
            throw new SKException("Could not find directory " + pluginDir.getAbsolutePath());
        }
        File[] files = pluginDir.listFiles(File::isDirectory);
        if (files == null) {
            throw new SKException("No Plugins found in directory " + pluginDir.getAbsolutePath());
        }

        Map<String, KernelFunction> plugins = new CaseInsensitiveMap<>();

        for (File dir : files) {
            try {
                // Continue only if prompt template exists
                File promptPath = new File(dir, PROMPT_FILE);
                if (!promptPath.exists()) {
                    continue;
                }

                File configPath = new File(dir, CONFIG_FILE);
                if (!configPath.exists()) {
                    continue;
                    // Verify.NotNull(config, $"Invalid prompt template
                    // configuration, unable to parse {configPath}");
                }

                KernelFunction plugin = getKernelFunction(pluginDirectoryName,
                    promptTemplateFactory, configPath, promptPath);

                plugins.put(dir.getName(), plugin);
            } catch (IOException e) {
                LOGGER.error("Failed to read file", e);
            }
        }

        return new KernelPlugin(
            pluginDirectoryName,
            null,
            plugins
        );
    }

    private static KernelFunction getKernelFunction(String pluginDirectoryName,
        PromptTemplateFactory promptTemplateFactory, File configPath, File promptPath)
        throws IOException {
        PromptTemplateConfig config = new ObjectMapper().readValue(configPath,
            PromptTemplateConfig.class);

        // Load prompt template
        String template = new String(Files.readAllBytes(promptPath.toPath()),
            Charset.defaultCharset());

        return getKernelFunction(pluginDirectoryName, promptTemplateFactory, config, template);
    }

    private static KernelFunction getKernelFunction(String pluginDirectoryName,
        PromptTemplateFactory promptTemplateFactory, PromptTemplateConfig config, String template) {
        PromptTemplate promptTemplate;

        if (promptTemplateFactory != null) {
            promptTemplate = promptTemplateFactory.tryCreate(config);
        } else {
            promptTemplate = new KernelPromptTemplateFactory().tryCreate(config);
        }

        return new Builder().withName(config.getName()).withDescription(config.getDescription())
            .withExecutionSettings(config.getExecutionSettings())
            .withInputParameters(config.getInputVariables()).withPromptTemplate(promptTemplate)
            .withPluginName(pluginDirectoryName).withTemplate(template)
            .withTemplateFormat(config.getTemplateFormat())
            .withOutputVariable(config.getOutputVariable())
            .withPromptTemplateFactory(promptTemplateFactory).build();
    }

    public static KernelPlugin importPluginFromResourcesDirectory(String parentDirectory,
        String pluginDirectoryName, String functionName,
        PromptTemplateFactory promptTemplateFactory, @Nullable Class<?> clazz) {

        String template = getTemplatePrompt(parentDirectory, pluginDirectoryName, functionName,
            clazz);

        PromptTemplateConfig promptTemplateConfig = getPromptTemplateConfig(parentDirectory,
            pluginDirectoryName, functionName, clazz);

        KernelFunction function = getKernelFunction(pluginDirectoryName, promptTemplateFactory,
            promptTemplateConfig, template);

        HashMap<String, KernelFunction> plugins = new HashMap<>();

        plugins.put(functionName, function);

        return new KernelPlugin(
            pluginDirectoryName,
            promptTemplateConfig.getDescription(),
            plugins
        );
    }

    private static String getTemplatePrompt(String pluginDirectory, String pluginName,
        String functionName, @Nullable Class clazz) {
        String promptFileName =
            pluginDirectory + File.separator + pluginName + File.separator + functionName
                + File.separator + PROMPT_FILE;

        try {
            return getFileContents(promptFileName, clazz);
        } catch (IOException e) {
            LOGGER.error("Failed to read file " + promptFileName, e);

            throw new SKException("No Skills found in directory " + promptFileName);
        }
    }

    private static String getFileContents(String file, @Nullable Class clazz)
        throws FileNotFoundException {
        return EmbeddedResourceLoader.readFile(file, clazz, ResourceLocation.CLASSPATH_ROOT,
            ResourceLocation.CLASSPATH, ResourceLocation.FILESYSTEM);
    }

    private static PromptTemplateConfig getPromptTemplateConfig(String pluginDirectory,
        String pluginName, String functionName, @Nullable Class clazz) {
        String configFileName =
            pluginDirectory + File.separator + pluginName + File.separator + functionName
                + File.separator + CONFIG_FILE;

        try {
            String config = getFileContents(configFileName, clazz);

            return new ObjectMapper().readValue(config, PromptTemplateConfig.class);
        } catch (IOException e) {
            if (e instanceof JsonMappingException) {
                LOGGER.error("Failed to parse config file " + configFileName, e);

                throw new SKException("Failed to parse config file " + configFileName, e);
            } else {
                LOGGER.debug("No config for " + functionName + " in " + pluginName);
            }
            return null;
        }
    }
}<|MERGE_RESOLUTION|>--- conflicted
+++ resolved
@@ -113,28 +113,7 @@
     /// <exception cref="ArgumentException"><paramref name="functions"/> contains two functions with the same name.</exception>
     public static KernelPlugin createFromFunctions(String pluginName,
         @Nullable List<KernelFunction> functions) {
-<<<<<<< HEAD
-
-        if (functions == null) {
-            return new KernelPlugin(
-                pluginName,
-                null,
-                Collections.emptyMap()
-            );
-        }
-
-        Map<String, KernelFunction> functionsMap = new HashMap<>();
-        functions.forEach((kernelFunction) -> 
-            functionsMap.put(kernelFunction.getName(), kernelFunction));
-
-        return new KernelPlugin(
-            pluginName,
-            null,
-            functionsMap
-        );
-=======
         return createFromFunctions(pluginName, null, functions);
->>>>>>> 680c50ad
     }
 
     /// <summary>Initializes the new plugin from the provided name, description, and function collection.</summary>
