// Copyright (c) Microsoft. All rights reserved.
package com.microsoft.semantickernel.semanticfunctions;

import com.fasterxml.jackson.annotation.JsonCreator;
import com.fasterxml.jackson.annotation.JsonProperty;

import reactor.util.annotation.Nullable;

import java.util.ArrayList;
import java.util.Collections;
import java.util.List;

/** Prompt template configuration */
public class PromptTemplateConfig {
    private final CompletionConfig completionConfig;
    private final InputConfig input;

    /**
     * A returns the configuration for the text completion
     *
     * @return
     */
    public CompletionConfig getCompletionConfig() {
        return completionConfig;
    }

    /** Builder for CompletionConfig */
    public static class CompletionConfigBuilder {

        private CompletionConfig completionConfig;

        public CompletionConfigBuilder() {
            completionConfig = new CompletionConfig();
        }

        public CompletionConfigBuilder(CompletionConfig completionConfig) {
            this.completionConfig = completionConfig;
        }

        public CompletionConfigBuilder temperature(double temperature) {
            return new CompletionConfigBuilder(
                    new CompletionConfig(
                            temperature,
                            completionConfig.topP,
                            completionConfig.presencePenalty,
                            completionConfig.frequencyPenalty,
                            completionConfig.maxTokens,
                            completionConfig.stopSequences));
        }

        public CompletionConfigBuilder topP(double topP) {
            return new CompletionConfigBuilder(
                    new CompletionConfig(
                            completionConfig.temperature,
                            topP,
                            completionConfig.presencePenalty,
                            completionConfig.frequencyPenalty,
                            completionConfig.maxTokens,
                            completionConfig.stopSequences));
        }

        public CompletionConfigBuilder presencePenalty(double presencePenalty) {
            return new CompletionConfigBuilder(
                    new CompletionConfig(
                            completionConfig.temperature,
                            completionConfig.topP,
                            presencePenalty,
                            completionConfig.frequencyPenalty,
                            completionConfig.maxTokens,
                            completionConfig.stopSequences));
        }

        public CompletionConfigBuilder frequencyPenalty(double frequencyPenalty) {
            return new CompletionConfigBuilder(
                    new CompletionConfig(
                            completionConfig.temperature,
                            completionConfig.topP,
                            completionConfig.presencePenalty,
                            frequencyPenalty,
                            completionConfig.maxTokens,
                            completionConfig.stopSequences));
        }

        public CompletionConfigBuilder maxTokens(int maxTokens) {
            return new CompletionConfigBuilder(
                    new CompletionConfig(
                            completionConfig.temperature,
                            completionConfig.topP,
                            completionConfig.presencePenalty,
                            completionConfig.frequencyPenalty,
                            maxTokens,
                            completionConfig.stopSequences));
        }

        public CompletionConfigBuilder stopSequences(List<String> stopSequences) {
            return new CompletionConfigBuilder(
                    new CompletionConfig(
                            completionConfig.temperature,
                            completionConfig.topP,
                            completionConfig.presencePenalty,
                            completionConfig.frequencyPenalty,
                            completionConfig.maxTokens,
                            stopSequences));
        }

        public CompletionConfig build() {
            return completionConfig;
        }
    }

    public InputConfig getInput() {
        return input;
    }

    /** Completion configuration parameters */
    public static class CompletionConfig {
        /*
        /// <summary>
        /// Sampling temperature to use, between 0 and 2. Higher values will make the output more random.
        /// Lower values will make it more focused and deterministic.
        /// </summary>
        [JsonPropertyName("temperature")]
        [JsonPropertyOrder(1)]
        */
        private final double temperature;
        /*
        /// <summary>
        /// Cut-off of top_p probability mass of tokens to consider.
        /// For example, 0.1 means only the tokens comprising the top 10% probability mass are considered.
        /// </summary>
        [JsonPropertyName("top_p")]
        [JsonPropertyOrder(2)]
        */
        private final double topP;

        /*
        /// <summary>
        /// Lowers the probability of a word appearing if it already appeared in the predicted text.
        /// Unlike the frequency penalty, the presence penalty does not depend on the frequency at which words
        /// appear in past predictions.
        /// </summary>
        [JsonPropertyName("presence_penalty")]
        [JsonPropertyOrder(3)]
        */
        private final double presencePenalty;

        /*
        /// <summary>
        /// Controls the model’s tendency to repeat predictions. The frequency penalty reduces the probability
        /// of words that have already been generated. The penalty depends on how many times a word has already
        /// occurred in the prediction.
        /// </summary>
        [JsonPropertyName("frequency_penalty")]
        [JsonPropertyOrder(4)]
        */
        private final double frequencyPenalty;
        /*
        /// <summary>
        /// Maximum number of tokens that can be generated.
        /// </summary>
        [JsonPropertyName("max_tokens")]
        [JsonPropertyOrder(5)]*/
        private final int maxTokens; // { get; set; } = 256;
        /*
        /// <summary>
        /// Stop sequences are optional sequences that tells the AI model when to stop generating tokens.
        /// </summary>
        [JsonPropertyName("stop_sequences")]
        [JsonPropertyOrder(6)]
        [JsonIgnore(Condition = JsonIgnoreCondition.WhenWritingNull)]
        */
        public final List<String> stopSequences; // { get; set; } = new();

        public CompletionConfig() {
            this(0.0, 0.0, 0.0, 0.0, 256, new ArrayList<>());
        }

        @JsonCreator
        public CompletionConfig(
                @JsonProperty("temperature") double temperature,
                @JsonProperty("top_p") double topP,
                @JsonProperty("presence_penalty") double presencePenalty,
                @JsonProperty("frequency_penalty") double frequencyPenalty,
                @JsonProperty("max_tokens") int maxTokens,
                @JsonProperty(value = "stop_sequences") List<String> stopSequences) {
            this.temperature = temperature;
            this.topP = topP;
            this.presencePenalty = presencePenalty;
            this.frequencyPenalty = frequencyPenalty;
            this.maxTokens = maxTokens;
            if (stopSequences == null) {
                stopSequences = new ArrayList<>();
            }
            this.stopSequences = stopSequences;
        }

        public double getTemperature() {
            return temperature;
        }

        public double getTopP() {
            return topP;
        }

        public double getPresencePenalty() {
            return presencePenalty;
        }

        public double getFrequencyPenalty() {
            return frequencyPenalty;
        }

        public int getMaxTokens() {
            return maxTokens;
        }
    }

    /** Input parameter for semantic functions */
    public static class InputParameter {
        private final String name;
        private final String description;

        private final String defaultValue;

        @JsonCreator
        public InputParameter(
                @JsonProperty("name") String name,
                @JsonProperty("description") String description,
                @JsonProperty("defaultValue") String defaultValue) {
            this.name = name;
            this.description = description;
            this.defaultValue = defaultValue;
        }

<<<<<<< HEAD
        /**
         * Name of the parameter to pass to the function. e.g. when using "{{$input}}" the name is
         * "input", when using "{{$style}}" the name is "style", etc.
         *
         * @return name
         */
=======
>>>>>>> a55af59c
        public String getName() {
            return name;
        }

<<<<<<< HEAD
        /**
         * Parameter description for UI apps and planner. Localization is not supported here.
         *
         * @return description
         */
=======
>>>>>>> a55af59c
        public String getDescription() {
            return description;
        }

<<<<<<< HEAD
        /**
         * Default value when nothing is provided
         *
         * @return the default value
         */
=======
>>>>>>> a55af59c
        public String getDefaultValue() {
            return defaultValue;
        }
    }

    /** Input configuration (list of all input parameters for a semantic function). */
    public static class InputConfig {

        public final List<InputParameter> parameters;

        @JsonCreator
        public InputConfig(@JsonProperty("parameters") List<InputParameter> parameters) {
            this.parameters = Collections.unmodifiableList(parameters);
        }

        public List<InputParameter> getParameters() {
            return Collections.unmodifiableList(parameters);
        }
    }

    /*
    /// <summary>
    /// Schema - Not currently used.
    /// </summary>
    [JsonPropertyName("schema")]
    [JsonPropertyOrder(1)]
    public int Schema { get; set; } = 1;

    /// <summary>
    /// Type, such as "completion", "embeddings", etc.
    /// </summary>
    /// <remarks>TODO: use enum</remarks>
    [JsonPropertyName("type")]
    [JsonPropertyOrder(2)]
    */
    private final int schema;

    private final String type; // { get; set; } = "completion";
    /*
        /// <summary>
        /// Description
        /// </summary>
        [JsonPropertyName("description")]
        [JsonPropertyOrder(3)]
    */
    private final String description;

    public PromptTemplateConfig(
            String description, String type, @Nullable CompletionConfig completionConfig) {
        this(1, description, type, completionConfig, new InputConfig(new ArrayList<>()));
    }

    @JsonCreator
    public PromptTemplateConfig(
            @JsonProperty("schema") int schema,
            @JsonProperty("description") String description,
            @JsonProperty("type") String type,
            @Nullable @JsonProperty("completion") CompletionConfig completionConfig,
            @Nullable @JsonProperty("input") InputConfig input) {
        if (completionConfig == null) {
            completionConfig = new CompletionConfig();
        }
        this.schema = schema;
        this.description = description;
        this.type = type;
        this.completionConfig = completionConfig;
        if (input == null) {
            input = new InputConfig(new ArrayList<>());
        }
        this.input = input;
    }

    public String getDescription() {
        return description;
    }
}<|MERGE_RESOLUTION|>--- conflicted
+++ resolved
@@ -232,39 +232,30 @@
             this.defaultValue = defaultValue;
         }
 
-<<<<<<< HEAD
         /**
          * Name of the parameter to pass to the function. e.g. when using "{{$input}}" the name is
          * "input", when using "{{$style}}" the name is "style", etc.
          *
          * @return name
          */
-=======
->>>>>>> a55af59c
         public String getName() {
             return name;
         }
 
-<<<<<<< HEAD
         /**
          * Parameter description for UI apps and planner. Localization is not supported here.
          *
          * @return description
          */
-=======
->>>>>>> a55af59c
         public String getDescription() {
             return description;
         }
 
-<<<<<<< HEAD
         /**
          * Default value when nothing is provided
          *
          * @return the default value
          */
-=======
->>>>>>> a55af59c
         public String getDefaultValue() {
             return defaultValue;
         }
@@ -281,7 +272,7 @@
         }
 
         public List<InputParameter> getParameters() {
-            return Collections.unmodifiableList(parameters);
+            return parameters;
         }
     }
 
@@ -337,6 +328,10 @@
         this.input = input;
     }
 
+    /**
+     * Description
+     * @return Description
+     */
     public String getDescription() {
         return description;
     }
