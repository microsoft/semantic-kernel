// Copyright (c) Microsoft. All rights reserved.
package com.microsoft.semantickernel.templateengine.semantickernel.blocks;

import javax.annotation.Nullable;

import com.microsoft.semantickernel.orchestration.KernelFunctionArguments;

public final class FunctionIdBlock extends Block implements TextRendering {
    private final String skillName;

    private final String functionName;

    public FunctionIdBlock(String content) {
        super(content, BlockTypes.FunctionId);

        String[] functionNameParts = this.getContent().split("\\.", -1);
        if (functionNameParts.length > 2) {
            throw new RuntimeException(
                    "A function name can contain at most one dot separating the skill name from the"
                            + " function name");
        }

        if (functionNameParts.length == 2) {
            this.skillName = functionNameParts[0];
            this.functionName = functionNameParts[1];
            return;
        }

        this.functionName = this.getContent();
        this.skillName = "";
    }

    @Override
    @Nullable
<<<<<<< HEAD
    public String render(KernelFunctionArguments variables) {
=======
    public String render(@Nullable KernelArguments variables) {
>>>>>>> 11b24216
        return this.getContent();
    }

    @Override
    public boolean isValid() {
        if (!this.getContent().matches("^[a-zA-Z0-9_.]*$")) {
            // errorMsg = "The function identifier is empty";
            return false;
        }

        if (hasMoreThanOneDot(this.getContent())) {
            // errorMsg = "The function identifier can contain max one '.' char separating skill
            // name from function name";
            return false;
        }

        // errorMsg = "";
        return true;
    }

    private static boolean hasMoreThanOneDot(String value) {
        if (value == null || value.length() < 2) {
            return false;
        }

        return value.matches("^.*\\..*\\..*$");
    }

    public String getPluginName() {
        return skillName;
    }

    public String getFunctionName() {
        return functionName;
    }
}<|MERGE_RESOLUTION|>--- conflicted
+++ resolved
@@ -32,11 +32,7 @@
 
     @Override
     @Nullable
-<<<<<<< HEAD
-    public String render(KernelFunctionArguments variables) {
-=======
-    public String render(@Nullable KernelArguments variables) {
->>>>>>> 11b24216
+    public String render(@Nullable KernelFunctionArguments variables) {
         return this.getContent();
     }
 
