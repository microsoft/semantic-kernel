// Copyright (c) Microsoft. All rights reserved.
package com.microsoft.semantickernel.templateengine.semantickernel.blocks;

import org.slf4j.Logger;
import org.slf4j.LoggerFactory;

import com.microsoft.semantickernel.orchestration.KernelFunctionArguments;

import reactor.util.annotation.Nullable;

public final class ValBlock extends Block implements TextRendering {

    private static final Logger LOGGER = LoggerFactory.getLogger(ValBlock.class);

    // Cache the first and last char
    private char first = '\0';
    private char last = '\0';

    // Content, excluding start/end quote chars
    private String value = "";

    public ValBlock(String quotedValue) {
        super(quotedValue.trim(), BlockTypes.Value);

        if (this.getContent().length() < 2) {
            LOGGER.error("A value must have single quotes or double quotes on both sides");
            return;
        }

        this.first = this.getContent().charAt(0);
        this.last = this.getContent().charAt(getContent().length() - 1);
        this.value = this.getContent().substring(1, this.getContent().length() - 1);
    }

    @Override
<<<<<<< HEAD
    @Nullable
    public String render(KernelFunctionArguments variables) {
=======
    public String render(@Nullable KernelArguments variables) {
>>>>>>> 11b24216
        return value;
    }

    @Override
    public boolean isValid() {
        // Content includes the quotes, so it must be at least 2 chars long
        if (this.getContent().length() < 2) {
            LOGGER.error("A value must have single quotes or double quotes on both sides");
            return false;
        }

        // Check if delimiting chars are consistent
        if (first != last) {
            LOGGER.error(
                    "A value must be defined using either single quotes or double quotes, not"
                            + " both");
            return false;
        }

        return true;
    }

    public static boolean hasValPrefix(@Nullable String text) {
        return text != null
                && text.length() > 0
                && (text.charAt(0) == Symbols.DblQuote || text.charAt(0) == Symbols.SglQuote);
    }
}<|MERGE_RESOLUTION|>--- conflicted
+++ resolved
@@ -33,12 +33,8 @@
     }
 
     @Override
-<<<<<<< HEAD
     @Nullable
-    public String render(KernelFunctionArguments variables) {
-=======
-    public String render(@Nullable KernelArguments variables) {
->>>>>>> 11b24216
+    public String render(@Nullable KernelFunctionArguments variables) {
         return value;
     }
 
