--- conflicted
+++ resolved
@@ -3,14 +3,10 @@
 
 import com.microsoft.semantickernel.skilldefinition.annotations.DefineSKFunction;
 
-<<<<<<< HEAD
-=======
 import java.time.ZoneId;
->>>>>>> d6aa3d73
 import java.time.ZoneOffset;
 import java.time.ZonedDateTime;
 import java.time.format.DateTimeFormatter;
-import java.time.format.FormatStyle;
 import java.time.format.TextStyle;
 import java.util.Locale;
 
@@ -58,6 +54,9 @@
  * <p>{{time.timeZoneName}} => Pacific Time
  */
 public class TimeSkill {
+
+    public static final String DAY_MONTH_DAY_YEAR = "EEEE, MMMM d, yyyy";
+
     /**
      * Get the current date.
      *
@@ -67,13 +66,8 @@
      */
     @DefineSKFunction(name = "date", description = "Get the current date")
     public String date() {
-<<<<<<< HEAD
         // Example: Sunday, 12 January, 2025
-        return DateTimeFormatter.ofLocalizedDate(FormatStyle.FULL)
-                .format(ZonedDateTime.now(ZoneOffset.UTC));
-=======
-        return DateTimeFormatter.ofLocalizedDate(FormatStyle.FULL).format(ZonedDateTime.now());
->>>>>>> d6aa3d73
+        return DateTimeFormatter.ofPattern(DAY_MONTH_DAY_YEAR).format(ZonedDateTime.now());
     }
 
     /**
@@ -85,12 +79,8 @@
      */
     @DefineSKFunction(name = "time", description = "Get the current time")
     public String time() {
-<<<<<<< HEAD
         // Example: 09:15:07 PM
-        return DateTimeFormatter.ofPattern("hh:mm:ss a").format(ZonedDateTime.now(ZoneOffset.UTC));
-=======
         return DateTimeFormatter.ofPattern("hh:mm:ss a").format(ZonedDateTime.now());
->>>>>>> d6aa3d73
     }
 
     /**
@@ -102,7 +92,7 @@
      */
     @DefineSKFunction(name = "utcNow", description = "Get the current UTC date and time")
     public String utcNow() {
-        return DateTimeFormatter.ofPattern("EEEE, MMMM dd, yyyy h:mm a")
+        return DateTimeFormatter.ofPattern(DAY_MONTH_DAY_YEAR + " h:mm a")
                 .format(ZonedDateTime.now().withZoneSameInstant(ZoneOffset.UTC));
     }
 
@@ -129,7 +119,7 @@
             name = "now",
             description = "Get the current date and time in the local time zone")
     public String now() {
-        return DateTimeFormatter.ofPattern("EEEE, MMMM dd, yyyy h:mm a")
+        return DateTimeFormatter.ofPattern(DAY_MONTH_DAY_YEAR + " h:mm a")
                 .format(ZonedDateTime.now());
     }
 
@@ -178,7 +168,7 @@
      */
     @DefineSKFunction(name = "day", description = "Get the current day of the month")
     public String day() {
-        return DateTimeFormatter.ofPattern("dd").format(ZonedDateTime.now());
+        return DateTimeFormatter.ofPattern("d").format(ZonedDateTime.now());
     }
 
     /**
@@ -231,7 +221,7 @@
             description = "Get the date of offset from today by a provided number of days")
     public static String daysAgo(String days) {
         int offsetDays = Integer.parseInt(days);
-        return DateTimeFormatter.ofLocalizedDate(FormatStyle.FULL)
+        return DateTimeFormatter.ofPattern(DAY_MONTH_DAY_YEAR)
                 .format(ZonedDateTime.now().minusDays(offsetDays));
     }
 
@@ -255,7 +245,7 @@
                     currentDate.getDayOfWeek().getDisplayName(TextStyle.FULL, systemLocale);
 
             if (currentDayName.equalsIgnoreCase(dayName)) {
-                return DateTimeFormatter.ofLocalizedDate(FormatStyle.FULL).format(currentDate);
+                return DateTimeFormatter.ofPattern(DAY_MONTH_DAY_YEAR).format(currentDate);
             }
         }
         throw new IllegalArgumentException("dayName is not recognized");
