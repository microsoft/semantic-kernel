--- conflicted
+++ resolved
@@ -62,19 +62,11 @@
     public Mono<String> upsertAsync(@Nonnull String collectionName, @Nonnull MemoryRecord record) {
         Objects.requireNonNull(collectionName);
         Objects.requireNonNull(record);
-<<<<<<< HEAD
 
         return Mono.fromCallable(() -> {
             // Contract:
             //    Does not guarantee that the collection exists.
 
-=======
-
-        return Mono.fromCallable(() -> {
-            // Contract:
-            //    Does not guarantee that the collection exists.
-
->>>>>>> 54e50ed1
             // getCollection throws MemoryException if the collection does not exist.
             Map<String, MemoryRecord> collection = getCollection(collectionName);
 
@@ -208,23 +200,11 @@
             return Collections.emptyList();
         }
 
-<<<<<<< HEAD
-=======
-        final EmbeddingVector embeddingVector = new EmbeddingVector(embedding.getVector());
-
->>>>>>> 54e50ed1
         Collection<Tuple2<MemoryRecord, Float>> nearestMatches = new ArrayList<>();
         collection.values().forEach(
                 record -> {
                     if (record != null) {
-<<<<<<< HEAD
-
                         float similarity = embedding.cosineSimilarity(record.getEmbedding());
-=======
-                        EmbeddingVector recordVector =
-                                new EmbeddingVector(record.getEmbedding().getVector());
-                        float similarity = embeddingVector.cosineSimilarity(recordVector);
->>>>>>> 54e50ed1
                         if (Float.compare(similarity,(float)minRelevanceScore) >= 0) {
                             if (withEmbeddings) {
                                 nearestMatches.add(Tuples.of(record, similarity));
