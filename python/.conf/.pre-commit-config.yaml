files: ^python/
fail_fast: true
repos:
  - repo: https://github.com/floatingpurr/sync_with_poetry
    rev: 1.1.0
    hooks:
      - id: sync_with_poetry
        args: [--config=python/.conf/.pre-commit-config.yaml, --db=python/.conf/packages_list.json, python/poetry.lock]
  - repo: https://github.com/pre-commit/pre-commit-hooks
    rev: v4.0.1
    hooks:
      - id: check-toml
        files: \.toml$
      - id: check-yaml
        files: \.yaml$
      - id: end-of-file-fixer
        files: \.py$
      - id: mixed-line-ending
        files: \.py$
  - repo: https://github.com/psf/black
    rev: 24.2.0
    hooks:
      - id: black
        files: \.py$
  - repo: https://github.com/astral-sh/ruff-pre-commit
<<<<<<< HEAD
    rev: v0.2.2
=======
    rev: v0.3.2
>>>>>>> b8e01f9b
    hooks:
      - id: ruff
        args: [ --fix, --exit-non-zero-on-fix ]
  - repo: local
    hooks:
    - id: mypy
      name: mypy
      entry: poetry -C python/ run python -m mypy --no-namespace-packages --config-file=python/mypy.ini 
      language: system
      types: [python]
      pass_filenames: true
  - repo: local
    hooks:
    - id: tests
      name: tests
      entry: poetry -C python/ run coverage run -m pytest python/tests/unit
      language: system
      types: [python]
      pass_filenames: true<|MERGE_RESOLUTION|>--- conflicted
+++ resolved
@@ -23,11 +23,7 @@
       - id: black
         files: \.py$
   - repo: https://github.com/astral-sh/ruff-pre-commit
-<<<<<<< HEAD
-    rev: v0.2.2
-=======
     rev: v0.3.2
->>>>>>> b8e01f9b
     hooks:
       - id: ruff
         args: [ --fix, --exit-non-zero-on-fix ]
