{
    // Use IntelliSense to learn about possible attributes.
    // Hover to view descriptions of existing attributes.
    // For more information, visit: https://go.microsoft.com/fwlink/?linkid=830387
    "version": "0.2.0",
    "configurations": [
        {
            "name": "Python: Current File",
            "type": "python",
            "request": "launch",
            "program": "${file}",
            "console": "integratedTerminal",
<<<<<<< HEAD
            "justMyCode": true
        },
        {
         "type": "python",
         "request": "launch",
         "name": "Pythonapp with Dapr",
         "program": "${workspaceFolder}/samples/demos/process_with_dapr/app.py",
         "console": "integratedTerminal",
         "preLaunchTask": "daprd-debug-python",
         "postDebugTask": "daprd-down-python",
         "justMyCode": false
       }
=======
            "justMyCode": false
        }
>>>>>>> 6b20b982
    ]
}<|MERGE_RESOLUTION|>--- conflicted
+++ resolved
@@ -10,22 +10,17 @@
             "request": "launch",
             "program": "${file}",
             "console": "integratedTerminal",
-<<<<<<< HEAD
             "justMyCode": true
         },
         {
-         "type": "python",
-         "request": "launch",
-         "name": "Pythonapp with Dapr",
-         "program": "${workspaceFolder}/samples/demos/process_with_dapr/app.py",
-         "console": "integratedTerminal",
-         "preLaunchTask": "daprd-debug-python",
-         "postDebugTask": "daprd-down-python",
-         "justMyCode": false
+            "name": "Pythonapp with Dapr",
+            "type": "python",
+            "request": "launch",
+            "program": "${workspaceFolder}/samples/demos/process_with_dapr/app.py",
+            "console": "integratedTerminal",
+            "preLaunchTask": "daprd-debug-python",
+            "postDebugTask": "daprd-down-python",
+            "justMyCode": false
        }
-=======
-            "justMyCode": false
-        }
->>>>>>> 6b20b982
     ]
 }