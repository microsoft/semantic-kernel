--- conflicted
+++ resolved
@@ -6,12 +6,9 @@
             "type": "debugpy",
             "request": "launch",
             "program": "${file}",
-<<<<<<< HEAD
             "console": "integratedTerminal"
-=======
             "console": "integratedTerminal",
             "justMyCode": false
->>>>>>> 4b547682
         }
     ]
 }