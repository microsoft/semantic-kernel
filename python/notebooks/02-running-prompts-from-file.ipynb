--- conflicted
+++ resolved
@@ -105,11 +105,7 @@
    "metadata": {},
    "outputs": [],
    "source": [
-<<<<<<< HEAD
-    "!python -m pip install semantic-kernel==0.5.1.dev0"
-=======
     "!python -m pip install semantic-kernel==0.9.3b1"
->>>>>>> b8e01f9b
    ]
   },
   {
@@ -141,11 +137,7 @@
     "    from semantic_kernel.connectors.ai.open_ai import OpenAIChatCompletion\n",
     "\n",
     "    api_key, org_id = sk.openai_settings_from_dot_env()\n",
-<<<<<<< HEAD
-    "    service_id = \"oai_chat_gpt\"\n",
-=======
     "    service_id = \"default\"\n",
->>>>>>> b8e01f9b
     "    kernel.add_service(\n",
     "        OpenAIChatCompletion(service_id=service_id, ai_model_id=\"gpt-3.5-turbo-1106\", api_key=api_key, org_id=org_id),\n",
     "    )\n",
@@ -153,11 +145,7 @@
     "    from semantic_kernel.connectors.ai.open_ai import AzureChatCompletion\n",
     "\n",
     "    deployment, api_key, endpoint = sk.azure_openai_settings_from_dot_env()\n",
-<<<<<<< HEAD
-    "    service_id = \"aoai_chat_completion\"\n",
-=======
     "    service_id = \"default\"\n",
->>>>>>> b8e01f9b
     "    kernel.add_service(\n",
     "        AzureChatCompletion(service_id=service_id, deployment_name=deployment, endpoint=endpoint, api_key=api_key),\n",
     "    )"
@@ -182,11 +170,7 @@
     "# note: using plugins from the samples folder\n",
     "plugins_directory = \"../../samples/plugins\"\n",
     "\n",
-<<<<<<< HEAD
-    "funFunctions = kernel.import_plugin_from_prompt_directory(service_id, plugins_directory, \"FunPlugin\")\n",
-=======
     "funFunctions = kernel.import_plugin_from_prompt_directory(plugins_directory, \"FunPlugin\")\n",
->>>>>>> b8e01f9b
     "\n",
     "jokeFunction = funFunctions[\"Joke\"]"
    ]
