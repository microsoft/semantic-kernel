{
<<<<<<< HEAD
 "cells": [
  {
   "attachments": {},
   "cell_type": "markdown",
   "id": "3c93ac5b",
   "metadata": {},
   "source": [
    "# Running Prompt Functions Inline"
   ]
  },
  {
   "attachments": {},
   "cell_type": "markdown",
   "id": "40201641",
   "metadata": {},
   "source": [
    "The [previous notebook](./02-running-prompts-from-file.ipynb)\n",
    "showed how to define a semantic function using a prompt template stored on a file.\n",
    "\n",
    "In this notebook, we'll show how to use the Semantic Kernel to define functions inline with your python code. This can be useful in a few scenarios:\n",
    "\n",
    "* Dynamically generating the prompt using complex rules at runtime\n",
    "* Writing prompts by editing Python code instead of TXT files.\n",
    "* Easily creating demos, like this document\n",
    "\n",
    "Prompt templates are defined using the SK template language, which allows to reference variables and functions. Read [this doc](https://aka.ms/sk/howto/configurefunction) to learn more about the design decisions for prompt templating. \n",
    "\n",
    "For now we'll use only the `{{$input}}` variable, and see more complex templates later.\n",
    "\n",
    "Almost all semantic function prompts have a reference to `{{$input}}`, which is the default way\n",
    "a user can import content from the context variables."
   ]
  },
  {
   "attachments": {},
   "cell_type": "markdown",
   "id": "d90b0c13",
   "metadata": {},
   "source": [
    "Prepare a semantic kernel instance first, loading also the AI service settings defined in the [Setup notebook](00-getting-started.ipynb):"
   ]
  },
  {
   "cell_type": "code",
   "execution_count": null,
   "id": "1da651d4",
   "metadata": {},
   "outputs": [],
   "source": [
    "!python -m pip install semantic-kernel==0.9.6b1"
   ]
  },
  {
   "cell_type": "code",
   "execution_count": null,
   "id": "68b770df",
   "metadata": {},
   "outputs": [],
   "source": [
    "from services import Service\n",
    "\n",
    "# Select a service to use for this notebook (available services: OpenAI, AzureOpenAI, HuggingFace)\n",
    "selectedService = Service.OpenAI"
   ]
  },
  {
   "cell_type": "code",
   "execution_count": null,
   "id": "3712b7c3",
   "metadata": {},
   "outputs": [],
   "source": [
    "import semantic_kernel as sk\n",
    "import semantic_kernel.connectors.ai.open_ai as sk_oai\n",
    "from semantic_kernel.prompt_template.input_variable import InputVariable\n",
    "\n",
    "kernel = sk.Kernel()\n",
    "\n",
    "service_id = None\n",
    "if selectedService == Service.OpenAI:\n",
    "    from semantic_kernel.connectors.ai.open_ai import OpenAITextCompletion\n",
    "\n",
    "    api_key, org_id = sk.openai_settings_from_dot_env()\n",
    "    service_id = \"oai_text_completion\"\n",
    "    kernel.add_service(\n",
    "        OpenAITextCompletion(\n",
    "            service_id=service_id, ai_model_id=\"gpt-3.5-turbo-instruct\", api_key=api_key, org_id=org_id\n",
    "        ),\n",
    "    )\n",
    "elif selectedService == Service.AzureOpenAI:\n",
    "    from semantic_kernel.connectors.ai.open_ai import AzureTextCompletion\n",
    "\n",
    "    deployment, api_key, endpoint = sk.azure_openai_settings_from_dot_env()\n",
    "    service_id = \"aoai_text_completion\"\n",
    "    kernel.add_service(\n",
    "        AzureTextCompletion(service_id=service_id, deployment_name=deployment, endpoint=endpoint, api_key=api_key),\n",
    "    )"
   ]
  },
  {
   "attachments": {},
   "cell_type": "markdown",
   "id": "589733c5",
   "metadata": {},
   "source": [
    "Let's use a prompt to create a semantic function used to summarize content, allowing for some creativity and a sufficient number of tokens.\n",
    "\n",
    "The function will take in input the text to summarize."
   ]
  },
  {
   "cell_type": "code",
   "execution_count": null,
   "id": "ae29c207",
   "metadata": {},
   "outputs": [],
   "source": [
    "prompt = \"\"\"{{$input}}\n",
    "Summarize the content above.\n",
    "\"\"\"\n",
    "\n",
    "if selectedService == Service.OpenAI:\n",
    "    execution_settings = sk_oai.OpenAITextPromptExecutionSettings(\n",
    "        service_id=service_id,\n",
    "        ai_model_id=\"gpt-3.5-turbo-instruct\",\n",
    "        max_tokens=2000,\n",
    "        temperature=0.7,\n",
    "    )\n",
    "elif selectedService == Service.AzureOpenAI:\n",
    "    execution_settings = sk_oai.OpenAITextPromptExecutionSettings(\n",
    "        service_id=service_id,\n",
    "        ai_model_id=deployment,\n",
    "        max_tokens=2000,\n",
    "        temperature=0.7,\n",
    "    )\n",
    "\n",
    "prompt_template_config = sk.PromptTemplateConfig(\n",
    "    template=prompt,\n",
    "    name=\"summarize\",\n",
    "    template_format=\"semantic-kernel\",\n",
    "    input_variables=[\n",
    "        InputVariable(name=\"input\", description=\"The user input\", is_required=True),\n",
    "    ],\n",
    "    execution_settings=execution_settings,\n",
    ")\n",
    "\n",
    "summarize = kernel.create_function_from_prompt(\n",
    "    function_name=\"summarizeFunc\",\n",
    "    plugin_name=\"summarizePlugin\",\n",
    "    prompt_template_config=prompt_template_config,\n",
    ")"
   ]
  },
  {
   "attachments": {},
   "cell_type": "markdown",
   "id": "f26b90c4",
   "metadata": {},
   "source": [
    "Set up some content to summarize, here's an extract about Demo, an ancient Greek poet, taken from Wikipedia (https://en.wikipedia.org/wiki/Demo_(ancient_Greek_poet))."
   ]
  },
  {
   "cell_type": "code",
   "execution_count": null,
   "id": "314557fb",
   "metadata": {},
   "outputs": [],
   "source": [
    "input_text = \"\"\"\n",
    "Demo (ancient Greek poet)\n",
    "From Wikipedia, the free encyclopedia\n",
    "Demo or Damo (Greek: Δεμώ, Δαμώ; fl. c. AD 200) was a Greek woman of the Roman period, known for a single epigram, engraved upon the Colossus of Memnon, which bears her name. She speaks of herself therein as a lyric poetess dedicated to the Muses, but nothing is known of her life.[1]\n",
    "Identity\n",
    "Demo was evidently Greek, as her name, a traditional epithet of Demeter, signifies. The name was relatively common in the Hellenistic world, in Egypt and elsewhere, and she cannot be further identified. The date of her visit to the Colossus of Memnon cannot be established with certainty, but internal evidence on the left leg suggests her poem was inscribed there at some point in or after AD 196.[2]\n",
    "Epigram\n",
    "There are a number of graffiti inscriptions on the Colossus of Memnon. Following three epigrams by Julia Balbilla, a fourth epigram, in elegiac couplets, entitled and presumably authored by \"Demo\" or \"Damo\" (the Greek inscription is difficult to read), is a dedication to the Muses.[2] The poem is traditionally published with the works of Balbilla, though the internal evidence suggests a different author.[1]\n",
    "In the poem, Demo explains that Memnon has shown her special respect. In return, Demo offers the gift for poetry, as a gift to the hero. At the end of this epigram, she addresses Memnon, highlighting his divine status by recalling his strength and holiness.[2]\n",
    "Demo, like Julia Balbilla, writes in the artificial and poetic Aeolic dialect. The language indicates she was knowledgeable in Homeric poetry—'bearing a pleasant gift', for example, alludes to the use of that phrase throughout the Iliad and Odyssey.[a][2] \n",
    "\"\"\""
   ]
  },
  {
   "attachments": {},
   "cell_type": "markdown",
   "id": "bf0f2330",
   "metadata": {},
   "source": [
    "...and run the summary function:"
   ]
  },
  {
   "cell_type": "code",
   "execution_count": null,
   "id": "7b0e3b0c",
   "metadata": {},
   "outputs": [],
   "source": [
    "summary = await kernel.invoke(summarize, sk.KernelArguments(input=input_text))\n",
    "\n",
    "print(summary)"
   ]
  },
  {
   "attachments": {},
   "cell_type": "markdown",
   "id": "1c2c1262",
   "metadata": {},
   "source": [
    "# Using ChatCompletion for Semantic Plugins"
   ]
  },
  {
   "attachments": {},
   "cell_type": "markdown",
   "id": "29b59b28",
   "metadata": {},
   "source": [
    "You can also use chat completion models (like `gpt-35-turbo` and `gpt4`) for creating plugins. Normally you would have to tweak the API to accommodate for a system and user role, but SK abstracts that away for you by using `kernel.add_service` and `AzureChatCompletion` or `OpenAIChatCompletion`"
   ]
  },
  {
   "attachments": {},
   "cell_type": "markdown",
   "id": "4777f447",
   "metadata": {},
   "source": [
    "Here's one more example of how to write an inline Semantic Function that gives a TLDR for a piece of text using a ChatCompletion model\n",
    "\n",
    "\n"
   ]
  },
  {
   "cell_type": "code",
   "execution_count": null,
   "id": "c5886aeb",
   "metadata": {},
   "outputs": [],
   "source": [
    "kernel = sk.Kernel()\n",
    "\n",
    "service_id = None\n",
    "if selectedService == Service.OpenAI:\n",
    "    from semantic_kernel.connectors.ai.open_ai import OpenAIChatCompletion\n",
    "\n",
    "    api_key, org_id = sk.openai_settings_from_dot_env()\n",
    "    service_id = \"oai_chat_gpt\"\n",
    "    kernel.add_service(\n",
    "        OpenAIChatCompletion(service_id=service_id, ai_model_id=\"gpt-3.5-turbo-1106\", api_key=api_key, org_id=org_id),\n",
    "    )\n",
    "elif selectedService == Service.AzureOpenAI:\n",
    "    from semantic_kernel.connectors.ai.open_ai import AzureChatCompletion\n",
    "\n",
    "    deployment, api_key, endpoint = sk.azure_openai_settings_from_dot_env()\n",
    "    service_id = \"aoai_chat_completion\"\n",
    "    kernel.add_service(\n",
    "        AzureChatCompletion(service_id=service_id, deployment_name=deployment, endpoint=endpoint, api_key=api_key),\n",
    "    )"
   ]
  },
  {
   "cell_type": "code",
   "execution_count": null,
   "id": "ea8128c8",
   "metadata": {},
   "outputs": [],
   "source": [
    "prompt = \"\"\"\n",
    "{{$input}}\n",
    "\n",
    "Give me the TLDR in 5 words or less.\n",
    "\"\"\"\n",
    "\n",
    "text = \"\"\"\n",
    "    1) A robot may not injure a human being or, through inaction,\n",
    "    allow a human being to come to harm.\n",
    "\n",
    "    2) A robot must obey orders given it by human beings except where\n",
    "    such orders would conflict with the First Law.\n",
    "\n",
    "    3) A robot must protect its own existence as long as such protection\n",
    "    does not conflict with the First or Second Law.\n",
    "\"\"\"\n",
    "\n",
    "if selectedService == Service.OpenAI:\n",
    "    execution_settings = sk_oai.OpenAIChatPromptExecutionSettings(\n",
    "        service_id=service_id,\n",
    "        ai_model_id=\"gpt-3.5-turbo-1106\",\n",
    "        max_tokens=2000,\n",
    "        temperature=0.7,\n",
    "    )\n",
    "elif selectedService == Service.AzureOpenAI:\n",
    "    execution_settings = sk_oai.OpenAIChatPromptExecutionSettings(\n",
    "        service_id=service_id,\n",
    "        ai_model_id=deployment,\n",
    "        max_tokens=2000,\n",
    "        temperature=0.7,\n",
    "    )\n",
    "\n",
    "prompt_template_config = sk.PromptTemplateConfig(\n",
    "    template=prompt,\n",
    "    name=\"tldr\",\n",
    "    template_format=\"semantic-kernel\",\n",
    "    input_variables=[\n",
    "        InputVariable(name=\"input\", description=\"The user input\", is_required=True),\n",
    "    ],\n",
    "    execution_settings=execution_settings,\n",
    ")\n",
    "\n",
    "tldr_function = kernel.create_function_from_prompt(\n",
    "    function_name=\"tldrFunction\",\n",
    "    plugin_name=\"tldrPlugin\",\n",
    "    prompt_template_config=prompt_template_config,\n",
    ")\n",
    "\n",
    "summary = await kernel.invoke(tldr_function, sk.KernelArguments(input=text))\n",
    "\n",
    "print(f\"Output: {summary}\")"
   ]
  }
 ],
 "metadata": {
  "kernelspec": {
   "display_name": "Python 3 (ipykernel)",
   "language": "python",
   "name": "python3"
  },
  "language_info": {
   "codemirror_mode": {
    "name": "ipython",
    "version": 3
   },
   "file_extension": ".py",
   "mimetype": "text/x-python",
   "name": "python",
   "nbconvert_exporter": "python",
   "pygments_lexer": "ipython3",
   "version": "3.10.12"
  }
 },
 "nbformat": 4,
 "nbformat_minor": 5
=======
    "cells": [
        {
            "attachments": {},
            "cell_type": "markdown",
            "id": "3c93ac5b",
            "metadata": {},
            "source": [
                "# Running Prompt Functions Inline\n"
            ]
        },
        {
            "attachments": {},
            "cell_type": "markdown",
            "id": "40201641",
            "metadata": {},
            "source": [
                "The [previous notebook](./02-running-prompts-from-file.ipynb)\n",
                "showed how to define a semantic function using a prompt template stored on a file.\n",
                "\n",
                "In this notebook, we'll show how to use the Semantic Kernel to define functions inline with your python code. This can be useful in a few scenarios:\n",
                "\n",
                "- Dynamically generating the prompt using complex rules at runtime\n",
                "- Writing prompts by editing Python code instead of TXT files.\n",
                "- Easily creating demos, like this document\n",
                "\n",
                "Prompt templates are defined using the SK template language, which allows to reference variables and functions. Read [this doc](https://aka.ms/sk/howto/configurefunction) to learn more about the design decisions for prompt templating.\n",
                "\n",
                "For now we'll use only the `{{$input}}` variable, and see more complex templates later.\n",
                "\n",
                "Almost all semantic function prompts have a reference to `{{$input}}`, which is the default way\n",
                "a user can import content from the context variables.\n"
            ]
        },
        {
            "attachments": {},
            "cell_type": "markdown",
            "id": "d90b0c13",
            "metadata": {},
            "source": [
                "Prepare a semantic kernel instance first, loading also the AI service settings defined in the [Setup notebook](00-getting-started.ipynb):\n"
            ]
        },
        {
            "cell_type": "code",
            "execution_count": null,
            "id": "1da651d4",
            "metadata": {},
            "outputs": [],
            "source": [
                "!python -m pip install semantic-kernel==0.9.5b1"
            ]
        },
        {
            "cell_type": "code",
            "execution_count": null,
            "id": "68b770df",
            "metadata": {},
            "outputs": [],
            "source": [
                "from services import Service\n",
                "\n",
                "# Select a service to use for this notebook (available services: OpenAI, AzureOpenAI, HuggingFace)\n",
                "selectedService = Service.OpenAI"
            ]
        },
        {
            "cell_type": "code",
            "execution_count": null,
            "id": "3712b7c3",
            "metadata": {},
            "outputs": [],
            "source": [
                "import semantic_kernel as sk\n",
                "\n",
                "kernel = sk.Kernel()\n",
                "\n",
                "service_id = None\n",
                "if selectedService == Service.OpenAI:\n",
                "    from semantic_kernel.connectors.ai.open_ai import OpenAITextCompletion\n",
                "\n",
                "    api_key, org_id = sk.openai_settings_from_dot_env()\n",
                "    service_id = \"oai_text_completion\"\n",
                "    kernel.add_service(\n",
                "        OpenAITextCompletion(\n",
                "            service_id=service_id, ai_model_id=\"gpt-3.5-turbo-instruct\", api_key=api_key, org_id=org_id\n",
                "        ),\n",
                "    )\n",
                "elif selectedService == Service.AzureOpenAI:\n",
                "    from semantic_kernel.connectors.ai.open_ai import AzureTextCompletion\n",
                "\n",
                "    deployment, api_key, endpoint = sk.azure_openai_settings_from_dot_env()\n",
                "    service_id = \"aoai_text_completion\"\n",
                "    kernel.add_service(\n",
                "        AzureTextCompletion(service_id=service_id, deployment_name=deployment, endpoint=endpoint, api_key=api_key),\n",
                "    )"
            ]
        },
        {
            "attachments": {},
            "cell_type": "markdown",
            "id": "589733c5",
            "metadata": {},
            "source": [
                "Let's use a prompt to create a semantic function used to summarize content, allowing for some creativity and a sufficient number of tokens.\n",
                "\n",
                "The function will take in input the text to summarize.\n"
            ]
        },
        {
            "cell_type": "code",
            "execution_count": null,
            "id": "ae29c207",
            "metadata": {},
            "outputs": [],
            "source": [
                "prompt = \"\"\"{{$input}}\n",
                "Summarize the content above.\n",
                "\"\"\"\n",
                "\n",
                "if selectedService == Service.OpenAI:\n",
                "    execution_settings = sk_oai.OpenAITextPromptExecutionSettings(\n",
                "        service_id=service_id,\n",
                "        ai_model_id=\"gpt-3.5-turbo-instruct\",\n",
                "        max_tokens=2000,\n",
                "        temperature=0.7,\n",
                "    )\n",
                "elif selectedService == Service.AzureOpenAI:\n",
                "    execution_settings = sk_oai.OpenAITextPromptExecutionSettings(\n",
                "        service_id=service_id,\n",
                "        ai_model_id=deployment,\n",
                "        max_tokens=2000,\n",
                "        temperature=0.7,\n",
                "    )\n",
                "\n",
                "prompt_template_config = sk.PromptTemplateConfig(\n",
                "    template=prompt,\n",
                "    name=\"summarize\",\n",
                "    template_format=\"semantic-kernel\",\n",
                "    input_variables=[\n",
                "        InputVariable(name=\"input\", description=\"The user input\", is_required=True),\n",
                "    ],\n",
                "    execution_settings=execution_settings,\n",
                ")\n",
                "\n",
                "summarize = kernel.add_function(\n",
                "    function_name=\"summarizeFunc\",\n",
                "    plugin_name=\"summarizePlugin\",\n",
                "    prompt_template_config=prompt_template_config,\n",
                ")"
            ]
        },
        {
            "attachments": {},
            "cell_type": "markdown",
            "id": "f26b90c4",
            "metadata": {},
            "source": [
                "Set up some content to summarize, here's an extract about Demo, an ancient Greek poet, taken from Wikipedia (https://en.wikipedia.org/wiki/Demo_(ancient_Greek_poet)).\n"
            ]
        },
        {
            "cell_type": "code",
            "execution_count": null,
            "id": "314557fb",
            "metadata": {},
            "outputs": [],
            "source": [
                "input_text = \"\"\"\n",
                "Demo (ancient Greek poet)\n",
                "From Wikipedia, the free encyclopedia\n",
                "Demo or Damo (Greek: Δεμώ, Δαμώ; fl. c. AD 200) was a Greek woman of the Roman period, known for a single epigram, engraved upon the Colossus of Memnon, which bears her name. She speaks of herself therein as a lyric poetess dedicated to the Muses, but nothing is known of her life.[1]\n",
                "Identity\n",
                "Demo was evidently Greek, as her name, a traditional epithet of Demeter, signifies. The name was relatively common in the Hellenistic world, in Egypt and elsewhere, and she cannot be further identified. The date of her visit to the Colossus of Memnon cannot be established with certainty, but internal evidence on the left leg suggests her poem was inscribed there at some point in or after AD 196.[2]\n",
                "Epigram\n",
                "There are a number of graffiti inscriptions on the Colossus of Memnon. Following three epigrams by Julia Balbilla, a fourth epigram, in elegiac couplets, entitled and presumably authored by \"Demo\" or \"Damo\" (the Greek inscription is difficult to read), is a dedication to the Muses.[2] The poem is traditionally published with the works of Balbilla, though the internal evidence suggests a different author.[1]\n",
                "In the poem, Demo explains that Memnon has shown her special respect. In return, Demo offers the gift for poetry, as a gift to the hero. At the end of this epigram, she addresses Memnon, highlighting his divine status by recalling his strength and holiness.[2]\n",
                "Demo, like Julia Balbilla, writes in the artificial and poetic Aeolic dialect. The language indicates she was knowledgeable in Homeric poetry—'bearing a pleasant gift', for example, alludes to the use of that phrase throughout the Iliad and Odyssey.[a][2] \n",
                "\"\"\""
            ]
        },
        {
            "attachments": {},
            "cell_type": "markdown",
            "id": "bf0f2330",
            "metadata": {},
            "source": [
                "...and run the summary function:\n"
            ]
        },
        {
            "cell_type": "code",
            "execution_count": null,
            "id": "7b0e3b0c",
            "metadata": {},
            "outputs": [],
            "source": [
                "summary = await kernel.invoke(summarize, sk.KernelArguments(input=input_text))\n",
                "\n",
                "print(summary)"
            ]
        },
        {
            "attachments": {},
            "cell_type": "markdown",
            "id": "1c2c1262",
            "metadata": {},
            "source": [
                "# Using ChatCompletion for Semantic Plugins\n"
            ]
        },
        {
            "attachments": {},
            "cell_type": "markdown",
            "id": "29b59b28",
            "metadata": {},
            "source": [
                "You can also use chat completion models (like `gpt-35-turbo` and `gpt4`) for creating plugins. Normally you would have to tweak the API to accommodate for a system and user role, but SK abstracts that away for you by using `kernel.add_service` and `AzureChatCompletion` or `OpenAIChatCompletion`\n"
            ]
        },
        {
            "attachments": {},
            "cell_type": "markdown",
            "id": "4777f447",
            "metadata": {},
            "source": [
                "Here's one more example of how to write an inline Semantic Function that gives a TLDR for a piece of text using a ChatCompletion model\n"
            ]
        },
        {
            "cell_type": "code",
            "execution_count": null,
            "id": "c5886aeb",
            "metadata": {},
            "outputs": [],
            "source": [
                "kernel = sk.Kernel()\n",
                "\n",
                "service_id = None\n",
                "if selectedService == Service.OpenAI:\n",
                "    from semantic_kernel.connectors.ai.open_ai import OpenAIChatCompletion\n",
                "\n",
                "    api_key, org_id = sk.openai_settings_from_dot_env()\n",
                "    service_id = \"oai_chat_gpt\"\n",
                "    kernel.add_service(\n",
                "        OpenAIChatCompletion(service_id=service_id, ai_model_id=\"gpt-3.5-turbo-1106\", api_key=api_key, org_id=org_id),\n",
                "    )\n",
                "elif selectedService == Service.AzureOpenAI:\n",
                "    from semantic_kernel.connectors.ai.open_ai import AzureChatCompletion\n",
                "\n",
                "    deployment, api_key, endpoint = sk.azure_openai_settings_from_dot_env()\n",
                "    service_id = \"aoai_chat_completion\"\n",
                "    kernel.add_service(\n",
                "        AzureChatCompletion(service_id=service_id, deployment_name=deployment, endpoint=endpoint, api_key=api_key),\n",
                "    )"
            ]
        },
        {
            "cell_type": "code",
            "execution_count": null,
            "id": "ea8128c8",
            "metadata": {},
            "outputs": [],
            "source": [
                "prompt = \"\"\"\n",
                "{{$input}}\n",
                "\n",
                "Give me the TLDR in 5 words or less.\n",
                "\"\"\"\n",
                "\n",
                "text = \"\"\"\n",
                "    1) A robot may not injure a human being or, through inaction,\n",
                "    allow a human being to come to harm.\n",
                "\n",
                "    2) A robot must obey orders given it by human beings except where\n",
                "    such orders would conflict with the First Law.\n",
                "\n",
                "    3) A robot must protect its own existence as long as such protection\n",
                "    does not conflict with the First or Second Law.\n",
                "\"\"\"\n",
                "\n",
                "if selectedService == Service.OpenAI:\n",
                "    execution_settings = sk_oai.OpenAIChatPromptExecutionSettings(\n",
                "        service_id=service_id,\n",
                "        ai_model_id=\"gpt-3.5-turbo-1106\",\n",
                "        max_tokens=2000,\n",
                "        temperature=0.7,\n",
                "    )\n",
                "elif selectedService == Service.AzureOpenAI:\n",
                "    execution_settings = sk_oai.OpenAIChatPromptExecutionSettings(\n",
                "        service_id=service_id,\n",
                "        ai_model_id=deployment,\n",
                "        max_tokens=2000,\n",
                "        temperature=0.7,\n",
                "    )\n",
                "\n",
                "prompt_template_config = sk.PromptTemplateConfig(\n",
                "    template=prompt,\n",
                "    name=\"tldr\",\n",
                "    template_format=\"semantic-kernel\",\n",
                "    input_variables=[\n",
                "        InputVariable(name=\"input\", description=\"The user input\", is_required=True),\n",
                "    ],\n",
                "    execution_settings=execution_settings,\n",
                ")\n",
                "\n",
                "tldr_function = kernel.add_function(\n",
                "    function_name=\"tldrFunction\",\n",
                "    plugin_name=\"tldrPlugin\",\n",
                "    prompt_template_config=prompt_template_config,\n",
                ")\n",
                "\n",
                "summary = await kernel.invoke(tldr_function, sk.KernelArguments(input=text))\n",
                "\n",
                "print(f\"Output: {summary}\")"
            ]
        }
    ],
    "metadata": {
        "kernelspec": {
            "display_name": "Python 3 (ipykernel)",
            "language": "python",
            "name": "python3"
        },
        "language_info": {
            "codemirror_mode": {
                "name": "ipython",
                "version": 3
            },
            "file_extension": ".py",
            "mimetype": "text/x-python",
            "name": "python",
            "nbconvert_exporter": "python",
            "pygments_lexer": "ipython3",
            "version": "3.10.12"
        }
    },
    "nbformat": 4,
    "nbformat_minor": 5
>>>>>>> 6751f9d8
}<|MERGE_RESOLUTION|>--- conflicted
+++ resolved
@@ -1,5 +1,4 @@
 {
-<<<<<<< HEAD
  "cells": [
   {
    "attachments": {},
@@ -7,7 +6,7 @@
    "id": "3c93ac5b",
    "metadata": {},
    "source": [
-    "# Running Prompt Functions Inline"
+    "# Running Prompt Functions Inline\n"
    ]
   },
   {
@@ -21,16 +20,16 @@
     "\n",
     "In this notebook, we'll show how to use the Semantic Kernel to define functions inline with your python code. This can be useful in a few scenarios:\n",
     "\n",
-    "* Dynamically generating the prompt using complex rules at runtime\n",
-    "* Writing prompts by editing Python code instead of TXT files.\n",
-    "* Easily creating demos, like this document\n",
-    "\n",
-    "Prompt templates are defined using the SK template language, which allows to reference variables and functions. Read [this doc](https://aka.ms/sk/howto/configurefunction) to learn more about the design decisions for prompt templating. \n",
+    "- Dynamically generating the prompt using complex rules at runtime\n",
+    "- Writing prompts by editing Python code instead of TXT files.\n",
+    "- Easily creating demos, like this document\n",
+    "\n",
+    "Prompt templates are defined using the SK template language, which allows to reference variables and functions. Read [this doc](https://aka.ms/sk/howto/configurefunction) to learn more about the design decisions for prompt templating.\n",
     "\n",
     "For now we'll use only the `{{$input}}` variable, and see more complex templates later.\n",
     "\n",
     "Almost all semantic function prompts have a reference to `{{$input}}`, which is the default way\n",
-    "a user can import content from the context variables."
+    "a user can import content from the context variables.\n"
    ]
   },
   {
@@ -39,7 +38,7 @@
    "id": "d90b0c13",
    "metadata": {},
    "source": [
-    "Prepare a semantic kernel instance first, loading also the AI service settings defined in the [Setup notebook](00-getting-started.ipynb):"
+    "Prepare a semantic kernel instance first, loading also the AI service settings defined in the [Setup notebook](00-getting-started.ipynb):\n"
    ]
   },
   {
@@ -73,7 +72,9 @@
    "outputs": [],
    "source": [
     "import semantic_kernel as sk\n",
-    "import semantic_kernel.connectors.ai.open_ai as sk_oai\n",
+    "from semantic_kernel.connectors.ai.open_ai.prompt_execution_settings.open_ai_prompt_execution_settings import (\n",
+    "    OpenAITextPromptExecutionSettings,\n",
+    ")\n",
     "from semantic_kernel.prompt_template.input_variable import InputVariable\n",
     "\n",
     "kernel = sk.Kernel()\n",
@@ -107,7 +108,7 @@
    "source": [
     "Let's use a prompt to create a semantic function used to summarize content, allowing for some creativity and a sufficient number of tokens.\n",
     "\n",
-    "The function will take in input the text to summarize."
+    "The function will take in input the text to summarize.\n"
    ]
   },
   {
@@ -122,14 +123,14 @@
     "\"\"\"\n",
     "\n",
     "if selectedService == Service.OpenAI:\n",
-    "    execution_settings = sk_oai.OpenAITextPromptExecutionSettings(\n",
+    "    execution_settings = OpenAITextPromptExecutionSettings(\n",
     "        service_id=service_id,\n",
     "        ai_model_id=\"gpt-3.5-turbo-instruct\",\n",
     "        max_tokens=2000,\n",
     "        temperature=0.7,\n",
     "    )\n",
     "elif selectedService == Service.AzureOpenAI:\n",
-    "    execution_settings = sk_oai.OpenAITextPromptExecutionSettings(\n",
+    "    execution_settings = OpenAITextPromptExecutionSettings(\n",
     "        service_id=service_id,\n",
     "        ai_model_id=deployment,\n",
     "        max_tokens=2000,\n",
@@ -146,7 +147,7 @@
     "    execution_settings=execution_settings,\n",
     ")\n",
     "\n",
-    "summarize = kernel.create_function_from_prompt(\n",
+    "summarize = kernel.add_function(\n",
     "    function_name=\"summarizeFunc\",\n",
     "    plugin_name=\"summarizePlugin\",\n",
     "    prompt_template_config=prompt_template_config,\n",
@@ -159,7 +160,7 @@
    "id": "f26b90c4",
    "metadata": {},
    "source": [
-    "Set up some content to summarize, here's an extract about Demo, an ancient Greek poet, taken from Wikipedia (https://en.wikipedia.org/wiki/Demo_(ancient_Greek_poet))."
+    "Set up some content to summarize, here's an extract about Demo, an ancient Greek poet, taken from Wikipedia (https://en.wikipedia.org/wiki/Demo_(ancient_Greek_poet)).\n"
    ]
   },
   {
@@ -188,7 +189,7 @@
    "id": "bf0f2330",
    "metadata": {},
    "source": [
-    "...and run the summary function:"
+    "...and run the summary function:\n"
    ]
   },
   {
@@ -209,7 +210,7 @@
    "id": "1c2c1262",
    "metadata": {},
    "source": [
-    "# Using ChatCompletion for Semantic Plugins"
+    "# Using ChatCompletion for Semantic Plugins\n"
    ]
   },
   {
@@ -218,7 +219,7 @@
    "id": "29b59b28",
    "metadata": {},
    "source": [
-    "You can also use chat completion models (like `gpt-35-turbo` and `gpt4`) for creating plugins. Normally you would have to tweak the API to accommodate for a system and user role, but SK abstracts that away for you by using `kernel.add_service` and `AzureChatCompletion` or `OpenAIChatCompletion`"
+    "You can also use chat completion models (like `gpt-35-turbo` and `gpt4`) for creating plugins. Normally you would have to tweak the API to accommodate for a system and user role, but SK abstracts that away for you by using `kernel.add_service` and `AzureChatCompletion` or `OpenAIChatCompletion`\n"
    ]
   },
   {
@@ -227,9 +228,7 @@
    "id": "4777f447",
    "metadata": {},
    "source": [
-    "Here's one more example of how to write an inline Semantic Function that gives a TLDR for a piece of text using a ChatCompletion model\n",
-    "\n",
-    "\n"
+    "Here's one more example of how to write an inline Semantic Function that gives a TLDR for a piece of text using a ChatCompletion model\n"
    ]
   },
   {
@@ -284,15 +283,19 @@
     "    does not conflict with the First or Second Law.\n",
     "\"\"\"\n",
     "\n",
+    "from semantic_kernel.connectors.ai.open_ai.prompt_execution_settings.open_ai_prompt_execution_settings import (\n",
+    "    OpenAIChatPromptExecutionSettings,\n",
+    ")\n",
+    "\n",
     "if selectedService == Service.OpenAI:\n",
-    "    execution_settings = sk_oai.OpenAIChatPromptExecutionSettings(\n",
+    "    execution_settings = OpenAIChatPromptExecutionSettings(\n",
     "        service_id=service_id,\n",
     "        ai_model_id=\"gpt-3.5-turbo-1106\",\n",
     "        max_tokens=2000,\n",
     "        temperature=0.7,\n",
     "    )\n",
     "elif selectedService == Service.AzureOpenAI:\n",
-    "    execution_settings = sk_oai.OpenAIChatPromptExecutionSettings(\n",
+    "    execution_settings = OpenAIChatPromptExecutionSettings(\n",
     "        service_id=service_id,\n",
     "        ai_model_id=deployment,\n",
     "        max_tokens=2000,\n",
@@ -309,7 +312,7 @@
     "    execution_settings=execution_settings,\n",
     ")\n",
     "\n",
-    "tldr_function = kernel.create_function_from_prompt(\n",
+    "tldr_function = kernel.add_function(\n",
     "    function_name=\"tldrFunction\",\n",
     "    plugin_name=\"tldrPlugin\",\n",
     "    prompt_template_config=prompt_template_config,\n",
@@ -337,349 +340,9 @@
    "name": "python",
    "nbconvert_exporter": "python",
    "pygments_lexer": "ipython3",
-   "version": "3.10.12"
+   "version": "3.11.9"
   }
  },
  "nbformat": 4,
  "nbformat_minor": 5
-=======
-    "cells": [
-        {
-            "attachments": {},
-            "cell_type": "markdown",
-            "id": "3c93ac5b",
-            "metadata": {},
-            "source": [
-                "# Running Prompt Functions Inline\n"
-            ]
-        },
-        {
-            "attachments": {},
-            "cell_type": "markdown",
-            "id": "40201641",
-            "metadata": {},
-            "source": [
-                "The [previous notebook](./02-running-prompts-from-file.ipynb)\n",
-                "showed how to define a semantic function using a prompt template stored on a file.\n",
-                "\n",
-                "In this notebook, we'll show how to use the Semantic Kernel to define functions inline with your python code. This can be useful in a few scenarios:\n",
-                "\n",
-                "- Dynamically generating the prompt using complex rules at runtime\n",
-                "- Writing prompts by editing Python code instead of TXT files.\n",
-                "- Easily creating demos, like this document\n",
-                "\n",
-                "Prompt templates are defined using the SK template language, which allows to reference variables and functions. Read [this doc](https://aka.ms/sk/howto/configurefunction) to learn more about the design decisions for prompt templating.\n",
-                "\n",
-                "For now we'll use only the `{{$input}}` variable, and see more complex templates later.\n",
-                "\n",
-                "Almost all semantic function prompts have a reference to `{{$input}}`, which is the default way\n",
-                "a user can import content from the context variables.\n"
-            ]
-        },
-        {
-            "attachments": {},
-            "cell_type": "markdown",
-            "id": "d90b0c13",
-            "metadata": {},
-            "source": [
-                "Prepare a semantic kernel instance first, loading also the AI service settings defined in the [Setup notebook](00-getting-started.ipynb):\n"
-            ]
-        },
-        {
-            "cell_type": "code",
-            "execution_count": null,
-            "id": "1da651d4",
-            "metadata": {},
-            "outputs": [],
-            "source": [
-                "!python -m pip install semantic-kernel==0.9.5b1"
-            ]
-        },
-        {
-            "cell_type": "code",
-            "execution_count": null,
-            "id": "68b770df",
-            "metadata": {},
-            "outputs": [],
-            "source": [
-                "from services import Service\n",
-                "\n",
-                "# Select a service to use for this notebook (available services: OpenAI, AzureOpenAI, HuggingFace)\n",
-                "selectedService = Service.OpenAI"
-            ]
-        },
-        {
-            "cell_type": "code",
-            "execution_count": null,
-            "id": "3712b7c3",
-            "metadata": {},
-            "outputs": [],
-            "source": [
-                "import semantic_kernel as sk\n",
-                "\n",
-                "kernel = sk.Kernel()\n",
-                "\n",
-                "service_id = None\n",
-                "if selectedService == Service.OpenAI:\n",
-                "    from semantic_kernel.connectors.ai.open_ai import OpenAITextCompletion\n",
-                "\n",
-                "    api_key, org_id = sk.openai_settings_from_dot_env()\n",
-                "    service_id = \"oai_text_completion\"\n",
-                "    kernel.add_service(\n",
-                "        OpenAITextCompletion(\n",
-                "            service_id=service_id, ai_model_id=\"gpt-3.5-turbo-instruct\", api_key=api_key, org_id=org_id\n",
-                "        ),\n",
-                "    )\n",
-                "elif selectedService == Service.AzureOpenAI:\n",
-                "    from semantic_kernel.connectors.ai.open_ai import AzureTextCompletion\n",
-                "\n",
-                "    deployment, api_key, endpoint = sk.azure_openai_settings_from_dot_env()\n",
-                "    service_id = \"aoai_text_completion\"\n",
-                "    kernel.add_service(\n",
-                "        AzureTextCompletion(service_id=service_id, deployment_name=deployment, endpoint=endpoint, api_key=api_key),\n",
-                "    )"
-            ]
-        },
-        {
-            "attachments": {},
-            "cell_type": "markdown",
-            "id": "589733c5",
-            "metadata": {},
-            "source": [
-                "Let's use a prompt to create a semantic function used to summarize content, allowing for some creativity and a sufficient number of tokens.\n",
-                "\n",
-                "The function will take in input the text to summarize.\n"
-            ]
-        },
-        {
-            "cell_type": "code",
-            "execution_count": null,
-            "id": "ae29c207",
-            "metadata": {},
-            "outputs": [],
-            "source": [
-                "prompt = \"\"\"{{$input}}\n",
-                "Summarize the content above.\n",
-                "\"\"\"\n",
-                "\n",
-                "if selectedService == Service.OpenAI:\n",
-                "    execution_settings = sk_oai.OpenAITextPromptExecutionSettings(\n",
-                "        service_id=service_id,\n",
-                "        ai_model_id=\"gpt-3.5-turbo-instruct\",\n",
-                "        max_tokens=2000,\n",
-                "        temperature=0.7,\n",
-                "    )\n",
-                "elif selectedService == Service.AzureOpenAI:\n",
-                "    execution_settings = sk_oai.OpenAITextPromptExecutionSettings(\n",
-                "        service_id=service_id,\n",
-                "        ai_model_id=deployment,\n",
-                "        max_tokens=2000,\n",
-                "        temperature=0.7,\n",
-                "    )\n",
-                "\n",
-                "prompt_template_config = sk.PromptTemplateConfig(\n",
-                "    template=prompt,\n",
-                "    name=\"summarize\",\n",
-                "    template_format=\"semantic-kernel\",\n",
-                "    input_variables=[\n",
-                "        InputVariable(name=\"input\", description=\"The user input\", is_required=True),\n",
-                "    ],\n",
-                "    execution_settings=execution_settings,\n",
-                ")\n",
-                "\n",
-                "summarize = kernel.add_function(\n",
-                "    function_name=\"summarizeFunc\",\n",
-                "    plugin_name=\"summarizePlugin\",\n",
-                "    prompt_template_config=prompt_template_config,\n",
-                ")"
-            ]
-        },
-        {
-            "attachments": {},
-            "cell_type": "markdown",
-            "id": "f26b90c4",
-            "metadata": {},
-            "source": [
-                "Set up some content to summarize, here's an extract about Demo, an ancient Greek poet, taken from Wikipedia (https://en.wikipedia.org/wiki/Demo_(ancient_Greek_poet)).\n"
-            ]
-        },
-        {
-            "cell_type": "code",
-            "execution_count": null,
-            "id": "314557fb",
-            "metadata": {},
-            "outputs": [],
-            "source": [
-                "input_text = \"\"\"\n",
-                "Demo (ancient Greek poet)\n",
-                "From Wikipedia, the free encyclopedia\n",
-                "Demo or Damo (Greek: Δεμώ, Δαμώ; fl. c. AD 200) was a Greek woman of the Roman period, known for a single epigram, engraved upon the Colossus of Memnon, which bears her name. She speaks of herself therein as a lyric poetess dedicated to the Muses, but nothing is known of her life.[1]\n",
-                "Identity\n",
-                "Demo was evidently Greek, as her name, a traditional epithet of Demeter, signifies. The name was relatively common in the Hellenistic world, in Egypt and elsewhere, and she cannot be further identified. The date of her visit to the Colossus of Memnon cannot be established with certainty, but internal evidence on the left leg suggests her poem was inscribed there at some point in or after AD 196.[2]\n",
-                "Epigram\n",
-                "There are a number of graffiti inscriptions on the Colossus of Memnon. Following three epigrams by Julia Balbilla, a fourth epigram, in elegiac couplets, entitled and presumably authored by \"Demo\" or \"Damo\" (the Greek inscription is difficult to read), is a dedication to the Muses.[2] The poem is traditionally published with the works of Balbilla, though the internal evidence suggests a different author.[1]\n",
-                "In the poem, Demo explains that Memnon has shown her special respect. In return, Demo offers the gift for poetry, as a gift to the hero. At the end of this epigram, she addresses Memnon, highlighting his divine status by recalling his strength and holiness.[2]\n",
-                "Demo, like Julia Balbilla, writes in the artificial and poetic Aeolic dialect. The language indicates she was knowledgeable in Homeric poetry—'bearing a pleasant gift', for example, alludes to the use of that phrase throughout the Iliad and Odyssey.[a][2] \n",
-                "\"\"\""
-            ]
-        },
-        {
-            "attachments": {},
-            "cell_type": "markdown",
-            "id": "bf0f2330",
-            "metadata": {},
-            "source": [
-                "...and run the summary function:\n"
-            ]
-        },
-        {
-            "cell_type": "code",
-            "execution_count": null,
-            "id": "7b0e3b0c",
-            "metadata": {},
-            "outputs": [],
-            "source": [
-                "summary = await kernel.invoke(summarize, sk.KernelArguments(input=input_text))\n",
-                "\n",
-                "print(summary)"
-            ]
-        },
-        {
-            "attachments": {},
-            "cell_type": "markdown",
-            "id": "1c2c1262",
-            "metadata": {},
-            "source": [
-                "# Using ChatCompletion for Semantic Plugins\n"
-            ]
-        },
-        {
-            "attachments": {},
-            "cell_type": "markdown",
-            "id": "29b59b28",
-            "metadata": {},
-            "source": [
-                "You can also use chat completion models (like `gpt-35-turbo` and `gpt4`) for creating plugins. Normally you would have to tweak the API to accommodate for a system and user role, but SK abstracts that away for you by using `kernel.add_service` and `AzureChatCompletion` or `OpenAIChatCompletion`\n"
-            ]
-        },
-        {
-            "attachments": {},
-            "cell_type": "markdown",
-            "id": "4777f447",
-            "metadata": {},
-            "source": [
-                "Here's one more example of how to write an inline Semantic Function that gives a TLDR for a piece of text using a ChatCompletion model\n"
-            ]
-        },
-        {
-            "cell_type": "code",
-            "execution_count": null,
-            "id": "c5886aeb",
-            "metadata": {},
-            "outputs": [],
-            "source": [
-                "kernel = sk.Kernel()\n",
-                "\n",
-                "service_id = None\n",
-                "if selectedService == Service.OpenAI:\n",
-                "    from semantic_kernel.connectors.ai.open_ai import OpenAIChatCompletion\n",
-                "\n",
-                "    api_key, org_id = sk.openai_settings_from_dot_env()\n",
-                "    service_id = \"oai_chat_gpt\"\n",
-                "    kernel.add_service(\n",
-                "        OpenAIChatCompletion(service_id=service_id, ai_model_id=\"gpt-3.5-turbo-1106\", api_key=api_key, org_id=org_id),\n",
-                "    )\n",
-                "elif selectedService == Service.AzureOpenAI:\n",
-                "    from semantic_kernel.connectors.ai.open_ai import AzureChatCompletion\n",
-                "\n",
-                "    deployment, api_key, endpoint = sk.azure_openai_settings_from_dot_env()\n",
-                "    service_id = \"aoai_chat_completion\"\n",
-                "    kernel.add_service(\n",
-                "        AzureChatCompletion(service_id=service_id, deployment_name=deployment, endpoint=endpoint, api_key=api_key),\n",
-                "    )"
-            ]
-        },
-        {
-            "cell_type": "code",
-            "execution_count": null,
-            "id": "ea8128c8",
-            "metadata": {},
-            "outputs": [],
-            "source": [
-                "prompt = \"\"\"\n",
-                "{{$input}}\n",
-                "\n",
-                "Give me the TLDR in 5 words or less.\n",
-                "\"\"\"\n",
-                "\n",
-                "text = \"\"\"\n",
-                "    1) A robot may not injure a human being or, through inaction,\n",
-                "    allow a human being to come to harm.\n",
-                "\n",
-                "    2) A robot must obey orders given it by human beings except where\n",
-                "    such orders would conflict with the First Law.\n",
-                "\n",
-                "    3) A robot must protect its own existence as long as such protection\n",
-                "    does not conflict with the First or Second Law.\n",
-                "\"\"\"\n",
-                "\n",
-                "if selectedService == Service.OpenAI:\n",
-                "    execution_settings = sk_oai.OpenAIChatPromptExecutionSettings(\n",
-                "        service_id=service_id,\n",
-                "        ai_model_id=\"gpt-3.5-turbo-1106\",\n",
-                "        max_tokens=2000,\n",
-                "        temperature=0.7,\n",
-                "    )\n",
-                "elif selectedService == Service.AzureOpenAI:\n",
-                "    execution_settings = sk_oai.OpenAIChatPromptExecutionSettings(\n",
-                "        service_id=service_id,\n",
-                "        ai_model_id=deployment,\n",
-                "        max_tokens=2000,\n",
-                "        temperature=0.7,\n",
-                "    )\n",
-                "\n",
-                "prompt_template_config = sk.PromptTemplateConfig(\n",
-                "    template=prompt,\n",
-                "    name=\"tldr\",\n",
-                "    template_format=\"semantic-kernel\",\n",
-                "    input_variables=[\n",
-                "        InputVariable(name=\"input\", description=\"The user input\", is_required=True),\n",
-                "    ],\n",
-                "    execution_settings=execution_settings,\n",
-                ")\n",
-                "\n",
-                "tldr_function = kernel.add_function(\n",
-                "    function_name=\"tldrFunction\",\n",
-                "    plugin_name=\"tldrPlugin\",\n",
-                "    prompt_template_config=prompt_template_config,\n",
-                ")\n",
-                "\n",
-                "summary = await kernel.invoke(tldr_function, sk.KernelArguments(input=text))\n",
-                "\n",
-                "print(f\"Output: {summary}\")"
-            ]
-        }
-    ],
-    "metadata": {
-        "kernelspec": {
-            "display_name": "Python 3 (ipykernel)",
-            "language": "python",
-            "name": "python3"
-        },
-        "language_info": {
-            "codemirror_mode": {
-                "name": "ipython",
-                "version": 3
-            },
-            "file_extension": ".py",
-            "mimetype": "text/x-python",
-            "name": "python",
-            "nbconvert_exporter": "python",
-            "pygments_lexer": "ipython3",
-            "version": "3.10.12"
-        }
-    },
-    "nbformat": 4,
-    "nbformat_minor": 5
->>>>>>> 6751f9d8
 }