{
 "cells": [
  {
   "cell_type": "markdown",
   "id": "99a80181",
   "metadata": {},
   "source": [
    "# Introduction to the Planner\n",
    "\n",
    "The Planner is one of the fundamental concepts of the Semantic Kernel.\n",
    "\n",
    "It makes use of the collection of native and semantic functions that have been registered to the kernel and using AI, will formulate a plan to execute the given ask.\n",
    "\n",
    "From our own testing, planner works best with more powerful models like `gpt4` but sometimes you might get working plans with cheaper models like `gpt-35-turbo`. We encourage you to implement your own versions of the planner and use different models that fit your user needs.\n",
    "\n",
    "Read more about planner [here](https://aka.ms/sk/concepts/planner)\n"
   ]
  },
  {
   "cell_type": "code",
   "execution_count": null,
   "id": "07eb35d2",
   "metadata": {},
   "outputs": [],
   "source": [
    "!python -m pip install semantic-kernel==0.5.1.dev0"
   ]
  },
  {
   "cell_type": "code",
   "execution_count": null,
   "id": "7d548e40",
   "metadata": {},
   "outputs": [],
   "source": [
    "from services import Service\n",
    "\n",
    "# Select a service to use for this notebook (available services: OpenAI, AzureOpenAI, HuggingFace)\n",
    "selectedService = Service.OpenAI"
   ]
  },
  {
   "cell_type": "code",
   "execution_count": null,
   "id": "3852961c",
   "metadata": {},
   "outputs": [],
   "source": [
    "from semantic_kernel.prompt_template.input_variable import InputVariable\n",
    "from semantic_kernel.models.ai.chat_completion.chat_history import ChatHistory\n",
    "from semantic_kernel.functions.kernel_arguments import KernelArguments"
   ]
  },
  {
   "cell_type": "code",
   "execution_count": null,
   "id": "11e59885",
   "metadata": {},
   "outputs": [],
   "source": [
    "import semantic_kernel as sk\n",
<<<<<<< HEAD
    "import semantic_kernel.connectors.ai.open_ai as sk_oai\n",
=======
    "from semantic_kernel.connectors.ai.open_ai import (\n",
    "    AzureChatCompletion,\n",
    "    OpenAIChatCompletion,\n",
    ")\n",
>>>>>>> 52d043b0
    "\n",
    "kernel = sk.Kernel()\n",
    "\n",
    "service_id = None\n",
    "if selectedService == Service.OpenAI:\n",
    "    from semantic_kernel.connectors.ai.open_ai import OpenAIChatCompletion\n",
    "\n",
    "    api_key, org_id = sk.openai_settings_from_dot_env()\n",
    "    service_id = \"oai_chat_gpt\"\n",
    "    kernel.add_service(\n",
    "        OpenAIChatCompletion(service_id=service_id, ai_model_id=\"gpt-3.5-turbo-1106\", api_key=api_key, org_id=org_id),\n",
    "    )\n",
    "elif selectedService == Service.AzureOpenAI:\n",
    "    from semantic_kernel.connectors.ai.open_ai import AzureChatCompletion\n",
    "\n",
    "    deployment, api_key, endpoint = sk.azure_openai_settings_from_dot_env()\n",
    "    service_id = \"aoai_chat_completion\"\n",
    "    kernel.add_service(\n",
    "        AzureChatCompletion(service_id=service_id, deployment_name=deployment, endpoint=endpoint, api_key=api_key),\n",
    "    )"
   ]
  },
  {
   "cell_type": "markdown",
   "id": "4ff28070",
   "metadata": {},
   "source": [
    "## It all begins with an ask\n"
   ]
  },
  {
   "cell_type": "code",
   "execution_count": null,
   "id": "93bc6103",
   "metadata": {},
   "outputs": [],
   "source": [
    "ask = \"\"\"\n",
    "Tomorrow is Valentine's day. I need to come up with a few date ideas. She speaks French so write it in French.\n",
    "Convert the text to uppercase\"\"\""
   ]
  },
  {
   "cell_type": "markdown",
   "id": "a5d86739",
   "metadata": {},
   "source": [
    "### Providing plugins to the planner\n",
    "\n",
    "The planner needs to know what plugins are available to it. Here we'll give it access to the `SummarizePlugin` and `WriterPlugin` we have defined on disk. This will include many semantic functions, of which the planner will intelligently choose a subset.\n",
    "\n",
    "You can also include native functions as well. Here we'll add the TextPlugin.\n"
   ]
  },
  {
   "cell_type": "code",
   "execution_count": null,
   "id": "ca0e7604",
   "metadata": {},
   "outputs": [],
   "source": [
    "from semantic_kernel.core_plugins.text_plugin import TextPlugin\n",
    "\n",
    "plugins_directory = \"../../samples/plugins/\"\n",
    "summarize_plugin = kernel.import_plugin_from_prompt_directory(service_id, plugins_directory, \"SummarizePlugin\")\n",
    "writer_plugin = kernel.import_plugin_from_prompt_directory(service_id, plugins_directory, \"WriterPlugin\")\n",
    "text_plugin = kernel.import_plugin(TextPlugin(), \"TextPlugin\")"
   ]
  },
  {
   "cell_type": "markdown",
   "id": "deff5675",
   "metadata": {},
   "source": [
    "Define your ASK. What do you want the Kernel to do?\n"
   ]
  },
  {
   "cell_type": "markdown",
   "id": "eee6fe7b",
   "metadata": {},
   "source": [
    "# Basic Planner\n"
   ]
  },
  {
   "cell_type": "markdown",
   "id": "590a22f2",
   "metadata": {},
   "source": [
    "Let's start by taking a look at a basic planner. The `BasicPlanner` produces a JSON-based plan that aims to solve the provided ask sequentially and evaluated in order.\n"
   ]
  },
  {
   "cell_type": "code",
   "execution_count": null,
   "id": "20d35ed0",
   "metadata": {},
   "outputs": [],
   "source": [
    "from semantic_kernel.planners.basic_planner import BasicPlanner\n",
    "\n",
    "planner = BasicPlanner(service_id)"
   ]
  },
  {
   "cell_type": "code",
   "execution_count": null,
   "id": "d5697c09",
   "metadata": {},
   "outputs": [],
   "source": [
    "basic_plan = await planner.create_plan(ask, kernel)"
   ]
  },
  {
   "cell_type": "code",
   "execution_count": null,
   "id": "b425ba1e",
   "metadata": {},
   "outputs": [],
   "source": [
    "print(basic_plan.generated_plan)"
   ]
  },
  {
   "cell_type": "markdown",
   "id": "0f3a48f8",
   "metadata": {},
   "source": [
    "You can see that the Planner took my ask and converted it into an JSON-based plan detailing how the AI would go about solving this task, making use of the plugins that the Kernel has available to it.\n",
    "\n",
    "As you can see in the above plan, the AI has determined which functions to call in order to fulfill the user ask. The output of each step of the plan becomes the input to the next function.\n"
   ]
  },
  {
   "cell_type": "markdown",
   "id": "cd4df0c2",
   "metadata": {},
   "source": [
    "Let's also define an inline plugin and have it be available to the Planner. Be sure to give it a function name and plugin name.\n"
   ]
  },
  {
   "cell_type": "code",
   "execution_count": null,
   "id": "54422ba6",
   "metadata": {},
   "outputs": [],
   "source": [
    "prompt = \"\"\"\n",
    "{{$input}}\n",
    "\n",
    "Rewrite the above in the style of Shakespeare.\n",
    "\"\"\"\n",
    "\n",
    "exec_settings = sk_oai.OpenAIChatPromptExecutionSettings(\n",
    "    service_id=service_id,\n",
    "    max_tokens=2000,\n",
    "    temperature=0.8,\n",
    ")\n",
    "\n",
    "prompt_template_config = sk.PromptTemplateConfig(\n",
    "    template=prompt,\n",
    "    function_name=\"shakespeare\",\n",
    "    plugin_name=\"ShakespearePlugin\",\n",
    "    name=\"planner\",\n",
    "    template_format=\"semantic-kernel\",\n",
    "    input_variables=[\n",
    "        InputVariable(name=\"input\", description=\"The user input\", is_required=True),\n",
    "    ],\n",
    "    execution_settings=exec_settings,\n",
    ")\n",
    "\n",
    "shakespeare_plugin = kernel.create_function_from_prompt(prompt_template_config=prompt_template_config)"
   ]
  },
  {
   "cell_type": "markdown",
   "id": "5057cf9b",
   "metadata": {},
   "source": [
    "Let's update our ask using this new plugin\n"
   ]
  },
  {
   "cell_type": "code",
   "execution_count": null,
   "id": "a3161dcf",
   "metadata": {},
   "outputs": [],
   "source": [
    "ask = \"\"\"\n",
    "Tomorrow is Valentine's day. I need to come up with a few date ideas.\n",
    "She likes Shakespeare so write using his style. She speaks French so write it in French.\n",
    "Convert the text to uppercase.\"\"\"\n",
    "\n",
    "# TODO: we cannot add an updated ask to a current plan because the underlying plugins already exist\n",
    "kernel = sk.Kernel()\n",
    "service_id = None\n",
    "if selectedService == Service.OpenAI:\n",
    "    from semantic_kernel.connectors.ai.open_ai import OpenAIChatCompletion\n",
    "\n",
    "    api_key, org_id = sk.openai_settings_from_dot_env()\n",
    "    service_id = \"oai_chat_gpt\"\n",
    "    kernel.add_service(\n",
    "        OpenAIChatCompletion(service_id=service_id, ai_model_id=\"gpt-3.5-turbo-1106\", api_key=api_key, org_id=org_id),\n",
    "    )\n",
    "elif selectedService == Service.AzureOpenAI:\n",
    "    from semantic_kernel.connectors.ai.open_ai import AzureChatCompletion\n",
    "\n",
    "    deployment, api_key, endpoint = sk.azure_openai_settings_from_dot_env()\n",
    "    service_id = \"aoai_chat_completion\"\n",
    "    kernel.add_service(\n",
    "        AzureChatCompletion(service_id=service_id, deployment_name=deployment, endpoint=endpoint, api_key=api_key),\n",
    "    )\n",
    "\n",
    "plugins_directory = \"../../samples/plugins/\"\n",
    "summarize_plugin = kernel.import_plugin_from_prompt_directory(service_id, plugins_directory, \"SummarizePlugin\")\n",
    "writer_plugin = kernel.import_plugin_from_prompt_directory(service_id, plugins_directory, \"WriterPlugin\")\n",
    "text_plugin = kernel.import_plugin(TextPlugin(), \"TextPlugin\")\n",
    "\n",
    "planner = BasicPlanner(service_id)\n",
    "new_plan = await planner.create_plan(ask, kernel, prompt)"
   ]
  },
  {
   "cell_type": "code",
   "execution_count": null,
   "id": "997462e8",
   "metadata": {},
   "outputs": [],
   "source": [
    "print(new_plan.generated_plan)"
   ]
  },
  {
   "cell_type": "markdown",
   "id": "b67a052e",
   "metadata": {},
   "source": [
    "### Executing the plan\n"
   ]
  },
  {
   "cell_type": "markdown",
   "id": "3b839c90",
   "metadata": {},
   "source": [
    "Now that we have a plan, let's try to execute it! The Planner has a function called `execute_plan`.\n"
   ]
  },
  {
   "cell_type": "code",
   "execution_count": null,
   "id": "9384831a",
   "metadata": {},
   "outputs": [],
   "source": [
    "results = await planner.execute_plan(new_plan, kernel)"
   ]
  },
  {
   "cell_type": "code",
   "execution_count": null,
   "id": "9192b186",
   "metadata": {},
   "outputs": [],
   "source": [
    "print(results)"
   ]
  },
  {
   "cell_type": "markdown",
   "id": "e8a9b6b7",
   "metadata": {},
   "source": [
    "# The Plan Object Model\n"
   ]
  },
  {
   "cell_type": "markdown",
   "id": "e50f8859",
   "metadata": {},
   "source": [
    "To build more advanced planners, we need to introduce a proper Plan object that can contain all the necessary state and information needed for high quality plans.\n",
    "\n",
    "To see what that object model is, look at (https://github.com/microsoft/semantic-kernel/blob/main/python/semantic_kernel/planning/plan.py)\n"
   ]
  },
  {
   "cell_type": "markdown",
   "id": "0a0cb2a2",
   "metadata": {},
   "source": [
    "# Sequential Planner\n"
   ]
  },
  {
   "cell_type": "markdown",
   "id": "a1c66d83",
   "metadata": {},
   "source": [
    "The sequential planner is an XML-based step-by-step planner. You can see the prompt used for it here (https://github.com/microsoft/semantic-kernel/blob/main/python/semantic_kernel/planning/sequential_planner/Plugins/SequentialPlanning/skprompt.txt)\n"
   ]
  },
  {
   "cell_type": "code",
   "execution_count": null,
   "id": "e2e90624",
   "metadata": {},
   "outputs": [],
   "source": [
    "from semantic_kernel.planning import SequentialPlanner\n",
    "\n",
    "planner = SequentialPlanner(kernel)"
   ]
  },
  {
   "cell_type": "code",
   "execution_count": null,
   "id": "0d537981",
   "metadata": {},
   "outputs": [],
   "source": [
    "sequential_plan = await planner.create_plan(goal=ask)"
   ]
  },
  {
   "cell_type": "markdown",
   "id": "ee2f462b",
   "metadata": {},
   "source": [
    "To see the steps that the Sequential Planner will take, we can iterate over them and print their descriptions\n"
   ]
  },
  {
   "cell_type": "code",
   "execution_count": null,
   "id": "e7007418",
   "metadata": {},
   "outputs": [],
   "source": [
    "for step in sequential_plan._steps:\n",
    "    print(step.description, \":\", step._state.__dict__)"
   ]
  },
  {
   "cell_type": "markdown",
   "id": "4db5f844",
   "metadata": {},
   "source": [
    "Let's ask the sequential planner to execute the plan.\n"
   ]
  },
  {
   "cell_type": "code",
   "execution_count": null,
   "id": "88411884",
   "metadata": {},
   "outputs": [],
   "source": [
    "result = await sequential_plan.invoke()"
   ]
  },
  {
   "cell_type": "code",
   "execution_count": null,
   "id": "36d27aa0",
   "metadata": {},
   "outputs": [],
   "source": [
    "print(result)"
   ]
  },
  {
   "cell_type": "markdown",
   "id": "d6487c75",
   "metadata": {},
   "source": [
    "# Action Planner\n"
   ]
  },
  {
   "cell_type": "markdown",
   "id": "b045e26b",
   "metadata": {},
   "source": [
    "The action planner takes in a list of functions and the goal, and outputs a **single** function to use that is appropriate to meet that goal.\n"
   ]
  },
  {
   "cell_type": "code",
   "execution_count": null,
   "id": "5bfc0b9f",
   "metadata": {},
   "outputs": [],
   "source": [
    "from semantic_kernel.planning import ActionPlanner\n",
    "\n",
    "planner = ActionPlanner(kernel)"
   ]
  },
  {
   "cell_type": "markdown",
   "id": "53b1f296",
   "metadata": {},
   "source": [
    "Let's add more plugins to the kernel\n"
   ]
  },
  {
   "cell_type": "code",
   "execution_count": null,
   "id": "cc12642a",
   "metadata": {},
   "outputs": [],
   "source": [
    "from semantic_kernel.core_plugins import (\n",
    "    MathPlugin,\n",
    "    TextPlugin,\n",
    "    TimePlugin,\n",
    ")\n",
    "\n",
    "kernel.import_plugin(MathPlugin(), \"math\")\n",
    "kernel.import_plugin(TimePlugin(), \"time\")\n",
    "kernel.import_plugin(TextPlugin(), \"text\")"
   ]
  },
  {
   "cell_type": "code",
   "execution_count": null,
   "id": "b938dc0e",
   "metadata": {},
   "outputs": [],
   "source": [
    "ask = \"What is the sum of 110 and 990?\""
   ]
  },
  {
   "cell_type": "code",
   "execution_count": null,
   "id": "3aafd268",
   "metadata": {},
   "outputs": [],
   "source": [
    "plan = await planner.create_plan(goal=ask)"
   ]
  },
  {
   "cell_type": "code",
   "execution_count": null,
   "id": "42589835",
   "metadata": {},
   "outputs": [],
   "source": [
    "result = await plan.invoke()"
   ]
  },
  {
   "cell_type": "code",
   "execution_count": null,
   "id": "dc75e7a9",
   "metadata": {},
   "outputs": [],
   "source": [
    "print(result)"
   ]
  },
  {
   "cell_type": "markdown",
   "id": "789b651a",
   "metadata": {},
   "source": [
    "# Stepwise Planner\n"
   ]
  },
  {
   "cell_type": "markdown",
   "id": "8a4bbcc3",
   "metadata": {},
   "source": [
    "Stepwise Planner is based off the paper from MRKL (Modular Reasoning, Knowledge and Language) and is similar to other papers like ReACT (Reasoning and Acting in Language Models). At the core, the stepwise planner allows for the AI to form \"thoughts\" and \"observations\" and execute actions based off those to achieve a user's goal. This continues until all required functions are complete and a final output is generated.\n",
    "\n",
    "See a video walkthrough of Stepwise Planner [here.](https://youtu.be/DG_Ge1v0c4Q?si=T1CHaAm1vV0mWRHu)\n"
   ]
  },
  {
   "cell_type": "code",
   "execution_count": null,
   "id": "32839327",
   "metadata": {},
   "outputs": [],
   "source": []
  },
  {
   "cell_type": "markdown",
   "id": "e0a00bde",
   "metadata": {},
   "source": [
    "Let's create a Bing Search native plugin that we can pass in to the Kernel.\n",
    "\n",
    "Make sure you have a Bing Search API key in your `.env` file\n",
    "\n",
    "(https://www.microsoft.com/en-us/bing/apis/bing-web-search-api)\n"
   ]
  },
  {
   "cell_type": "code",
   "execution_count": null,
   "id": "92fc5de8",
   "metadata": {},
   "outputs": [],
   "source": [
    "class WebSearchEnginePlugin:\n",
    "    \"\"\"\n",
    "    A search engine plugin.\n",
    "    \"\"\"\n",
    "\n",
    "    from semantic_kernel.orchestration.kernel_context import KernelContext\n",
    "    from semantic_kernel.plugin_definition import (\n",
    "        kernel_function,\n",
    "        kernel_function_context_parameter,\n",
    "    )\n",
    "\n",
    "    def __init__(self, connector) -> None:\n",
    "        self._connector = connector\n",
    "\n",
    "    @kernel_function(description=\"Performs a web search for a given query\", name=\"searchAsync\")\n",
    "    @kernel_function_context_parameter(\n",
    "        name=\"query\",\n",
    "        description=\"The search query\",\n",
    "    )\n",
    "    async def search(self, query: str, context: KernelContext) -> str:\n",
    "        query = query or context.variables.get(\"query\")[1]\n",
    "        result = await self._connector.search(query, num_results=5, offset=0)\n",
    "        return str(result)"
   ]
  },
  {
   "cell_type": "code",
   "execution_count": null,
   "id": "415f7876",
   "metadata": {},
   "outputs": [],
   "source": [
    "from semantic_kernel.connectors.search_engine import BingConnector\n",
    "\n",
    "BING_API_KEY = sk.bing_search_settings_from_dot_env()\n",
    "connector = BingConnector(BING_API_KEY)\n",
    "kernel.import_plugin(WebSearchEnginePlugin(connector), plugin_name=\"WebSearch\")"
   ]
  },
  {
   "cell_type": "markdown",
   "id": "effdf3ab",
   "metadata": {},
   "source": [
    "Let's also add a couple more plugins\n"
   ]
  },
  {
   "cell_type": "code",
   "execution_count": null,
   "id": "abe150e0",
   "metadata": {},
   "outputs": [],
   "source": [
    "from semantic_kernel.core_plugins.math_plugin import MathPlugin\n",
    "from semantic_kernel.core_plugins.time_plugin import TimePlugin\n",
    "\n",
    "kernel.import_plugin(TimePlugin(), \"time\")\n",
    "kernel.import_plugin(MathPlugin(), \"math\")"
   ]
  },
  {
   "cell_type": "code",
   "execution_count": null,
   "id": "06d08549",
   "metadata": {},
   "outputs": [],
   "source": [
    "planner = StepwisePlanner(kernel, StepwisePlannerConfig(max_iterations=10, min_iteration_time_ms=1000))"
   ]
  },
  {
   "cell_type": "markdown",
   "id": "50699ec3",
   "metadata": {},
   "source": [
    "Now let's do a more complicated ask that will require planner to make a call to Bing to get the latest information.\n"
   ]
  },
  {
   "cell_type": "code",
   "execution_count": null,
   "id": "596ade21",
   "metadata": {},
   "outputs": [],
   "source": [
    "ask = \"\"\"How many total championships combined do the top 5 teams in the NBA have?\"\"\"\n",
    "\n",
    "plan = planner.create_plan(goal=ask)"
   ]
  },
  {
   "cell_type": "code",
   "execution_count": null,
   "id": "176988ac",
   "metadata": {},
   "outputs": [],
   "source": [
    "result = await plan.invoke()"
   ]
  },
  {
   "cell_type": "code",
   "execution_count": null,
   "id": "d00c6f71",
   "metadata": {},
   "outputs": [],
   "source": [
    "print(result)"
   ]
  },
  {
   "cell_type": "markdown",
   "id": "cb40370d",
   "metadata": {},
   "source": [
    "Let's see the steps that the AI took to get to the answer.\n"
   ]
  },
  {
   "cell_type": "code",
   "execution_count": null,
   "id": "7159ca1b",
   "metadata": {},
   "outputs": [],
   "source": [
    "for index, step in enumerate(plan._steps):\n",
    "    print(\"Step:\", index)\n",
    "    print(\"Description:\", step.description)\n",
    "    print(\"Function:\", step.plugin_name + \".\" + step._function.name)\n",
    "    if len(step._outputs) > 0:\n",
    "        print(\"  Output:\\n\", str.replace(result[step._outputs[0]], \"\\n\", \"\\n  \"))"
   ]
  }
 ],
 "metadata": {
  "kernelspec": {
   "display_name": "Python 3 (ipykernel)",
   "language": "python",
   "name": "python3"
  },
  "language_info": {
   "codemirror_mode": {
    "name": "ipython",
    "version": 3
   },
   "file_extension": ".py",
   "mimetype": "text/x-python",
   "name": "python",
   "nbconvert_exporter": "python",
   "pygments_lexer": "ipython3",
   "version": "3.10.12"
  }
 },
 "nbformat": 4,
 "nbformat_minor": 5
}<|MERGE_RESOLUTION|>--- conflicted
+++ resolved
@@ -59,14 +59,7 @@
    "outputs": [],
    "source": [
     "import semantic_kernel as sk\n",
-<<<<<<< HEAD
     "import semantic_kernel.connectors.ai.open_ai as sk_oai\n",
-=======
-    "from semantic_kernel.connectors.ai.open_ai import (\n",
-    "    AzureChatCompletion,\n",
-    "    OpenAIChatCompletion,\n",
-    ")\n",
->>>>>>> 52d043b0
     "\n",
     "kernel = sk.Kernel()\n",
     "\n",
