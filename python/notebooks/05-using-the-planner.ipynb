{
 "cells": [
  {
   "cell_type": "markdown",
   "id": "99a80181",
   "metadata": {},
   "source": [
    "# Introduction to the Planner\n",
    "\n",
    "The Planner is one of the fundamental concepts of the Semantic Kernel.\n",
    "\n",
    "It makes use of the collection of native and semantic functions that have been registered to the kernel and using AI, will formulate a plan to execute the given ask.\n",
    "\n",
    "From our own testing, planner works best with more powerful models like `gpt4` but sometimes you might get working plans with cheaper models like `gpt-35-turbo`. We encourage you to implement your own versions of the planner and use different models that fit your user needs.\n",
    "\n",
    "Read more about planner [here](https://aka.ms/sk/concepts/planner)\n"
   ]
  },
  {
   "cell_type": "code",
   "execution_count": 1,
<<<<<<< HEAD
   "id": "07eb35d2",
   "metadata": {},
   "outputs": [
    {
     "name": "stdout",
     "output_type": "stream",
     "text": [
      "Requirement already satisfied: semantic-kernel==0.9.1b1 in /usr/local/python/3.10.13/lib/python3.10/site-packages (0.9.1b1)\n",
      "Requirement already satisfied: aiofiles<24.0.0,>=23.1.0 in /usr/local/python/3.10.13/lib/python3.10/site-packages (from semantic-kernel==0.9.1b1) (23.2.1)\n",
      "Requirement already satisfied: aiohttp<4.0,>=3.8 in /usr/local/python/3.10.13/lib/python3.10/site-packages (from semantic-kernel==0.9.1b1) (3.9.5)\n",
      "Requirement already satisfied: defusedxml<0.8.0,>=0.7.1 in /home/codespace/.local/lib/python3.10/site-packages (from semantic-kernel==0.9.1b1) (0.7.1)\n",
      "Requirement already satisfied: motor<4.0.0,>=3.3.2 in /usr/local/python/3.10.13/lib/python3.10/site-packages (from semantic-kernel==0.9.1b1) (3.4.0)\n",
      "Requirement already satisfied: numpy<2.0.0,>=1.24.2 in /home/codespace/.local/lib/python3.10/site-packages (from semantic-kernel==0.9.1b1) (1.26.4)\n",
      "Requirement already satisfied: openai>=1.0 in /usr/local/python/3.10.13/lib/python3.10/site-packages (from semantic-kernel==0.9.1b1) (1.33.0)\n",
      "Requirement already satisfied: openapi_core<0.19.0,>=0.18.0 in /usr/local/python/3.10.13/lib/python3.10/site-packages (from semantic-kernel==0.9.1b1) (0.18.2)\n",
      "Requirement already satisfied: prance<24.0.0.0,>=23.6.21.0 in /usr/local/python/3.10.13/lib/python3.10/site-packages (from semantic-kernel==0.9.1b1) (23.6.21.0)\n",
      "Requirement already satisfied: pydantic>2 in /usr/local/python/3.10.13/lib/python3.10/site-packages (from semantic-kernel==0.9.1b1) (2.7.3)\n",
      "Requirement already satisfied: python-dotenv==1.0.1 in /usr/local/python/3.10.13/lib/python3.10/site-packages (from semantic-kernel==0.9.1b1) (1.0.1)\n",
      "Requirement already satisfied: regex<2024.0.0,>=2023.6.3 in /usr/local/python/3.10.13/lib/python3.10/site-packages (from semantic-kernel==0.9.1b1) (2023.12.25)\n",
      "Requirement already satisfied: aiosignal>=1.1.2 in /usr/local/python/3.10.13/lib/python3.10/site-packages (from aiohttp<4.0,>=3.8->semantic-kernel==0.9.1b1) (1.3.1)\n",
      "Requirement already satisfied: attrs>=17.3.0 in /home/codespace/.local/lib/python3.10/site-packages (from aiohttp<4.0,>=3.8->semantic-kernel==0.9.1b1) (23.2.0)\n",
      "Requirement already satisfied: frozenlist>=1.1.1 in /usr/local/python/3.10.13/lib/python3.10/site-packages (from aiohttp<4.0,>=3.8->semantic-kernel==0.9.1b1) (1.4.1)\n",
      "Requirement already satisfied: multidict<7.0,>=4.5 in /usr/local/python/3.10.13/lib/python3.10/site-packages (from aiohttp<4.0,>=3.8->semantic-kernel==0.9.1b1) (6.0.5)\n",
      "Requirement already satisfied: yarl<2.0,>=1.0 in /usr/local/python/3.10.13/lib/python3.10/site-packages (from aiohttp<4.0,>=3.8->semantic-kernel==0.9.1b1) (1.9.4)\n",
      "Requirement already satisfied: async-timeout<5.0,>=4.0 in /usr/local/python/3.10.13/lib/python3.10/site-packages (from aiohttp<4.0,>=3.8->semantic-kernel==0.9.1b1) (4.0.3)\n",
      "Requirement already satisfied: pymongo<5,>=4.5 in /usr/local/python/3.10.13/lib/python3.10/site-packages (from motor<4.0.0,>=3.3.2->semantic-kernel==0.9.1b1) (4.7.2)\n",
      "Requirement already satisfied: anyio<5,>=3.5.0 in /home/codespace/.local/lib/python3.10/site-packages (from openai>=1.0->semantic-kernel==0.9.1b1) (4.3.0)\n",
      "Requirement already satisfied: distro<2,>=1.7.0 in /usr/local/python/3.10.13/lib/python3.10/site-packages (from openai>=1.0->semantic-kernel==0.9.1b1) (1.9.0)\n",
      "Requirement already satisfied: httpx<1,>=0.23.0 in /home/codespace/.local/lib/python3.10/site-packages (from openai>=1.0->semantic-kernel==0.9.1b1) (0.27.0)\n",
      "Requirement already satisfied: sniffio in /home/codespace/.local/lib/python3.10/site-packages (from openai>=1.0->semantic-kernel==0.9.1b1) (1.3.1)\n",
      "Requirement already satisfied: tqdm>4 in /usr/local/python/3.10.13/lib/python3.10/site-packages (from openai>=1.0->semantic-kernel==0.9.1b1) (4.66.4)\n",
      "Requirement already satisfied: typing-extensions<5,>=4.7 in /home/codespace/.local/lib/python3.10/site-packages (from openai>=1.0->semantic-kernel==0.9.1b1) (4.10.0)\n",
      "Requirement already satisfied: asgiref<4.0.0,>=3.6.0 in /usr/local/python/3.10.13/lib/python3.10/site-packages (from openapi_core<0.19.0,>=0.18.0->semantic-kernel==0.9.1b1) (3.8.1)\n",
      "Requirement already satisfied: isodate in /usr/local/python/3.10.13/lib/python3.10/site-packages (from openapi_core<0.19.0,>=0.18.0->semantic-kernel==0.9.1b1) (0.6.1)\n",
      "Requirement already satisfied: jsonschema<5.0.0,>=4.18.0 in /home/codespace/.local/lib/python3.10/site-packages (from openapi_core<0.19.0,>=0.18.0->semantic-kernel==0.9.1b1) (4.21.1)\n",
      "Requirement already satisfied: jsonschema-spec<0.3.0,>=0.2.3 in /usr/local/python/3.10.13/lib/python3.10/site-packages (from openapi_core<0.19.0,>=0.18.0->semantic-kernel==0.9.1b1) (0.2.4)\n",
      "Requirement already satisfied: more-itertools in /usr/local/python/3.10.13/lib/python3.10/site-packages (from openapi_core<0.19.0,>=0.18.0->semantic-kernel==0.9.1b1) (10.2.0)\n",
      "Requirement already satisfied: openapi-schema-validator<0.7.0,>=0.6.0 in /usr/local/python/3.10.13/lib/python3.10/site-packages (from openapi_core<0.19.0,>=0.18.0->semantic-kernel==0.9.1b1) (0.6.2)\n",
      "Requirement already satisfied: openapi-spec-validator<0.8.0,>=0.7.1 in /usr/local/python/3.10.13/lib/python3.10/site-packages (from openapi_core<0.19.0,>=0.18.0->semantic-kernel==0.9.1b1) (0.7.1)\n",
      "Requirement already satisfied: parse in /usr/local/python/3.10.13/lib/python3.10/site-packages (from openapi_core<0.19.0,>=0.18.0->semantic-kernel==0.9.1b1) (1.20.1)\n",
      "Requirement already satisfied: werkzeug in /usr/local/python/3.10.13/lib/python3.10/site-packages (from openapi_core<0.19.0,>=0.18.0->semantic-kernel==0.9.1b1) (3.0.3)\n",
      "Requirement already satisfied: chardet>=3.0 in /usr/local/python/3.10.13/lib/python3.10/site-packages (from prance<24.0.0.0,>=23.6.21.0->semantic-kernel==0.9.1b1) (5.2.0)\n",
      "Requirement already satisfied: ruamel.yaml>=0.17.10 in /usr/local/python/3.10.13/lib/python3.10/site-packages (from prance<24.0.0.0,>=23.6.21.0->semantic-kernel==0.9.1b1) (0.18.6)\n",
      "Requirement already satisfied: requests>=2.25 in /home/codespace/.local/lib/python3.10/site-packages (from prance<24.0.0.0,>=23.6.21.0->semantic-kernel==0.9.1b1) (2.31.0)\n",
      "Requirement already satisfied: six~=1.15 in /home/codespace/.local/lib/python3.10/site-packages (from prance<24.0.0.0,>=23.6.21.0->semantic-kernel==0.9.1b1) (1.16.0)\n",
      "Requirement already satisfied: packaging>=21.3 in /home/codespace/.local/lib/python3.10/site-packages (from prance<24.0.0.0,>=23.6.21.0->semantic-kernel==0.9.1b1) (23.2)\n",
      "Requirement already satisfied: annotated-types>=0.4.0 in /usr/local/python/3.10.13/lib/python3.10/site-packages (from pydantic>2->semantic-kernel==0.9.1b1) (0.7.0)\n",
      "Requirement already satisfied: pydantic-core==2.18.4 in /usr/local/python/3.10.13/lib/python3.10/site-packages (from pydantic>2->semantic-kernel==0.9.1b1) (2.18.4)\n",
      "Requirement already satisfied: idna>=2.8 in /home/codespace/.local/lib/python3.10/site-packages (from anyio<5,>=3.5.0->openai>=1.0->semantic-kernel==0.9.1b1) (3.6)\n",
      "Requirement already satisfied: exceptiongroup>=1.0.2 in /home/codespace/.local/lib/python3.10/site-packages (from anyio<5,>=3.5.0->openai>=1.0->semantic-kernel==0.9.1b1) (1.2.0)\n",
      "Requirement already satisfied: certifi in /home/codespace/.local/lib/python3.10/site-packages (from httpx<1,>=0.23.0->openai>=1.0->semantic-kernel==0.9.1b1) (2024.2.2)\n",
      "Requirement already satisfied: httpcore==1.* in /home/codespace/.local/lib/python3.10/site-packages (from httpx<1,>=0.23.0->openai>=1.0->semantic-kernel==0.9.1b1) (1.0.4)\n",
      "Requirement already satisfied: h11<0.15,>=0.13 in /home/codespace/.local/lib/python3.10/site-packages (from httpcore==1.*->httpx<1,>=0.23.0->openai>=1.0->semantic-kernel==0.9.1b1) (0.14.0)\n",
      "Requirement already satisfied: jsonschema-specifications>=2023.03.6 in /usr/local/python/3.10.13/lib/python3.10/site-packages (from jsonschema<5.0.0,>=4.18.0->openapi_core<0.19.0,>=0.18.0->semantic-kernel==0.9.1b1) (2023.7.1)\n",
      "Requirement already satisfied: referencing>=0.28.4 in /usr/local/python/3.10.13/lib/python3.10/site-packages (from jsonschema<5.0.0,>=4.18.0->openapi_core<0.19.0,>=0.18.0->semantic-kernel==0.9.1b1) (0.30.2)\n",
      "Requirement already satisfied: rpds-py>=0.7.1 in /home/codespace/.local/lib/python3.10/site-packages (from jsonschema<5.0.0,>=4.18.0->openapi_core<0.19.0,>=0.18.0->semantic-kernel==0.9.1b1) (0.18.0)\n",
      "Requirement already satisfied: PyYAML>=5.1 in /home/codespace/.local/lib/python3.10/site-packages (from jsonschema-spec<0.3.0,>=0.2.3->openapi_core<0.19.0,>=0.18.0->semantic-kernel==0.9.1b1) (6.0.1)\n",
      "Requirement already satisfied: pathable<0.5.0,>=0.4.1 in /usr/local/python/3.10.13/lib/python3.10/site-packages (from jsonschema-spec<0.3.0,>=0.2.3->openapi_core<0.19.0,>=0.18.0->semantic-kernel==0.9.1b1) (0.4.3)\n",
      "Requirement already satisfied: rfc3339-validator in /home/codespace/.local/lib/python3.10/site-packages (from openapi-schema-validator<0.7.0,>=0.6.0->openapi_core<0.19.0,>=0.18.0->semantic-kernel==0.9.1b1) (0.1.4)\n",
      "Requirement already satisfied: jsonschema-path<0.4.0,>=0.3.1 in /usr/local/python/3.10.13/lib/python3.10/site-packages (from openapi-spec-validator<0.8.0,>=0.7.1->openapi_core<0.19.0,>=0.18.0->semantic-kernel==0.9.1b1) (0.3.2)\n",
      "Requirement already satisfied: lazy-object-proxy<2.0.0,>=1.7.1 in /usr/local/python/3.10.13/lib/python3.10/site-packages (from openapi-spec-validator<0.8.0,>=0.7.1->openapi_core<0.19.0,>=0.18.0->semantic-kernel==0.9.1b1) (1.10.0)\n",
      "Requirement already satisfied: dnspython<3.0.0,>=1.16.0 in /usr/local/python/3.10.13/lib/python3.10/site-packages (from pymongo<5,>=4.5->motor<4.0.0,>=3.3.2->semantic-kernel==0.9.1b1) (2.6.1)\n",
      "Requirement already satisfied: charset-normalizer<4,>=2 in /home/codespace/.local/lib/python3.10/site-packages (from requests>=2.25->prance<24.0.0.0,>=23.6.21.0->semantic-kernel==0.9.1b1) (3.3.2)\n",
      "Requirement already satisfied: urllib3<3,>=1.21.1 in /usr/local/python/3.10.13/lib/python3.10/site-packages (from requests>=2.25->prance<24.0.0.0,>=23.6.21.0->semantic-kernel==0.9.1b1) (2.0.7)\n",
      "Requirement already satisfied: ruamel.yaml.clib>=0.2.7 in /usr/local/python/3.10.13/lib/python3.10/site-packages (from ruamel.yaml>=0.17.10->prance<24.0.0.0,>=23.6.21.0->semantic-kernel==0.9.1b1) (0.2.8)\n",
      "Requirement already satisfied: MarkupSafe>=2.1.1 in /home/codespace/.local/lib/python3.10/site-packages (from werkzeug->openapi_core<0.19.0,>=0.18.0->semantic-kernel==0.9.1b1) (2.1.5)\n"
     ]
    }
   ],
   "source": [
    "!python -m pip install semantic-kernel==0.9.1b1"
   ]
  },
  {
   "cell_type": "code",
   "execution_count": 2,
   "id": "7d548e40",
   "metadata": {},
   "outputs": [],
   "source": [
    "from services import Service\n",
    "\n",
    "# Select a service to use for this notebook (available services: OpenAI, AzureOpenAI, HuggingFace)\n",
    "selectedService = Service.OpenAI"
   ]
  },
  {
   "cell_type": "code",
   "execution_count": 3,
   "id": "3852961c",
   "metadata": {},
   "outputs": [],
   "source": [
    "from semantic_kernel.prompt_template.input_variable import InputVariable\n",
    "from semantic_kernel.contents.chat_history import ChatHistory\n",
    "from semantic_kernel.functions.kernel_arguments import KernelArguments"
   "execution_count": null,
=======
>>>>>>> 3b9479e2
   "id": "07eb35d2",
   "metadata": {},
   "outputs": [
    {
     "name": "stdout",
     "output_type": "stream",
     "text": [
      "Requirement already satisfied: semantic-kernel==0.9.1b1 in /usr/local/python/3.10.13/lib/python3.10/site-packages (0.9.1b1)\n",
      "Requirement already satisfied: aiofiles<24.0.0,>=23.1.0 in /usr/local/python/3.10.13/lib/python3.10/site-packages (from semantic-kernel==0.9.1b1) (23.2.1)\n",
      "Requirement already satisfied: aiohttp<4.0,>=3.8 in /usr/local/python/3.10.13/lib/python3.10/site-packages (from semantic-kernel==0.9.1b1) (3.9.5)\n",
      "Requirement already satisfied: defusedxml<0.8.0,>=0.7.1 in /home/codespace/.local/lib/python3.10/site-packages (from semantic-kernel==0.9.1b1) (0.7.1)\n",
      "Requirement already satisfied: motor<4.0.0,>=3.3.2 in /usr/local/python/3.10.13/lib/python3.10/site-packages (from semantic-kernel==0.9.1b1) (3.4.0)\n",
      "Requirement already satisfied: numpy<2.0.0,>=1.24.2 in /home/codespace/.local/lib/python3.10/site-packages (from semantic-kernel==0.9.1b1) (1.26.4)\n",
      "Requirement already satisfied: openai>=1.0 in /usr/local/python/3.10.13/lib/python3.10/site-packages (from semantic-kernel==0.9.1b1) (1.33.0)\n",
      "Requirement already satisfied: openapi_core<0.19.0,>=0.18.0 in /usr/local/python/3.10.13/lib/python3.10/site-packages (from semantic-kernel==0.9.1b1) (0.18.2)\n",
      "Requirement already satisfied: prance<24.0.0.0,>=23.6.21.0 in /usr/local/python/3.10.13/lib/python3.10/site-packages (from semantic-kernel==0.9.1b1) (23.6.21.0)\n",
      "Requirement already satisfied: pydantic>2 in /usr/local/python/3.10.13/lib/python3.10/site-packages (from semantic-kernel==0.9.1b1) (2.7.3)\n",
      "Requirement already satisfied: python-dotenv==1.0.1 in /usr/local/python/3.10.13/lib/python3.10/site-packages (from semantic-kernel==0.9.1b1) (1.0.1)\n",
      "Requirement already satisfied: regex<2024.0.0,>=2023.6.3 in /usr/local/python/3.10.13/lib/python3.10/site-packages (from semantic-kernel==0.9.1b1) (2023.12.25)\n",
      "Requirement already satisfied: aiosignal>=1.1.2 in /usr/local/python/3.10.13/lib/python3.10/site-packages (from aiohttp<4.0,>=3.8->semantic-kernel==0.9.1b1) (1.3.1)\n",
      "Requirement already satisfied: attrs>=17.3.0 in /home/codespace/.local/lib/python3.10/site-packages (from aiohttp<4.0,>=3.8->semantic-kernel==0.9.1b1) (23.2.0)\n",
      "Requirement already satisfied: frozenlist>=1.1.1 in /usr/local/python/3.10.13/lib/python3.10/site-packages (from aiohttp<4.0,>=3.8->semantic-kernel==0.9.1b1) (1.4.1)\n",
      "Requirement already satisfied: multidict<7.0,>=4.5 in /usr/local/python/3.10.13/lib/python3.10/site-packages (from aiohttp<4.0,>=3.8->semantic-kernel==0.9.1b1) (6.0.5)\n",
      "Requirement already satisfied: yarl<2.0,>=1.0 in /usr/local/python/3.10.13/lib/python3.10/site-packages (from aiohttp<4.0,>=3.8->semantic-kernel==0.9.1b1) (1.9.4)\n",
      "Requirement already satisfied: async-timeout<5.0,>=4.0 in /usr/local/python/3.10.13/lib/python3.10/site-packages (from aiohttp<4.0,>=3.8->semantic-kernel==0.9.1b1) (4.0.3)\n",
      "Requirement already satisfied: pymongo<5,>=4.5 in /usr/local/python/3.10.13/lib/python3.10/site-packages (from motor<4.0.0,>=3.3.2->semantic-kernel==0.9.1b1) (4.7.2)\n",
      "Requirement already satisfied: anyio<5,>=3.5.0 in /home/codespace/.local/lib/python3.10/site-packages (from openai>=1.0->semantic-kernel==0.9.1b1) (4.3.0)\n",
      "Requirement already satisfied: distro<2,>=1.7.0 in /usr/local/python/3.10.13/lib/python3.10/site-packages (from openai>=1.0->semantic-kernel==0.9.1b1) (1.9.0)\n",
      "Requirement already satisfied: httpx<1,>=0.23.0 in /home/codespace/.local/lib/python3.10/site-packages (from openai>=1.0->semantic-kernel==0.9.1b1) (0.27.0)\n",
      "Requirement already satisfied: sniffio in /home/codespace/.local/lib/python3.10/site-packages (from openai>=1.0->semantic-kernel==0.9.1b1) (1.3.1)\n",
      "Requirement already satisfied: tqdm>4 in /usr/local/python/3.10.13/lib/python3.10/site-packages (from openai>=1.0->semantic-kernel==0.9.1b1) (4.66.4)\n",
      "Requirement already satisfied: typing-extensions<5,>=4.7 in /home/codespace/.local/lib/python3.10/site-packages (from openai>=1.0->semantic-kernel==0.9.1b1) (4.10.0)\n",
      "Requirement already satisfied: asgiref<4.0.0,>=3.6.0 in /usr/local/python/3.10.13/lib/python3.10/site-packages (from openapi_core<0.19.0,>=0.18.0->semantic-kernel==0.9.1b1) (3.8.1)\n",
      "Requirement already satisfied: isodate in /usr/local/python/3.10.13/lib/python3.10/site-packages (from openapi_core<0.19.0,>=0.18.0->semantic-kernel==0.9.1b1) (0.6.1)\n",
      "Requirement already satisfied: jsonschema<5.0.0,>=4.18.0 in /home/codespace/.local/lib/python3.10/site-packages (from openapi_core<0.19.0,>=0.18.0->semantic-kernel==0.9.1b1) (4.21.1)\n",
      "Requirement already satisfied: jsonschema-spec<0.3.0,>=0.2.3 in /usr/local/python/3.10.13/lib/python3.10/site-packages (from openapi_core<0.19.0,>=0.18.0->semantic-kernel==0.9.1b1) (0.2.4)\n",
      "Requirement already satisfied: more-itertools in /usr/local/python/3.10.13/lib/python3.10/site-packages (from openapi_core<0.19.0,>=0.18.0->semantic-kernel==0.9.1b1) (10.2.0)\n",
      "Requirement already satisfied: openapi-schema-validator<0.7.0,>=0.6.0 in /usr/local/python/3.10.13/lib/python3.10/site-packages (from openapi_core<0.19.0,>=0.18.0->semantic-kernel==0.9.1b1) (0.6.2)\n",
      "Requirement already satisfied: openapi-spec-validator<0.8.0,>=0.7.1 in /usr/local/python/3.10.13/lib/python3.10/site-packages (from openapi_core<0.19.0,>=0.18.0->semantic-kernel==0.9.1b1) (0.7.1)\n",
      "Requirement already satisfied: parse in /usr/local/python/3.10.13/lib/python3.10/site-packages (from openapi_core<0.19.0,>=0.18.0->semantic-kernel==0.9.1b1) (1.20.1)\n",
      "Requirement already satisfied: werkzeug in /usr/local/python/3.10.13/lib/python3.10/site-packages (from openapi_core<0.19.0,>=0.18.0->semantic-kernel==0.9.1b1) (3.0.3)\n",
      "Requirement already satisfied: chardet>=3.0 in /usr/local/python/3.10.13/lib/python3.10/site-packages (from prance<24.0.0.0,>=23.6.21.0->semantic-kernel==0.9.1b1) (5.2.0)\n",
      "Requirement already satisfied: ruamel.yaml>=0.17.10 in /usr/local/python/3.10.13/lib/python3.10/site-packages (from prance<24.0.0.0,>=23.6.21.0->semantic-kernel==0.9.1b1) (0.18.6)\n",
      "Requirement already satisfied: requests>=2.25 in /home/codespace/.local/lib/python3.10/site-packages (from prance<24.0.0.0,>=23.6.21.0->semantic-kernel==0.9.1b1) (2.31.0)\n",
      "Requirement already satisfied: six~=1.15 in /home/codespace/.local/lib/python3.10/site-packages (from prance<24.0.0.0,>=23.6.21.0->semantic-kernel==0.9.1b1) (1.16.0)\n",
      "Requirement already satisfied: packaging>=21.3 in /home/codespace/.local/lib/python3.10/site-packages (from prance<24.0.0.0,>=23.6.21.0->semantic-kernel==0.9.1b1) (23.2)\n",
      "Requirement already satisfied: annotated-types>=0.4.0 in /usr/local/python/3.10.13/lib/python3.10/site-packages (from pydantic>2->semantic-kernel==0.9.1b1) (0.7.0)\n",
      "Requirement already satisfied: pydantic-core==2.18.4 in /usr/local/python/3.10.13/lib/python3.10/site-packages (from pydantic>2->semantic-kernel==0.9.1b1) (2.18.4)\n",
      "Requirement already satisfied: idna>=2.8 in /home/codespace/.local/lib/python3.10/site-packages (from anyio<5,>=3.5.0->openai>=1.0->semantic-kernel==0.9.1b1) (3.6)\n",
      "Requirement already satisfied: exceptiongroup>=1.0.2 in /home/codespace/.local/lib/python3.10/site-packages (from anyio<5,>=3.5.0->openai>=1.0->semantic-kernel==0.9.1b1) (1.2.0)\n",
      "Requirement already satisfied: certifi in /home/codespace/.local/lib/python3.10/site-packages (from httpx<1,>=0.23.0->openai>=1.0->semantic-kernel==0.9.1b1) (2024.2.2)\n",
      "Requirement already satisfied: httpcore==1.* in /home/codespace/.local/lib/python3.10/site-packages (from httpx<1,>=0.23.0->openai>=1.0->semantic-kernel==0.9.1b1) (1.0.4)\n",
      "Requirement already satisfied: h11<0.15,>=0.13 in /home/codespace/.local/lib/python3.10/site-packages (from httpcore==1.*->httpx<1,>=0.23.0->openai>=1.0->semantic-kernel==0.9.1b1) (0.14.0)\n",
      "Requirement already satisfied: jsonschema-specifications>=2023.03.6 in /usr/local/python/3.10.13/lib/python3.10/site-packages (from jsonschema<5.0.0,>=4.18.0->openapi_core<0.19.0,>=0.18.0->semantic-kernel==0.9.1b1) (2023.7.1)\n",
      "Requirement already satisfied: referencing>=0.28.4 in /usr/local/python/3.10.13/lib/python3.10/site-packages (from jsonschema<5.0.0,>=4.18.0->openapi_core<0.19.0,>=0.18.0->semantic-kernel==0.9.1b1) (0.30.2)\n",
      "Requirement already satisfied: rpds-py>=0.7.1 in /home/codespace/.local/lib/python3.10/site-packages (from jsonschema<5.0.0,>=4.18.0->openapi_core<0.19.0,>=0.18.0->semantic-kernel==0.9.1b1) (0.18.0)\n",
      "Requirement already satisfied: PyYAML>=5.1 in /home/codespace/.local/lib/python3.10/site-packages (from jsonschema-spec<0.3.0,>=0.2.3->openapi_core<0.19.0,>=0.18.0->semantic-kernel==0.9.1b1) (6.0.1)\n",
      "Requirement already satisfied: pathable<0.5.0,>=0.4.1 in /usr/local/python/3.10.13/lib/python3.10/site-packages (from jsonschema-spec<0.3.0,>=0.2.3->openapi_core<0.19.0,>=0.18.0->semantic-kernel==0.9.1b1) (0.4.3)\n",
      "Requirement already satisfied: rfc3339-validator in /home/codespace/.local/lib/python3.10/site-packages (from openapi-schema-validator<0.7.0,>=0.6.0->openapi_core<0.19.0,>=0.18.0->semantic-kernel==0.9.1b1) (0.1.4)\n",
      "Requirement already satisfied: jsonschema-path<0.4.0,>=0.3.1 in /usr/local/python/3.10.13/lib/python3.10/site-packages (from openapi-spec-validator<0.8.0,>=0.7.1->openapi_core<0.19.0,>=0.18.0->semantic-kernel==0.9.1b1) (0.3.2)\n",
      "Requirement already satisfied: lazy-object-proxy<2.0.0,>=1.7.1 in /usr/local/python/3.10.13/lib/python3.10/site-packages (from openapi-spec-validator<0.8.0,>=0.7.1->openapi_core<0.19.0,>=0.18.0->semantic-kernel==0.9.1b1) (1.10.0)\n",
      "Requirement already satisfied: dnspython<3.0.0,>=1.16.0 in /usr/local/python/3.10.13/lib/python3.10/site-packages (from pymongo<5,>=4.5->motor<4.0.0,>=3.3.2->semantic-kernel==0.9.1b1) (2.6.1)\n",
      "Requirement already satisfied: charset-normalizer<4,>=2 in /home/codespace/.local/lib/python3.10/site-packages (from requests>=2.25->prance<24.0.0.0,>=23.6.21.0->semantic-kernel==0.9.1b1) (3.3.2)\n",
      "Requirement already satisfied: urllib3<3,>=1.21.1 in /usr/local/python/3.10.13/lib/python3.10/site-packages (from requests>=2.25->prance<24.0.0.0,>=23.6.21.0->semantic-kernel==0.9.1b1) (2.0.7)\n",
      "Requirement already satisfied: ruamel.yaml.clib>=0.2.7 in /usr/local/python/3.10.13/lib/python3.10/site-packages (from ruamel.yaml>=0.17.10->prance<24.0.0.0,>=23.6.21.0->semantic-kernel==0.9.1b1) (0.2.8)\n",
      "Requirement already satisfied: MarkupSafe>=2.1.1 in /home/codespace/.local/lib/python3.10/site-packages (from werkzeug->openapi_core<0.19.0,>=0.18.0->semantic-kernel==0.9.1b1) (2.1.5)\n"
     ]
    }
   ],
   "source": [
    "!python -m pip install semantic-kernel==0.9.1b1"
   ]
  },
  {
   "cell_type": "code",
<<<<<<< HEAD
   "execution_count": 4,
   "execution_count": null,
=======
   "execution_count": 2,
>>>>>>> 3b9479e2
   "id": "7d548e40",
   "metadata": {},
   "outputs": [],
   "source": [
    "from services import Service\n",
    "\n",
    "# Select a service to use for this notebook (available services: OpenAI, AzureOpenAI, HuggingFace)\n",
    "selectedService = Service.OpenAI"
   ]
  },
  {
   "cell_type": "code",
   "execution_count": 3,
   "id": "3852961c",
   "metadata": {},
   "outputs": [],
   "source": [
    "from semantic_kernel.prompt_template.input_variable import InputVariable\n",
    "from semantic_kernel.models.ai.chat_completion.chat_history import ChatHistory\n",
    "from semantic_kernel.contents.chat_history import ChatHistory\n",
    "from semantic_kernel.functions.kernel_arguments import KernelArguments"
   ]
  },
  {
   "cell_type": "code",
   "execution_count": 4,
   "id": "11e59885",
   "metadata": {},
   "outputs": [
    {
     "ename": "AssertionError",
     "evalue": "OpenAI API key not found in .env file",
     "output_type": "error",
     "traceback": [
      "\u001b[0;31m---------------------------------------------------------------------------\u001b[0m",
      "\u001b[0;31mAssertionError\u001b[0m                            Traceback (most recent call last)",
      "Cell \u001b[0;32mIn[4], line 10\u001b[0m\n\u001b[1;32m      7\u001b[0m \u001b[38;5;28;01mif\u001b[39;00m selectedService \u001b[38;5;241m==\u001b[39m Service\u001b[38;5;241m.\u001b[39mOpenAI:\n\u001b[1;32m      8\u001b[0m     \u001b[38;5;28;01mfrom\u001b[39;00m \u001b[38;5;21;01msemantic_kernel\u001b[39;00m\u001b[38;5;21;01m.\u001b[39;00m\u001b[38;5;21;01mconnectors\u001b[39;00m\u001b[38;5;21;01m.\u001b[39;00m\u001b[38;5;21;01mai\u001b[39;00m\u001b[38;5;21;01m.\u001b[39;00m\u001b[38;5;21;01mopen_ai\u001b[39;00m \u001b[38;5;28;01mimport\u001b[39;00m OpenAIChatCompletion\n\u001b[0;32m---> 10\u001b[0m     api_key, org_id \u001b[38;5;241m=\u001b[39m \u001b[43msk\u001b[49m\u001b[38;5;241;43m.\u001b[39;49m\u001b[43mopenai_settings_from_dot_env\u001b[49m\u001b[43m(\u001b[49m\u001b[43m)\u001b[49m\n\u001b[1;32m     11\u001b[0m     service_id \u001b[38;5;241m=\u001b[39m \u001b[38;5;124m\"\u001b[39m\u001b[38;5;124mdefault\u001b[39m\u001b[38;5;124m\"\u001b[39m\n\u001b[1;32m     12\u001b[0m     kernel\u001b[38;5;241m.\u001b[39madd_service(\n\u001b[1;32m     13\u001b[0m         OpenAIChatCompletion(service_id\u001b[38;5;241m=\u001b[39mservice_id, ai_model_id\u001b[38;5;241m=\u001b[39m\u001b[38;5;124m\"\u001b[39m\u001b[38;5;124mgpt-3.5-turbo-1106\u001b[39m\u001b[38;5;124m\"\u001b[39m, api_key\u001b[38;5;241m=\u001b[39mapi_key, org_id\u001b[38;5;241m=\u001b[39morg_id),\n\u001b[1;32m     14\u001b[0m     )\n",
      "File \u001b[0;32m/usr/local/python/3.10.13/lib/python3.10/site-packages/semantic_kernel/utils/settings.py:20\u001b[0m, in \u001b[0;36mopenai_settings_from_dot_env\u001b[0;34m()\u001b[0m\n\u001b[1;32m     17\u001b[0m api_key \u001b[38;5;241m=\u001b[39m config\u001b[38;5;241m.\u001b[39mget(\u001b[38;5;124m\"\u001b[39m\u001b[38;5;124mOPENAI_API_KEY\u001b[39m\u001b[38;5;124m\"\u001b[39m, \u001b[38;5;28;01mNone\u001b[39;00m)\n\u001b[1;32m     18\u001b[0m org_id \u001b[38;5;241m=\u001b[39m config\u001b[38;5;241m.\u001b[39mget(\u001b[38;5;124m\"\u001b[39m\u001b[38;5;124mOPENAI_ORG_ID\u001b[39m\u001b[38;5;124m\"\u001b[39m, \u001b[38;5;28;01mNone\u001b[39;00m)\n\u001b[0;32m---> 20\u001b[0m \u001b[38;5;28;01massert\u001b[39;00m api_key, \u001b[38;5;124m\"\u001b[39m\u001b[38;5;124mOpenAI API key not found in .env file\u001b[39m\u001b[38;5;124m\"\u001b[39m\n\u001b[1;32m     22\u001b[0m \u001b[38;5;66;03m# It's okay if the org ID is not found (not required)\u001b[39;00m\n\u001b[1;32m     23\u001b[0m \u001b[38;5;28;01mreturn\u001b[39;00m api_key, org_id\n",
      "\u001b[0;31mAssertionError\u001b[0m: OpenAI API key not found in .env file"
     ]
    }
   ],
<<<<<<< HEAD
   "outputs": [],
=======
>>>>>>> 3b9479e2
   "source": [
    "import semantic_kernel as sk\n",
    "import semantic_kernel.connectors.ai.open_ai as sk_oai\n",
    "\n",
    "kernel = sk.Kernel()\n",
    "\n",
    "service_id = None\n",
    "if selectedService == Service.OpenAI:\n",
    "    from semantic_kernel.connectors.ai.open_ai import OpenAIChatCompletion\n",
    "\n",
    "    api_key, org_id = sk.openai_settings_from_dot_env()\n",
    "    service_id = \"default\"\n",
    "    service_id = \"oai_chat_gpt\"\n",
    "    kernel.add_service(\n",
    "        OpenAIChatCompletion(service_id=service_id, ai_model_id=\"gpt-3.5-turbo-1106\", api_key=api_key, org_id=org_id),\n",
    "    )\n",
    "elif selectedService == Service.AzureOpenAI:\n",
    "    from semantic_kernel.connectors.ai.open_ai import AzureChatCompletion\n",
    "\n",
    "    deployment, api_key, endpoint = sk.azure_openai_settings_from_dot_env()\n",
    "    service_id = \"default\"\n",
    "    service_id = \"aoai_chat_completion\"\n",
    "    kernel.add_service(\n",
    "        AzureChatCompletion(service_id=service_id, deployment_name=deployment, endpoint=endpoint, api_key=api_key),\n",
    "    )"
   ]
  },
  {
   "cell_type": "markdown",
   "id": "4ff28070",
   "metadata": {},
   "source": [
    "## It all begins with an ask\n"
   ]
  },
  {
   "cell_type": "code",
   "execution_count": null,
   "id": "93bc6103",
   "metadata": {},
   "outputs": [],
   "source": [
    "ask = \"\"\"\n",
    "Tomorrow is Valentine's day. I need to come up with a few date ideas. She speaks French so write it in French.\n",
    "Convert the text to uppercase\"\"\""
   ]
  },
  {
   "cell_type": "markdown",
   "id": "a5d86739",
   "metadata": {},
   "source": [
    "### Providing plugins to the planner\n",
    "\n",
    "The planner needs to know what plugins are available to it. Here we'll give it access to the `SummarizePlugin` and `WriterPlugin` we have defined on disk. This will include many semantic functions, of which the planner will intelligently choose a subset.\n",
    "\n",
    "You can also include native functions as well. Here we'll add the TextPlugin.\n"
   ]
  },
  {
   "cell_type": "code",
   "execution_count": null,
   "id": "ca0e7604",
   "metadata": {},
   "outputs": [],
   "source": [
    "from semantic_kernel.core_plugins.text_plugin import TextPlugin\n",
    "\n",
    "plugins_directory = \"../../samples/plugins/\"\n",
    "summarize_plugin = kernel.import_plugin_from_prompt_directory(plugins_directory, \"SummarizePlugin\")\n",
    "writer_plugin = kernel.import_plugin_from_prompt_directory(plugins_directory, \"WriterPlugin\")\n",
    "text_plugin = kernel.import_plugin_from_object(TextPlugin(), \"TextPlugin\")"
    "summarize_plugin = kernel.import_plugin_from_prompt_directory(service_id, plugins_directory, \"SummarizePlugin\")\n",
    "writer_plugin = kernel.import_plugin_from_prompt_directory(service_id, plugins_directory, \"WriterPlugin\")\n",
    "text_plugin = kernel.import_plugin(TextPlugin(), \"TextPlugin\")"
   ]
  },
  {
   "cell_type": "markdown",
   "id": "deff5675",
   "metadata": {},
   "source": [
    "Define your ASK. What do you want the Kernel to do?\n"
   ]
  },
  {
   "cell_type": "markdown",
   "id": "eee6fe7b",
   "metadata": {},
   "source": [
    "# Basic Planner\n"
   ]
  },
  {
   "cell_type": "markdown",
   "id": "590a22f2",
   "metadata": {},
   "source": [
    "Let's start by taking a look at a basic planner. The `BasicPlanner` produces a JSON-based plan that aims to solve the provided ask sequentially and evaluated in order.\n"
   ]
  },
  {
   "cell_type": "code",
   "execution_count": null,
   "id": "20d35ed0",
   "metadata": {},
   "outputs": [],
   "source": [
    "from semantic_kernel.planners.basic_planner import BasicPlanner\n",
    "\n",
    "planner = BasicPlanner(service_id)"
   ]
  },
  {
   "cell_type": "code",
   "execution_count": null,
   "id": "d5697c09",
   "metadata": {},
   "outputs": [],
   "source": [
    "basic_plan = await planner.create_plan(ask, kernel)"
   ]
  },
  {
   "cell_type": "code",
   "execution_count": null,
   "id": "b425ba1e",
   "metadata": {},
   "outputs": [],
   "source": [
    "print(basic_plan.generated_plan)"
   ]
  },
  {
   "cell_type": "markdown",
   "id": "0f3a48f8",
   "metadata": {},
   "source": [
    "You can see that the Planner took my ask and converted it into an JSON-based plan detailing how the AI would go about solving this task, making use of the plugins that the Kernel has available to it.\n",
    "\n",
    "As you can see in the above plan, the AI has determined which functions to call in order to fulfill the user ask. The output of each step of the plan becomes the input to the next function.\n"
   ]
  },
  {
   "cell_type": "markdown",
   "id": "cd4df0c2",
   "metadata": {},
   "source": [
    "Let's also define an inline plugin and have it be available to the Planner. Be sure to give it a function name and plugin name.\n"
   ]
  },
  {
   "cell_type": "code",
   "execution_count": null,
   "id": "54422ba6",
   "metadata": {},
   "outputs": [],
   "source": [
    "prompt = \"\"\"\n",
    "{{$input}}\n",
    "\n",
    "Rewrite the above in the style of Shakespeare.\n",
    "\"\"\"\n",
    "\n",
    "exec_settings = sk_oai.OpenAIChatPromptExecutionSettings(\n",
    "    service_id=service_id,\n",
    "    max_tokens=2000,\n",
    "    temperature=0.8,\n",
    ")\n",
    "\n",
    "prompt_template_config = sk.PromptTemplateConfig(\n",
    "    template=prompt,\n",
    "    function_name=\"shakespeare\",\n",
    "    plugin_name=\"ShakespearePlugin\",\n",
    "    name=\"planner\",\n",
    "    template_format=\"semantic-kernel\",\n",
    "    input_variables=[\n",
    "        InputVariable(name=\"input\", description=\"The user input\", is_required=True),\n",
    "    ],\n",
    "    execution_settings=exec_settings,\n",
    ")\n",
    "\n",
    "shakespeare_plugin = kernel.create_function_from_prompt(\n",
    "    function_name=\"shakespeare\",\n",
    "    plugin_name=\"ShakespearePlugin\",\n",
    "    prompt_template_config=prompt_template_config,\n",
    ")"
    "shakespeare_plugin = kernel.create_function_from_prompt(prompt_template_config=prompt_template_config)"
   ]
  },
  {
   "cell_type": "markdown",
   "id": "5057cf9b",
   "metadata": {},
   "source": [
    "Let's update our ask using this new plugin\n"
   ]
  },
  {
   "cell_type": "code",
   "execution_count": null,
   "id": "a3161dcf",
   "metadata": {},
   "outputs": [],
   "source": [
    "ask = \"\"\"\n",
    "Tomorrow is Valentine's day. I need to come up with a few date ideas.\n",
    "She likes Shakespeare so write using his style. She speaks French so write it in French.\n",
    "Convert the text to uppercase.\"\"\"\n",
    "\n",
    "# TODO: we cannot add an updated ask to a current plan because the underlying plugins already exist\n",
    "kernel = sk.Kernel()\n",
    "service_id = None\n",
    "if selectedService == Service.OpenAI:\n",
    "    from semantic_kernel.connectors.ai.open_ai import OpenAIChatCompletion\n",
    "\n",
    "    api_key, org_id = sk.openai_settings_from_dot_env()\n",
    "    service_id = \"default\"\n",
    "    service_id = \"oai_chat_gpt\"\n",
    "    kernel.add_service(\n",
    "        OpenAIChatCompletion(service_id=service_id, ai_model_id=\"gpt-3.5-turbo-1106\", api_key=api_key, org_id=org_id),\n",
    "    )\n",
    "elif selectedService == Service.AzureOpenAI:\n",
    "    from semantic_kernel.connectors.ai.open_ai import AzureChatCompletion\n",
    "\n",
    "    deployment, api_key, endpoint = sk.azure_openai_settings_from_dot_env()\n",
    "    service_id = \"default\"\n",
    "    service_id = \"aoai_chat_completion\"\n",
    "    kernel.add_service(\n",
    "        AzureChatCompletion(service_id=service_id, deployment_name=deployment, endpoint=endpoint, api_key=api_key),\n",
    "    )\n",
    "\n",
    "plugins_directory = \"../../samples/plugins/\"\n",
    "summarize_plugin = kernel.import_plugin_from_prompt_directory(plugins_directory, \"SummarizePlugin\")\n",
    "writer_plugin = kernel.import_plugin_from_prompt_directory(plugins_directory, \"WriterPlugin\")\n",
    "text_plugin = kernel.import_plugin_from_object(TextPlugin(), \"TextPlugin\")\n",
    "summarize_plugin = kernel.import_plugin_from_prompt_directory(service_id, plugins_directory, \"SummarizePlugin\")\n",
    "writer_plugin = kernel.import_plugin_from_prompt_directory(service_id, plugins_directory, \"WriterPlugin\")\n",
    "text_plugin = kernel.import_plugin(TextPlugin(), \"TextPlugin\")\n",
    "\n",
    "planner = BasicPlanner(service_id)\n",
    "new_plan = await planner.create_plan(ask, kernel, prompt)"
   ]
  },
  {
   "cell_type": "code",
   "execution_count": null,
   "id": "997462e8",
   "metadata": {},
   "outputs": [],
   "source": [
    "print(new_plan.generated_plan)"
   ]
  },
  {
   "cell_type": "markdown",
   "id": "b67a052e",
   "metadata": {},
   "source": [
    "### Executing the plan\n"
   ]
  },
  {
   "cell_type": "markdown",
   "id": "3b839c90",
   "metadata": {},
   "source": [
    "Now that we have a plan, let's try to execute it! The Planner has a function called `execute_plan`.\n"
   ]
  },
  {
   "cell_type": "code",
   "execution_count": null,
   "id": "9384831a",
   "metadata": {},
   "outputs": [],
   "source": [
    "results = await planner.execute_plan(new_plan, kernel)"
   ]
  },
  {
   "cell_type": "code",
   "execution_count": null,
   "id": "9192b186",
   "metadata": {},
   "outputs": [],
   "source": [
    "print(results)"
   ]
  },
  {
   "cell_type": "markdown",
   "id": "e8a9b6b7",
   "metadata": {},
   "source": [
    "# The Plan Object Model\n"
   ]
  },
  {
   "cell_type": "markdown",
   "id": "e50f8859",
   "metadata": {},
   "source": [
    "To build more advanced planners, we need to introduce a proper Plan object that can contain all the necessary state and information needed for high quality plans.\n",
    "\n",
    "To see what that object model is, look at (https://github.com/microsoft/semantic-kernel/blob/main/python/semantic_kernel/planning/plan.py)\n"
   ]
  },
  {
   "cell_type": "markdown",
   "id": "0a0cb2a2",
   "metadata": {},
   "source": [
    "# Sequential Planner\n"
   ]
  },
  {
   "cell_type": "markdown",
   "id": "a1c66d83",
   "metadata": {},
   "source": [
    "The sequential planner is an XML-based step-by-step planner. You can see the prompt used for it here (https://github.com/microsoft/semantic-kernel/blob/main/python/semantic_kernel/planning/sequential_planner/Plugins/SequentialPlanning/skprompt.txt)\n"
   ]
  },
  {
   "cell_type": "code",
   "execution_count": null,
   "id": "e2e90624",
   "metadata": {},
   "outputs": [],
   "source": [
    "from semantic_kernel.planners import SequentialPlanner\n",
    "\n",
    "planner = SequentialPlanner(kernel)"
   ]
  },
  {
   "cell_type": "code",
   "execution_count": null,
   "id": "0d537981",
   "metadata": {},
   "outputs": [],
   "source": [
    "sequential_plan = await planner.create_plan(goal=ask)"
   ]
  },
  {
   "cell_type": "markdown",
   "id": "ee2f462b",
   "metadata": {},
   "source": [
    "To see the steps that the Sequential Planner will take, we can iterate over them and print their descriptions\n"
   ]
  },
  {
   "cell_type": "code",
   "execution_count": null,
   "id": "e7007418",
   "metadata": {},
   "outputs": [],
   "source": [
    "for step in sequential_plan._steps:\n",
    "    print(step.description, \":\", step._state.__dict__)"
   ]
  },
  {
   "cell_type": "markdown",
   "id": "4db5f844",
   "metadata": {},
   "source": [
    "Let's ask the sequential planner to execute the plan.\n"
   ]
  },
  {
   "cell_type": "code",
   "execution_count": null,
   "id": "88411884",
   "metadata": {},
   "outputs": [],
   "source": [
    "result = await sequential_plan.invoke()"
   ]
  },
  {
   "cell_type": "code",
   "execution_count": null,
   "id": "36d27aa0",
   "metadata": {},
   "outputs": [],
   "source": [
    "print(result)"
   ]
  },
  {
   "cell_type": "markdown",
   "id": "d6487c75",
   "metadata": {},
   "source": [
    "# Action Planner\n"
   ]
  },
  {
   "cell_type": "markdown",
   "id": "b045e26b",
   "metadata": {},
   "source": [
    "The action planner takes in a list of functions and the goal, and outputs a **single** function to use that is appropriate to meet that goal.\n"
   ]
  },
  {
   "cell_type": "code",
   "execution_count": null,
   "id": "5bfc0b9f",
   "metadata": {},
   "outputs": [],
   "source": [
    "from semantic_kernel.planners import ActionPlanner\n",
    "\n",
    "planner = ActionPlanner(kernel)"
   ]
  },
  {
   "cell_type": "markdown",
   "id": "53b1f296",
   "metadata": {},
   "source": [
    "Let's add more plugins to the kernel\n"
   ]
  },
  {
   "cell_type": "code",
   "execution_count": null,
   "id": "cc12642a",
   "metadata": {},
   "outputs": [],
   "source": [
    "from semantic_kernel.core_plugins import (\n",
    "    MathPlugin,\n",
    "    TextPlugin,\n",
    "    TimePlugin,\n",
    ")\n",
    "\n",
    "kernel.import_plugin_from_object(MathPlugin(), \"math\")\n",
    "kernel.import_plugin_from_object(TimePlugin(), \"time\")\n",
    "kernel.import_plugin_from_object(TextPlugin(), \"text\")"
    "kernel.import_plugin(MathPlugin(), \"math\")\n",
    "kernel.import_plugin(TimePlugin(), \"time\")\n",
    "kernel.import_plugin(TextPlugin(), \"text\")"
   ]
  },
  {
   "cell_type": "code",
   "execution_count": null,
   "id": "b938dc0e",
   "metadata": {},
   "outputs": [],
   "source": [
    "ask = \"What is the sum of 110 and 990?\""
   ]
  },
  {
   "cell_type": "code",
   "execution_count": null,
   "id": "3aafd268",
   "metadata": {},
   "outputs": [],
   "source": [
    "plan = await planner.create_plan(goal=ask)"
   ]
  },
  {
   "cell_type": "code",
   "execution_count": null,
   "id": "42589835",
   "metadata": {},
   "outputs": [],
   "source": [
    "result = await plan.invoke()"
   ]
  },
  {
   "cell_type": "code",
   "execution_count": null,
   "id": "dc75e7a9",
   "metadata": {},
   "outputs": [],
   "source": [
    "print(result)"
   ]
  },
  {
   "cell_type": "markdown",
   "id": "789b651a",
   "metadata": {},
   "source": [
    "# Stepwise Planner\n"
   ]
  },
  {
   "cell_type": "markdown",
   "id": "8a4bbcc3",
   "metadata": {},
   "source": [
    "Stepwise Planner is based off the paper from MRKL (Modular Reasoning, Knowledge and Language) and is similar to other papers like ReACT (Reasoning and Acting in Language Models). At the core, the stepwise planner allows for the AI to form \"thoughts\" and \"observations\" and execute actions based off those to achieve a user's goal. This continues until all required functions are complete and a final output is generated.\n",
    "\n",
    "See a video walkthrough of Stepwise Planner [here.](https://youtu.be/DG_Ge1v0c4Q?si=T1CHaAm1vV0mWRHu)\n"
   ]
  },
  {
   "cell_type": "code",
   "execution_count": null,
   "id": "32839327",
   "metadata": {},
   "outputs": [],
   "source": []
  },
  {
   "cell_type": "markdown",
   "id": "e0a00bde",
   "metadata": {},
   "source": [
    "Let's create a Bing Search native plugin that we can pass in to the Kernel.\n",
    "\n",
    "Make sure you have a Bing Search API key in your `.env` file\n",
    "\n",
    "(https://www.microsoft.com/en-us/bing/apis/bing-web-search-api)\n"
   ]
  },
  {
   "cell_type": "code",
   "execution_count": null,
   "id": "415f7876",
   "metadata": {},
   "outputs": [],
   "source": [
    "from semantic_kernel.connectors.search_engine import BingConnector\n",
    "from semantic_kernel.core_plugins import WebSearchEnginePlugin\n",
    "\n",
    "BING_API_KEY = sk.bing_search_settings_from_dot_env()\n",
    "connector = BingConnector(BING_API_KEY)\n",
    "kernel.import_plugin_from_object(WebSearchEnginePlugin(connector), plugin_name=\"WebSearch\")"
   ]
  },
  {
   "cell_type": "markdown",
   "id": "effdf3ab",
   "metadata": {},
   "source": [
    "Let's also add a couple more plugins\n"
   ]
  },
  {
   "cell_type": "code",
   "execution_count": null,
   "id": "abe150e0",
   "metadata": {},
   "outputs": [],
   "source": [
    "from semantic_kernel.core_plugins.math_plugin import MathPlugin\n",
    "from semantic_kernel.core_plugins.time_plugin import TimePlugin\n",
    "\n",
    "kernel.import_plugin_from_object(TimePlugin(), \"time\")\n",
    "kernel.import_plugin_from_object(MathPlugin(), \"math\")"
   ]
  },
  {
   "cell_type": "code",
   "execution_count": null,
   "id": "06d08549",
   "metadata": {},
   "outputs": [],
   "source": [
    "from semantic_kernel.planners.stepwise_planner import StepwisePlanner, StepwisePlannerConfig\n",
    "\n",
    "planner = StepwisePlanner(kernel, StepwisePlannerConfig(max_iterations=10, min_iteration_time_ms=1000))"
   ]
  },
  {
   "cell_type": "markdown",
   "id": "50699ec3",
   "metadata": {},
   "source": [
    "Now let's do a more complicated ask that will require planner to make a call to Bing to get the latest information.\n"
   ]
  },
  {
   "cell_type": "code",
   "execution_count": null,
   "id": "596ade21",
   "metadata": {},
   "outputs": [],
   "source": [
    "ask = \"\"\"How many total championships combined do the top 5 teams in the NBA have?\"\"\"\n",
    "\n",
    "plan = planner.create_plan(goal=ask)"
   ]
  },
  {
   "cell_type": "code",
   "execution_count": null,
   "id": "176988ac",
   "metadata": {},
   "outputs": [],
   "source": [
    "result = await plan.invoke()"
   ]
  },
  {
   "cell_type": "code",
   "execution_count": null,
   "id": "d00c6f71",
   "metadata": {},
   "outputs": [],
   "source": [
    "print(result)"
   ]
  },
  {
   "cell_type": "markdown",
   "id": "cb40370d",
   "metadata": {},
   "source": [
    "Let's see the steps that the AI took to get to the answer.\n"
   ]
  },
  {
   "cell_type": "code",
   "execution_count": null,
   "id": "7159ca1b",
   "metadata": {},
   "outputs": [],
   "source": [
    "for index, step in enumerate(plan._steps):\n",
    "    print(\"Step:\", index)\n",
    "    print(\"Description:\", step.description)\n",
    "    print(\"Function:\", step.plugin_name + \".\" + step._function.name)\n",
    "    if len(step._outputs) > 0:\n",
    "        print(\"  Output:\\n\", str.replace(result[step._outputs[0]], \"\\n\", \"\\n  \"))"
   ]
  }
 ],
 "metadata": {
  "kernelspec": {
   "display_name": "Python 3 (ipykernel)",
   "language": "python",
   "name": "python3"
  },
  "language_info": {
   "codemirror_mode": {
    "name": "ipython",
    "version": 3
   },
   "file_extension": ".py",
   "mimetype": "text/x-python",
   "name": "python",
   "nbconvert_exporter": "python",
   "pygments_lexer": "ipython3",
   "version": "3.10.13"
<<<<<<< HEAD
   "version": "3.11.8"
=======
>>>>>>> 3b9479e2
  }
 },
 "nbformat": 4,
 "nbformat_minor": 5
}
}<|MERGE_RESOLUTION|>--- conflicted
+++ resolved
@@ -19,7 +19,6 @@
   {
    "cell_type": "code",
    "execution_count": 1,
-<<<<<<< HEAD
    "id": "07eb35d2",
    "metadata": {},
    "outputs": [
@@ -117,8 +116,6 @@
     "from semantic_kernel.contents.chat_history import ChatHistory\n",
     "from semantic_kernel.functions.kernel_arguments import KernelArguments"
    "execution_count": null,
-=======
->>>>>>> 3b9479e2
    "id": "07eb35d2",
    "metadata": {},
    "outputs": [
@@ -194,12 +191,9 @@
   },
   {
    "cell_type": "code",
-<<<<<<< HEAD
    "execution_count": 4,
    "execution_count": null,
-=======
    "execution_count": 2,
->>>>>>> 3b9479e2
    "id": "7d548e40",
    "metadata": {},
    "outputs": [],
@@ -242,10 +236,7 @@
      ]
     }
    ],
-<<<<<<< HEAD
-   "outputs": [],
-=======
->>>>>>> 3b9479e2
+   "outputs": [],
    "source": [
     "import semantic_kernel as sk\n",
     "import semantic_kernel.connectors.ai.open_ai as sk_oai\n",
@@ -904,10 +895,7 @@
    "nbconvert_exporter": "python",
    "pygments_lexer": "ipython3",
    "version": "3.10.13"
-<<<<<<< HEAD
    "version": "3.11.8"
-=======
->>>>>>> 3b9479e2
   }
  },
  "nbformat": 4,
