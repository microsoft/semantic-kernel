--- conflicted
+++ resolved
@@ -357,11 +357,7 @@
    "id": "a1c66d83",
    "metadata": {},
    "source": [
-<<<<<<< HEAD
     "The sequential planner is an XML-based step-by-step planner. You can see the prompt used for it here (https://github.com/microsoft/semantic-kernel/blob/main/python/semantic_kernel/planners/sequential_planner/Plugins/SequentialPlanning/skprompt.txt)\n"
-=======
-    "The sequential planner is an XML-based step-by-step planner. You can see the prompt used for it here (https://github.com/microsoft/semantic-kernel/blob/main/python/semantic_kernel/planners/sequential_planner/Plugins/SequentialPlanning/skprompt.txt))\n"
->>>>>>> b0a37ea1
    ]
   },
   {
