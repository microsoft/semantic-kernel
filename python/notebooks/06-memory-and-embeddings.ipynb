--- conflicted
+++ resolved
@@ -28,11 +28,7 @@
    "metadata": {},
    "outputs": [],
    "source": [
-<<<<<<< HEAD
-    "!python -m pip install semantic-kernel==0.5.1.dev0"
-=======
     "!python -m pip install semantic-kernel==0.9.3b1"
->>>>>>> b8e01f9b
    ]
   },
   {
@@ -251,15 +247,11 @@
     "        },\n",
     "    )\n",
     "\n",
-<<<<<<< HEAD
-    "    chat_func = kernel.create_function_from_prompt(prompt_template_config=prompt_template_config)\n",
-=======
     "    chat_func = kernel.create_function_from_prompt(\n",
     "        function_name=\"chat_with_memory\",\n",
     "        plugin_name=\"chat\",\n",
     "        prompt_template_config=prompt_template_config,\n",
     "    )\n",
->>>>>>> b8e01f9b
     "\n",
     "    return chat_func"
    ]
@@ -357,20 +349,6 @@
    "outputs": [],
    "source": [
     "github_files = {}\n",
-<<<<<<< HEAD
-    "github_files[\n",
-    "    \"https://github.com/microsoft/semantic-kernel/blob/main/README.md\"\n",
-    "] = \"README: Installation, getting started, and how to contribute\"\n",
-    "github_files[\n",
-    "    \"https://github.com/microsoft/semantic-kernel/blob/main/dotnet/notebooks/02-running-prompts-from-file.ipynb\"\n",
-    "] = \"Jupyter notebook describing how to pass prompts from a file to a semantic plugin or function\"\n",
-    "github_files[\n",
-    "    \"https://github.com/microsoft/semantic-kernel/blob/main/dotnet/notebooks/00-getting-started.ipynb\"\n",
-    "] = \"Jupyter notebook describing how to get started with the Semantic Kernel\"\n",
-    "github_files[\n",
-    "    \"https://github.com/microsoft/semantic-kernel/tree/main/samples/plugins/ChatPlugin/ChatGPT\"\n",
-    "] = \"Sample demonstrating how to create a chat plugin interfacing with ChatGPT\"\n",
-=======
     "github_files[\"https://github.com/microsoft/semantic-kernel/blob/main/README.md\"] = (\n",
     "    \"README: Installation, getting started, and how to contribute\"\n",
     ")\n",
@@ -383,7 +361,6 @@
     "github_files[\"https://github.com/microsoft/semantic-kernel/tree/main/samples/plugins/ChatPlugin/ChatGPT\"] = (\n",
     "    \"Sample demonstrating how to create a chat plugin interfacing with ChatGPT\"\n",
     ")\n",
->>>>>>> b8e01f9b
     "github_files[\n",
     "    \"https://github.com/microsoft/semantic-kernel/blob/main/dotnet/src/SemanticKernel/Memory/Volatile/VolatileMemoryStore.cs\"\n",
     "] = \"C# class that defines a volatile embedding store\""
