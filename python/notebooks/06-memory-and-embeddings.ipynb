{
 "cells": [
  {
   "attachments": {},
   "cell_type": "markdown",
   "id": "68e1c158",
   "metadata": {},
   "source": [
    "# Building Semantic Memory with Embeddings\n",
    "\n",
    "So far, we've mostly been treating the kernel as a stateless orchestration engine.\n",
    "We send text into a model API and receive text out.\n",
    "\n",
    "In a [previous notebook](04-context-variables-chat.ipynb), we used `context variables` to pass in additional\n",
    "text into prompts to enrich them with more context. This allowed us to create a basic chat experience.\n",
    "\n",
    "However, if you solely relied on context variables, you would quickly realize that eventually your prompt\n",
    "would grow so large that you would run into the model's token limit. What we need is a way to persist state\n",
    "and build both short-term and long-term memory to empower even more intelligent applications.\n",
    "\n",
    "To do this, we dive into the key concept of `Semantic Memory` in the Semantic Kernel.\n"
   ]
  },
  {
   "cell_type": "code",
   "execution_count": 1,
<<<<<<< HEAD
   "id": "a77bdf89",
   "metadata": {},
   "outputs": [
    {
     "name": "stdout",
     "output_type": "stream",
     "text": [
      "Requirement already satisfied: semantic-kernel==0.9.1b1 in /usr/local/python/3.10.13/lib/python3.10/site-packages (0.9.1b1)\n",
      "Requirement already satisfied: aiofiles<24.0.0,>=23.1.0 in /usr/local/python/3.10.13/lib/python3.10/site-packages (from semantic-kernel==0.9.1b1) (23.2.1)\n",
      "Requirement already satisfied: aiohttp<4.0,>=3.8 in /usr/local/python/3.10.13/lib/python3.10/site-packages (from semantic-kernel==0.9.1b1) (3.9.5)\n",
      "Requirement already satisfied: defusedxml<0.8.0,>=0.7.1 in /home/codespace/.local/lib/python3.10/site-packages (from semantic-kernel==0.9.1b1) (0.7.1)\n",
      "Requirement already satisfied: motor<4.0.0,>=3.3.2 in /usr/local/python/3.10.13/lib/python3.10/site-packages (from semantic-kernel==0.9.1b1) (3.4.0)\n",
      "Requirement already satisfied: numpy<2.0.0,>=1.24.2 in /home/codespace/.local/lib/python3.10/site-packages (from semantic-kernel==0.9.1b1) (1.26.4)\n",
      "Requirement already satisfied: openai>=1.0 in /usr/local/python/3.10.13/lib/python3.10/site-packages (from semantic-kernel==0.9.1b1) (1.33.0)\n",
      "Requirement already satisfied: openapi_core<0.19.0,>=0.18.0 in /usr/local/python/3.10.13/lib/python3.10/site-packages (from semantic-kernel==0.9.1b1) (0.18.2)\n",
      "Requirement already satisfied: prance<24.0.0.0,>=23.6.21.0 in /usr/local/python/3.10.13/lib/python3.10/site-packages (from semantic-kernel==0.9.1b1) (23.6.21.0)\n",
      "Requirement already satisfied: pydantic>2 in /usr/local/python/3.10.13/lib/python3.10/site-packages (from semantic-kernel==0.9.1b1) (2.7.3)\n",
      "Requirement already satisfied: python-dotenv==1.0.1 in /usr/local/python/3.10.13/lib/python3.10/site-packages (from semantic-kernel==0.9.1b1) (1.0.1)\n",
      "Requirement already satisfied: regex<2024.0.0,>=2023.6.3 in /usr/local/python/3.10.13/lib/python3.10/site-packages (from semantic-kernel==0.9.1b1) (2023.12.25)\n",
      "Requirement already satisfied: aiosignal>=1.1.2 in /usr/local/python/3.10.13/lib/python3.10/site-packages (from aiohttp<4.0,>=3.8->semantic-kernel==0.9.1b1) (1.3.1)\n",
      "Requirement already satisfied: attrs>=17.3.0 in /home/codespace/.local/lib/python3.10/site-packages (from aiohttp<4.0,>=3.8->semantic-kernel==0.9.1b1) (23.2.0)\n",
      "Requirement already satisfied: frozenlist>=1.1.1 in /usr/local/python/3.10.13/lib/python3.10/site-packages (from aiohttp<4.0,>=3.8->semantic-kernel==0.9.1b1) (1.4.1)\n",
      "Requirement already satisfied: multidict<7.0,>=4.5 in /usr/local/python/3.10.13/lib/python3.10/site-packages (from aiohttp<4.0,>=3.8->semantic-kernel==0.9.1b1) (6.0.5)\n",
      "Requirement already satisfied: yarl<2.0,>=1.0 in /usr/local/python/3.10.13/lib/python3.10/site-packages (from aiohttp<4.0,>=3.8->semantic-kernel==0.9.1b1) (1.9.4)\n",
      "Requirement already satisfied: async-timeout<5.0,>=4.0 in /usr/local/python/3.10.13/lib/python3.10/site-packages (from aiohttp<4.0,>=3.8->semantic-kernel==0.9.1b1) (4.0.3)\n",
      "Requirement already satisfied: pymongo<5,>=4.5 in /usr/local/python/3.10.13/lib/python3.10/site-packages (from motor<4.0.0,>=3.3.2->semantic-kernel==0.9.1b1) (4.7.2)\n",
      "Requirement already satisfied: anyio<5,>=3.5.0 in /home/codespace/.local/lib/python3.10/site-packages (from openai>=1.0->semantic-kernel==0.9.1b1) (4.3.0)\n",
      "Requirement already satisfied: distro<2,>=1.7.0 in /usr/local/python/3.10.13/lib/python3.10/site-packages (from openai>=1.0->semantic-kernel==0.9.1b1) (1.9.0)\n",
      "Requirement already satisfied: httpx<1,>=0.23.0 in /home/codespace/.local/lib/python3.10/site-packages (from openai>=1.0->semantic-kernel==0.9.1b1) (0.27.0)\n",
      "Requirement already satisfied: sniffio in /home/codespace/.local/lib/python3.10/site-packages (from openai>=1.0->semantic-kernel==0.9.1b1) (1.3.1)\n",
      "Requirement already satisfied: tqdm>4 in /usr/local/python/3.10.13/lib/python3.10/site-packages (from openai>=1.0->semantic-kernel==0.9.1b1) (4.66.4)\n",
      "Requirement already satisfied: typing-extensions<5,>=4.7 in /home/codespace/.local/lib/python3.10/site-packages (from openai>=1.0->semantic-kernel==0.9.1b1) (4.10.0)\n",
      "Requirement already satisfied: asgiref<4.0.0,>=3.6.0 in /usr/local/python/3.10.13/lib/python3.10/site-packages (from openapi_core<0.19.0,>=0.18.0->semantic-kernel==0.9.1b1) (3.8.1)\n",
      "Requirement already satisfied: isodate in /usr/local/python/3.10.13/lib/python3.10/site-packages (from openapi_core<0.19.0,>=0.18.0->semantic-kernel==0.9.1b1) (0.6.1)\n",
      "Requirement already satisfied: jsonschema<5.0.0,>=4.18.0 in /home/codespace/.local/lib/python3.10/site-packages (from openapi_core<0.19.0,>=0.18.0->semantic-kernel==0.9.1b1) (4.21.1)\n",
      "Requirement already satisfied: jsonschema-spec<0.3.0,>=0.2.3 in /usr/local/python/3.10.13/lib/python3.10/site-packages (from openapi_core<0.19.0,>=0.18.0->semantic-kernel==0.9.1b1) (0.2.4)\n",
      "Requirement already satisfied: more-itertools in /usr/local/python/3.10.13/lib/python3.10/site-packages (from openapi_core<0.19.0,>=0.18.0->semantic-kernel==0.9.1b1) (10.2.0)\n",
      "Requirement already satisfied: openapi-schema-validator<0.7.0,>=0.6.0 in /usr/local/python/3.10.13/lib/python3.10/site-packages (from openapi_core<0.19.0,>=0.18.0->semantic-kernel==0.9.1b1) (0.6.2)\n",
      "Requirement already satisfied: openapi-spec-validator<0.8.0,>=0.7.1 in /usr/local/python/3.10.13/lib/python3.10/site-packages (from openapi_core<0.19.0,>=0.18.0->semantic-kernel==0.9.1b1) (0.7.1)\n",
      "Requirement already satisfied: parse in /usr/local/python/3.10.13/lib/python3.10/site-packages (from openapi_core<0.19.0,>=0.18.0->semantic-kernel==0.9.1b1) (1.20.1)\n",
      "Requirement already satisfied: werkzeug in /usr/local/python/3.10.13/lib/python3.10/site-packages (from openapi_core<0.19.0,>=0.18.0->semantic-kernel==0.9.1b1) (3.0.3)\n",
      "Requirement already satisfied: chardet>=3.0 in /usr/local/python/3.10.13/lib/python3.10/site-packages (from prance<24.0.0.0,>=23.6.21.0->semantic-kernel==0.9.1b1) (5.2.0)\n",
      "Requirement already satisfied: ruamel.yaml>=0.17.10 in /usr/local/python/3.10.13/lib/python3.10/site-packages (from prance<24.0.0.0,>=23.6.21.0->semantic-kernel==0.9.1b1) (0.18.6)\n",
      "Requirement already satisfied: requests>=2.25 in /home/codespace/.local/lib/python3.10/site-packages (from prance<24.0.0.0,>=23.6.21.0->semantic-kernel==0.9.1b1) (2.31.0)\n",
      "Requirement already satisfied: six~=1.15 in /home/codespace/.local/lib/python3.10/site-packages (from prance<24.0.0.0,>=23.6.21.0->semantic-kernel==0.9.1b1) (1.16.0)\n",
      "Requirement already satisfied: packaging>=21.3 in /home/codespace/.local/lib/python3.10/site-packages (from prance<24.0.0.0,>=23.6.21.0->semantic-kernel==0.9.1b1) (23.2)\n",
      "Requirement already satisfied: annotated-types>=0.4.0 in /usr/local/python/3.10.13/lib/python3.10/site-packages (from pydantic>2->semantic-kernel==0.9.1b1) (0.7.0)\n",
      "Requirement already satisfied: pydantic-core==2.18.4 in /usr/local/python/3.10.13/lib/python3.10/site-packages (from pydantic>2->semantic-kernel==0.9.1b1) (2.18.4)\n",
      "Requirement already satisfied: idna>=2.8 in /home/codespace/.local/lib/python3.10/site-packages (from anyio<5,>=3.5.0->openai>=1.0->semantic-kernel==0.9.1b1) (3.6)\n",
      "Requirement already satisfied: exceptiongroup>=1.0.2 in /home/codespace/.local/lib/python3.10/site-packages (from anyio<5,>=3.5.0->openai>=1.0->semantic-kernel==0.9.1b1) (1.2.0)\n",
      "Requirement already satisfied: certifi in /home/codespace/.local/lib/python3.10/site-packages (from httpx<1,>=0.23.0->openai>=1.0->semantic-kernel==0.9.1b1) (2024.2.2)\n",
      "Requirement already satisfied: httpcore==1.* in /home/codespace/.local/lib/python3.10/site-packages (from httpx<1,>=0.23.0->openai>=1.0->semantic-kernel==0.9.1b1) (1.0.4)\n",
      "Requirement already satisfied: h11<0.15,>=0.13 in /home/codespace/.local/lib/python3.10/site-packages (from httpcore==1.*->httpx<1,>=0.23.0->openai>=1.0->semantic-kernel==0.9.1b1) (0.14.0)\n",
      "Requirement already satisfied: jsonschema-specifications>=2023.03.6 in /usr/local/python/3.10.13/lib/python3.10/site-packages (from jsonschema<5.0.0,>=4.18.0->openapi_core<0.19.0,>=0.18.0->semantic-kernel==0.9.1b1) (2023.7.1)\n",
      "Requirement already satisfied: referencing>=0.28.4 in /usr/local/python/3.10.13/lib/python3.10/site-packages (from jsonschema<5.0.0,>=4.18.0->openapi_core<0.19.0,>=0.18.0->semantic-kernel==0.9.1b1) (0.30.2)\n",
      "Requirement already satisfied: rpds-py>=0.7.1 in /home/codespace/.local/lib/python3.10/site-packages (from jsonschema<5.0.0,>=4.18.0->openapi_core<0.19.0,>=0.18.0->semantic-kernel==0.9.1b1) (0.18.0)\n",
      "Requirement already satisfied: PyYAML>=5.1 in /home/codespace/.local/lib/python3.10/site-packages (from jsonschema-spec<0.3.0,>=0.2.3->openapi_core<0.19.0,>=0.18.0->semantic-kernel==0.9.1b1) (6.0.1)\n",
      "Requirement already satisfied: pathable<0.5.0,>=0.4.1 in /usr/local/python/3.10.13/lib/python3.10/site-packages (from jsonschema-spec<0.3.0,>=0.2.3->openapi_core<0.19.0,>=0.18.0->semantic-kernel==0.9.1b1) (0.4.3)\n",
      "Requirement already satisfied: rfc3339-validator in /home/codespace/.local/lib/python3.10/site-packages (from openapi-schema-validator<0.7.0,>=0.6.0->openapi_core<0.19.0,>=0.18.0->semantic-kernel==0.9.1b1) (0.1.4)\n",
      "Requirement already satisfied: jsonschema-path<0.4.0,>=0.3.1 in /usr/local/python/3.10.13/lib/python3.10/site-packages (from openapi-spec-validator<0.8.0,>=0.7.1->openapi_core<0.19.0,>=0.18.0->semantic-kernel==0.9.1b1) (0.3.2)\n",
      "Requirement already satisfied: lazy-object-proxy<2.0.0,>=1.7.1 in /usr/local/python/3.10.13/lib/python3.10/site-packages (from openapi-spec-validator<0.8.0,>=0.7.1->openapi_core<0.19.0,>=0.18.0->semantic-kernel==0.9.1b1) (1.10.0)\n",
      "Requirement already satisfied: dnspython<3.0.0,>=1.16.0 in /usr/local/python/3.10.13/lib/python3.10/site-packages (from pymongo<5,>=4.5->motor<4.0.0,>=3.3.2->semantic-kernel==0.9.1b1) (2.6.1)\n",
      "Requirement already satisfied: charset-normalizer<4,>=2 in /home/codespace/.local/lib/python3.10/site-packages (from requests>=2.25->prance<24.0.0.0,>=23.6.21.0->semantic-kernel==0.9.1b1) (3.3.2)\n",
      "Requirement already satisfied: urllib3<3,>=1.21.1 in /usr/local/python/3.10.13/lib/python3.10/site-packages (from requests>=2.25->prance<24.0.0.0,>=23.6.21.0->semantic-kernel==0.9.1b1) (2.0.7)\n",
      "Requirement already satisfied: ruamel.yaml.clib>=0.2.7 in /usr/local/python/3.10.13/lib/python3.10/site-packages (from ruamel.yaml>=0.17.10->prance<24.0.0.0,>=23.6.21.0->semantic-kernel==0.9.1b1) (0.2.8)\n",
      "Requirement already satisfied: MarkupSafe>=2.1.1 in /home/codespace/.local/lib/python3.10/site-packages (from werkzeug->openapi_core<0.19.0,>=0.18.0->semantic-kernel==0.9.1b1) (2.1.5)\n"
     ]
    }
   ],
   "execution_count": null,
=======
>>>>>>> 3b9479e2
   "id": "a77bdf89",
   "metadata": {},
   "outputs": [
    {
     "name": "stdout",
     "output_type": "stream",
     "text": [
      "Requirement already satisfied: semantic-kernel==0.9.1b1 in /usr/local/python/3.10.13/lib/python3.10/site-packages (0.9.1b1)\n",
      "Requirement already satisfied: aiofiles<24.0.0,>=23.1.0 in /usr/local/python/3.10.13/lib/python3.10/site-packages (from semantic-kernel==0.9.1b1) (23.2.1)\n",
      "Requirement already satisfied: aiohttp<4.0,>=3.8 in /usr/local/python/3.10.13/lib/python3.10/site-packages (from semantic-kernel==0.9.1b1) (3.9.5)\n",
      "Requirement already satisfied: defusedxml<0.8.0,>=0.7.1 in /home/codespace/.local/lib/python3.10/site-packages (from semantic-kernel==0.9.1b1) (0.7.1)\n",
      "Requirement already satisfied: motor<4.0.0,>=3.3.2 in /usr/local/python/3.10.13/lib/python3.10/site-packages (from semantic-kernel==0.9.1b1) (3.4.0)\n",
      "Requirement already satisfied: numpy<2.0.0,>=1.24.2 in /home/codespace/.local/lib/python3.10/site-packages (from semantic-kernel==0.9.1b1) (1.26.4)\n",
      "Requirement already satisfied: openai>=1.0 in /usr/local/python/3.10.13/lib/python3.10/site-packages (from semantic-kernel==0.9.1b1) (1.33.0)\n",
      "Requirement already satisfied: openapi_core<0.19.0,>=0.18.0 in /usr/local/python/3.10.13/lib/python3.10/site-packages (from semantic-kernel==0.9.1b1) (0.18.2)\n",
      "Requirement already satisfied: prance<24.0.0.0,>=23.6.21.0 in /usr/local/python/3.10.13/lib/python3.10/site-packages (from semantic-kernel==0.9.1b1) (23.6.21.0)\n",
      "Requirement already satisfied: pydantic>2 in /usr/local/python/3.10.13/lib/python3.10/site-packages (from semantic-kernel==0.9.1b1) (2.7.3)\n",
      "Requirement already satisfied: python-dotenv==1.0.1 in /usr/local/python/3.10.13/lib/python3.10/site-packages (from semantic-kernel==0.9.1b1) (1.0.1)\n",
      "Requirement already satisfied: regex<2024.0.0,>=2023.6.3 in /usr/local/python/3.10.13/lib/python3.10/site-packages (from semantic-kernel==0.9.1b1) (2023.12.25)\n",
      "Requirement already satisfied: aiosignal>=1.1.2 in /usr/local/python/3.10.13/lib/python3.10/site-packages (from aiohttp<4.0,>=3.8->semantic-kernel==0.9.1b1) (1.3.1)\n",
      "Requirement already satisfied: attrs>=17.3.0 in /home/codespace/.local/lib/python3.10/site-packages (from aiohttp<4.0,>=3.8->semantic-kernel==0.9.1b1) (23.2.0)\n",
      "Requirement already satisfied: frozenlist>=1.1.1 in /usr/local/python/3.10.13/lib/python3.10/site-packages (from aiohttp<4.0,>=3.8->semantic-kernel==0.9.1b1) (1.4.1)\n",
      "Requirement already satisfied: multidict<7.0,>=4.5 in /usr/local/python/3.10.13/lib/python3.10/site-packages (from aiohttp<4.0,>=3.8->semantic-kernel==0.9.1b1) (6.0.5)\n",
      "Requirement already satisfied: yarl<2.0,>=1.0 in /usr/local/python/3.10.13/lib/python3.10/site-packages (from aiohttp<4.0,>=3.8->semantic-kernel==0.9.1b1) (1.9.4)\n",
      "Requirement already satisfied: async-timeout<5.0,>=4.0 in /usr/local/python/3.10.13/lib/python3.10/site-packages (from aiohttp<4.0,>=3.8->semantic-kernel==0.9.1b1) (4.0.3)\n",
      "Requirement already satisfied: pymongo<5,>=4.5 in /usr/local/python/3.10.13/lib/python3.10/site-packages (from motor<4.0.0,>=3.3.2->semantic-kernel==0.9.1b1) (4.7.2)\n",
      "Requirement already satisfied: anyio<5,>=3.5.0 in /home/codespace/.local/lib/python3.10/site-packages (from openai>=1.0->semantic-kernel==0.9.1b1) (4.3.0)\n",
      "Requirement already satisfied: distro<2,>=1.7.0 in /usr/local/python/3.10.13/lib/python3.10/site-packages (from openai>=1.0->semantic-kernel==0.9.1b1) (1.9.0)\n",
      "Requirement already satisfied: httpx<1,>=0.23.0 in /home/codespace/.local/lib/python3.10/site-packages (from openai>=1.0->semantic-kernel==0.9.1b1) (0.27.0)\n",
      "Requirement already satisfied: sniffio in /home/codespace/.local/lib/python3.10/site-packages (from openai>=1.0->semantic-kernel==0.9.1b1) (1.3.1)\n",
      "Requirement already satisfied: tqdm>4 in /usr/local/python/3.10.13/lib/python3.10/site-packages (from openai>=1.0->semantic-kernel==0.9.1b1) (4.66.4)\n",
      "Requirement already satisfied: typing-extensions<5,>=4.7 in /home/codespace/.local/lib/python3.10/site-packages (from openai>=1.0->semantic-kernel==0.9.1b1) (4.10.0)\n",
      "Requirement already satisfied: asgiref<4.0.0,>=3.6.0 in /usr/local/python/3.10.13/lib/python3.10/site-packages (from openapi_core<0.19.0,>=0.18.0->semantic-kernel==0.9.1b1) (3.8.1)\n",
      "Requirement already satisfied: isodate in /usr/local/python/3.10.13/lib/python3.10/site-packages (from openapi_core<0.19.0,>=0.18.0->semantic-kernel==0.9.1b1) (0.6.1)\n",
      "Requirement already satisfied: jsonschema<5.0.0,>=4.18.0 in /home/codespace/.local/lib/python3.10/site-packages (from openapi_core<0.19.0,>=0.18.0->semantic-kernel==0.9.1b1) (4.21.1)\n",
      "Requirement already satisfied: jsonschema-spec<0.3.0,>=0.2.3 in /usr/local/python/3.10.13/lib/python3.10/site-packages (from openapi_core<0.19.0,>=0.18.0->semantic-kernel==0.9.1b1) (0.2.4)\n",
      "Requirement already satisfied: more-itertools in /usr/local/python/3.10.13/lib/python3.10/site-packages (from openapi_core<0.19.0,>=0.18.0->semantic-kernel==0.9.1b1) (10.2.0)\n",
      "Requirement already satisfied: openapi-schema-validator<0.7.0,>=0.6.0 in /usr/local/python/3.10.13/lib/python3.10/site-packages (from openapi_core<0.19.0,>=0.18.0->semantic-kernel==0.9.1b1) (0.6.2)\n",
      "Requirement already satisfied: openapi-spec-validator<0.8.0,>=0.7.1 in /usr/local/python/3.10.13/lib/python3.10/site-packages (from openapi_core<0.19.0,>=0.18.0->semantic-kernel==0.9.1b1) (0.7.1)\n",
      "Requirement already satisfied: parse in /usr/local/python/3.10.13/lib/python3.10/site-packages (from openapi_core<0.19.0,>=0.18.0->semantic-kernel==0.9.1b1) (1.20.1)\n",
      "Requirement already satisfied: werkzeug in /usr/local/python/3.10.13/lib/python3.10/site-packages (from openapi_core<0.19.0,>=0.18.0->semantic-kernel==0.9.1b1) (3.0.3)\n",
      "Requirement already satisfied: chardet>=3.0 in /usr/local/python/3.10.13/lib/python3.10/site-packages (from prance<24.0.0.0,>=23.6.21.0->semantic-kernel==0.9.1b1) (5.2.0)\n",
      "Requirement already satisfied: ruamel.yaml>=0.17.10 in /usr/local/python/3.10.13/lib/python3.10/site-packages (from prance<24.0.0.0,>=23.6.21.0->semantic-kernel==0.9.1b1) (0.18.6)\n",
      "Requirement already satisfied: requests>=2.25 in /home/codespace/.local/lib/python3.10/site-packages (from prance<24.0.0.0,>=23.6.21.0->semantic-kernel==0.9.1b1) (2.31.0)\n",
      "Requirement already satisfied: six~=1.15 in /home/codespace/.local/lib/python3.10/site-packages (from prance<24.0.0.0,>=23.6.21.0->semantic-kernel==0.9.1b1) (1.16.0)\n",
      "Requirement already satisfied: packaging>=21.3 in /home/codespace/.local/lib/python3.10/site-packages (from prance<24.0.0.0,>=23.6.21.0->semantic-kernel==0.9.1b1) (23.2)\n",
      "Requirement already satisfied: annotated-types>=0.4.0 in /usr/local/python/3.10.13/lib/python3.10/site-packages (from pydantic>2->semantic-kernel==0.9.1b1) (0.7.0)\n",
      "Requirement already satisfied: pydantic-core==2.18.4 in /usr/local/python/3.10.13/lib/python3.10/site-packages (from pydantic>2->semantic-kernel==0.9.1b1) (2.18.4)\n",
      "Requirement already satisfied: idna>=2.8 in /home/codespace/.local/lib/python3.10/site-packages (from anyio<5,>=3.5.0->openai>=1.0->semantic-kernel==0.9.1b1) (3.6)\n",
      "Requirement already satisfied: exceptiongroup>=1.0.2 in /home/codespace/.local/lib/python3.10/site-packages (from anyio<5,>=3.5.0->openai>=1.0->semantic-kernel==0.9.1b1) (1.2.0)\n",
      "Requirement already satisfied: certifi in /home/codespace/.local/lib/python3.10/site-packages (from httpx<1,>=0.23.0->openai>=1.0->semantic-kernel==0.9.1b1) (2024.2.2)\n",
      "Requirement already satisfied: httpcore==1.* in /home/codespace/.local/lib/python3.10/site-packages (from httpx<1,>=0.23.0->openai>=1.0->semantic-kernel==0.9.1b1) (1.0.4)\n",
      "Requirement already satisfied: h11<0.15,>=0.13 in /home/codespace/.local/lib/python3.10/site-packages (from httpcore==1.*->httpx<1,>=0.23.0->openai>=1.0->semantic-kernel==0.9.1b1) (0.14.0)\n",
      "Requirement already satisfied: jsonschema-specifications>=2023.03.6 in /usr/local/python/3.10.13/lib/python3.10/site-packages (from jsonschema<5.0.0,>=4.18.0->openapi_core<0.19.0,>=0.18.0->semantic-kernel==0.9.1b1) (2023.7.1)\n",
      "Requirement already satisfied: referencing>=0.28.4 in /usr/local/python/3.10.13/lib/python3.10/site-packages (from jsonschema<5.0.0,>=4.18.0->openapi_core<0.19.0,>=0.18.0->semantic-kernel==0.9.1b1) (0.30.2)\n",
      "Requirement already satisfied: rpds-py>=0.7.1 in /home/codespace/.local/lib/python3.10/site-packages (from jsonschema<5.0.0,>=4.18.0->openapi_core<0.19.0,>=0.18.0->semantic-kernel==0.9.1b1) (0.18.0)\n",
      "Requirement already satisfied: PyYAML>=5.1 in /home/codespace/.local/lib/python3.10/site-packages (from jsonschema-spec<0.3.0,>=0.2.3->openapi_core<0.19.0,>=0.18.0->semantic-kernel==0.9.1b1) (6.0.1)\n",
      "Requirement already satisfied: pathable<0.5.0,>=0.4.1 in /usr/local/python/3.10.13/lib/python3.10/site-packages (from jsonschema-spec<0.3.0,>=0.2.3->openapi_core<0.19.0,>=0.18.0->semantic-kernel==0.9.1b1) (0.4.3)\n",
      "Requirement already satisfied: rfc3339-validator in /home/codespace/.local/lib/python3.10/site-packages (from openapi-schema-validator<0.7.0,>=0.6.0->openapi_core<0.19.0,>=0.18.0->semantic-kernel==0.9.1b1) (0.1.4)\n",
      "Requirement already satisfied: jsonschema-path<0.4.0,>=0.3.1 in /usr/local/python/3.10.13/lib/python3.10/site-packages (from openapi-spec-validator<0.8.0,>=0.7.1->openapi_core<0.19.0,>=0.18.0->semantic-kernel==0.9.1b1) (0.3.2)\n",
      "Requirement already satisfied: lazy-object-proxy<2.0.0,>=1.7.1 in /usr/local/python/3.10.13/lib/python3.10/site-packages (from openapi-spec-validator<0.8.0,>=0.7.1->openapi_core<0.19.0,>=0.18.0->semantic-kernel==0.9.1b1) (1.10.0)\n",
      "Requirement already satisfied: dnspython<3.0.0,>=1.16.0 in /usr/local/python/3.10.13/lib/python3.10/site-packages (from pymongo<5,>=4.5->motor<4.0.0,>=3.3.2->semantic-kernel==0.9.1b1) (2.6.1)\n",
      "Requirement already satisfied: charset-normalizer<4,>=2 in /home/codespace/.local/lib/python3.10/site-packages (from requests>=2.25->prance<24.0.0.0,>=23.6.21.0->semantic-kernel==0.9.1b1) (3.3.2)\n",
      "Requirement already satisfied: urllib3<3,>=1.21.1 in /usr/local/python/3.10.13/lib/python3.10/site-packages (from requests>=2.25->prance<24.0.0.0,>=23.6.21.0->semantic-kernel==0.9.1b1) (2.0.7)\n",
      "Requirement already satisfied: ruamel.yaml.clib>=0.2.7 in /usr/local/python/3.10.13/lib/python3.10/site-packages (from ruamel.yaml>=0.17.10->prance<24.0.0.0,>=23.6.21.0->semantic-kernel==0.9.1b1) (0.2.8)\n",
      "Requirement already satisfied: MarkupSafe>=2.1.1 in /home/codespace/.local/lib/python3.10/site-packages (from werkzeug->openapi_core<0.19.0,>=0.18.0->semantic-kernel==0.9.1b1) (2.1.5)\n"
     ]
    }
   ],
   "source": [
    "!python -m pip install semantic-kernel==0.9.1b1"
   ]
  },
  {
   "cell_type": "code",
   "execution_count": 2,
<<<<<<< HEAD
   "execution_count": null,
=======
>>>>>>> 3b9479e2
   "id": "508ad44f",
   "metadata": {},
   "outputs": [],
   "source": [
    "import semantic_kernel as sk\n",
    "from semantic_kernel.connectors.ai.open_ai import (\n",
    "    OpenAIChatCompletion,\n",
    "    OpenAITextEmbedding,\n",
    "    AzureChatCompletion,\n",
    "    AzureTextEmbedding,\n",
    ")\n",
    "from semantic_kernel.prompt_template.prompt_template_config import PromptTemplateConfig\n",
    "from semantic_kernel.memory.semantic_text_memory import SemanticTextMemory\n",
    "from semantic_kernel.core_plugins.text_memory_plugin import TextMemoryPlugin"
   ]
  },
  {
   "cell_type": "code",
   "execution_count": 3,
<<<<<<< HEAD
   "execution_count": null,
=======
>>>>>>> 3b9479e2
   "id": "1b95af24",
   "metadata": {},
   "outputs": [],
   "source": [
    "from services import Service\n",
    "\n",
    "# Select a service to use for this notebook (available services: OpenAI, AzureOpenAI, HuggingFace)\n",
    "selectedService = Service.OpenAI"
   ]
  },
  {
   "attachments": {},
   "cell_type": "markdown",
   "id": "d8ddffc1",
   "metadata": {},
   "source": [
    "In order to use memory, we need to instantiate the Kernel with a Memory Storage\n",
    "and an Embedding service. In this example, we make use of the `VolatileMemoryStore` which can be thought of as a temporary in-memory storage. This memory is not written to disk and is only available during the app session.\n",
    "\n",
    "When developing your app you will have the option to plug in persistent storage like Azure AI Search, Azure Cosmos Db, PostgreSQL, SQLite, etc. Semantic Memory allows also to index external data sources, without duplicating all the information as you will see further down in this notebook.\n"
   ]
  },
  {
   "cell_type": "code",
   "execution_count": 4,
<<<<<<< HEAD
   "id": "8f8dcbc6",
   "metadata": {},
   "outputs": [
    {
     "ename": "AssertionError",
     "evalue": "OpenAI API key not found in .env file",
     "output_type": "error",
     "traceback": [
      "\u001b[0;31m---------------------------------------------------------------------------\u001b[0m",
      "\u001b[0;31mAssertionError\u001b[0m                            Traceback (most recent call last)",
      "Cell \u001b[0;32mIn[4], line 17\u001b[0m\n\u001b[1;32m     15\u001b[0m     kernel\u001b[38;5;241m.\u001b[39madd_service(embedding_gen)\n\u001b[1;32m     16\u001b[0m \u001b[38;5;28;01melif\u001b[39;00m selectedService \u001b[38;5;241m==\u001b[39m Service\u001b[38;5;241m.\u001b[39mOpenAI:\n\u001b[0;32m---> 17\u001b[0m     api_key, org_id \u001b[38;5;241m=\u001b[39m \u001b[43msk\u001b[49m\u001b[38;5;241;43m.\u001b[39;49m\u001b[43mopenai_settings_from_dot_env\u001b[49m\u001b[43m(\u001b[49m\u001b[43m)\u001b[49m\n\u001b[1;32m     18\u001b[0m     oai_chat_service \u001b[38;5;241m=\u001b[39m OpenAIChatCompletion(\n\u001b[1;32m     19\u001b[0m         service_id\u001b[38;5;241m=\u001b[39mchat_service_id, ai_model_id\u001b[38;5;241m=\u001b[39m\u001b[38;5;124m\"\u001b[39m\u001b[38;5;124mgpt-3.5-turbo\u001b[39m\u001b[38;5;124m\"\u001b[39m, api_key\u001b[38;5;241m=\u001b[39mapi_key, org_id\u001b[38;5;241m=\u001b[39morg_id\n\u001b[1;32m     20\u001b[0m     )\n\u001b[1;32m     21\u001b[0m     embedding_gen \u001b[38;5;241m=\u001b[39m OpenAITextEmbedding(ai_model_id\u001b[38;5;241m=\u001b[39m\u001b[38;5;124m\"\u001b[39m\u001b[38;5;124mtext-embedding-ada-002\u001b[39m\u001b[38;5;124m\"\u001b[39m, api_key\u001b[38;5;241m=\u001b[39mapi_key, org_id\u001b[38;5;241m=\u001b[39morg_id)\n",
      "File \u001b[0;32m/usr/local/python/3.10.13/lib/python3.10/site-packages/semantic_kernel/utils/settings.py:20\u001b[0m, in \u001b[0;36mopenai_settings_from_dot_env\u001b[0;34m()\u001b[0m\n\u001b[1;32m     17\u001b[0m api_key \u001b[38;5;241m=\u001b[39m config\u001b[38;5;241m.\u001b[39mget(\u001b[38;5;124m\"\u001b[39m\u001b[38;5;124mOPENAI_API_KEY\u001b[39m\u001b[38;5;124m\"\u001b[39m, \u001b[38;5;28;01mNone\u001b[39;00m)\n\u001b[1;32m     18\u001b[0m org_id \u001b[38;5;241m=\u001b[39m config\u001b[38;5;241m.\u001b[39mget(\u001b[38;5;124m\"\u001b[39m\u001b[38;5;124mOPENAI_ORG_ID\u001b[39m\u001b[38;5;124m\"\u001b[39m, \u001b[38;5;28;01mNone\u001b[39;00m)\n\u001b[0;32m---> 20\u001b[0m \u001b[38;5;28;01massert\u001b[39;00m api_key, \u001b[38;5;124m\"\u001b[39m\u001b[38;5;124mOpenAI API key not found in .env file\u001b[39m\u001b[38;5;124m\"\u001b[39m\n\u001b[1;32m     22\u001b[0m \u001b[38;5;66;03m# It's okay if the org ID is not found (not required)\u001b[39;00m\n\u001b[1;32m     23\u001b[0m \u001b[38;5;28;01mreturn\u001b[39;00m api_key, org_id\n",
      "\u001b[0;31mAssertionError\u001b[0m: OpenAI API key not found in .env file"
     ]
    }
   ],
   "execution_count": null,
=======
>>>>>>> 3b9479e2
   "id": "8f8dcbc6",
   "metadata": {},
   "outputs": [
    {
     "ename": "AssertionError",
     "evalue": "OpenAI API key not found in .env file",
     "output_type": "error",
     "traceback": [
      "\u001b[0;31m---------------------------------------------------------------------------\u001b[0m",
      "\u001b[0;31mAssertionError\u001b[0m                            Traceback (most recent call last)",
      "Cell \u001b[0;32mIn[4], line 17\u001b[0m\n\u001b[1;32m     15\u001b[0m     kernel\u001b[38;5;241m.\u001b[39madd_service(embedding_gen)\n\u001b[1;32m     16\u001b[0m \u001b[38;5;28;01melif\u001b[39;00m selectedService \u001b[38;5;241m==\u001b[39m Service\u001b[38;5;241m.\u001b[39mOpenAI:\n\u001b[0;32m---> 17\u001b[0m     api_key, org_id \u001b[38;5;241m=\u001b[39m \u001b[43msk\u001b[49m\u001b[38;5;241;43m.\u001b[39;49m\u001b[43mopenai_settings_from_dot_env\u001b[49m\u001b[43m(\u001b[49m\u001b[43m)\u001b[49m\n\u001b[1;32m     18\u001b[0m     oai_chat_service \u001b[38;5;241m=\u001b[39m OpenAIChatCompletion(\n\u001b[1;32m     19\u001b[0m         service_id\u001b[38;5;241m=\u001b[39mchat_service_id, ai_model_id\u001b[38;5;241m=\u001b[39m\u001b[38;5;124m\"\u001b[39m\u001b[38;5;124mgpt-3.5-turbo\u001b[39m\u001b[38;5;124m\"\u001b[39m, api_key\u001b[38;5;241m=\u001b[39mapi_key, org_id\u001b[38;5;241m=\u001b[39morg_id\n\u001b[1;32m     20\u001b[0m     )\n\u001b[1;32m     21\u001b[0m     embedding_gen \u001b[38;5;241m=\u001b[39m OpenAITextEmbedding(ai_model_id\u001b[38;5;241m=\u001b[39m\u001b[38;5;124m\"\u001b[39m\u001b[38;5;124mtext-embedding-ada-002\u001b[39m\u001b[38;5;124m\"\u001b[39m, api_key\u001b[38;5;241m=\u001b[39mapi_key, org_id\u001b[38;5;241m=\u001b[39morg_id)\n",
      "File \u001b[0;32m/usr/local/python/3.10.13/lib/python3.10/site-packages/semantic_kernel/utils/settings.py:20\u001b[0m, in \u001b[0;36mopenai_settings_from_dot_env\u001b[0;34m()\u001b[0m\n\u001b[1;32m     17\u001b[0m api_key \u001b[38;5;241m=\u001b[39m config\u001b[38;5;241m.\u001b[39mget(\u001b[38;5;124m\"\u001b[39m\u001b[38;5;124mOPENAI_API_KEY\u001b[39m\u001b[38;5;124m\"\u001b[39m, \u001b[38;5;28;01mNone\u001b[39;00m)\n\u001b[1;32m     18\u001b[0m org_id \u001b[38;5;241m=\u001b[39m config\u001b[38;5;241m.\u001b[39mget(\u001b[38;5;124m\"\u001b[39m\u001b[38;5;124mOPENAI_ORG_ID\u001b[39m\u001b[38;5;124m\"\u001b[39m, \u001b[38;5;28;01mNone\u001b[39;00m)\n\u001b[0;32m---> 20\u001b[0m \u001b[38;5;28;01massert\u001b[39;00m api_key, \u001b[38;5;124m\"\u001b[39m\u001b[38;5;124mOpenAI API key not found in .env file\u001b[39m\u001b[38;5;124m\"\u001b[39m\n\u001b[1;32m     22\u001b[0m \u001b[38;5;66;03m# It's okay if the org ID is not found (not required)\u001b[39;00m\n\u001b[1;32m     23\u001b[0m \u001b[38;5;28;01mreturn\u001b[39;00m api_key, org_id\n",
      "\u001b[0;31mAssertionError\u001b[0m: OpenAI API key not found in .env file"
     ]
    }
   ],
   "source": [
    "kernel = sk.Kernel()\n",
    "\n",
    "chat_service_id = \"chat\"\n",
    "\n",
    "# Configure AI service used by the kernel\n",
    "if selectedService == Service.AzureOpenAI:\n",
    "    deployment, api_key, endpoint = sk.azure_openai_settings_from_dot_env()\n",
    "    # next line assumes chat deployment name is \"turbo\", adjust the deployment name to the value of your chat model if needed\n",
    "    azure_chat_service = AzureChatCompletion(\n",
    "        service_id=chat_service_id, deployment_name=\"turbo\", endpoint=endpoint, api_key=api_key\n",
    "    )\n",
    "    # next line assumes embeddings deployment name is \"text-embedding\", adjust the deployment name to the value of your chat model if needed\n",
    "    embedding_gen = AzureTextEmbedding(deployment_name=\"text-embedding\", endpoint=endpoint, api_key=api_key)\n",
    "    kernel.add_service(azure_chat_service)\n",
    "    kernel.add_service(embedding_gen)\n",
    "elif selectedService == Service.OpenAI:\n",
    "    api_key, org_id = sk.openai_settings_from_dot_env()\n",
    "    oai_chat_service = OpenAIChatCompletion(\n",
    "        service_id=chat_service_id, ai_model_id=\"gpt-3.5-turbo\", api_key=api_key, org_id=org_id\n",
    "    )\n",
    "    embedding_gen = OpenAITextEmbedding(ai_model_id=\"text-embedding-ada-002\", api_key=api_key, org_id=org_id)\n",
    "    kernel.add_service(oai_chat_service)\n",
    "    kernel.add_service(embedding_gen)\n",
    "\n",
    "memory = SemanticTextMemory(storage=sk.memory.VolatileMemoryStore(), embeddings_generator=embedding_gen)\n",
    "kernel.import_plugin_from_object(TextMemoryPlugin(memory), \"TextMemoryPlugin\")"
   ]
  },
  {
   "attachments": {},
   "cell_type": "markdown",
   "id": "e7fefb6a",
   "metadata": {},
   "source": [
    "At its core, Semantic Memory is a set of data structures that allow you to store the meaning of text that come from different data sources, and optionally to store the source text too. These texts can be from the web, e-mail providers, chats, a database, or from your local directory, and are hooked up to the Semantic Kernel through data source connectors.\n",
    "\n",
    "The texts are embedded or compressed into a vector of floats representing mathematically the texts' contents and meaning. You can read more about embeddings [here](https://aka.ms/sk/embeddings).\n"
   ]
  },
  {
   "attachments": {},
   "cell_type": "markdown",
   "id": "2a7e7ca4",
   "metadata": {},
   "source": [
    "### Manually adding memories\n",
    "\n",
    "Let's create some initial memories \"About Me\". We can add memories to our `VolatileMemoryStore` by using `SaveInformationAsync`\n"
   ]
  },
  {
   "cell_type": "code",
   "execution_count": null,
   "id": "d096504c",
   "metadata": {},
   "outputs": [],
   "source": [
    "collection_id = \"generic\"\n",
    "\n",
    "\n",
    "async def populate_memory(memory: SemanticTextMemory) -> None:\n",
    "    # Add some documents to the semantic memory\n",
    "    await memory.save_information(collection=collection_id, id=\"info1\", text=\"Your budget for 2024 is $100,000\")\n",
    "    await memory.save_information(collection=collection_id, id=\"info2\", text=\"Your savings from 2023 are $50,000\")\n",
    "    await memory.save_information(collection=collection_id, id=\"info3\", text=\"Your investments are $80,000\")"
   ]
  },
  {
   "cell_type": "code",
   "execution_count": null,
   "id": "5338d3ac",
   "metadata": {},
   "outputs": [],
   "source": [
    "await populate_memory(memory)"
   ]
  },
  {
   "attachments": {},
   "cell_type": "markdown",
   "id": "2calf857",
   "metadata": {},
   "source": [
    "Let's try searching the memory:\n"
   ]
  },
  {
   "cell_type": "code",
   "execution_count": null,
   "id": "628c843e",
   "metadata": {},
   "outputs": [],
   "source": [
    "async def search_memory_examples(memory: SemanticTextMemory) -> None:\n",
    "    questions = [\"What is my budget for 2024?\", \"What are my savings from 2023?\", \"What are my investments?\"]\n",
    "\n",
    "    for question in questions:\n",
    "        print(f\"Question: {question}\")\n",
    "        result = await memory.search(collection_id, question)\n",
    "        print(f\"Answer: {result[0].text}\\n\")"
   ]
  },
  {
   "cell_type": "code",
   "execution_count": null,
   "id": "24764c48",
   "metadata": {},
   "outputs": [],
   "source": [
    "await search_memory_examples(memory)"
   ]
  },
  {
   "attachments": {},
   "cell_type": "markdown",
   "id": "e70c2b22",
   "metadata": {},
   "source": [
    "Let's now revisit the our chat sample from the [previous notebook](04-kernel-arguments-chat.ipynb).\n",
    "If you remember, we used kernel arguments to fill the prompt with a `history` that continuously got populated as we chatted with the bot. Let's add also memory to it!\n"
   ]
  },
  {
   "attachments": {},
   "cell_type": "markdown",
   "id": "1ed54a32",
   "metadata": {},
   "source": [
    "This is done by using the `TextMemoryPlugin` which exposes the `recall` native function.\n",
    "\n",
    "`recall` takes an input ask and performs a similarity search on the contents that have\n",
    "been embedded in the Memory Store and returns the most relevant memory.\n"
   ]
  },
  {
   "cell_type": "code",
   "execution_count": null,
   "id": "fb8549b2",
   "metadata": {},
   "outputs": [],
   "source": [
    "async def setup_chat_with_memory(\n",
    "    kernel: sk.Kernel,\n",
    "    service_id: str,\n",
    ") -> sk.KernelFunction:\n",
    "    prompt = \"\"\"\n",
    "    ChatBot can have a conversation with you about any topic.\n",
    "    It can give explicit instructions or say 'I don't know' if\n",
    "    it does not have an answer.\n",
    "\n",
    "    Information about me, from previous conversations:\n",
    "    - {{recall 'budget by year'}} What is my budget for 2024?\n",
    "    - {{recall 'savings from previous year'}} What are my savings from 2023?\n",
    "    - {{recall 'investments'}} What are my investments?\n",
    "\n",
    "    {{$request}}\n",
    "    \"\"\".strip()\n",
    "\n",
    "    prompt_template_config = PromptTemplateConfig(\n",
    "        template=prompt,\n",
    "        execution_settings={\n",
    "            service_id: kernel.get_service(service_id).get_prompt_execution_settings_class()(service_id=service_id)\n",
    "        },\n",
    "    )\n",
    "\n",
    "    chat_func = kernel.create_function_from_prompt(\n",
    "        function_name=\"chat_with_memory\",\n",
    "        plugin_name=\"chat\",\n",
    "        prompt_template_config=prompt_template_config,\n",
    "    )\n",
    "\n",
    "    return chat_func"
   ]
  },
  {
   "attachments": {},
   "cell_type": "markdown",
   "id": "1ac62457",
   "metadata": {},
   "source": [
    "The `RelevanceParam` is used in memory search and is a measure of the relevance score from 0.0 to 1.0, where 1.0 means a perfect match. We encourage users to experiment with different values.\n"
   ]
  },
  {
   "attachments": {},
   "cell_type": "markdown",
   "id": "645b55a1",
   "metadata": {},
   "source": [
    "Now that we've included our memories, let's chat!\n"
   ]
  },
  {
   "cell_type": "code",
   "execution_count": null,
   "id": "75267a2f",
   "metadata": {},
   "outputs": [],
   "source": [
    "async def chat(kernel: sk.Kernel, chat_func: sk.KernelFunction) -> bool:\n",
    "    try:\n",
    "        user_input = input(\"User:> \")\n",
    "    except KeyboardInterrupt:\n",
    "        print(\"\\n\\nExiting chat...\")\n",
    "        return False\n",
    "    except EOFError:\n",
    "        print(\"\\n\\nExiting chat...\")\n",
    "        return False\n",
    "\n",
    "    if user_input == \"exit\":\n",
    "        print(\"\\n\\nExiting chat...\")\n",
    "        return False\n",
    "\n",
    "    answer = await kernel.invoke(chat_func, request=user_input)\n",
    "\n",
    "    print(f\"ChatBot:> {answer}\")\n",
    "    return True"
   ]
  },
  {
   "cell_type": "code",
   "execution_count": null,
   "id": "e3875a34",
   "metadata": {},
   "outputs": [],
   "source": [
    "print(\"Populating memory...\")\n",
    "await populate_memory(memory)\n",
    "\n",
    "print(\"Asking questions... (manually)\")\n",
    "await search_memory_examples(memory)\n",
    "\n",
    "print(\"Setting up a chat (with memory!)\")\n",
    "chat_func = await setup_chat_with_memory(kernel, chat_service_id)\n",
    "\n",
    "print(\"Begin chatting (type 'exit' to exit):\\n\")\n",
    "print(\n",
    "    \"Welcome to the chat bot!\\\n",
    "    \\n  Type 'exit' to exit.\\\n",
    "    \\n  Try asking a question about your finances (i.e. \\\"talk to me about my finances\\\").\"\n",
    ")\n",
    "chatting = True\n",
    "while chatting:\n",
    "    chatting = await chat(kernel, chat_func)"
   ]
  },
  {
   "attachments": {},
   "cell_type": "markdown",
   "id": "0a51542b",
   "metadata": {},
   "source": [
    "### Adding documents to your memory\n",
    "\n",
    "Many times in your applications you'll want to bring in external documents into your memory. Let's see how we can do this using our VolatileMemoryStore.\n",
    "\n",
    "Let's first get some data using some of the links in the Semantic Kernel repo.\n"
   ]
  },
  {
   "cell_type": "code",
   "execution_count": null,
   "id": "c3d5a1b9",
   "metadata": {},
   "outputs": [],
   "source": [
    "github_files = {}\n",
    "github_files[\"https://github.com/microsoft/semantic-kernel/blob/main/README.md\"] = (\n",
    "    \"README: Installation, getting started, and how to contribute\"\n",
    ")\n",
    "github_files[\n",
    "    \"https://github.com/microsoft/semantic-kernel/blob/main/dotnet/notebooks/02-running-prompts-from-file.ipynb\"\n",
    "] = \"Jupyter notebook describing how to pass prompts from a file to a semantic plugin or function\"\n",
    "github_files[\"https://github.com/microsoft/semantic-kernel/blob/main/dotnet/notebooks/00-getting-started.ipynb\"] = (\n",
    "    \"Jupyter notebook describing how to get started with the Semantic Kernel\"\n",
    ")\n",
    "github_files[\"https://github.com/microsoft/semantic-kernel/tree/main/samples/plugins/ChatPlugin/ChatGPT\"] = (\n",
    "    \"Sample demonstrating how to create a chat plugin interfacing with ChatGPT\"\n",
    ")\n",
    "github_files[\n",
    "    \"https://github.com/microsoft/semantic-kernel/blob/main/dotnet/src/SemanticKernel/Memory/Volatile/VolatileMemoryStore.cs\"\n",
    "] = \"C# class that defines a volatile embedding store\""
   ]
  },
  {
   "attachments": {},
   "cell_type": "markdown",
   "id": "75f3ea5e",
   "metadata": {},
   "source": [
    "Now let's add these files to our VolatileMemoryStore using `SaveReferenceAsync`. We'll separate these memories from the chat memories by putting them in a different collection.\n"
   ]
  },
  {
   "cell_type": "code",
   "execution_count": null,
   "id": "170e7142",
   "metadata": {},
   "outputs": [],
   "source": [
    "memory_collection_name = \"SKGitHub\"\n",
    "print(\"Adding some GitHub file URLs and their descriptions to a volatile Semantic Memory.\")\n",
    "i = 0\n",
    "for entry, value in github_files.items():\n",
    "    await memory.save_reference(\n",
    "        collection=memory_collection_name,\n",
    "        description=value,\n",
    "        text=value,\n",
    "        external_id=entry,\n",
    "        external_source_name=\"GitHub\",\n",
    "    )\n",
    "    i += 1\n",
    "    print(\"  URL {} saved\".format(i))"
   ]
  },
  {
   "cell_type": "code",
   "execution_count": null,
   "id": "143911c3",
   "metadata": {},
   "outputs": [],
   "source": [
    "ask = \"I love Jupyter notebooks, how should I get started?\"\n",
    "print(\"===========================\\n\" + \"Query: \" + ask + \"\\n\")\n",
    "\n",
    "memories = await memory.search(memory_collection_name, ask, limit=5, min_relevance_score=0.77)\n",
    "\n",
    "i = 0\n",
    "for memory in memories:\n",
    "    i += 1\n",
    "    print(f\"Result {i}:\")\n",
    "    print(\"  URL:     : \" + memory.id)\n",
    "    print(\"  Title    : \" + memory.description)\n",
    "    print(\"  Relevance: \" + str(memory.relevance))\n",
    "    print()"
   ]
  },
  {
   "attachments": {},
   "cell_type": "markdown",
   "id": "59294dac",
   "metadata": {},
   "source": [
    "Now you might be wondering what happens if you have so much data that it doesn't fit into your RAM? That's where you want to make use of an external Vector Database made specifically for storing and retrieving embeddings. Fortunately, semantic kernel makes this easy thanks to an extensive list of available connectors. In the following section, we will connect to an existing Azure AI Search service that we will use as an external Vector Database to store and retrieve embeddings.\n"
   ]
  },
  {
   "cell_type": "code",
   "execution_count": null,
   "id": "77fdfa86",
   "metadata": {},
   "outputs": [],
   "source": [
    "from semantic_kernel.connectors.memory.azure_cognitive_search import (\n",
    "    AzureCognitiveSearchMemoryStore,\n",
    ")\n",
    "\n",
    "azure_ai_search_api_key, azure_ai_search_url = sk.azure_aisearch_settings_from_dot_env()\n",
    "\n",
    "acs_memory_store = AzureCognitiveSearchMemoryStore(\n",
    "    vector_size=1536,\n",
    "    search_endpoint=azure_ai_search_url,\n",
    "    admin_key=azure_ai_search_api_key,\n",
    ")\n",
    "\n",
    "memory = SemanticTextMemory(storage=acs_memory_store, embeddings_generator=embedding_gen)\n",
    "kernel.import_plugin_from_object(TextMemoryPlugin(memory), \"TextMemoryPluginACS\")"
   ]
  },
  {
   "cell_type": "markdown",
   "id": "94f9e83b",
   "metadata": {},
   "source": [
    "The implementation of Semantic Kernel allows to easily swap memory store for another. Here, we will re-use the functions we initially created for `VolatileMemoryStore` with our new external Vector Store leveraging Azure AI Search\n"
   ]
  },
  {
   "cell_type": "code",
   "execution_count": null,
   "id": "fc3da7e1",
   "metadata": {},
   "outputs": [],
   "source": [
    "await populate_memory(memory)"
   "execution_count": null,
   "id": "a77bdf89",
   "metadata": {},
   "outputs": [],
   "source": [
    "!python -m pip install semantic-kernel==0.5.1.dev0"
   ]
  },
  {
   "cell_type": "code",
   "execution_count": null,
   "id": "508ad44f",
   "metadata": {},
   "outputs": [],
   "source": [
    "from typing import Tuple\n",
    "\n",
    "import semantic_kernel as sk\n",
    "from semantic_kernel.connectors.ai.open_ai import (\n",
    "    OpenAIChatCompletion,\n",
    "    OpenAITextEmbedding,\n",
    "    AzureChatCompletion,\n",
    "    AzureTextEmbedding,\n",
    ")\n",
    "from semantic_kernel.models.ai.chat_completion.chat_history import ChatHistory\n",
    "from semantic_kernel.prompt_template.input_variable import InputVariable\n",
    "from semantic_kernel.functions import KernelFunction"
   ]
  },
  {
   "attachments": {},
   "cell_type": "markdown",
   "id": "d8ddffc1",
   "metadata": {},
   "source": [
    "In order to use memory, we need to instantiate the Kernel with a Memory Storage\n",
    "and an Embedding service. In this example, we make use of the `VolatileMemoryStore` which can be thought of as a temporary in-memory storage. This memory is not written to disk and is only available during the app session.\n",
    "\n",
    "When developing your app you will have the option to plug in persistent storage like Azure AI Search, Azure Cosmos Db, PostgreSQL, SQLite, etc. Semantic Memory allows also to index external data sources, without duplicating all the information as you will see further down in this notebook.\n"
   ]
  },
  {
   "cell_type": "code",
   "execution_count": null,
   "id": "7aa8b6f2",
   "metadata": {},
   "outputs": [],
   "source": [
    "from services import Service\n",
    "\n",
    "# Select a service to use for this notebook (available services: OpenAI, AzureOpenAI, HuggingFace)\n",
    "selectedService = Service.OpenAI"
   ]
  },
  {
   "cell_type": "code",
   "execution_count": null,
   "id": "8f8dcbc6",
   "metadata": {},
   "outputs": [],
   "source": [
    "kernel = sk.Kernel()\n",
    "\n",
    "# Configure Azure LLM service\n",
    "if selectedService == Service.AzureOpenAI:\n",
    "    deployment, api_key, endpoint = sk.azure_openai_settings_from_dot_env()\n",
    "    azure_text_embedding = AzureTextEmbedding(\n",
    "        service_id=\"azure_text_embed\", deployment_name=\"text-embedding\", endpoint=endpoint, api_key=api_key\n",
    "    )\n",
    "    service_id = \"aoai_chat\"\n",
    "    azure_chat_service = AzureChatCompletion(\n",
    "        service_id=service_id, deployment_name=\"gpt-35-turbo\", endpoint=endpoint, api_key=api_key\n",
    "    )  # set the deployment name to the value of your chat model\n",
    "    kernel.use_memory(storage=sk.memory.VolatileMemoryStore(), embeddings_generator=azure_text_embedding)\n",
    "    kernel.add_service(azure_chat_service)\n",
    "    kernel.add_service(azure_text_embedding)\n",
    "\n",
    "# Configure OpenAI service\n",
    "if selectedService == Service.OpenAI:\n",
    "    api_key, org_id = sk.openai_settings_from_dot_env()\n",
    "    oai_text_embedding = OpenAITextEmbedding(\n",
    "        service_id=\"oai_text_embed\", ai_model_id=\"text-embedding-ada-002\", api_key=api_key, org_id=org_id\n",
    "    )\n",
    "    service_id = \"oai_chat\"\n",
    "    oai_chat_service = OpenAIChatCompletion(\n",
    "        service_id=service_id, ai_model_id=\"gpt-3.5-turbo\", api_key=api_key, org_id=org_id\n",
    "    )\n",
    "    kernel.use_memory(storage=sk.memory.VolatileMemoryStore(), embeddings_generator=oai_text_embedding)\n",
    "    kernel.add_service(oai_chat_service)\n",
    "    kernel.add_service(oai_text_embedding)\n",
    "\n",
    "kernel.import_plugin(sk.core_plugins.TextMemoryPlugin(), \"text_memory\")"
   ]
  },
  {
   "attachments": {},
   "cell_type": "markdown",
   "id": "e7fefb6a",
   "metadata": {},
   "source": [
    "At its core, Semantic Memory is a set of data structures that allow you to store the meaning of text that come from different data sources, and optionally to store the source text too. These texts can be from the web, e-mail providers, chats, a database, or from your local directory, and are hooked up to the Semantic Kernel through data source connectors.\n",
    "\n",
    "The texts are embedded or compressed into a vector of floats representing mathematically the texts' contents and meaning. You can read more about embeddings [here](https://aka.ms/sk/embeddings).\n"
   ]
  },
  {
   "attachments": {},
   "cell_type": "markdown",
   "id": "2a7e7ca4",
   "metadata": {},
   "source": [
    "### Manually adding memories\n",
    "\n",
    "Let's create some initial memories \"About Me\". We can add memories to our `VolatileMemoryStore` by using `SaveInformationAsync`\n"
   ]
  },
  {
   "cell_type": "code",
   "execution_count": null,
   "id": "d096504c",
   "metadata": {},
   "outputs": [],
   "source": [
    "async def populate_memory(kernel: sk.Kernel) -> None:\n",
    "    # Add some documents to the semantic memory\n",
    "    await kernel.memory.save_information(collection=\"aboutMe\", id=\"info1\", text=\"My name is Andrea\")\n",
    "    await kernel.memory.save_information(collection=\"aboutMe\", id=\"info2\", text=\"I currently work as a tour guide\")\n",
    "    await kernel.memory.save_information(\n",
    "        collection=\"aboutMe\", id=\"info3\", text=\"I've been living in Seattle since 2005\"\n",
    "    )\n",
    "    await kernel.memory.save_information(\n",
    "        collection=\"aboutMe\",\n",
    "        id=\"info4\",\n",
    "        text=\"I visited France and Italy five times since 2015\",\n",
    "    )\n",
    "    await kernel.memory.save_information(collection=\"aboutMe\", id=\"info5\", text=\"My family is from New York\")"
   ]
  },
  {
   "cell_type": "code",
   "execution_count": null,
   "id": "9d5f294d",
   "metadata": {},
   "outputs": [],
   "source": [
    "await populate_memory(kernel)"
   ]
  },
  {
   "attachments": {},
   "cell_type": "markdown",
   "id": "2calf857",
   "metadata": {},
   "source": [
    "Let's try searching the memory:\n"
   ]
  },
  {
   "cell_type": "code",
   "execution_count": null,
   "id": "628c843e",
   "metadata": {},
   "outputs": [],
   "source": [
    "async def search_memory_examples(kernel: sk.Kernel) -> None:\n",
    "    questions = [\n",
    "        \"what's my name\",\n",
    "        \"where do I live?\",\n",
    "        \"where's my family from?\",\n",
    "        \"where have I traveled?\",\n",
    "        \"what do I do for work\",\n",
    "    ]\n",
    "\n",
    "    for question in questions:\n",
    "        print(f\"Question: {question}\")\n",
    "        result = await kernel.memory.search(\"aboutMe\", question)\n",
    "        print(f\"Answer: {result[0].text}\\n\")"
   ]
  },
  {
   "cell_type": "code",
   "execution_count": null,
   "id": "7a170e0d",
   "metadata": {},
   "outputs": [],
   "source": [
    "await search_memory_examples(kernel)"
   ]
  },
  {
   "attachments": {},
   "cell_type": "markdown",
   "id": "e70c2b22",
   "metadata": {},
   "source": [
    "Let's now revisit the our chat sample from the [previous notebook](04-context-variables-chat.ipynb).\n",
    "If you remember, we used kernel arguments to fill the prompt with a `history` that continuously got populated as we chatted with the bot. Let's add also memory to it!\n"
   ]
  },
  {
   "attachments": {},
   "cell_type": "markdown",
   "id": "1ed54a32",
   "metadata": {},
   "source": [
    "This is done by using the `TextMemoryPlugin` which exposes the `recall` native function.\n",
    "\n",
    "`recall` takes an input ask and performs a similarity search on the contents that have\n",
    "been embedded in the Memory Store and returns the most relevant memory.\n"
   ]
  },
  {
   "cell_type": "code",
   "execution_count": null,
   "id": "fb8549b2",
   "metadata": {},
   "outputs": [],
   "source": [
    "async def setup_chat_with_memory(\n",
    "    kernel: sk.Kernel,\n",
    ") -> Tuple[KernelFunction, sk.KernelArguments]:\n",
    "    prompt = \"\"\"\n",
    "    ChatBot can have a conversation with you about any topic.\n",
    "    It can give explicit instructions or say 'I don't know' if\n",
    "    it does not have an answer.\n",
    "\n",
    "    Information about me, from previous conversations:\n",
    "    {{$fact1}} {{recall $fact1}}\n",
    "    {{$fact2}} {{recall $fact2}}\n",
    "    {{$fact3}} {{recall $fact3}}\n",
    "    {{$fact4}} {{recall $fact4}}\n",
    "    {{$fact5}} {{recall $fact5}}\n",
    "\n",
    "    \"\"\".strip()\n",
    "\n",
    "    req_settings = kernel.get_service(service_id).get_prompt_execution_settings_class()(service_id=service_id)\n",
    "    req_settings.max_tokens = 2000\n",
    "    req_settings.temperature = 0.7\n",
    "    req_settings.top_p = 0.8\n",
    "\n",
    "    prompt_template_config = sk.PromptTemplateConfig(\n",
    "        template=\"{{$user_input}}\",\n",
    "        name=\"chat\",\n",
    "        template_format=\"semantic-kernel\",\n",
    "        input_variables=[\n",
    "            InputVariable(name=\"user_input\", description=\"The user input\", is_required=True),\n",
    "            InputVariable(name=\"chat_history\", description=\"The history of the conversation\", is_required=True),\n",
    "        ],\n",
    "        execution_settings=req_settings,\n",
    "    )\n",
    "\n",
    "    chat_func = kernel.create_function_from_prompt(\n",
    "        plugin_name=\"chat_memory\", function_name=\"ChatWithMemory\", prompt_template_config=prompt_template_config\n",
    "    )\n",
    "\n",
    "    chat_history = ChatHistory()\n",
    "    chat_history.add_system_message(prompt)\n",
    "\n",
    "    arguments = sk.KernelArguments(\n",
    "        fact1=\"what is my name?\",\n",
    "        fact2=\"what is my favorite hobby?\",\n",
    "        fact3=\"where's my family from?\",\n",
    "        fact4=\"where did I travel last year?\",\n",
    "        fact5=\"what do I do for work?\",\n",
    "        collection=\"aboutMe\",\n",
    "        relevance=0.6,\n",
    "        chat_history=chat_history,\n",
    "    )\n",
    "\n",
    "    return chat_func, arguments"
   ]
  },
  {
   "attachments": {},
   "cell_type": "markdown",
   "id": "1ac62457",
   "metadata": {},
   "source": [
    "The `RelevanceParam` is used in memory search and is a measure of the relevance score from 0.0 to 1.0, where 1.0 means a perfect match. We encourage users to experiment with different values.\n"
   ]
  },
  {
   "attachments": {},
   "cell_type": "markdown",
   "id": "645b55a1",
   "metadata": {},
   "source": [
    "Now that we've included our memories, let's chat!\n"
   ]
  },
  {
   "cell_type": "code",
   "execution_count": null,
   "id": "75267a2f",
   "metadata": {},
   "outputs": [],
   "source": [
    "async def chat(kernel: sk.Kernel, chat_func: KernelFunction, chat_history: ChatHistory) -> bool:\n",
    "    try:\n",
    "        user_input = input(\"User:> \")\n",
    "        print(f\"User:> {user_input}\")\n",
    "    except KeyboardInterrupt:\n",
    "        print(\"\\n\\nExiting chat...\")\n",
    "        return False\n",
    "    except EOFError:\n",
    "        print(\"\\n\\nExiting chat...\")\n",
    "        return False\n",
    "\n",
    "    if user_input == \"exit\":\n",
    "        print(\"\\n\\nExiting chat...\")\n",
    "        return False\n",
    "\n",
    "    answer = await kernel.invoke(chat_func, user_input=user_input, chat_history=chat_history)\n",
    "    chat_history.add_user_message(user_input)\n",
    "    chat_history.add_system_message(str(answer))\n",
    "\n",
    "    print(f\"ChatBot:> {answer}\")\n",
    "    return True"
   ]
  },
  {
   "cell_type": "code",
   "execution_count": null,
   "id": "e3875a34",
   "metadata": {},
   "outputs": [],
   "source": [
    "print(\"Populating memory...\")\n",
    "await populate_memory(kernel)\n",
    "\n",
    "print(\"Asking questions... (manually)\")\n",
    "await search_memory_examples(kernel)\n",
    "\n",
    "print(\"Setting up a chat (with memory!)\")\n",
    "chat_func, context = await setup_chat_with_memory(kernel)\n",
    "\n",
    "print(\"Begin chatting (type 'exit' to exit):\\n\")\n",
    "chatting = True\n",
    "while chatting:\n",
    "    chatting = await chat(kernel, chat_func, context)"
   ]
  },
  {
   "attachments": {},
   "cell_type": "markdown",
   "id": "0a51542b",
   "metadata": {},
   "source": [
    "### Adding documents to your memory\n",
    "\n",
    "Many times in your applications you'll want to bring in external documents into your memory. Let's see how we can do this using our VolatileMemoryStore.\n",
    "\n",
    "Let's first get some data using some of the links in the Semantic Kernel repo.\n"
   ]
  },
  {
   "cell_type": "code",
   "execution_count": null,
   "id": "c3d5a1b9",
   "metadata": {},
   "outputs": [],
   "source": [
    "github_files = {}\n",
    "github_files[\n",
    "    \"https://github.com/microsoft/semantic-kernel/blob/main/README.md\"\n",
    "] = \"README: Installation, getting started, and how to contribute\"\n",
    "github_files[\n",
    "    \"https://github.com/microsoft/semantic-kernel/blob/main/dotnet/notebooks/02-running-prompts-from-file.ipynb\"\n",
    "] = \"Jupyter notebook describing how to pass prompts from a file to a semantic plugin or function\"\n",
    "github_files[\n",
    "    \"https://github.com/microsoft/semantic-kernel/blob/main/dotnet/notebooks/00-getting-started.ipynb\"\n",
    "] = \"Jupyter notebook describing how to get started with the Semantic Kernel\"\n",
    "github_files[\n",
    "    \"https://github.com/microsoft/semantic-kernel/tree/main/samples/plugins/ChatPlugin/ChatGPT\"\n",
    "] = \"Sample demonstrating how to create a chat plugin interfacing with ChatGPT\"\n",
    "github_files[\n",
    "    \"https://github.com/microsoft/semantic-kernel/blob/main/dotnet/src/SemanticKernel/Memory/Volatile/VolatileMemoryStore.cs\"\n",
    "] = \"C# class that defines a volatile embedding store\""
   ]
  },
  {
   "attachments": {},
   "cell_type": "markdown",
   "id": "75f3ea5e",
   "metadata": {},
   "source": [
    "Now let's add these files to our VolatileMemoryStore using `SaveReferenceAsync`. We'll separate these memories from the chat memories by putting them in a different collection.\n"
   ]
  },
  {
   "cell_type": "code",
   "execution_count": null,
   "id": "170e7142",
   "metadata": {},
   "outputs": [],
   "source": [
    "memory_collection_name = \"SKGitHub\"\n",
    "print(\"Adding some GitHub file URLs and their descriptions to a volatile Semantic Memory.\")\n",
    "i = 0\n",
    "for entry, value in github_files.items():\n",
    "    await kernel.memory.save_reference(\n",
    "        collection=memory_collection_name,\n",
    "        description=value,\n",
    "        text=value,\n",
    "        external_id=entry,\n",
    "        external_source_name=\"GitHub\",\n",
    "    )\n",
    "    i += 1\n",
    "    print(\"  URL {} saved\".format(i))"
   ]
  },
  {
   "cell_type": "code",
   "execution_count": null,
   "id": "143911c3",
   "metadata": {},
   "outputs": [],
   "source": [
    "ask = \"I love Jupyter notebooks, how should I get started?\"\n",
    "print(\"===========================\\n\" + \"Query: \" + ask + \"\\n\")\n",
    "\n",
    "memories = await kernel.memory.search(memory_collection_name, ask, limit=5, min_relevance_score=0.77)\n",
    "\n",
    "i = 0\n",
    "for memory in memories:\n",
    "    i += 1\n",
    "    print(f\"Result {i}:\")\n",
    "    print(\"  URL:     : \" + memory.id)\n",
    "    print(\"  Title    : \" + memory.description)\n",
    "    print(\"  Relevance: \" + str(memory.relevance))\n",
    "    print()"
   ]
  },
  {
   "attachments": {},
   "cell_type": "markdown",
   "id": "59294dac",
   "metadata": {},
   "source": [
    "Now you might be wondering what happens if you have so much data that it doesn't fit into your RAM? That's where you want to make use of an external Vector Database made specifically for storing and retrieving embeddings. Fortunately, semantic kernel makes this easy thanks to an extensive list of available connectors. In the following section, we will connect to an existing Azure AI Search service that we will use as an external Vector Database to store and retrieve embeddings.\n"
   ]
  },
  {
   "cell_type": "code",
   "execution_count": null,
   "metadata": {},
   "outputs": [],
   "source": [
    "from semantic_kernel.connectors.memory.azure_cognitive_search import (\n",
    "    AzureCognitiveSearchMemoryStore,\n",
    ")\n",
    "\n",
    "azure_ai_search_api_key, azure_ai_search_url = sk.azure_aisearch_settings_from_dot_env()\n",
    "\n",
    "# text-embedding-ada-002 uses a 1536-dimensional embedding vector\n",
    "kernel.register_memory_store(\n",
    "    memory_store=AzureCognitiveSearchMemoryStore(\n",
    "        vector_size=1536,\n",
    "        search_endpoint=azure_ai_search_url,\n",
    "        admin_key=azure_ai_search_api_key,\n",
    "    )\n",
    ")"
   ]
  },
  {
   "cell_type": "markdown",
   "metadata": {},
   "source": [
    "The implementation of Semantic Kernel allows to easily swap memory store for another. Here, we will re-use the functions we initially created for `VolatileMemoryStore` with our new external Vector Store leveraging Azure AI Search\n"
   ]
  },
  {
   "cell_type": "code",
   "execution_count": null,
   "metadata": {},
   "outputs": [],
   "source": [
    "await populate_memory(kernel)"
   ]
  },
  {
   "cell_type": "markdown",
   "metadata": {},
   "source": [
    "We can see that our function created an \"About Me\" index and that our five pieces of information have been indexed (note that it can take a few minutes for the UI to reflect the document count and storage size).\n"
   ]
  },
  {
   "attachments": {
    "image.png": {
     "image/png": "iVBORw0KGgoAAAANSUhEUgAAAhoAAAE6CAYAAABQ/fuNAAAAAXNSR0IArs4c6QAAAARnQU1BAACxjwv8YQUAAAAJcEhZcwAAFiUAABYlAUlSJPAAACvLSURBVHhe7d0JfBXVwf7xB7HGqgF5BRVIVYJUAraCKCDFWMFYNFEwgAraPyBWxAW0IrSyVCVYWVrBhUVBaAu4sNQlvFDCItFqqEboWyG4JAGNgiQKJFTBQu9/ztxzk5s9wRwSwu/7+QyZObPcuffOvfPMOWcuDQIeAQAAOHCC/QsAAFDjCBoAAMAZggYAAHCmloNGpubc0FbtYhI152NbBAAA6o0SQYMTPwAAqDk0nQAAAGcIGvXA9u3b/QEAgLqGoFEPrFu7VuvXrbNTAADUHQSNemD9+nVa/8Z6OwUAQN1R5aCRMqqok+jBrGQlDY1XlwtNWVt1iR+spBU5dsky5KVp/qibFds5uHy7Tt01cNR8bdxj55fnYKaSJw1WQmi9CzsrYehEJWcdtAsY+Uq+v7M/v++sTFsWJn2yEsy6N0xXxmFbFhLar04l9ivPzi/moLJem6gh13dXR7OsGTqb5Zcqyy5RG/Ly8rR//37l79vnjwMAUJdUu0bjwEezNfD6UXo9P0pX9+6n2AsbqSArTYtHxWvk8ny7VJht3vK/GKypKzarIKKDYhP7qW+XKOWsn6whg6ZrU8mTf8i2RRpyVbxGL0xTbrOuSvDWS+jSSJ+/vUijr4/X+DWhx2qkhAmjFdtQynhmipYVCy+ZmvP4fC8ItNOw39+nGG+ZkIL1E5Xwc7NfGVKbK9TX235s9HfavMLbr1/crPnF7rrJ94JWTyWMWaSNu85UF/Mc4rsqOqLAWz7Ne5Tas2bNGsVecYUuvzxW69attaUAANQR5v86KfJJYHafCwIxbW8IzP7IFlmrHzDl3tD+Z4EHk3NtaVDu4juC83o+Hthky3yH3ghM7G7W+1lgxMuf2ULrwJbA87f9LLheyccLW6/kYx341xOBxPbevO6PBjYcsoWez/4yyN/W5Y+8YUsCgfyXg/uVOGOLLbFyFgYGm220vyEw/V8HbGFQbvIDgcvNPg1aGCjc4/ceD8SZsltmBTLDHtPI/fs7gUw77tprr74a+NXtQ4sNV13VM/Deu+8GNm7cGIjzxkvON+sAAFBbql2jET34aU2Jb2qngpoOGK4hLb2RzzdqY1g7Qt4L87U4T4rsP0kz+kfZUiuinYZMu8+viSgptF700NKPFXHhfRqZ2Mhb6HWl/t0WeqJuTdK4LmbdGcHfAClI0cQnNkht71TS3e2CC1mp82Zo42Ep9ncLNPLCCFsa1DT+Pg3p5I1sTFHqrmCZcnNlGoYifxyj6BL727RbV0Xbcdeuu/56XRufoB07dqh3nxs0bNidevz3j6tDx466+OKL9Xtv3JRdf31vffbZZ4pPSPDXqUl79uzRvffcrb1799oS6YXFi/Xiiy/aqbKXAQAcn6oZNBqpa+cOdjxcB8X8xPzNUW5YV4209DTv3yj1631FsKCkJh3VsY0dL5SvDW+b9drput5lPZbU8ScdvX/ztWlLeKNFlAaONc0jWzVj0nwlz5mu5D2lm0ykzdqYmi81TFBfE1hKiVLHDiYUpWnz5mCJvMfr4m2j4OUpGv/aVh0sr7nnKOjTp4+emTlTixb+RXlffaVOl1yihg0b6sQTT/THTdmLL76gp55+Wr1797Fr1awGJ5xgasLslFViusxlAADHnWoGjSg1a25HS4jwT+b5yv/Gn/Rk6nP/px1aK/rHfkEV5Spvp/nrBYbrbafLEkOXCRv8JUtpY2svNk7W6HmZihmepJFt7bxCucr93PtzOFkjbWfWksPAeSU6tra8RRN/F+c9+0wtG5Oojp2v0pBJi7S5lvpenn9+G82dO09PP/Wktm3LsKXSli1b9IwXMJ59bq6/jAtNmjTRk08+5f8NGTBwoG4eMMBOlb0MAOD4VO2mk+o7SRGn2NFqiQp2uqxgiG3T2C5bJOqcloq04zq5eLNIMU3aKa6MbYYPHcJCVVT/p7Q6fYVmjEhQTMMcbVw4UQMv764hC7faJY6yBg307bff6sc/vsBvSjFDTEyM9u8v8GY1sAsBAFDL/J4ahSrrDFq6PCTUWfTBlbbAbKufKbs2MD3DFpWyJTD9upLbzQ0sGmTLqtvL8uslgWGmk+egRwPjzPNoX9b+vhGYeJmZNzaw2pZU34HAZxseD3ZKbfuzwMQ0W3wUrVu3NvDb34wJpKWlBX5xdZw/mA6hY0aPDqxfv94uBQBA7XJYo9FaXbqYvg6ZSkkOdXYoIf11pZT6z9uaqt1Frb2/W7VhfQW/zVFKjhbfP06ph9tp2G/Ga+K4IYo+vFUzHppd4ncuOirGdPY8vFqpR/wbVxGKih2jpDvMfuZp0/tH/wbX1A2p/u9mPPHHP2jOnGf9wYx//fVXevPNVLsUAAC1y2nTSYfe/RTj/c1aMFZJa0p0aMhL1uj75iurjLtOOtw40O98ufmJEZr6dumOEOYHw8aPMr+PUSTr2RFK2mjuVJkQ7JfRaYxGD2gqfTBdDz4bHgQaqW//W7w4k69lE+7V4mI//hWU9/Zs3fl4ip3yplOTlfp56eXyC4JlUWc18/8eLV5AVGrqBv3onHP0578s1LnnnecPf/rzX/yyN9avpyMmAKBOaGCqNey4x/w38fGasa2dRr62XMPC+hOaXwYduaJ0eUhwvpTwxDZN6WULPRnP3qyBT2yWOSVHRnfVFeaOjl2btGFjphr3vk+xW6drcRmPV7BqlOLvT5aJGRFNO6hL7Plqplxlvr1Jm3flSxfep+QldwZvLd02W337TVdGk1s0+43xRbfM7knWyPhRSsn3tv/X4tvPmJWovk8G+1eE9iviYI42bdykrDxvbxOf0tZJcf78LG/ZBG/ZyLM7qGM3ux+padpslvP2Y9mLd5a4s8Wtjz/+WNnZWbr66l/YkuJWr/6b3xk0Ovpo3XgLAEDZnHcGjbnjRaXMG6OEi5rqu6w0JS9fqg27mum6x1bode9EXl5dQGSvaUpZMU0Du7VW5Debleqtt2x5mnIaRithxFNKXmhDxuGtmjPe/Lx4U/X93cjiv8vRJEFJ91/hL1OyCSVm+HKl2v3SjuB+LVu1VflNOmrghBeV+mgwZBjNrhzo70fEv8P2w1uu76gFSj3KIcNo06ZNuSHDMPMIGQCAuqBEjQYAAEDNOQq3twIAgOMVQQMAADhD0AAAAM4QNAAAgDMEDQAA4AxBAwAAOEPQAAAAzhA0AACAMwQNAADgDEEDAAA4Q9AAAADOEDQAAIAzBA0AAOAMQQMAADhD0AAAAM4QNAAAgDMEDQAA4AxBAwAAOEPQAAAAzhA0AACAMwQNAADgDEEDAAA4Q9AAAADOEDQAAIAzBA0AAOAMQQMAADhD0AAAAM4QNAAAgDMEDQAA4AxBAwAAOEPQAAAAzhA0AACAMwQNAADgDEEDAAA4Q9AAAADOEDQAAIAzBA0AAOAMQQMAADhD0AAAAM4QNAAAgDMEDQAA4AxBAwAAONMg4LHjtS5jxYe6Ry21Nv40W4JjzfIFW9T3Qzvhubtfez3dyU54NqXu0LrIM3R3x9N0si1DJQ58pNXL3tKu/9hpT8OW3ZUY92P90E4DQF1FjQZqVOLgdspKPFU9TmqgVqWOrkM6+YwfKHvtp2o3ZbuW59aZjFu3FXylfRExumbwbfp/ZoiP0Un7vtJ+OxsA6jJqNFCDAtq08hP1TT9BScOidfKKrVr3k+I1GkEBZb+Vpb4p/9UtvzpfD0Q1sOXw5b6jJSsy9K2drJLTvCDS7zI1s5MAUFcQNFBztmxXu6UBJf26lRIjg80oZQeNoL3p2eqW3EBPjz9PPahbK86EjQ3SzysLD1VdDgBqCV/vvmzNGzBA8z6xkyWlPKROD621E8Wte6hjufMqk/3cAA18LttO1bDDB3XwsB2vzMGDduT72KdJr36ja/ud54cMI3Fw+SHDOL3TeXr6gm807vV9tsQd81p3uth7rwbM9d7t78+8787euzouN22J/rw6w04BQMXqddAInlwe0jo77UKPxzYp/bGedqruOJg6UQPvW6qcysLGp0s18uaJSv3GTh+pLXs075TTdXf76jSDNFCPuNPV5P09VXqPCsNC4VBBOCxmrebOku562XuvXrhdrWzpMcPUWix9R7kl/9rZ1ZehlQue15+LDUv09pFvsGxmPxes1FY7CeD4VI+Dhjm5tFKvXiu1NsUWHUcirkzSgvg0jawobJiQMTJNCc8nKfYUW3aENmUd1NmtT6v+SfyM09Tt1IN6J8dOV+KC4cuV/r4XGMwwuZVmjq9qDUUrtTrfjsLTXJeEOpf6HUyj9PmK57UkbbedDwA14ygHjX2atzBb95Qz/CHjsLIzvixzXnDYqU12S5VKWatVvXpq0pXXaNX60k0b4VfHA5/LsqUhazW28Kq54hqR8Cp0f5sPrQ02p5R1xf3JXA0MbbeMKvxiV+yh5hh/nbDtmGacKtbSRPaaVn7YKAwZ0xTXxJZ9D9lfHdLFLRrZqepopJgzD2nnl3ayOuJ6qteHWYWvY/mv3yit0ko96JWb9yr4Ps3VvAFm2dBrGf6eF3/fit7Pks0lWXYbpdc55jS7TP3jY6Rt6UU1EH6NRKjGo4KaibKW27ZSf/Y7tO7Ue155UYAJr01xUIsCoM6ptzUa69avVK8rewZPRqu8k0r4ScA7Wfdb11NL7ZXxJM3VzMLffjD9NUZJk+1V8/s9tXbMSjuvClaN0torg+suHa6wK27vRHbjWvU01fdmuxOlubO2+XN8JfZpqkYFT2rn365JZjvPmxOnt2/Pe89r8mPqEVyrUmWGjRoOGbUl+7m5fpj0X4sKXr/F709TL12jqV754l/ZOpdV3us50SxrXssS7/nL3nt+YzCAmFDyoKYFy8PX93w4a67dhvd4vbbZ9+gY1qy1Wp62Uzv8w9ILBCty1DLe1nh0ld4rs7mmnOXaXuPfhvtDW3PSv+uZ3rK79bY3T13tsn4tCk0rQH13lINGYw29tZWeLmd4IKahWsWcVea84NBcHe2WKuRdxc5ddY16xpmJnurpnQTWri+87g2erG8raqtv9avHdNcFdiLlOc3U3brdX9foqUmTr7HjVeCd2CfZdVt5QecCe8UdPCnerqGh6ns/QLS1E6X3qceV1+jD7GBNi79/2V5Yes7bt1ZF26+q8LCRleUmZLQ640S9/0W+naqOfGXsPlHNz7KTlfhwVmJh7cJYPWb7x1T8+pUp/L0o+Z6f7x0zF2Qr2wunrc7ztpjtjdtZ4S4Y/ljhNszjlbfcseNMnW4rpXLTPlBuiwvVLXQrS9vz1Gz/3lJBo6rL+bal6xPF6JLQYe8Hm/3aS60GUK/VyxqN7PVr9WHoStfT47a7pXVrw04CbRVddGFaWqtW1e9rUJbzi2/nglbRdqxsq8YUVdF3MrUohSeuVhp6WyvNnCVNPcKOp6GwMXiQm5qMjtER2pW5v/on2q/26+1/R+iyKDtdicI+Gl74+3DWc8WakMp//argw2fUL7TuxYma+eE2ZZmV4x7T0h5rg/MqumPFe29DWfXYtVt78yPV+Aw7+cU7tonDDKY2o5xQUNXljP3hTSfJ+mR/gfZ9ZecBqJfqYdDI1rp12/wmjMKTzo3P6EPvRDK3sFOoPYkUylJW2M9mlzxBZW+v8umqQiWvsLOzw5pOvPDj3xVhq+j9ofAOCXPFnq1evbL14BHeSmuYsJH6hqPmkvZNNPSbvXpmS3V+liWgdSl7tefiJlVuCirkBYCpvVZqbmGfiYpevyrwXpti63pDYc3Ur17wp/3A8T1e/zrPr3GIUhtbO/HDtglFnUX9oX9RzUWYqi7na3FZiWVv0zWhGg4A9VL9Cxq2GjzUVh8alg5vazuFtlKPHt7480VXp36zhh0PdjAMDyXm7pXwQHBk/GaU8L4ifvOOHff3Kbw/R3HZzz2kma1u16THbi/d36S6Gtq/Na6xxvY+Rf+7dLuWF9iiSuxN3657PjxFSdc1tiXV0+OxaWo16yHv9aj49auU349nlMZWcndSRc0oxzzTeTNtv86/IvjDX81aR3llGyrtrFnV5XymWeWLd7Ty+3+cABxD6l3QMJ1AL+jRs9SVbPiJ3lyhTm1VVFU+VrcX9dEwfTJevlvZhdXwa9WzOn00ymM6JZrbMW+02x0v3V7YR6P0Pvn7ZU58ppPjrFa2ycT0FzHbcPvbIEes/bla1PmQRs3I1LwvK/oBD/MT5Jnq8dohDR167vf4VdCe3mvoBQzv9cgu7/WrkpLvuTfYZpJid7KMkabWxu9wmDtCzC9/lvxrZx+Z4N0ghU0eH5yua8JrIsxjdD1Nn6wIW6asH+mqaDlvXvsW4XedxOia+BjtTwtb9nv9HgiAY0EDfoIcNcsLEe/u0O3J30htTtfY2P9Rt6iTdbIJEwcOaFPm15q3cq/+97+naNqQc5XYjP/npEzmltE3Duvy/t11ti0q05dvacmbDfkJcgB1FkEDbhzar+V/y9OiLd/o7T0B7TJlJzRQjxan6NpuTflv4iu1W5uSV+tfed/Z6XKccJL+56KrlXCRuX0UAOqeOhU0AABA/VIP7zoBAAB1BUEDAAA4Q9AAAADOEDQAAIAzBA0AAOAMQQMAADhD0AAAAM4QNAAAgDMEDQAA4EyN/zJoenq6HQMAAMc7foIcAAA4Q9MJAABwhqABAACcIWgAAABnCBoAAMAZggYAAHCGoAEAAJwhaAAAAGcIGgAAwBmCBgAAcKbGfxn0zTdTteSll1RQkG9LAKBuiYxspP433aTLL4+1JQBcqfGgMeKeu3X/rx9Qq+hoWwIAdUt2Vpae+OMf9OTTz9gSAK7UeNOJqckgZACoy8x3FLWuwNFBHw0AAOAMQQMAADhD0AAAAM7UmaBx4MvduuePW3Vx0jZv8P7+MVvPfHjQzgUAAMeiOhE09qZnq9sL3ypx0AV6f1xbb2in94c21oE123VPutuwkfrkLzXkybf98R1LxhSO16y39cSgMXrpUzsJAMBxovaDxn+/UlKKlHTnuepxRkNb6Gn8P3pg+Nk6PSVHiw/YsiO2Qy/9xgsUg8KG3yz1SqXYEX/R/BHdgosVE1zniTQ7CQAAqq32g8a/8rWp/Rm69mQ7He6Exrqn83+14r3vbMH30UK9Jnqh4k92eLyfzrVzAACAG7UeNDJyvlNMi0Z2qrSzG5+oXftqImiUzTSdjF5i6jbCmaaOcVq1U/q/WUW1H8HyUK1IWFPIp0s1etAMvWSaXrx55daCfGGWK16jElo31V8gqLwmnFC539xTch88ReVh2/cE11taVKvjzwur5Qlb1vCXD23HSVMSAOB4UetBIybqJL2/Y5+dKi3760Ne2DjJTh0t3XT/n5LUq7n00+Gh2g9zYp4lmWlTIzLxUqWPDw8I7yldd/nz7u9qi4r5Qqteke62NSpDWryqh81J/JxL1am5t25hONmhtHSpV5+ymnM86bOU3jm4jYcTpFUzi0JQuoYH983su17VM+EBKv1d6a6ieQ8PmllsunDZtBl6OP1SPRzaT80qI4gBAFA1td908pPG6vZRnpYX2Olw//1az6SfqL6X1ETQ8E704+1V+pFcqae9olXqrcRQiPADwhfaWVijcIkS+lfUGNNCve4qaq6J7dNbzbyTf6pX0rVTC+38zJ7MP33XCwyXqus5wclSOg0vDDLndrlUzXZ+boOGF44K+5oEt1lMp966yd+mnVdiOtfbjgk5L73ynn7aJ2w/O19i5wEAUH21HzROOFU9ov6joc9ka3HOIVtob3edtlsH4loosaz+G9VWoo9GmR1AK7HT1ASEwoppWvlCX3xh51XXOS3U3I6awGBqHExg2LHxXS8EXFp4oq9Q2DaM8CaPh5OPdMdsc1Hoec56z8toX9gwAwBA9dRy0Diod5Z/qmdOOUsZQxtp55rs4G9oeEP80m/VbVAbPd0pwi5bB3QKNU0UDWU3k1TBp19oZ/OWwUBxTj8ltHhXaZ8Gm006dalSzCjGhIyHd/Yu3K+HE0rUaFRZiUBmBjrOAgCOUC0GjWDISFJTLUpsorObnaEHBrcJ/oaGN6y9+1wNPCvsdtfa1vVS/TR91ve43dX00Qg11+zQSzNfLVZzEdu5hdJfeUXpLUJNGtWzY+cXauYFFzvlBZYjqdEwzSjh/T6KK+o4G3brbxmdWQEACKmloFE8ZJxuS+uWc3VTn0vC7jrppvsn9tbO8GaFEndrVKyFejV/1647TqtaDNeU8D4dXpBpnv6emnc+giYdT+yI4WqePM5uf6a+aHFkNRrn9p8c7Kgaeo7ewG+JAACOVIOAx47XCHNiMtXt5TsWQkZtMLfOvqtOfxqpWFsCwJ3Kv6sA1ISjXqOx960cQkYZdix5VTsT+hAyAAD1ylEPGqd3b60VhIwifh+HX/q/XXF3hbfHAgBw7Knlu05g7jiZwp0dAIB6iqABAACcqfGgERnZSNlZWXYKAOoe8x1lvqsAuFfjd528+Waqlrz0kgoK8m0JANQtJmT0v+kmXX453a8B12o8aAAAAITQRwMAADhD0AAAAM4QNAAAgDMEDQAA4AxBAwAAOEPQAAAAzhA0AACAMwQNAADgDEEDAAA4Q9AAAADOEDQAAIAzBA0AAOAMQQMAADhD0AAAAM4QNAAAgDMEDQAA4AxBAwAAOEPQAAAAzhA0AACAMwQNAADgDEEDAAA4Q9AAAADOEDQAAIAzBA0AAOAMQQMAADhD0AAA4KjKUcq0cZqzPt9O1291IGhkas4NbdUuJl5T022RlTUr0SsfpRQ7DdSe0HFaNHS58maNnpemvMN2kWNenlIm3KzYCRV/4g5mJStpaLy6XGhfi87xGv1anp3rzuZ5g5UweLay7DTqt4KN8zX65u7qaD9vHS+fqFR/TtWO07qg/OeQo42vLtWyjVv9qfquDtVoZGr+hMnaXG++tFEvXTVeqevf0rI503TnVd7J74nBir15tjLqxXG7T1n/2qy8b+xkGQpWjdN114/Ssq9jdNvYaZoyeZrGDYmRcvfZJdzJzUhTlvuHQV3w+SKNGDpZaaf205Qlbyl1yRyNuDLSzqz8OK0TKnwOXTXuzW1a/ZuudrqeC9S6TwKz+1wQiLnjnsCIyy4IJM7YYssDgcyZNwRi2j4QWO1P7Qts+OOgQPyl3rJtveHSGwIT1+3z5wQ+mhVI9MpGzFgYGHb1T735Pw3EjV8dyM0ITV8QiLtjYWDroeDigUO5gdVJNwQ6t/e20/7SQOL41wOfheYBZbLH6QPBozEkf+UDgcvNsbfMHovm2Jo6KBB3cfA47XztHYHZaXae8fU7gdnDrw0ee+Y4nfqOV1h628WO/Ro8vlc/4JX1eTTwfGj+xaHPkd0Hb1uh4cGVwXUKHXojMM77jMYMXxjILe/zUtHzt8+jaLvFn3fwOd8TmP6XO4Lrt+8ZGPaX4PeBv99h+5Y48xO/HPWU97mKaXttYHqGnS5UznFa4edudeBBc8w88GhgWE9vfp9ZgcyKziee/HWPBhL9ed5n7YEnAuOKfT4PBLbOtceomT98ViDtazsrXLnPwbD75B/HwfHw52SGcSlmuSo+Vh1Xd2o0Iq9X0tg45cwapxnbbFkxuco/NU5JL/5DG99eoGEtt2rx2Bm2Gioo5c0cDZy1XLNvba2cJfcq9p40xf5hrZaNvUL7Uidq9qvB9rDUSX00clVLjVz6T216baSarRmlO5/c7M8DqiOy1626rqV37KVv9Kf9Y2tBvuKeWKHU9cs1MnqLZgwdocWfezMPb9WcOwZrxr+ideefvPkrnlRcowJ/vaqoseN729+0OTpJK16bo4HneJ+jSbO0Wa01+LkFGtLGm29rbcZfGVy80PoULdsTpSFDb1HThrashAqff5WkKHXXQM1esVzjYvO97c3QMu8lih37lsZd5c1uM0TzvX2bM6h1cHHUTz/7hfo2zdSce4ZpTmqODtpilXOcVuW4y9i4TwkvbtPWv96p6IrOJ6Ym4t5Fyu0yXsvWr9WMTpnaEHZOylk4TH2fyPUea402vTlHsTuna8iEpSr1SS73OZQUq/He8zDPJfVvSUo4xXyvTNNo73gv77GONXWqM2hk/CSNvtL7Mv7t9DKqolsr4Y5b1CG6kSKbdNV1V7eT9uwr9ubFDR6j2OjWir3xasV40zF979PAC5sqZsB1MhVUOV/mev+mKOXlPMUM9Oa1jVBE9C3q203KejvNbAKopkg1MrWh/oEYPLaiBk/Qg7Gt1fTsdho4dri6HE5Tyvo86e/L9PwHURo47SkN6eTNj75CD94RZ1asku97fBf2bWjTT3cOaOc//kDzOfo8Rzne5y2iaTM1MgEi4kxv35sqMiK4eEhWlmlPjlFMh+B0aZU8/yqJ05D7r1C0Wff6WG/a2zfvZBHRpKmamf1p2FjNvH1r6n0Zox6LjNPEvy7QyNaZmjHsKnX9xTDN/yD4bV/6OK3acRfV+1YlNLUTFZxPslYs08bDV2jkY7coxtt+zIDh6muCjS9TK171zhW9hnuPFeXtS9fgZ2j9ZpU6g1TwHIqLUKQ5pr1h64LpSo6I0/gJCd43S/mPdaypY3edNFLfSUmK/Xi2xj27tUQCPKis1ybrzpuv0tVXdlbCk6U70USUuMpq3cpe9TT0vnCDY9LHmdrqfalmPBlf2Klv5Aqv/FBwNlA9Ocr90vsSO7tZ4bEVE34mPvtMeXOUX7BPWds2eVc9MepwSXBWddXY8d3w5KLlfZ/r8yr0sIxu2dL7N0uZHwenS6nk+VeN91yKPc9Mfb7djuL44p1Yh83xruT/Os27yk/T1JuHlV0zVsXjLvLUUP8Io/zzSeYOb7xNjNoVLh6hkwuPSe/4/8D7s+Lews+Xv+7hA8HZJVX1OXgK1ozTuBe+U9zYSUpoYkqq+Vh1WB0LGp4m/TT1d1co45lxWpxpyzwFy0cpYcxGRd01R4tX/EPJI7xkdyTatPayrNRh1BptzdhWNPz1zuB8oBoKlizW4j2tFR/nfcl5x1Y77wspIyPsimPXbpl6hmbeVVj0OdHeWIbCZxdzuCha5+Tm2LFqquD4No/+vXTqqi7eiX/Z3JTS1cRGJc8/5KB3UggKhjSgIhFtEzTx+dGKPZymZSvCTgohVTzuwlV0Pok6y/sEeeEls/A4LfACix31PkWt23qhpf+c4p+vjGmqqG6y0uewJ0UTH1kqxU9SUnwjW1j+Yx1r6l7Q8ET2n6qJsVu9N6QoZebmBWNgZERj7yDaoGXriuZVTxfFeW/k5gXjNCc1U3m78pSxaqLmr7ezgYoc3B08ZlKTNX9ComInbFDMiKkaeZGZGae4G5sqZ8GjmuofW8H+Dxub9lPfXt6Xh99mm+OtN07JH+Qp74MUJT1rbtFrrWiTDlKe14yNecpKnVzY36L6vs/x3ViR3sdLGWlK3ZVfokbRc/YtGu19Ied5V1jxN3vbfC1Zyd6weNYojZ5nvjwref7ek2ztnRBSFkzXxl2ZSp02S8uq8TQjGnnb+HiT0rLywsIK6qU1kzVw0nylpHvHUdZmLZ62WKlqqo4XmQ9KyeO0kuOuDBWdT2K6dPUeKUVPPpKiLP84fVTzC2shWivu6nZeUJmi8a9t9T9fWenzNWNJGeGhwucQLl8pkx5R8jdXaMjtHXXQ26bZbsHBajxWHVcng4bfhDJ2vLoUVld531H9R2rghTmaM7i74h7w3q4OR1ij4W07btICPfiTXD1/V7xir+yuwU/lKCLKzgYqsmaif8z0vcv78vkoWiPmvaVlw4uOxdixL2pK4kl6/X5zbCVqxq6fa8qiJMWZaljTZrtomvqeslqj+3dX7KDJymwYvOKKuz9JCS0z/eN7wPMR6jugNo7vprru5n6K2rVId17ZWUlrbHGYmOHLtXraLWpd8LqmjvEChjfMeDlHzdoEn0eFz79hnEY8mqCorNkactUAzT+pnwYWtn1XLvbG29TllA3eFV93DfSDDeqtZmcqYuM8jb7VO47ib9aMtyPVd9qLGtfFzCx9nFZ43JWhwvNJl/GaM/YKv8kiwRynDftqYFs7zxN9x7OaMSBSGx7xLjTMd8F9f9N3Z5VRc1LhcwizcYYmrsiTvtmgqTd43wveNs0w0bs4qPJj1XENzK0ndhwAAIQ7vEHjLx+m1b3maOMEL4Cg2upojQYAALXg4/kaPWGRNmflBZs8JkzRsj2tNbA3IeNIUaMBAEDIrhSNv+8RJf8zz++nFBndVf3un6YHryq8NxbVRNAAAADO0HQCAACcIWgAAABnCBoAAMAZggYAAHCGoAEAAJwhaAAAAGcIGgAAwBmCBgAAcIagAQAAnCFoAAAAZwgaAADAGYIGAABwhqABAACcqfH/vXV/Qb4dAwAAxzv+m3gAAOAMTScAAMAZggYAAHCGoAEAAJwhaAAAAGcIGgAAwBmCBgAAcIagAQAAnCFoAAAAZwgaAADAmTodNMau3q2+Cz+zUwAA4Fhz3NZoLNq8T11nZmnvgcO2BKjYzJnPqF1M28JhyOBBKigosHMB1LSdO3fqml6/0OjRD9qSoMo+i+WtV9L76enqdllXf3slhT9GeZ/1VStXFnuM8Mc1y5v1wvezrMc5HtB0AlTDPffeq60Z2/xh/oI/KTIy0s4BUJPMSfm2IYPV9bLLbElx5X0WK1svxISBp556Uh0vvtiWFDHb2L59e7U+6yZYPPTb3+i666/XlClT/bJTTj1VCxcu8rexdt16rV+3zg83x5s6ETRME0mD327xhx89/pG27/mPnRNkmk9C801NRLjweeHrbsj+t+LmbS+ssTB/zbQpN49360s52vjZt2ryyDZ/m6a8/ROfaPCSz/1tNX44o3DZ8OkQM27KSj4u6i/zxRPdKtpOAXDprrvu1spVf1OzZs1sSZGKPosVrRfOhAETIE71wkA4Uythtj9+/ARbUjUTJz6qSzt39h+/LKeddpo/7N6925YcP2o9aJgAkO8Ne37XVoHft1fnqB/qgRW77Fxp+ZZ8JV7YyJ/3xh3naczKLwtP+CYEfJ7/n8J1H+91lm5+4bNKm0MmXX2mFt4UpS4/+qG/7i0dGvvlOfv+o5aNf+Bv655uZ+jnz273y0PT5rHNtk2ouOuVnXpt0DnVelwc+3796/v9KlBTPWq+kADUDlefxX9u3qx///vfGnHvPYVNHqaJpCKh5pPyQobx8Ucf+TUcP+ve3ZYcP2o9aJx+ckM9dX1z/69hQkW4xPaNCoPAFa1O9cPB6o//7Z/sX/FCyORrzipcN77taYqMOEH/3HnAn66uKC9k/OrSJv741W1OVbszI4pNFxz8r/Z++1899+4etW0W4e+P8bNzT/H/mnmov8wVUKgq1VSPmmpS+mgAR5/Lz2JWdpY2vf++7r13hL990/Qxb97ccsNM8uuv61//93+6//5f25Ii33iB5dZbb/HDivl7XcJ1x2Vza51oOjFNF6HmD9OkUZG23sk/xISKc08/yU4FQ0ujiIbK2XfIlrhjalpC+9xqykfK2H1QO/Z+Z+eivvvlL/+ff3VirlIA1B4Xn8Xul1+uizt18sfb/PjHfpOHqekoS8J115UbdsL7aJhh3fp1x2WH0FoPGiZkPPX2V4XNH6ZJoyLbvBO6qWkwTA1D+Mndb4Y5eFhRjU+0Je48dGUzf39Dw76HYwprOFD/7d+/X7u//NJOAagtNf1ZPJJ+WKbJpNmZZ/rNLRXVrPS4soff/+N4U+tBY6sXHFo2+kFh88fyD/L9vyFrPtlf2CfDhJJ/5HzrN1Wc1+QHfvNFqN+EsWLbfj98XNT8ZL+m44v8Q4XNKFNTv9I/PvvWH/++TDPKn9L3FuscivrNVJv+Ydo0OyX99a/L/ascc7UD4Og50s+iudujf7++lfbnuKhDB78pJNQv4+9vvaVdu3b55RUxzTkmbJhOoeUxNRrnnXeenTp+1HrQeDD2DL9DZ6gZoqTOP/qhHybMvLte+UILb2rphwxj2a0/8kOKuXPEzDc1I6tuO9cPLWaZPu0b+R06zTzT4dRsK8T05zBCd51Uh6m5MH1DQts2Az8sVv+tWZNS2Dns3X/8Q08+9TS3twK1wOVnsXnz5po06TE9+ugj/vZnzJiu5+cv8MsrY+5Uyd292//9DFPTEt5HwwxGRR1G66sGAY8dBwAAqFF1ojMoAAConwgaAADAGYIGAABwhqABAACcIWgAAABnCBoAAMAZggYAAHCGoAEAAJwhaAAAAGcIGgAAwBmCBgAAcKbG/6+Tr/N22zEAAHC84z9VAwAAztB0AgAAnCFoAAAAZwgaAADAGYIGAABwhqABAACcIWgAAABnCBoAAMAZggYAAHCGoAEAAJwhaAAAAGcIGgAAwBmCBgAAcIagAQAAnCFoAAAAZwgaAADAGYIGAABwhqABAACcIWgAAABnCBoAAMAZggYAAHCGoAEAAJwhaAAAAGcIGgAAwBmCBgAAcIagAQAAnCFoAAAAZwgaAADAGYIGAABwhqABAACcIWgAAABnCBoAAMAZggYAAHCGoAEAAJwhaAAAAGcIGgAAwBmCBgAAcIagAQAAnCFoAAAAZwgaAADAGYIGAABwhqABAACcIWgAAABnCBoAAMAZggYAAHCGoAEAAJwhaAAAAGcIGgAAwBmCBgAAcIagAQAAnCFoAAAAZwgaAADAGYIGAABwhqABAACcIWgAAABnCBoAAMAZggYAAHCGoAEAAJwhaAAAAGcIGgAAwBmCBgAAcIagAQAAnCFoAAAAZwgaAADAGYIGAABwhqABAACcIWgAAABnCBoAAMAZggYAAHCGoAEAAJwhaAAAAGcIGgAAwBmCBgAAcIagAQAAnCFoAAAAZwgaAADAGYIGAABwhqABAACcIWgAAABnCBoAAMAZggYAAHCGoAEAAJwhaAAAAGcIGgAAwBmCBgAAcIagAQAAnCFoAAAAZwgaAADAGYIGAABwhqABAACcIWgAAABnCBoAAMAZggYAAHCGoAEAAJwhaAAAAGcIGgAAwBmCBgAAcIagAQAAnCFoAAAAZwgaAADAGYIGAABwRPr/EuE4d8kNtv0AAAAASUVORK5CYII="
    }
   },
   "cell_type": "markdown",
   "metadata": {},
   "source": [
    "![image.png](attachment:image.png)\n"
   ]
  },
  {
   "cell_type": "markdown",
   "metadata": {},
   "source": [
    "And we can see that embeddings have been conveniently created to allow for semantic search.\n"
   ]
  },
  {
   "attachments": {
    "image.png": {
     "image/png": "iVBORw0KGgoAAAANSUhEUgAAAqwAAAJ1CAYAAAAc86LXAAAAAXNSR0IArs4c6QAAAARnQU1BAACxjwv8YQUAAAAJcEhZcwAAFiUAABYlAUlSJPAAAJaXSURBVHhe7d0LfFT1nTf+T+y/25bHkgckqzJsSQiSgLC1w0PkqcAGFEeFhxAuLqHVRXuJJip33NB2XauSVe7iBLO1SlGByjUUlBGVlEsfjGW0G0oSTEjaZRAahA3t0nb3qfP//c75nZlzzlwygVzOJJ/363V0fufMucwl4ZPv73fOSQkKICIiIiJyqGvU/4mIiIiIHImBlYiIiIgcjUMCutR/48zRCvx03y/wmwv/Jdp/BXy+FwaOn4kH7/4qUj+nP4uciJ8dERFRZ2Fg7Sp/aca+dStwzDUb3536VaR9Xs2XQajyJazZ/3n8/T9+GyO/rGaTc/CzIyIi6lQMrF2k5ieP42cDl2JJbqqaY9O4Dd97GfjuUzMwUM0iZ+BnR0RE1Lk4hrUrXHgTO343EYXmwHPsJTzz5hnVEDJm4Lt/+wF+WnlZzSBH4GdHRETU6RhYu8Dlj34FjPw6LPW5/9kfA/v9D9XQDRwzCi2/PqFa5AT87IiIiDrfFQbWRvy44GsY6bZO39uvFie7+pcw270U76lme2v+9D/Qq1cv1VKaP8a//eY/VEO5sT/6Xf5P/LdqOt17S83fhwL8uF7O1b8r3eW70V0/OyIiIie7igprNore+BDH/Ma0AnhcBJWl76rlFEuv/9EL/51Ikrl8GZe/8HmEzulxMBlWF2NF+Pvwxu0yq3Y73fGzIyIicrp2HBJwO54RofWufS+pypr0Lr5nqsBGhlnrcq0KJ6ubBS+Zso6s0BnVOvl88fhHS63r7Le1TcxVv9k/MraqtrNfVlLVcuPY5Lbu9aIOb2GxaZ3o27kyacNvxuWaX6pWbJerPsB/D75ZtZzvrvEipBoGfxvfmijf52koqwP2yT9mTJ+rtRprrmZbP2P9vbZ+T6zvv3mZ2I78/MzfM61ablquZl+p7vrZEREROZq8SkDbnQq+NGtW8KWPVdPk3ZJbggX/eko8ks8xHuvCy6R3gku/dktw6duq+fGPgi/Jx+L/BbN+JNY2mPelr+MueUdbEny7JOiOaJcE39VbwVP/Oiu8TB2Pvj+1ndB+Io+lIOZ22sN/Bt8qXRJ8Nfwig8H/+s/gf/yneixdOhJctXhN8P+a5zmZ9t5H+06Y33ed9n6aP2O5ru2zsLzfYrn1szH2Y9+2fV3ZNh2TZT9Xqht+dkRERA7X7iddZWRk6w/2/whlKMYz38nQ28KEB4uB997Vq2z738W+u1bgmYnaIlWRU4/jykbRg6qSN/F23BXRbkSjqsa+tB7hZcjAhAnZaGwyqnNivae+LeZKt+P2u2BaZpWRLp7VKLar2levF+4qzkPzC9/Ha//Wos/6fC+kGkMjL/wS5U+9if4Pz8Vo23BJx5q4TBsG8O69spJpVMSjUZ9L6L0XJn4HRWL+e6F1TJ+pJLYd/p6IzypLPVbfsW+Hvje345ln71aPxUf2o5fEd0x8rwarGfL7UXfqKj/HbvjZEREROVy7B9bGxlo94EkZGeFQIg0WbRUYZDjMyhikz+8wtSjTApQ+zVhfi7rGU2qZVShoRyMC07YJ72KG3I5luMJV+PLXMf9finDjkeWYt+RJPLd+PV4Q03M/XIAlL3yEoQufxt9b3rwkIP7o2KTGr8rgGvtEK/E9MEKkRrQzanEq5htrPslPH2IQYv+O2e1bFPr8R7oXYZ/Ylv4HzVXojp8dERGRg7VvYK1/CS/tuxu3GxUve1WyXrSzBoUCRqzw2H7uxvLQSWFqWmaq3LVBxnc2a+trwbW9Tiz7fH/c/vDTWFO6GIUzZ+DvxVS4aBWe+6dvY9z16jnJSAbXZ+/GvgOx3id7aBTtxmwMihryZFidhlMPGp/hDhQZFVbJ9h2zV8mzHt4R/uy1aXO44no1uutnR0RE5EDtF1jlyS33epHx7DJMkG2t+9WL75lOkHnvZS8w4XYtsGaMvx1Z+xaFq3Bi/R/Lx1oVNtw93PijpdaKWsJkN/9bWNzOVy1o/+EBwud6IbVfGtLEFOpaTioiVC61Vp7fO/CWemQnP5dalP3A9Hyta/92TIgaJE/hVJ0pzNa/i3eN74P6jr0UquTK4Qa16rH+HcP6pXGGJ7SDpP/siIiInO8qAqu1u33kvafwbf+H4bGGcjyhfwUy1k8LPeeljB3YZIxplVW4N4rRKM8e19YXwVJbdDu+/TBC2/4evm2tqLXBhGU7UNRo7hKON7bSRBzbt2XYFevIM9Ibf1QQ3sbjwPLNpvGXJGTgW+NP6UMm1KRd4kqrZotlD95tuUrAhGUfYnmGN/z8lwdhW8z3VI5LzQh/135wChmh74NYZv4Oud/F7aYxrHql17SunNr5DxgiIiLqeCnyzCv1mCjpyT8uvodl4T+MiIiIKOm1+0lXRF2m/iV8bz1w+3iGVSIiou6EFVZKYvKmAfLM/7C7njUPSyEiIqLugIGViIiIiByNQwKIiIiIyNEYWImIiIjI0RhYiYiIiMjRGFiJiIiIyNEYWImIiIjI0RhYiYiIiMjRGFiJiIiIyNEYWImIiIjI0RhYiYiIiMjRGFiJiIiIyNEYWImIiIjI0RhYiYiIiMjRriKwNqA8PxvDhkabpqH8Y/U06nHO/+JFPDA2G9PXN6g5yr5FUb4ralq0Xz3JKua24mh1nd/uR/miWRg3Uu17eA7GzVqDj9TimELHvwgRR1u7BtPVa5m+/oSauR9L1DzLJPY3+VtPYdPxS+p5REREFA8rrNQ+/vJn1Ox7EUvyv4px31qD98+r+VfiSraV4Dq/3/d93HnPo1i79yOc/3Nv9HMNQL9el3D+V6fRrJ7TZhdFMP3Oi6gRD/tNWocNDw/T55t8od8ADBD7GtDvC+JYL+HUL17H0zPvwQ/eYWglIiJqzVUEVvEP/Dn5/2GYu7sWJ2rM0w4U3qQ9iXqI/Y9/FdPnr8Ge2j8Dn1Mzbc6fVylShDrr90VMKybqy4REtmWX0Dofv4g5i7bh9F/6YeI/7cCHv6rCwXfewcEqsf9jz2Ccelqb/OUEyr/7KPbIlzZ8HsqfnYgv60ssJn7vHbwt9vX2oV/hxKEVmNxPzj2P7a/9TPyXiIiI4rmKwPpfuHRRPSTq1Q+3TJqHtXt3YG6MP1Yu/T7BamIC24rQ6jqXsP35Naj5CzD04X/F2oJh+II52Pb6Ar6gHrbFwWe+i7XHxYN+k7H2Xx/C0EQCtnjuAzMz9cctvxdHRkRERPFceWD9fYv6h3YQBrGa2uNN/OFhbFrxECYOih37Lv2n/o0ZmjlI+38siWzLrtV1fv829r8jH/wdZj8Q2WV/JX6/bxG+v/k88LlhmPujFZjYRy1IwOnfqvG1A/ohTX9EREREMVx5YD17Xo3524O56mSSr42dhAee2YNTf9YWEFk0nz2t/b/m+Umhk4/GzVqEV37RCZ3i73+Eg/L/2V/DgBMv4qFJOZYToPb8VntWwv5cK4cX7MF59MPkFRtQmK0WtEaOtd38KJ7aKx7LoFs8I+oQAiIiIgq7upOuPqeftDLA1U/rTv3z+Qa8/9oiTP7mi1rXK5GdcfJRP5nS/iJPdtqD5d+aiiX7OrZj/NQpdeb+udew+FtrcPDsX+nfW3UC1JL8R7E94SEuNXhxoT68YNB3/xXP3dVbzY9tz3zjCgFfxfQf7gdGPoC1b+5IPOgSERH1YFceWG96CNuP6yetvP3OYXx4/FfYtGg0tHNJjq/Bc7KrlMhk4opafHhIP/lInuj04TvrMFsbHXAee364Vq+AdhTjD6iL4nt51wqx/8P699Y4Aeryfjy37uf6c1o1QIRP7ZuOUztexv4Egm7oKgE36OH2/LFXMPeeO/DQa8YlsIiIiCiWq6uwmn3uC7jlWxvwg0l68/2PPtQfEMXwBddEfH/NPAyVjYsfoqZTrt37d5j7xGT0M06O6jcZD83Wx7T+/sManNIetebLmPjsM5gtM+v5PZj73dZ7FEJXCThQhRPHD+OVb4l9/uU0Dj6zGGt/pZ5EREREUbVfYFUyM9vnhBbqIW7KhDpfvkMN+opLPfoyetsGjQ7KiH8SWFSf+zt8/0cibMvge3wNCh/fj9/rS1r3uX64ddHDmKw1GnDwF4nfFIGIiKgnaufAegkfnlBdnFdyjSDqeX71a4Q6xRO5JNSVusWNW7QHp3DKVsmtOSkv+S/c2MYz9rMfwoYVk7VhMOf3Poo5oTtcJeAvfwbPTSQiIkrMFQfWU7tf1C/SbvjLeby//jGs1S4d1A+zPeELwRMBR7Fp/c9x2vSV+fOpPfjB0hf1bvhbp2NSooXOj1/BbHlb1Tu+n9D4UY1rOqaPlw9OYO3SNahRx/HnU69j7Ra9wjnxjjvbfMb+l+/6J/xgmj6eteb57yZ28pj8WVn9srq9a28My+6MGjMREVHyuvIKa+Bt7TaYw3LG4M47xuDWr47BA88f1e7aM6jgGcy9otsGUff1e3z0fCHuvOWrGHfHHbhz7FfxtUmLsF2m1X6j8f1//AYG6E9s1al3foaPLosHgW3Y/74+r3W9MX3+47ill3h4/EVMH5mDceNzxDE8hYMi9Mpbqj49rfWz/SP1xsQf/ivmDpePz2PPojkor9UWWOx/Rrxm+brFz8rXhouflR/r1dhBBcuxRAvSREREFMsVB9a0m8fh1pv64Qu/P4/TgfMijvRGv69OxuIfH8aef/o7XluSbAbh1km3oN+X/4zzgdM4ff7P+EK/TNz6zRXY884GzG7D5Z0G3fF/9ODpmoGJt+rzEnLTA9jk24DF8ji+cAnnz14Sx3ALJi/agB0xbqmakM8NQ+G/rtOvNvCXE1j7nUURld8/nxevWb5u8bPyZ3k5OP6sEBERJSwlKKjHRERERESO0+5XCSAiIiIiak8MrERERETkaAysRERERORoDKxERERE5GgMrERERETkaAysRERERORoDKxERERE5GgMrERERETkaAysRERERORoDKxERERE5GgMrERERETkaAysRERERORoDKxERERE5GgMrERERETkaAysRERERORoDKxERERE5GgMrERERETkaAysRERERORoDKxERERE5GgMrERERETkaAysRERERORoDKxERERE5GgMrERERETkaAysRERERORoDKxERERE5GgMrERERETkaAysRERERORoDKxERERE5GgMrERERETkaAysRERERORoDKxERERE5GhXH1jPH0V50SSMG5mNYUPFNHIM5m49rxZ2lv1YIve9aL9qdyUnHUtHaEB5vvqsQ9M0lH8MnFo/DcPyX8Qp9cx4tOfGeY9aW95l9i2yvfZF4hMP0447znJNxDayMX19g1qo2J/TFe9FJx1DW743jhJ6fxbhNctr0H9GluzTGklK/R4LTVG+xw7kzO9S+Hfm9PWvau+rk74bSfvzd4X2L4ry+1bTHX5u2+DjFzFd+9mW/37rP+/Ga3fsv7/Bq/H/KoNPjckKDnXnB7+/4WfBn1X8LPh62cLg4pfq1RM6y9vBxdniOBa+rdpdyUnH0hHqgy9OzQoufks1r1BDWX7c96i15V3h7YXic81eKD5hk7fE9129F7GWDxXfB8v7JedNXR9sUM3gyfXBaabnaK/dvFx4u8za7mhOOAZnkz/n+cEXT6qmRfv8jHQZ7ftoe21vrY/xWruW/JmbVtbZ/960jdN+lyXDe9ahtN/Jtt/Tkva9jzK/DZLnvY3/O8qJ//5KV1dhPVWDD88D4/5xA576h8mYPGUyZj+8As99K1M9gah7kH9xzm2Yhz01KzBRzdPcJb7vd4n/71uEuXsnY22U5SdWT8ae8jgVjJsewkOTxN/3jfpf/Q0NJzD0zokYpLV0Ex9+yNLuaE44Bkf7uAEN4t0YdJNqdycN9ajJvhMTza/trodQ2B1fayfQfpYy+ZPjGHd5IH4jY7+tknrqnbdRM8lj/f3dbZ1CQ+0wZCZZVLu6wPrlL6O3+N/BN15GzZ/1WRF+uwc/mDUGX5Ol55FjMPuZn+P32oJL+Oi1RZg99qt6l9PwHEwPLVMl6aHT8PSPn8J0OdxAlafP/+JF8Y97TmidhyzDD36H91fPwa3D9WUP/OsJNT+Ki/pQBuO5k4teR81fxPy//BxPjxXzJq3BR/ozcfCHY8RzCrH9Yvi41v5iP56eqR/H1zyFKH//knp2pNN7n8IDpmOeXPQi3hfb0qmut/lrsKnwDm3bsns95vEJsd6bLie7SC1dS7bhA/GO09L9HNn9KLtxQss7vfuqAfvfPoHJhbED2/539mDoYw9H/2Unf0HWvo398nNNQGbmMNS8vb9Lu+gSOQbLZ2L+zOINJVDfkXK1rtYFZfneyJ8H8TOwz+iukpP9+2DurjaeG6vLWm1PdXmF1gl9FqobcL3aX+g4bN9d8zryeKesQY34R2+uXCZfn+U1RNJ/Zo1tWY+1a7/bUWQOxtBWvq8xX496H/aHlqv3Tc43nm/7PWDdlrlLNt53Qf985u4Fap6fJOab9mN5D22fY7z313yMYgodh22+9fjbeozq+2YOS+btG++dsQ+t29b6fdHer9AxqP2vV9vQ5tu/u219z8w/K+b1JeP4Y/08xf+uO8NETJwE7HnHfGTqd/wdxm9w63vQ2pCtJftivLdRnmv5/qj33vL70Mb4vC3vayLbiLVf7Tv1qPjtdQJrp4j52mcf5XtpEfv96NTPW1Var9iJV78bnHhzVnDozbcHC57+WbDhT2qBdOHt4GI5ZGDGvwR/3tAcPLHpkeDY7KzgnFf/XSysD7688HvB139ZH2z+5NfB1x+5zdJ1qpWkZdf6jNXBE2qbl/Z/T1t/7IOrgz8T6514a3XwuTdk+V11w9/8t8GCJ98Onqh+O/jUDNk9+w/B1z/R17X4f78OviiXj3kk+Hp1c7Dh5/8SnCZew9gnK7XFxn4K32gJdddqjwX9uEYFc+55JPjiz38dPPHz9cHH5Gv83wuDb1+Sz7AOCbj01kJtW5OWvhz8eXV98MNN3wtOku/XDKN7VT0/+7bg4j3N2pzWji/ae9N54nQlWLq69eeFu0es61m6HOxdNOo9tyw3dU83vPV2J3dNx+v+lVrrArYtt72eaF1U+vCCru1eincM2jJTl1FD2Xr9+LXXYn6vbN8DbbntvbK8H+rnwfY9Cu9LXx5eXy2P2ZVn/HyZllveb7W++fOI2Kdg/4zs3YeW16Cvb/mum7Yf8d03L+v073YM2uu1vy+6Vl+PWM/4vLVlcjvG8ojhBuK9WmjbVmjbrX0X9O+h5fsZ5XMwL485rEU7buvn+6L8/LT5cb7PbT5Gfbnld0HE98r+fpmWC5b329i/aX9yncW2/Vneg7jvmb4983LrZ6Jen+mYtN8FxnL78Yrvs/nYHcP+vlva+nsQ/h0j26bvQJTPTPuuCFHf27b+PrQxfobC201gG63t1/6a1HLL7yzbdyzq+9HJn/dVn3Q19Jvl+NnudSgcJ/6yeG2R+AtlDjbV6stObV2PPedvweI1j2PcoH4YWvAEHroVeL9ij0j0mXhgxdOYPTIT/W4YhtmPfRNDxTpGt6iuN2Y/Og9DvyAfn8fPXtuG865vYPm/zsNksd7Qu+Zh8UxTTfumh/H0P03E0OETMffevxMzjuIjo0xqdmAT1h7vjek/XIfZw/th0LjHxfN74/wb+7W/Dr58xxL8YFo/HHz+h/jB6jWoufUH+P5MWUsOu3ORfM3DMHTcQ3j6MbGvi3tw8H21MKQBm368B+cHiec88wDGDc/ELQVP48X5twDHt2H7MfU06daHsWRSP/1xK8enM783nW/P/PBfW9a/zpWP9+Pt2sl46GHj88lEYeFk21+1uojq5E0PYfljw1RDqa0X76Zu0F3WruqkVLsGk4337x0PTtiGEkxcUSvm7cWdb9v+Wu9EMY9B/IX+ohz+sCJ8xIMefkg7fv2zXG7qPtY/d0u1NnseHpLDKGIahrnPGdVsfX00NOjr7/Nhj2V9sfw58XOgWtGJ7e02vb93PYy52dYuQUv1XH13za8v2jqJiazOD3r4YUze6wv/LDvxuy2HstTUYs+db2vf03BFJYHXIz6f5ernftAdd4rPRrz/heq9vGki7sw+IT9ORXx+K0zbks83vR9xvwut2bceaxE+Fin6sJYGlJfvweTVpu+I+B1UKL5jCX2fr+IYE/rd1yrT+yuJbTxn+r078c5hqGlI6B0L/XyZ3zPt87VV3M3v1cRC8fNn+cxO4ZTxXPF9Nh2Zc9iGBVg+h4jfMRPx0GPA2+/IVxj7uxJN+/w+FCatw3bbv6XxtpHY9zZBcd8PqfM+73a5rNUXBomAWPYOju79Acb95Sie/pfXRbwUH+1J2SX/EZbfYYSbMXhahrr/J9f6M07tfhZLvjUJd94xBl/TutjsBiDtRvUQH6Lml+J/t4zGrZ/T50TIzAz9Mvryl7+sHkU69bE8rkvYXmQcVzYe2nwJ+Muf9CeIMDhx/sO49fwebD8gPuhF3xBHYjYAA0wzjH39WXtdZqdwWr6ooTdDRNSQAS658mk0N+ttTb+/hoqrCRyfZH5vOt/k1TLMqGlnlH8E5Dg4o8vUmObvifKLXLTF9z4zI/wLMoI2DhRqW10R3gYh0/KPrJ343onDt/6xZRZlvJD4BbBHe//WiX/sH43RFSO+ezvFc1YPwtopXdW1FuUYtDGOg8USuxifpdbFbP4H7cqdahTfHtPP+ZXRP6+Yor6+1j7jWORnb/sDT+uOU7/ku/y7Hd+gh3do39HM5yep72grr8fupkz5zsUf62vuuoz678CVSfy7Ems8X0d/nxP43XeFzMNMJj8fZ2icTfT3rLXffyYivG3ffSfell3NYt+xu5i7mgxdw1QBZT/27x0mcoj+OWjvgbmgoN5DPfTH+q5E04HfH7kN9TBS++437vvRyZ93uwRWwxcGfQOTbxUPflkj4qV4f4bIvxRHY/Huwzh4wDT96AGk7ViEyY9vx6WvP4MXX9uFg1tbq5IMwgD5hJpfh8aWXqlBN8nj6ofp62zHdeCfME57xiXsX70e7w/6O4wbpFdJjbG1uku4ZBqyejpwWvy3N3r30tth0Y9Zf37sL33rx5cE5A9HKJSZpohwGz0IyBMVLFTF54T2w9HZ/7DrVYpo1WHDxDvi/PWq/YVqO4klZCKekydlzY8TSLVqQIxA0FnMxxDzF1+cUBc14F4h+x892h9HbaH/Qo8pzi/2tocL+Y+9rPDafg5qdoSrH1363U6EPuZP/1wTeD1tIcNq+eDw74ndrf07kLhBGeI3TUKVzliBrHO+z63+7msjGVZfzNwb+mz2tKFiG/s9a8MJOjLEaPteB4g/bJwaWrVqvuwZsP1+1t6DSetC719o0npc2hDeO/L7E/d3XvvuN/77IXTi5311gfWdpzC96Fm8snsP9ohp0+o5eE4cbL+8vxMxVbzQ8eIL8bmjeOVfXtOuJiBPivpw55N4/aMvoPl8QM4QKfev0PvyaWwrf62Vf3QyMSlPbPXUi1hSuAZ7jjWgZt8aLN+a0DfH6ta/w/R+57F99Rq8HWgRM1pw+sB6rD3QDNnD/vt9P8RTO/4Lkx9djuWPTha/VH+I7+81n1R1Gpue/j72HD+vHcMPNog4Omg2JkekyfAxf/97r+Dg8QZ8tPspzF0tnn/rdEyK9Qu+leNLCrLrD2uwOOr17qy0E3yeXx8ObFqXs3osnFq/KPyPuFax6Xx6t+ejkcMfxD+42g+oCB1rM8VfoVGWD5t/ytRlGIVcd9IezFWD4vcvsoVX+QtVrN2ZZ6THPQatWzd8vNKp9S9qz9eC+/OLTaGrAeVL1gC2Kw5cKb3LeA1eDP1S1Lvo4juBteXmY12sdRXH7IaL8vrk5yivAjGxta67CPKPHWDtkijDZgQnfLcjGN/pEFmBEq9EC+vxX09b2St62pna6vFV0052tP4O2i++p5HHrf4gNf/RKH4HlYv3oGO/z6q7Ps7vPv07YRqKIpYvjlsxtVfX9CEcCYvynuk/L7H+4LaxfHdkuFMPncj4OZ+/x3pFFPkexOn1ivVdiabdvj9715u2sR9LxDHHOwm4Xb+38d6PTv68ry6wpg1A79M/w4tLxUE/vghPb25G5jdXYNMPJ0LrJBfJe8OP52HY2U2YO3MMxo0vwFM//wIGDBQvbeZczB4OHHxmGsbNWoNLX/e0+pf1gG+WY/s/TUa/E69gyTcnYfo/7UfzF1LV0jb48kQ89foKTP9yJZaL7YwbPwmFrzWgnysNuLgfTz2zB+fHL8EP7uqNL981D3NvvYT9z3wPe0Jn9g/D9Hv7YfuDYzB9/os4ccM3sPYn8yzd/gZ5zHuenYHeB9fgoZmTMPtJH74wbQX2lNuHGZjEO76kIbuS9a5EoxshVpeB7Hbc85gIdcbzlkDrrjEMyhD/QKouB9n9iNVXWM25KhPxnPgrUgulxnHKqXxwKPjIMZ/GmL/Q8vni2BOoPk1coQ8NkGMFMzNN70VoG9Yxrh0t/jHIz3Yv5jaIAK+WT35bzhW0Lm45fMBYdxLevnOvafzVVZJ/zWsVaWP7iwE5hk4tjm4Y5mb61PNld5Y4vmjDWEIiX9/VfAby+x3xvVFh2BnfbZvMwWiwdfljda1++TYh3utpq9Afgmo7ixsGtanCKsdPwn5Wdoj8mbX+DprbEA7HZhG/g6aoL3QHf5+191L+sWrs1/a7T3sN5u97xHI78d0ttP58NGRan9/W92zy23diT9yfFxPLd0d/r4zvjfPo4VP+fjCGA+jEe7B7nu1nIPxexfyuCBHvbXt9fyaJvxKXGNt4FA2PtfK+tuv3Ns770cmfd4o880o9pgTISzhMfh6Yu9sB/7AQkfZXvtatHPUfVXk5lvXI5M8rJQmjS7/d/sijpKZljoaHw13wPVi7jmElIupceveY/SYHRElJG3pir/gRkcTASkRJxHoBa6N7jNUoSkqyd8D8fZbj3dkbQBQVhwQQERERkaOxwkpEREREjsbASkRERESOxsBKRERERI7GwEpEREREjsbASkRERESOxsBKRERERI7GwEpEREREjsbASkRERESOdkU3Dkgp+bV6RE4TLL1ZPSIiIiLqHlhhJSIiIiJH461ZiYiIiMjRWGElIiIiIkdjYCUiIiIiR2NgJSIiIiJHY2AlIiIiIkdjYCUiIiIiR2NgJSIiIiJHY2AlIiIiIkdjYCUiIiIiR2NgJSIiIiJHY2AlIiIiIkdjYCUiIiIiR2NgJSIiIiJHY2AlIiIiIkdjYCUiIiIiR2NgJSIiIiJHY2AlIiIiIkdjYCUiIiIiR2NgJSIiIiJHY2AlIiIiIkdjYCUiIiIiR2NgJSIiIiJHY2AlIiIiIkdjYCUiIiIiR2NgJSIiIiJHY2AlIiIiIkdjYCUiIiIiR2NgJSIiIiJHY2AlIiIiIkdjYCUiIiIiR2NgJSIiIiJHY2AlIiIiIkdjYCUiIiIiR2NgJSIiIiJHY2AlIiIiIkdjYCUiIiIiR2NgJSIiIiJHY2AlIiIiIkdjYCUiIiIiR2NgJSIiIiJHY2AlIiIiIkdjYCUiIiIiR2NgJSIiIiJHY2AlIiIiIkdjYCUiIiIiR2NgJSIiIiJHY2AlIiIiIkdjYCUiIiIiR2NgJSIiIiJHY2AlIiIiIkdjYCUiIiIiR2NgJSIiIiJHY2AlIiIiIkdjYCUiIiIiR2NgJSIiIiJHY2AlIiIiIkdjYCUiIiIiR2NgJSIiIiJHY2AlIiIiIkdjYCUiIiIiR2NgJSIiIiJHY2AlIiIiIkdLCQrqccKq/+3fcPDnB3D58mU1h4iIiIioY1xRYPWuW4vpM+7FDTfeqOYQEREREXWMKxoSICurDKtERERE1Bk4hpWIiIiIHI2BlYiIiIgcrVMD65/O/Q6PrDoB99O1YhL/X9UIb92f1VIiIiIiokidFlj/41gjvr75j5j2D1nwfz9bTMPg/1Yq/vROEx45xtBKRERERNF1TmD97FM8vR94+qGBmHDd59RMIbUvFj58A/7n/tPY9Cc1Lxn9dhuW/MNaHFRNIiIiImo/nRNYqy/hw5uvwz1fVG2za1LxSM5n2PvL/1IzroIWHO/DA8b0/C/UAiIiIiJKVp0SWGtO/xeG9u+tWpFuSP3/cLblKgOrDKs/+AAjn3oVr/xEnx648Qx+oxYTERERUXLqlMA6dMBfwf+bFtWK1Hjh/4nQ+leqdRVuHIXRX1GPhXEzZ2Cgegz8AqtD1dfH8dPfqtnCwedNVdl/3BYKuXL+kq3b9PVC883buQ+rj2ozdUfXhrfD6i4RERFRu+icIQEjUvH1k+ex4/eqbfbZBXiP/X+Y/r+uMrB+ZRRGogL/HDUo/gY//cf1wMOq+vrUKBz7gTHm9Bc4hodVVfZp3CW24d0arss27wlgpFz2LzL8yrBq3k4e+qvnAb/EK1WjQvPTjlVYQjERERERXZnOCazX/A9MGPDf+Ja3EZtO/z81U13masXv8KeJ/TEt2vjWNhmIv/+XV/EA1kdWOI/uwj7kYdpo1Zbh9sYz+EQLlF/H/Me+rs2W2xg9MhxBpbTJUzFOPcbRD/BvIx/G/NB2ZuDvjcf4X3jA2I7a/pkzepOIiIiIrlwnBNY/4//u+C28va5Hzbd645N3GvVrsIpp0rY/4uv/cBNeGPkF9dyrN+4xvfqpBVdT9z4+qcA/G931//B97PskHCh/s/XxUFf+P++JnTJ/8+9nkHajS7XiGYgbrbmXiIiIiK5QBwdWPaw+jX54fVof3JB2HRbOuUm/BquY3i0eiNnXmy5z1Y7GPSa79z/AUaNbfqTR7R+eZKVUhtV//iQvNO+fJ8dPms2fBNQjIiIiIuoMHRhYrWH1f6q5HeboWusJUL/9AMc+UY9Hj8LfHltvXa785hNz1fQ3OHosdoV14K2jkGbezm+34adRtklERERE7aeDAmsnh1Vp9FT032V0+YtJu8TVs/h77aoBX8f8p/LwyXrTcjVcYNxjD+PGPd9X88twpn+cCutXZuA583bEPkxnXRERERFRB0gJCupxwpY/W4rFj5eoVqT/ONyAb/yub+eFVSIiIiLqtjqkwvo/x2RiL8MqEREREbWDTrhKABERERHRlWNgJSIiIiJHY2AlIiIiIke7osDaq1cvnP3EuGYUEREREVHHuaKrBFT/27/h4M8P4PLly2oOEREREVHHuKLASkRERETUWTiGlYiIiIgcjYGViIiIiByNgZWIiIiIHI2BlYiIiIgcjYGViIiIiByNgZWIiIiIHI2BlYiIiIgcjYGViIiIiByNgZWIiIiIHI2BlYiIiIgcjYGViIiIiByNgZWIiIiIHI2BlYiIiIgcjYGViIiIiByNgZWIiIiIHI2BlYiIiIgcjYGViIiIiByNgZWIiIiIHI2BlYiIiIgcjYGViIiIiByNgZWIiIiIHI2BlYiIiIgcjYGViIiIiBwtCQLru/ieuwA/rldNIiIiIupRrjCwNuLHBV/DSLdpKnhJzO0E+5d23r6IiIiIqMtdRYU1G0VvfIhjfn1anuHF937EGElERERE7avdhgRMGH836hpPqRbQ+KOCcPV16btqrlD/EmaHKrNL8Z4xz1I1lRXcyGEA2jYffwuo82KGWP97++VcOWTA2B6HDhARERF1N+0UWEXAfPkt3DX+dr25fylmvHc7thnVVyzCbK36KsLlve/i9lBldhkm6GskJOM7m3Hs2buBrGJt289MlMF2EfCssb3N+NZg9WQiIiIi6hauIrDWouzecKUUT8kAKeer8Prgt5GhPc9cfR2EQVm1ONVuIwcykCF20tjEoQhERERE3VW7jGFdfpcIry+buv2FfY8bYVZMshu/sVFE2Qx8a/MKQC3Tu/SvzoRlO3D7e9O07elVXCIiIiLqTtplSMCEZStw176XTONHrSdkadNmo+J6O57R5sng2h5jTmUIltvTg2t7hGAiIiIico52GsMqQuizGSj7gTxxKgMTJkA9jsc0PGBwBjLq3sV7Krw2/mgpyur0x4nj8AAiIiKi7qidAqsw8Tsoghczlr6rnRwlL3Mlz+Q3hgVEntE/De9O2KHGvd6Obz8sQq4aE/s9fBtFWXJ+FMZ+tG1arwe7GCuw6TvGyFkiIiIi6g5SgoJ6TERERETkOO1XYSUiIiIi6gAMrERERETkaAysRERERORoDKxERERE5GgMrERERETkaAysRERERORoDKxERERE5GhXdB3WM2fOqEdERERERB3rigNr//43oqWlRc3pWrXvH8ZWZOIHt96o5nS8Q4cOY+zYMarVMf5w6BU04FaknjyFL31rMq5X83HuMH71/MdIfewBpMuZJ/bgl68fxefvmouvjk3Tn6M5gdrvvY8vGs9T5HZrT96E7G+NwbXaczbhDxiNv3lG7qMZTT9ei/Nps/G/pgxTa7Tdr7bOw8uHx+LBtdPxVTUvMedw4IVSfDpuDWb8rZpFREREPdoVB9bU1N7a45SUFO3/nensLyvxxInLqiW4bkb57QNVo3Ps3fsmJk26R7U6yi/x4f3r0DLhUeTO+V9qnu70hn9A/XuqMXQWbrxxCz7961J8/Z7+wLFXUbn2HbXQMAw3LnscWQPk4zOoKy3BJzVq/ty/xadrz+MrG++DttiyXPdXs9S2E/R/X5yKf3nrHvxjxXfxv9W8xJzGru8/gnOTd6FwtJpFREREPdoVB9brruurWj3TG29sxb33zlQtaj+NeO2he3Hm7z/AkvFqFhEREfVoVxxY09L6dUl11Sl+8pON+Id/uF+1qP3U40cFE/HvcxrxQ4+aRURERD3aFQfW66//6x4dWH/0o5fwne98W7Wo/ZyEN+9/4weHVPPBn+DCismqQURERD3RFQfWG264vkcH1vXrX8TDDz+kWkRERETUUa44sMqrBPRkL7zgxSOPFKsWEREREXUU3jiAiIiIiByNgZWIiIiIHI2BlYiIiIgcjYGViIiIiByNgTXZ7XwUKSnXiOlR7FCziIiIiLqTJA+sZ1G2wovBJa+i7BM1q0fZgUemeVG84zMEg+swTc0lIiIi6k6SOrA27N2PVf0GYIpq9zjHG1GDYkzIV20iIiKibih5A+snBzH/MLDAM0jNICIiIqLuKEkD61mUvV4NjJmIop59/wIiIiKibi85A+ux97EKI7B60g1qRg/1cRPeG5+OoapJRERE1B0lYWCtxoJtl7DgG+OQqeb0OMdX4nZ5ZYD94xF8byEDKxEREXVrKUFBPU7YmTNn0L9/F/XFH6vA4G2nVcMmaxzq54xQjY71wgtePPJIsWp1EXlJq3XpOMHQSkRERN1Y8lVYR+ahvrTYNI3DFPTGgsfE404Kq45xUzomHGhCjWoSERERdUfJe5UAIiIiIuoRukFgHYFVpffxagFERERE3RQrrMlseAaGogaNx1WbiIiIqBtiYE1q0/DCjqFYNOIapKQ8ih1qLhEREVF3wsCa7PLXIRj8TEzrRHwlIiIi6n4YWImIiIjI0RhYk9Dx479Wj4iIiIi6PwZWIiIiInI0BlYiIiIicjQGViIiIiJyNAbWHmkvfH99PbZ7TwK1ZdguHvveVIsMav5r2lSSBLd/PYmj06K8ju7gzRLxGczA0Vqg2TsjST4PIiKi9pOcgfWTg5hS4sVg87ShWi2kqyYD0rh/x7DfncM35bQBODatDM1qMXU3RzC/dDZ6lW2FyMRERESOk7wV1utGwFdajHpjmjNCLaDW3YTUMcC1GUOA7IG4FmOROkgtkpXKlz7G4IOlGKrm4J4HMBjvoYFppmsM+ht8SX5m2UBaxk3AmL9BP7XoqvnXoFfpB0h3u9QMIiIi5+GQgB5pCEbvOAfPPfLxJHh+tw2jRRjSvPkK6gc/EG5rhiDzdiDw7km9qXVRG8MF1NACE73bOtZwAr3rPrTcUrkNd+vXLDGeo3eFh+nDGaKvL5mXt7HrvJXXFXffliEUYlqyVy0QtGXyWEzr24477nuWXYTpv1N/QNxTim/uKEKatsDk+ErcnnINbl/elld8BPOPuuAvmQePmkNEROREDKxkUVP5MtJyJ4lH1nAFWdnTiPlzZAVWDRcQ0/TiIWqZIEKf78mbMFIt8zzxsWU4QbP3FWCZse4hDMaTOGgPvHOux4mBh7TnjJxzCPUvG+FPHtOD+MMT+jJtsoW35jmvIFU7NrHtMS/jRETojKWV1xV332LZuCdx7QZjXfEebnjQFnhfxrG/No5NLD/8JPzGeNtW3rOOcxtWF82E5W8TIiIiB0rewPppNTyhMawV8KnZdDVOoqVeHx5Qs0SFMxG8MHigraJ3KFxttdEC74bwcIK04gdEOAsPJ0grLjVVb2Xldiz++JuPVVuZ83IoLA7NFfuv/40W3mTYbR7zBMZZgqRV2gajWhxj23HFfl3x9m0sc2sVa2kSPOJ9++O771hCZ/jYJuErc4A/NOr7au09S8jwhXg3+BneXRwayEFERNRtJGdgvXEcdpvGr/rGXEIxQ2s7kWMl9+K3InANE+GsufFjfGmgUV2VRBg7+ATw5Ngo3dcy8OoV0nD39oPWSqGt69z35CG1IEyv8CqmLvDzvxHPjQjP7SXe60pg360e14P4SijQiiD+nFHBTeA9IyIi6uG6xZCATPdADFOP6Wp8jJbD4n+1v8Ef9BlaUJMnZ8ngqp2kJWljKk3d17ZwlxbqGjcmo7Kod53D1K3ueWKstk4i+g1M/LlXJM7ranXfqgpskO9XW8R+z4iIiKgbBNazKHu9GieyBvHEkaumXz0gTFZa5f9PouFdmK4kEKadtR6id8M3z7GdNGQTCr61ZTgYpcIaS9rtE/ClDQ9e3bVWjROrzCdFRWF9XfH3rS0zj0kV75tfvK60b0c5OSpCYu9Zq67opKsE7XwUKWLbKUU71AwiIqLOlZSBtWHvq6ZrsG7HvqHTeVmrdvMxWnAHXGPUSUJPPCjC1NjwlQNsZ9K/pp2oZB5/uU1VJ03PCZ1ANAnuJ2Q4U/PH/TtcbaiwahXQg0/gD+bu8/Y6OamV1xV33xHL9PG/+lUYWhf/PetITVhbNhu9SmfD7Q8ALTvhjnY91vzxKJb/r228ulBNRER0hVKCgnqcsDNnzqB//xtVq2d64QUvHnlE+2e80x0//msMH36zarUveTkpeYa+9Qx56tlqsHLCzViUvQ3BsmlqHhERUefpFmNYqf0MfVCeeLTUdO3TvfC10n1O3VfN8juQksKwSkREXYuBlaxk9/aGm1A/Lty9DfNZ+9SjDF38DoLBzxhWiYioSzGwUiR5KSnTGeuJjsUkIiIi6ggMrERERETkaAysRERERORoDKxERERE5GgMrERERETkaAysRERERORoDKw90l74/vp6bPee1G6Pul08vuLbnWrrm28r2o7bjnAeqx/djM8/K/dWg8embcadr5/XF3Up/bgeS/wus+2q9vWd+Py0/dgpHu98Vrw/j1ZZ71RFRESU5JI6sPo2GLdnFdOGajWXrs5JHJ1mukWomrQAmrRiBUo5fydWN8rHegD+vHnqlOCn79d6bNHmERER9VxJGljPomyFF8UYh/rSYn2aM0Ito9bdhNQxwLUZQ4DsgbgWY5E6SC3CEIzeIa+/egiDxXO+9MQh7Vqsid+qNd62r1Y/pA8Axg9IE4/TkOESu/hKP31RAmp/21o1th/e2FGA/zamdTnIVkucLPsr1wKuVAwVj4cO+CIw4MtJcdxERESJSs7Aeux9rOonwipD6hXSQ6l+Q4BJ8PxuG0a3JeG8WRKuvo57En9Us3WJbHsHHkm5BilFO1Q7cfmPF+Dtb8iQ2g/z1xXg+bH6fJ0aMhBRIdWDbqRmNAbUw7hkxXM/Vmtd73IYQo3aj1GdNZirtHoXvebQfjXPNLVn9XbsxFC4zv5GPv77cRldiYiIuo+kDKy+6tMYlnYRC4zhAGJacEwtpI4lx6XO+RiDD6o7YR18Al9Si7pa7esfAguMCulEPIcGPBYxxtU8DEC6FukZ6mFc57HkdDb+e34/HNj+ERrvLcAbt/4Jb/0ivP31q2uRsVLf/xu3nse92lhbQQbKUOVWHJfri3huQXJUb4mIiJwgCQPrWTSIjHDi8EV4jOEAMwZg97ZXUfaJegp1mJqXnwSeWNa2imyEaXihA+5Pn/2NiZgfCp/9cPfoL+LA6WatJbvKtceNp/BWwBo0w0TIDFVB7dVTETLvVZVLVyaKLJVd3cPz80P7z/96P+D90+Eqq1L7+iG8NXqs6ThbE2VsrZx4YhUREfUgSXvS1ZQZefCoxxh5KxZcdwn1Z1SbeqbGKtxpCnUjtv9JLTA53YLs+bcg++gp1Db+HrVq7KeItHg+VAUV0/xrsWShPbS2wYBUjFcPQ8TxPXbUhee1IQ2Jsh2XMSXJ+FoiIqL2kISB9QZkin/v68+eVW0iqQaPLWwApoe736unf1EtUycmCTt/AYwfOxTjBwTw1mltVnRjB+Bh9fCKiGB8IBSGpfNYvSqAuyOGAugnj0X6IjK0cbessBIRESVlhdUzYgBOHH4fPtXWTsL6dAA8I1WbOky/gWPxx3ffgd7Rvhe+iJOuEnHlJ121JnTVAFnNtFdYT9di/WnjbHrgrV+06POj2PnsR1jvcuHuhLvuzUQ4feM8xo8eFAqnO5/dH2MogH5C2PpfhK9kW/u6OM7QvtunwrqjSLzf4j1/xD5GgYiIKAkk55CAkXnwjbmEYuOkq22At9Q0RICugnEd1rGoPwz88cmxluuwphUvw2A8qd0c4LW/fgWpB1+GvMhU1xuKoulfxPrVqgK5sAV3myqsmoAIsCpEZn/dBbx/HgeMS0DZzuS/F7e0ORSG9j1NhtOJ6moGgtj2ve8DB7ab9xEebpD/+EQ8d/qj0LIR26/FG+3c5T9tYrH2/5r6cDAmIiJKFilBQT1O2JkzZ9C//42q1TO98IIXjzyih4DOdvz4rzF8+M2qRZSA4ytx+4jFGLrjM7yQr+YREREliaQ96YqIElGDlROuQQrDKhERJTEGVqJubSgWvvcZgkGGVSIiSl4MrERERETkaAysRERERORoDKxERERE5GgMrERERETkaAysRERERORoDKxERERE5GgMrD3SXu1OVdrdq2rLsF089r2pFnWxZu8MvPbXJZD3Y6pZcj1em1ambgN79Wpf3wl5Fyp5d9Kdz27ugvvxn8fqR407XYnp2Xa861RjFe6Mtk1jvjbpr7296e/rZjx2SM1oVx34npGJ/j7f+fp51bZTn4P2/tfgMfFZxH4uEVH7S8LAehZlK9QtWS3Tqyj7RD2FrtybJdqtWCMnPUS2BxlEjVu9OoUWYM2BTgW99vxHufb1Q1iCTFTvKMB/y+nxoWpJB8rIwdtyXyszMV7NSiZd8p7FE+0PA3lb3w7/4ydGSFTH0zF/LBAROUcSBtYbULSoGPWlpmnGADG/NzJ79t1i2+AmpI4Brs0YAmQPxLUYi9RBatE9pfjm786J6RAGi+d86YlDql2KzogKaRk3AWP+BvIu/P0GjgUGD0SavuiqZX/lWsCVqr2OoQO+CAz4srpf/3k0nf4ixrv+gCZ1f//aXwTEc8Vz2lHN6T9h/OhBap/tzAimXRDosr+Rr4XJ58XH1d469D27YuK7cvp0h1SrYxuK5+f3w4HtH1r2u/ONBhy49ZYOee+t+iFd/JodP0D+NKYhwyV/nuRPKRFR5+gWQwJ81acxbMyt8Kg2tWYIRu84B8898vEkeH63DaPbkggsVdgZOBoqLZ3E0WlinrkbXz1XDjnQu/uvx7ENwB+fHBvexpK96smCDMw7irSQmla8Dd98bpI+36Rm+R1ISbkDK4+rGYkaOxH/vS5HCz9ayLKFu7tHX4u3fiErWOfx1mkXHh4NHDgtX4le3bJWsaLNi0eGYvUwCqNbXZ92YrUKzlr17tkq1S0u5h9SFT5TRU+vDutTmyrCctv2YQLR5sWkvwcRx2xifV1trQTGec+MqqZ5yINluID52MRker/kMd35epVaLl6r9prt68dzrfiu/AHrY77X1n2HPhPtWKO8t8ZrUc2Yxn4Nz7nOh/crtrf+/S/iuXvD3+O473er75mZ8RrCx5v/eAHe/ob2pyTmr+uYP1CIiGJJ/sD6yUF46wageNINagZ1KDnmdc7HGHxQVl3FtOEm1I8zhgvIIPwy0g4/iYNal/9e+OaI9gY9HGsBVKwzco65ciumKKG0S3x9ALKPnhL/oJ9C44BBporyUIy/FVj/C3M38GmsF/9wj2/1H+3wP/xLAiIAb1fhyBzwRIAow1i9y1tM1dOBJatMAeb9BjTeW4A3bv0TlqxuwcM7bsHDgQDeUuvLICHXe0McY5uMHYCHRSg8YAo1O2Vgv3UAEruL61A8rx2zOB41x0K8rse2X4s31OtKvAqbwHsmBRowYqF8P8S25ZCH92vVcjne8iPUThd/oGj7nYjnIJ5rCmcHtgeQsVLMFwHw3jdSUa2tn3jVNP0b2fp3RbXD7Pu+Bdni+LXgmCEr+uEqftuJoHhvuMqqV1ezMT9DXyoD6Qjz+z2/H9avTvQ9M5Pvv/EaJib4XSAi6lhJH1h9vmqA1dVO0/zue8ATy8IV2XsewOAxL+O3oZO2JsFz8AngyVdw1PsKmkVg1Su57Wfo4ncQDL6DhcPVjKvWjEYRjLRgOiCAsjdakPF1a3dn/r3WQCOD3fjpX0vgH3Mj1MlwBLGOEWTyw0EjIwfPa5UrXfbXXRgfaFF/BAiuTBSpoJfYPhM1FEXTv2gK4jU4YKvYXT1rIE5MAu+ZRhyrCJ3a+5ExCHe7/oRGWZE99KEIuv3wcOg9FUFvgS2QmoLew/fqVfe2kd+VBpTZX5v4Y+ctZJo+T/N7rHela0zV1trf/sE0PKUVYyeKP0zOY/2z+23VVRGU37B9J7Xn/kn1GhhivGchp0JhVa+mEhE5Q3IHVq262ht3uVld7Sznf3PI2p3/12NRf1gtNGQXYdwTH6P+yZsw0inV0wTlf/1arD+dirtFmNHGvBq0f9yN8CWDnTkQXS11BrZWRRTTwgYcUEs6mhaOjSAnq8bmit3VkuNqtSqfel2JdHu3hculfU46Wze1GqvckeQfMbXmqrt0ugUHZBXT+CzFNGL7n9RCOQ5UD4i1v2hB9q0IVVv1saGJkfvF+yKETh8b8Vm1Oq403nsmHNjegPUi1N5t+4ONiKirJXVgldXVE1m3oIgnW3UqS3e+mixV1DdL4Ht3AkaK0HqsHS9L1bGuRbr8h9w0zlVz+vcqZPXD3aNVpUwLdol2m7du57P7rWfCd+YZ/aYgLqvGD3+9nWOefD/V63pjgAhy7R1aYzFXqCUZJNXDdiPfu9O1WP1b1Ta4TJ+lManx0vJkv9rf1uCtoyKk3puKRvGeyxPL2nQCkza0IHo4rf2tuZoaf9x0NLKarQ1JWZjoOGYios6RvIFVVVcXeEaoGdQZhuY+iD8+udR0opWdGrf67SIMLV6GwTDGs4bJs///+O47Vxxkr/ikq6uU/Y1sPPx+Le584w/t3G0umK5YsHpV51VYtSrbvf2w/o2dWH86PPSgI2hXZugMamxu+KSoKN3l7UK+d9eK8PkH1RbkvgMNeCzuyW+/R+MA8QePCJ44+iEOnP4iMuSFTq6K/geV5SoCEUMjEiNPSJTDDu5t8x8XNVg54Zou+dkkou4vSQPrWZS9zupql5Bn8WsnWhlDAuRknHQlb0jwoGnc6hCM/rYMuGMt111NU0FW3rwg4ioBXaHRqKK2Rp589ScRJs3dqldPHx/7kepC3o/G0W2psIbPSL/3/fAJSsaZ6aGzxrVhBiKEqH1YqmdayPoT0NbLRxln10/7COvxJyxZKB+HT/Kxn7GunRBkrl53GDkGVj/ZSd/3fiwZcEvHjMkU7122fO9C7PvWJ+NsfTnMRHa7Q6tky3GwIlgHVHX/KsmgWT39D+ozFtNq8YeVMV61jfIfVyeqxbj6Q3RDcc/dE8T/30Pjx/ocIqL2khIU1OOEnTlzBv379+yk+MILXjzySLFqda7jx3+N4cNvVi3qTPISUusHdLcTUmTorUXGSvtJTURttPNRpEyrwYrq9jwpkoioG1wlgKjTHNqPe9v1ZCtn2PnsR+17shX1QDvwSMo1DKtE1GEYWIlaY3R9X0UXqxMZNxy493Qmqrv6lqeU5KbhheBn7Xy5OSKiMA4JuEIcEkBERETUOVhhJSIiIiJHY2AlIiIiIkdjYCUiIiIiR2NgJSIiIiJHY2AlIiIiIkdjYO2R5B2prtfvPlVbhu3ise9NtegqNXtntOOdq07i6LQ4x/ZmCV6bVma7xav+2iLnX62Oe8808oLr8jqW2sRbWxIREZklbWD1bfBicEl4WnBMLaCrVrPEuOVqeDLfWpU6yPjlOMFrWRIREUVIysDasPdVFGMc6kuL9WnGAOzeVgGfWk6tuQmpY4BrM4YA2QNxLcYidZBapHzpiUP45u/OhabpxeK5SWESPPKYdxQhTc1pH62/Z0RERNQxkjKw1jdfwrA0Uxzp3wfD1ENKxBCM3nEOnnvkYxnwtmF0tragFbKLfgaOekv0yuuSvaFqrL173FyltS7Tu/mNZZHDB1SXvjaNRf1hNVvRhhwYy+e8rObqLMuibrcENao7X3uObdiAZX1jCm0ngffs+ErcnnINbl9eo2YQERFRe0jKwOoZMQAnDm9XwwDOouz1apzIGgSPtpQ61iHUv/s38Bx8Al/a8CBODDwEzxNj0VxpCohqvladFY+b54igqBbVLBEhdPDLqnJ7CIPrHzQNN5Bh9kH8IVTdFcvHqEXSmyXwPXkTRmrL9G2bpRVv0+bL44nuZRwb9+8Ypq3/MtIOPwm/EaZFkD34JDD4oL7tkXPEvDFPwPPcJH05ERERdZnkHMM6Mg/1peOAbXL86nbsGzod9XNGqIXUHv745FhLpdFcJU37ttHd/iCGRRsqMOfl8BCCe8aI576M32rr78VvRcgcGQqBQzD62w/ij+++o1c633wF9XgC46IOPxBh9iURMjeU4srvej9WBFJj/Un4igilf2jUw3Lzu+/hj2MmIFNVTYfmijB8+N9xXm8mZvhCvBv8DO8u5n35iYiI2lNyBtZjFSKofoTBj8kxrOMw+PB2DF5xEA1qMV09+xhWvSv8SuhjPzW1v8EfZJXTFITt3fpdJS3jJhFQ30NDrd6uqRTHNWfMVYRjIiIiai9JGFjPouzAaQwbMxFFN8r2CKwSoXXKp9Xw8koBDvQxWg6bT1B6MNylb0ztfoLUFRj0N/iSHO4wTg/SxyyVYCIiIupKyVlhFU40m06XOXYKu9Ebg/urNjlGs/cVNBtd7dl3wDXmZRyLdZ1WGRrNVU453jV00tUQpA4W2zPGysqTp9qxOlvz8pOApap8BUMPeNIVERFRh0jCwHoDihaNw5S6g+HrsG67hAWP3acqrtQe7GNY23Qd1g0PhtbzvTsBnlAFVZ5pr59oFXXb2UUY9wRCVU554pZ28pMy9Dk5hlWtK0+ekid+qWXmqw/4njwUPoZY4dhm6INix7bX/Jq8qoBaTkRERF0nJSioxwk7c+YM+vfv2enwhRe8eOSRYtXqXMeP/xrDh9+sWtQe5GW4ZEA2X29WzjuGl/HNzhgaIO90tS4dJ95byHGzRERENkk7JICo/ZxES716GCKvaAB8aeBNqk1ERERdhYGVSA5VWGYfEqBfD7ZT7/B1YDGGpVyDlJQ7sPK4mkdEREQcEnClOCSAiIiIqHOwwkpEREREjsbASkRERESOxsBKRERERI7GwEpEREREjsbASkRERESOxsBKRERERI6WtJe18m3worhONa4bAd+icchUzc7Ay1rFVutbDLc/oFo52FwyD3mq1bojmF/qRblq5bqX4U1PumrF37Z1ma7Qswmr3aoR2Ip7Nu5EpWpalgn29duyb42x/YxiXJ51m5op2PaL1Hz4i2YiWzWBJqwtW4qSFtW0r6+xvi/2YyciIurWZGBtq0AgIP77WZdN9Xt+EsxcXhmsV+19r6wLZr7yq4jndeS0bt26qPM7Y6quro463xHTsVXBLy1bFdyl2rs2zwp+yfvTYI35OTGnU8E13lnBu/ed0tunfxq8e9ms4Lxjankr267ZtzC8bsR0KDjPvC1t2wuDa06rtty2+TijLW9l37K9Rs7ffEhfJ8akrWt6jvW49eO0vA77+8CJEydOnDj1sCkJhwRUw3v4EqaMD1dUPZ4RGFZ3Cj7Vpq7ShLVHq5DrnhqqPOaNzUduSxV81sJndP5dKGnJQaFR1XTNRGEGUH7yiGhc3bZrfbtQnpqPQqMqqW07AN/xJq1Z2yw20rd/uOrp6o8s9bDVfQe2YsHFqbhcNBPhemxsWX1c6pEu27PcVMm9DbniNVdeDL+oikM7kcWKKhER9WBJOoa1Nwb3Vw+lG/tgMC6h4RPVpi4SQFOLC57hRvg6gvlaV7iYf07NikMLjRmjLF38BY3iwYUzqL3KbWvMgVSQwdEIhtnDc5Db6MU9Pj3AVmzxioCbA4+WLVvZtwi/b0Z04cfSBF9DAIVDEn3+EVQ2upDevAa9SmeraQ0q1FIiIqKeIAkD6wh4si5hla9ateV41oPYrR6TE8gxmTJYeQHPJmzOAOqa9SCYEL8eztwNOfDfLyuZARjDlVvbdqV/qQp1YtoiK7M6PZDuwlqjcCmroubxrjJ0liyDp0FfvwDFWsXUHHCv6nWp19SrdClKYKr02onnFYiAWjpWBdrAGfHaAyi5OAqXSzZp0+aMKhSUbRUhnoiIqGdIygqrZ844TKk7iMElXm3yjRBt9EZm154H1mNUbFGBUE1GVVInwtXGpWgarYer1e4mNF0AstIS6SwXGr3oddQFvwxnMjCeC6Ay1aW65+NvW3atG6HusgifpRfEtozQKgLpKhESSzaq466ACI0u5Brd8/LEKBEm9W2rdS2VzKt8Xe554WMbHYA7WpVUHoOvCoXidcy1jBrIwWZTBVcfjmAO8URERN1bkg4JGIFVpcWoV9Oq/hdRf50cFkCdIW+WCl5qCo+/dCE9VT+7PjzeUu9OT79eNePITpMpTYQzU2UzPLa0rdtOhyczcqxo6LjFPnAxEAqccpyoPLtf33Y65haJ0JpahXItjF/d64rgHoVCub6pwGtcSQCWfQjaWFrbc4mIiHqYJA2sJp8cxJTnf4O7vtG5l7WiaPSQWOn3hrre9ZOdjLGgilbNnI1e9m5tLchVoSDUlX8E5X5jvGeC2zaoLv9YY0VllVh2+1vCoTZWVgl8AF+LUUFt475bEbGuKayaL6OlkydhBVByKDy8QQ/X4bG+mp2PIiXlGqQU7VAziIiIuo+kvA5rw95X4Tl8SbUGwFuaB49qdRZehzU2y/VKI645KqiAVhltmTyhKc71RmNvW44vNV3LFC6U3m/uWrdu136N1cj127Jv67ZDjOupyvGrvio1U7C9bi08y5PLLMzHbzu2qNdp3YFHUmbAO345Try3EEPVXCIiou4gaW8c0NUYWMlZarByws1YlL0NwbJpah4REVH3kPxDAoh6uJrldyAlhWGViIi6LwZWoiQ3dPE7CAY/Y1glIqJui4GViIiIiByNgZWIiIiIHI2BlYiIiIgcjYGViIiIiByNgZWIiIiIHI2BlYiIiIgcjYGViIiIiBzN0Xe6Mm7BOmVGMVaNVDOVrr49K+90FZvlFqbIweaSedb73scV/xaq8bdtv0WqdXnkLVDDtz+NfnvUyNuz6s+z3/ZVMG43q5r29QzGfizLbetqot5+lYiIqGdyaIX1LMpWeDEfAzFFzbE4ViHCam8RUotRLyZv1mkUrziIBrWYupB/jQiULhEUN+GymDZnVKGgbCtq1eL45D3zvagTIVWue/n+fLG9pZjvV4vjbltfFyIIausay7cc0ZYaZFA0ll8uCYfOvFnm+WIS+84VgTb9en25HoZno7KPnG8nlonAmWVsW6xbJ4L1WiNXG8TxF1zIQWGqapul5sNv3j/DKhERUYgjA2vD3v2oH1+M3ZP6qDlmIsweOI1hY24NVVQ9nhEY9ulv4PtEzaAuIkLj0SrkuqeGqpp5Y0XAa6mCzx7eovHvQkmLCHRGRdU1E4UZQPlJGTpb23YATS3mgAlk9TGXQNum9ngVKjOmhgJtxZZdSL9/E1YP19tmtb5dKBeBs9ComGrHHYDveJOaIYlQ66tC4eipCNeLiYiIKBGODKyZk+6LGAIQ1oz6T3vjLvcNql2NBc9X4wQuof6MmkVdRA+NnuFGJNMrj5Vy/jk1K47aZpE8M0aFAqns/te66S+cQW2r274NuSIklmxcgwrZDGzFAn8AhUOupFJ5BOV+oHRseN28WbYhAHZ9+yNbPZRkWK68GE7pFVu8KM8ojjpMgIiIiOJL4pOu9GEDg0sOAjPksACg/uxZtYy6luyen41epXoX/eYMoK7ZXG1shX+NWHc23A058Muu+ZYA6tSieNvWuvU9QIFYt9fGKnhkRdQWEMt9cl19uscX/Zi0iqmputqa7OE5yG3cFR4CoMJyiGiXN+Zgc7xu/padcKvj6lWqQjcRERFpkjSwXsKq57drwwbkGNZVI8+i4Tww+Aaj6kodSZ44ZIS+yOAnq5xL0TRaH4u52t2EpgtAVlqCHeGNXvQ66tLHcxbNRPa5ACpTXRB/jwjxt60dl7GuxyWeaz026zjVYmT5l0YJrbK62sbKrGsmVolgLPenvScibRa6XcjVhiSIgF0hx7fGOfFMrP9m6Lg2we8OiNDN0EpERGRIwsCahsHXAcPGTDcNG9CHCQzur5rUoewnKIXP4nchPVU/sz9c2YwcWxpLdpoMeDnYLIOqPksfJqB1t7eyba2K6UJpnlrXPU+E1hxU+nfFCH5yCIF6aBIxHjVB2Z7l4fdEHD8uBvQgHfgAvhZzZXcpSox2jJPRtIqtekxERERJGVhvgGdob5w4vB9l6iSrhr0fYfd1A+Hp+CttUVzp8GS6REj0hrrH9QCYA4+5e11exkmGN3tgc49CIcxn9purnYls2zpWtuJkFRCqztrIM/ZFwA2PiZXU/kaHA/OV0C5dBTVe1VY9vVyyDKUieGtXKzAF8zC9IltpGsurOb4St6dcg5QJK1GjZhEREfUUzrwO67EKDN52WjXCzNdjtVyH9boR8C0ah0y91Sl4HdbYLNdKlZdrsgczGVjlCVPRlsmTqUzXUrVfzzTutuXYV58IqQbLcut2o10fVguaF6Idk22/Icb1WK3btl871kqOwdWHNRivy77t6OvXYOWEm7HoQDG2B9dhmppLRETUEzgzsCYBBlbqbDuKrsH02uU48d5CDFXziIiIeoIkvkoAUQ+x81GkpDCsEhFRz8XASuR0+esQDH6GIMMqERH1UAysRERERORoDKxERERE5GgMrERERETkaAysRERERORoDKxERERE5GgMrERERETkaAysRERERORojg6s8varg0u8WHBMzbDxbfCK5a+i7BM1gxxB3mq0V+lsNa1BhZqfGHmbU2Pd2bjH16Tm61rftlq/bCtq1ZwI8hau8jlbjqgZVvIWrXL5fL+aocTbt7FOeFqMtbY7uRrr27crtWXb0dYnIiLqzhwaWM+ibIUX8zEQU9Qcq2osEEHWlzYCw9QccggRBt1+FzaXbMJlMW3OqEJBvPBoIe+z70Wde5m27uX788X2loYDWmvb1oLoB0h3u9SMaESg9QVQmBHjOWIbBRdyUJiq2oYEXlehR1+mT8sxN7QL+bpmYwHEdtUci1a2nTfLtF3xntSJcGsPw0RERN2ZIwNrw979qB9fjN2T+qg5Vr4NH2HwY8VY5VYzyCFEMDtahVz3VOSpOXlj85HbUgWREVvn34WSFhHqPOl62zVTBEug/KSshLa2bRFEj7rgL5kHj7Y0uootXpRnTEVh1K+WDLNVKBw9FeoIlKt7XbU+L5pGb8Kbnv5qjlkbt+3qjyz1kIiIqKdwZGDNnHQfVo1UjSg8c+5D0Y2qQQ4SQFOLC57hRtwTAXDjTlTK+efUrDhqm0VCyxgVCm6ym7ygUTy4cAa1rW77NqwumolsbVkMsnramIPNs25TM6z0MFuM1RF/CF3d68r2LI+yTUMbt+3/AOWpOfDEKyITERF1MzzpijqA3gXeq9Qr/rqQXdxAXbN1LGpcWtf+bLgbcuC/X1YbA6hTi65823ols9AzLxSILQJbUR4nzOri77vcFx5nah9727p42zaWiUmrALcSzImIiLoZBlZqM/tJQNZwFkDJxqVaF7gcc7na3YSmC0BWmrWTPaZGL3ppXftifVkxPRdAZapLdYNf+bZlt3xJ32jVU0kEwoqdyIoVZjXx920ZZ1pSjCz/0jaE1tZeVzrmFhnbXob0o1cSiImIiJIXAyu1mTWcybGZRrByIT0VyHUvMwVDvcs7/XrVjCM7TfZz52CzqWtfGybQt79oX822m+BrENuRYViFbLffaC/G2o8+gK/FXCFdihKjrZ381NZ934bcDPWwVW3ddjo8mS5UXow2wJWIiKh7YmCldqTClN8bOou91rcrcsxlYCvukcHQfvUA9ygUogoFoctNHUG5CJaFQ2Q3fYLbjspcodQnv7ySQEaxeLwcc2+ZiTdNy2QVs1SESO2sfy08t3Hf2lhZ87jUeNr6uszvicnOR5GScg1SinaoGURERN1HSlBQjxN25swZ9O/fgWc9HavA4G2nVSNsyoxi7WQseX1Wz+FLaq6hNxY81nknY73wghePPFKsWp3r+PFfY/jwm1XLeeTJUloFU0rNh99+MpQMrPLEomjL5ElHpV6Uq5YMjeZu/NjbluM89cqoRdR9qO1cnIrLUces6tuSXfSJ7dt6zFqVuMQ0vECOyfVVqUaY+bW15XXZ3xPdDjySMgPe8ctx4r2FGKrmEhERdQfODKxJgIGVnKUGKyfcjEXZ2xAsm6bmERERdQ8cEkCU5GqW34GUFIZVIiLqvhhYiZLc0MXvIBj8jGGViIi6LQZWIiIiInI0BlYiIiIicjQGViIiIiJyNAZWIiIiInI0BlYiIiIicjQGViIiIiJyNAZWIiIiInI0R9/pyrgFq3FL1rCzKFuxHas+Vc2scaifM0I1OgfvdBWb5Taj9tuUtsp6m9Nc9zK86THuyW+7TWlGcfRbq0a79WuM26NatmF5jgul9y/H3Ij7+RvHYF5uv31q5Lqx35PIW6/qYu2fiIio53FohVUGUi/mYyCmqDlmDXv3Y9/Q6agvLRbTOEypO4gpe8+qpdSlROhz+10ikG3CZTFtzqhCQdlW1KrF8cnw5kWdCKly3cv354vtLcV8v7601ueFL1MtKylGYaMX9/ia9IUhYhsVO5GVkaPainueWs+YlqE0VQTiPioRypDrC4iQqC/3u4GSjWtQoS8NkcdQ0jcHhaqtS8fcItO2PS7rurb3xO8OmN4T27ra+vLYXUhnWCUiItI4MrDKQFo/vhi7J/VRc6wyJ90nlt2gWiPgyQJONDerNnUdERaPViHXPTVUUc0bm4/cliqILNg6/y6UtIgwaFRUXTNRmAGUnzyiNbM9y03V1tuQK5ZVXrRuWAuUyEfhEDUjlsAH8Jn2VXFoJyozpoYqmtmeqSKUVqFShWWNCLULRLt07Cg1I4brXchVD6O9J9q247wnFSetzyciIurpHBlYZSC1DgGg5BBAU4sLnuFGqDyC+bJrXs4/p2bFUdssElzGqFBQk93oBY3iwYUziVVojUCZp4YBxCEDKkKhsAlNFyBCrjG8QK/0ymEJdc1GBVev3MJd3Go3fe1xEXRNr0PKSjPeE8mF9NQY74l4DeWNptBORERE3eCkq2MVKK7rjQWezh3DSvHIwDcbvUq9gEcOCzAHvwTIsaSls+FuyIH/flmhDaBOLQoRzylodKF0bHgMqx5CWw+U8UJhxRZ53Eu1oQd+tytcwZXVX+RjVcwgKcfeynXFcWtVWOO40uHJdKH8aHhYhFYFjhizqrMGaSIiIpKSO7B+chBTtp3GlBn3oajjzwEjRQ914ck6jjSAko1L0TRaH4+52q1XL60Vxjgaveh11AW/HMspT5g6F0BlqgtZarFGG29aJQKn6aQkGWAvxAuUYXr3v7UCKpX7ZqO8jz5GVg49qBNhVR/jKsKoHN8at3J7G1YbY1BLpqJp4+zQ2NtsTzFKsRNu9X4twFSUiteUfr2+PEQL0uYKNREREUnJG1hlWH2+GhgzncMHOlneLCOY6VN4XKns6tbP7F/tVrPUMIGIcBZFdpoMhznYbJzZL2jDBPr2DwdFGVY3yiqkeR8ihJ6sAlrCoVA721+1jeCoUaHQXJmVVdD0vuJ/GcWWKxKEgrb/A5RrQVxtW7uKgWpv0cfXWunja8NVZeuJVW96xNble2KrBNvH0RIREZEuOQOrKayGT76irqd3f1f6vViretJrfbtQnpoDjzmEydApg5/96gHuUdqJTgWhEHgE5f5AeGypKayGg6XOHqK1M+3lZa3EY0uwjREK84aI5zd6w+FWnQCWK9eNuMJAsThOedkp8TjGZbViV0r1y3bBY7vUV9QgbXJ8JW5PuQYpE1aiRs0iIiLqKZx5HdZjFRi87bRqhBnXY/Vt8KI4YlBjbyx4rPOGBvA6rLFZrjlqvhaqQQVPy3VSQ6zXYS30hAOnHIqgnYRlEeN6pXIcrBxaYN6+nKdduirG9U215cZ1WONdP1Ye4y6kh7ZjPeaIY7JsN9rxyjG/S1HSN8Z1ZTU1WDnhZiw6UIztwXWYpuYSERH1BI6+cYCTMbBSZ9tRdA2m1y7HifcWYqiaR0RE1BMk/1UCiLq7nY8iJYVhlYiIei4GViKny1+HYPAzBBlWiYioh2JgJSIiIiJHY2AlIiIiIkdjYCUiIiIiR2NgJSIiIiJHY2AlIiIiIkdjYCUiIiIiR2NgJSIiIiJHc/Sdrhr2vgrP4UuhW7KG2G/dmjUO9XNGqEbn4J2uYrPcmjXuLU6jsd7mNNe9DG96rPfk12/RGu0Wp/ZbpNr3HW/b9nWFqLeOVbdRbYmyf+OWsxmRt1i1vie2fRvr6S1dlG0QERH1VA6tsJ5F2Qov5mMgpqg5FiPzUF9arKbpWHD+IKbsPasWUpfyrxHBzCWC4iZcFtPmjCoUlG1FrVocnwyDXtSJMCfXvXx/vtjeUsz3q8VaqJyNyj75yFVzwvR14dH3G9r3liOW5bG3LcmAG17/ckRYlcHTi5K+OShUbYMMpL0qxO4z1Awz+Z405MBvbFfbtxdrw/lVD8fmfTOsEhERhTgysDbs3Y/68cXYPamPmhPPDcjspx5SFxOh8GgVct1TQ1XNvLEiXLZUwWcOZ7H4d6GkRYRBo/LomolCEQDLT+qhs2LLLqTfvwmrh2tNmwCaWlxIv141haw+pvJnK9tOSGArFoiAWzp2lJqhyPkXp2oB11oL1tU2ixfft384/Lr6I0s9JCIiotY5MrBmTrrPOgQgrmr46nrjLvcNqk1dRw+NnuGmbnatq1vMP6dmxaEFu4xRobArq5YFjeLBhTNahTZvln0IgNltyM0IoGTjGlTIphYuAygcolcqW9t260QYr9gJuIsjj0GE3zfjVESzh+cgt9GLe3xNWrtiixflqTnwxHwtREREZJa0J13J8a2DS7xiOojdWbegqOOH1FLCZPf7bPQq1bvoN2cAdc16WEuIf41Yd7bejX6/rNAGUKcWxZM3axMue4ACsW6vjVXwyGqsWy00xN12lb6uNi22dtnLCi3ysco2njYhMtCWLIOnYam27QIURw43aNkJd2jfKnQTERGRJmkDq6zCGuNYfWkfYfCKg2hQy6hjyZOe9GClT0blUCernEvRNFofi7na3YSmC0BWWoJBr9GLXkdd+nhOGerOBVCZ6kqoC107LmNdj0sch+3Y4m77NqyW841JW98IrUcw3xdAaV7kmNaEyJOqSo33ZBlKL4jjMIdSLdCG9+13B0RwZmglIiIyJG1gNct0D8SwTy+iXrWpY2mVTFPACp9p70J6qn4GfLiyGTm2NJbsNNlHnoPNpupjxPjPWEQoLJdXDjBCpXueCJ05qPTv0oJfm7ftHhU+scr/Acq1IG6EdHk1AdUOndQVW8Uh/coB+nuSjrlFIrSmVqHcEvTDtCEE6jERERF1k8Dq81XjRNYgeFSbuko6PJkuERLDZ8DX+nZFjtfUKo4i7NmvHqCFRPOZ/UdQbhqH2jrrWNmKk1WAUUFt47Yt40xl+DUF9MslxWJb8rJW4nGiZ/Obx8oGPoCvJVbVWR8rW2kab6s5vhK3p1yDlAkrUaNmERER9RTOvA6r/TqrinE9VuP6rCG8DqujWK45Gu1apjKwypOxol7n1Ho91EJPeByq/VqmOtP1UOX4VJ8IqYaI7cfedsS6ca+DKrcjr1hgnARm3W5IaBtyTK+8dqs+W4r3uqJdexYipq6ccDMWHSjG9uA6TFNziYiIegJH3zjAyRhYqbPtKLoG02uX48R7CzFUzSMiIuoJusWQAKJubeejSElhWCUiop6LgZXI6fLXIRj8DEGGVSIi6qEYWImIiIjI0RhYiYiIiMjRGFiJiIiIyNEYWImIiIjI0RhYiYiIiMjRGFiJiIiIyNEYWImIiIjI0Rx9pyvjFqzGLVkjnUXZiu1Y9WlvLHjsPhR14s23evSdriy3MTXdGjUhttuU2m+BGnfbraxru0Wq9Ran9tujxj7uii2zUdDYhlu32pcZ1HOM7dlZtk9EREQxObTCKoOoF/MxEFPUnGga9u7Hqn4D4j6H2llgK+7xBUTY24TLJZvgF4GrZOMaVKjFranYIkJjXxHkxLqXS4pR2OgV22tSS0Xg9AGbtWWR2671eeHLXBZjXRlIvagTIdVYnuVfivl+tRjpmFukb1ebPK7oxy3CZ8GFHBSmqrbBPS+8bskylF4w7duyTC0X6+f20dNw3izzMjHdn49cEZjTr9cWExERUSscGVhlEK0fX4zdk/qoOVF8chDzDwMLPIPUDOoMFYd2ojJjaqgyme2ZikJUoTIUDOMQYbe80YXSsUZV9DYUul2obPgAtaq9umQe8rTHYtvDc0SwC6ApoNqe5aaK6W3IzQAqL6qF/l0oaRFB07Rcbrv85BHVtrneJbZtJwNzFQpHTxXxNp50pPdVD6MJfACf5Visao+L98v0HhIREVF8jgysmZPuizEEwHAWZa9XA2MmduowAGpC0wWgcIgROPWqpuyCr2s2Kp1xnAugMjUHHiOo+dfA7ReBsyWAOjXrqqS6kKUeStlpYkcXzqgwbKWHxlGhcCxVbBGvJaM4gW76I6gUwdszPHoglaEe7qmWbYcdQbkI9+HQTkRERK1JzpOujr2PVRiB1ZNuUDOos8lxmb1Kl2pd9H5ZJTUqnYmQwwpKxfpa938xCk1V1DARhius1VwL2XVvrta6R6GwZacWBnV6tdRKjnGVxz1bBGVbaNSqvznYbBkTa1XrW6yt20uOk411XGo7Maurvl2x1yUiIqKokjCwVmPBtktY8I1xyFRzqHOV+2ajvI8+VlR20deJsGqM12yVCJXujQEUauM55yEvcAZ1cjynbXVtrCvy4Y8WILVxtFUiFJpPmroNqz052rHpofID5Io2+vZHtnqGPuTAGEs6FU0bZ6sxrno4zvKEhyNEI4ckGONQ/X12oVfZ1ojqrT5kwlq5DZPVVfHaQxVqIiIiSkTyBdZjp7Abl7DqeS8Gl8jpYLi9oVo9iTqGGruZUWw5+14OE8hKiz/qU6ONG5Vn55uCoTZMwNqVr59Vn4PNRTNNYVORYXWj7HJfFtl1bzn5aR6ymuMFaX0MrDaUQRtzqgdxPezqVxPQ2lFCqaSNr7UPZdCqq+YxulZadTU1H4W8MgAREVGbJF9gHZmH+tJi0zQOUyAvayUezxmhnkQdJW9IDtDoDZ99r052yrWEMDm2VQa/xVhr7up3jYInNYCSCiMEiucdrUJu5qhQMA2FVdPJVyGmsBoOzNHJ7nt3Qw5WxXqeCpfaOFTXTLwZCrpy0s/yl5eduhwtNAvRKqn2E9KsVHV1dPTtATVYOeEapKTcgZXH1SwiIiLSODOwHqswVU+B3dv0auqCY/pi6kKyimnuetfGocbvSg+Tl5YSYRA74VaVTDkGNhQ+tRApH1ShQFuupi36mf5aIBT/r/QvDS8LhWIjJOuT++JUW9gMj1/Vpo1V8LTh+rHh8av6VADbNWDtY2pttBO64lZXh+KeuyeI/7+Hxo/1OURERKRz9I0DnKxH3ziAOsbOR5EyrQYrqt/BwuFqHhERESXpVQKIupUdeCTlGoZVIiKiGBhYibrcNLwQ/AzBIMMqERFRNAysRERERORoDKxERERE5GgMrERERETkaAysRERERORoDKxERERE5GgMrERERETkaAysRERERORojr7TVcPeV+E5fAlTZhRj1Ug1U/rkIKY8X40TqqnJGof6OSNUo+P16Dtd+degl69KNVwobcMtTvVbqC5FSYtqZthucardQtWLctXKdZtu3SpUbJmNAu32rTp5v//V9tudBrbino07UZmaD3/E7Vljb1uSt2B1y3v+R2y3teMWjP1qjejvi3H8UY+biIiIonJohfUsylZ4MR8DMUXNiXDdCPhKi1FvTJ0YVns0Gcp8ARHGNuFyySb4Regq2bgGFWpxayq2iNDXV4Q9se7lkmIUNnrF9prUUhkKvagTQVJbfn++CMdLMd+vL5VhUruHv7aumDw5KPfZ9y22UbETWRk5qm2Iv219+WwsQA4K1RyzWp8Xvky1bsRxCzLEb6yCR70vl0uihHjxnIILYvupqk1EREQJcWRgbdi7H/Xji7F7Uh81h5yi4tBOVGZMDYWxbM9UEfCqUBkKfnGIsFve6ELpWKMyeRsK3S5UNnyAWtn070JJiwh0RtXTNROFGUD5ySNas+5iALl9TCnwehdy1UODDJYlyEfhEDXD0Mq25XpNozfhTU9/rW2X7VluqsbehlyxbqU4Hp0Iu0dliI9XaT6C+b4qFI6eCmtNl4iIiFrjyMCaOek+6xAAcogmNF2ACING4NSrlrKLva7ZVG2M5VwAlak58Bihzr9G635HSwB1olnbLB5njEKevlSvqMru/wtntECbNyRHBGOjKqpXUitNz5eBeIFYVppnHgaga23bMpBecRd94AP4WsSLOr4YvUpn61PZVj2EKxVbxPuUUcxhAERERFcgeU+6+rQanhIvBmtTBXxqNnUOORazV+lSrZvcL6ukoWpjAuSwAhnqxIe2WXavI4Am8+qye10sdzfkwH9/PnJVoIV7ntYdD1943+ZxpLL6C3dx/PG0sbbdFrJr31wplkEcVeI7aAxXWIZS7IR7i1691SvLOdhsH/NKRERECUnOwHrjOOw2jV/1jbmEYobWTlMuAmN5H308p+wmj+iqj6dFBLmNARRqwW4e8gJnRGB0Id1YvdGLXkdd8Mvl8oQprSrrQpZcpoXNXUjXxokWI8u/NFzJlCHyQj5W2U6isoi37URpY3irUOixdf+nmvedjrmjc1T1Vq8EZ3nEa1VLiYiIqG2St8JqkukeiGHqMXWkdKT3Ff/LKDaN59SHCWSlJTAyUxtzKs+eN4U3U2jMTpMJMAebTWf2a135ffuLthwnWoXcUAX1NqyW1VkRgMv9QMXJKj0MG13y8ioGqi2HEMTfdoJkWN0oq7jLrF378nXFqtRqwwX0kK8PF9CvNKC1bcMGiIiIKLpuEFjPouz1apzIGgSPmkMdR44jlZXK0Nn16mSmXMvYTDm2VYazxVhr7up3jYInNYCSCiOoqRCaOUoPje5R2glcBUZXOo6IMBowjZk1n+gk+D9AuazOXi+Oa5asupomjzhOeVkr8VgLlwlsOy5TWLVfCkt/XVUihJqudmC8LtdMvGk+LjlcIFW/rJVW5VVrADVYOeEapKTcgZXH1SwiIiLSOPM6rMcqMHjbadUIM67Halyf1TBszHTsnnSDanUOXofVuA5rDjbLrn3V0snAKiuJ0a5FaizTW5HXQrVeK9V6vVLrsljXOtXIY5Td/5ZQGGfbltcUZjzHfv1XnXn/rV/jVae/fnlFAkuVVqhZfgeGLXkPxTs+wwv5aiYRERE5+8YBTtajAyt1jJ2PImVaDVZUv4OFw9U8IiIi6h5jWImS2w48knINwyoREVEMDKxEXW4aXgh+hmCQYZWIiCgaBlYiIiIicjQGViIiIiJyNAZWIiIiInI0BlYiIiIicjQGViIiIiJyNAZWIiIiInI0BlYiIiIicjRH3+nKuAWrcUtWO98GL4rrVCNrHOrnjFCNjsdbsxq3MY1ze9SorLdmRUYxLs+y3c9f3be/MtoywXKbVNNzan2L4fYHtMeG2LdfjX3cxvbj3rrVfmzGMasmUvNtt4XVRd02ERERxeXQCutZlK3wYj4GYoqaY6UvL4YIqaXF+tSJYbVHk8HMFxBhbxMul2yCX4Suko1rUKEWt6ZiiwirfUXYE+teLilGYaNXbK9JLdVDZy+xMU+GmmEhw64IfOKT19cXky3Qynv4h5aJKRwKj2C+D9is5sc8bhFMCy7koDBVtQ3ueabtLkPpBfNxi21vrIJHvSfacuzEAtPr0sTaNhEREcXlyMDasHc/6scXY/ekPmqOzbH3sapf51ZUSVdxSFY+p4Yqk9meqShEFSr9ejsuEXbLG10oHWuEzNtQ6HahsuED1MqmWL7g4lRcLpqJdG25jX+XHnajVF1bdxtWl8xDnmplD89BLgJoshRkZaitQuHoqdH3H5KO9L7qoRQ4gzq4kB6q1tqWaxLdNhEREdk5MrBmTrov6hAAg6/6NIalXcSCEi8Gq2nBMbWQOlATmi4AhUOMwCgrnl6Ui0d1zbZqYjTnAqhMzYHHCHb+NXoXfktABD7BNRNvxgmjFSerkNvnDOaXzkYvNc1PJCgnqGKLeC0ZxQl01R9BpQjenuEqerpGwZNahYKyrXrwlpVU83Ih8W0TERGRXRKedHUWDeeBE4cvwmMMB5gxALu3vYqyT9RTqMPJsZi9SpfCl7kMflklvWgdOxqXHFYgA6fWRV+MwohKZzR6WK4UATfX6Jr35KDctxhrTetW+peGwmyvLUfUXDsRtCuslWK9+puDzXECszZcQdu2DJ+mdZGOuUWb4M+sgjv0ukzjYxPYNhEREcWWtFcJmDIjDx71GCNvxYLrLqH+jGpThyr3zUZ5H32s6JuedNSJsJrbJ5Te4mvZCffGAAq10DkPeRHd6fEVesLd+nBPRWmqCLvn9Ga2Z7kaQ6rGkV7wRg2t2jha5MMfCpB6gM0ybzsK8/b9fXahl1FR1SrNs+GWwxnkMncABSK46tXfxLZNREREsSVhYL0Bmf2A+rNnVZs6jxqbmVGsBVWdXvnMSktgZOb1LuRqZ+ebwps2TMCFLNWMTd93QkMPNOnwZEamYP0s/RxsNp/BH/gAvhY9iOsVVP0qBlo7FEqttDGwxlAGOba2JVxBlcFWVp3Lj4p1r2DbREREZJWUFVbPiAE4cfh9+FRbOwnr0wHwxBn3Su0jb0gO0OgNjx1VYS3XMjZTrzj2KrV21+tjPQMoqTBVJo9WITdzVMTln6KR+64U+wud2R9134o8gcsfMI23NYVV08lXGjl2NlSZVdXZVP3SU/IEsGjHpp98Nsq0HfOwhib4GkSjb39kJ7ztGqyccA1SUu7AyuNqFhEREWmceR3WYxUYvO20aoSZr8dqXKNVNwDeUtMQgU7A67Aa1ySNEgC1wCoridGudWos01vyMlThau0RzJfjQ1UrJOa1Vs37tm434jqrctys+TqpBvv1VDX6tppGhy+LFXGNV9t6rS0Pi9y2oWb5HRi25D0U7/gML+SrmUREROTsGwc4WY8OrNQxdj6KlGk1WFH9DhYOV/OIiIgoeU+6Iuo+duCRlGsYVomIiGJgYCXqctPwQvAzBIMMq0RERNEwsBIRERGRozGwEhEREZGjMbASERERkaMxsBIRERGRozGwEhEREZGjMbASERERkaMxsBIRERGRozk6sMrbrw4u8WLBMTVDcxZlK7zafOv0Kso+UU+hLiVvU9qrdLaa1oTv/Z8QeXtWY93ZuMfXpOaHVWyRyxZjrelOqBbyNqxy/bKtqFWzdLG3rW8zcprvV09Q4u7b2K82RX+OsR/7dnXytq1xtk9ERNRDOTSw6qF0PgZiipoTdgOKFhWjvtQ0zRgg5vdGZs++W6wz+NfA7Xdhc8kmXBbT5owqFEQEx1hkYPOizr1MW/fy/flie0tN4U4PnJV98pGr5kQS26jYiayMHNU2xN923iz9eEOTWJ4LF9Kv15e3um/xunttrILnfmMbyzHXpZYZxHMKLuSgMFW1bWp9XpT0FctVm4iIiHSODKwNe/ejfnwxdk/qo+bE56s+jWFjboVHtamriFB4tAq57qnIU3PyxoqA11IFXyIVQ/8ulLSIwOZJ19uumSjMAMpPHtGaFVt2IV0EwtVx7galhT7ko3CImmFoZdt2tcerUJkxNRQ64+9bvu4ASu+PElJDROD1VaFw9FSoI7AKbMUCEZ5Lx45SM4iIiMjgyMCaOek+rBqpGq355CC8dQNQPOkGNYO6TgBNLS54hhuRTIS0jTtRKeefU7PiqG0WqTZjVCjsyqEFBY3iwYUzWoU2b1a8QCgYoS9vJrLVLENr27Y6gnItPN6m2q3sO/ABfOJ147hpKIStqlyxxYvyjGKsdqsZFnpVGO7i+K+PiIioh0r6k658vmqA1VWHkd3vMrh5AY8cFgDUNUeORY1Jdq+L0OduyIFfds23BFCnFsVTcSiB0JfAtmt9u0S4DFdXW3UuIEJ5FXwoVsMBlqEUO+Heoqq3IkiXN+Zg86xwALaQ1V/kY5VR/SUiIiKL5A6sWnW1N+5ys7ramewnKFlPjAqgZONSNI3Wx3Kudjeh6QKQlZZgGGv0otdRF/wy+BXNRLYMg6kuZKnFMWnjQ1sJfQltW1ZXAygcEiNcxpJq3nc65o7OUdVbvXqa5ZkXqu5ayaECgahVYSIiItIldWCV1dUTWbegiCdbdSr7CUpvhoKaC+mpQK57manrWx8mED55KbbsNFnSzMFmGSb1WXpXft/+rYa5ipNVQMtOuI0g7Qu35YlViW5bq66K8FkYtes+hutdsavA2nABoNxnBPylKDHactiA/wOUayHfWO4Nt40KLRERUQ+XvIFVVVcXeEaoGdT10uHJdKHS7w1dlkkPgDnwmLvXY112yj0KhahCQSioJV7tjDjL35OjVT1lNVULzwltW80b3cZqp2sUPKlVIoQalWZ18lnmKGS7ZuJN83HJ4QIi1Bd6xGMZnt3zTMvkVCyO04VSebUB8xCC4ytxe8o1SJmwEjVqFhERUU/hzMB6rEJdW/Ugdovm7m36tVbD12M9i7LXWV11omzPcvhFQDQqhtpYUVNVM77bsFoGNtl1r6qNcgysUa0NXd9Vncil7yPRa5bG37aknRgVo7oaf9/pmFtUjCz/UrXtpfBlLjNVntvB8Htwz3jx/wNNDKxERNTjpAQF9ThhZ86cQf/+PTspvvCCF488Uqxanev48V9j+PCbVYt6ih1F12B67XKceG8hhqp5REREPUHSXyWAqNvb+ShSUhhWiYio52JgJXK6/HUIBj9DkGGViIh6KAZWIiIiInI0BlYiIiIicjQGViIiIiJyNAZWIiIiInI0BlYiIiIicjQGViIiIiJyNAZWIiIiInI0R9/pqmHvq/AcvoQpM4qxaqSaqfg2eFFcpxpCtOd0JN7pKjZ5G1O337hfag42l8xDnmq17gjml3pRrlq57mi3OG3C2rKlKGmR99xfjrkuNTuwFfdot07Vyfv1m2+9Gn/b1mWa1HzLbWXjva6KLbNR0KgamvCxRS7TRR5fjNdFRETUwzm0wnoWZSu8mI+BmKLmmMkgW4xxqC8t1qcZA7B7WwV8ajl1If8aEepcIsxtwmUxbc6oQkHZVtSqxfHJwOZFnQiSct3L9+eL7S3FfL9arNT6vCjpm4NC1daJdSuq4Llf3+9lTw7KRcDU7/UvJbJtGULV+nIyhdVEXpcMoKF1S8KBM2+Web6YxL5zRaBNv15fboj+uoiIiMiRgbVh737Ujy/G7kl91Byr+uZLGJaWplpC/z4Yph5SVxKh8GgVct1TQ5XHvLEinLVUwRcKjnH4d6GkRQQ2o+rpmonCDKD85BG9LQW2YoEImaVjR6kZhnTMLTJVJd2jRPALoOmcaiey7Ziu8nXZ1B6vQmXGVGsFNebrIiIiIkcG1sxJ98Xt3veMGIATh7djwTHZOouy16txImsQPNpS6joiILa44Blu6mbXuuhNwTGO2maR/jJGhUKh7ILXutIvnFGVTFlF3SnCaHGbu8tb33Y8V/e6rI6gXAumt6m2dOWvi4iIqCdIzpOuRuahvnQcsM2LwSXbsW/odNTPGaEWUteT3e+z0avUK/66kN3nQF1zk1qWAP8ase5suBty4Jfd5y0BaMOVZZUU+VgVMaY1UsUWL8pT81FoGSMqxNq2pgoFYplc3qvUPJzAEP91lfuMdWfjHl/011vr24Vye3W1Da+LiIioJ0rOwHqsQgTVjzD4MTmGdRwGH96OwSsOokEtpo4lTyIygllkOAugZONSNI3Wx2uudjeh6QKQlZZgGGv0otdRF/xyrKccQ3ougMpUF7JkVdMXQGmeaVxpDHr1NAebzWNQpZjblm7DamOMqZw8LvE6zKE1/uuyjlMtRpZ/aZTQKqurARQOMVdXE39dREREPVUSBtazKDtwGsPGTESRdqGCEVglQuuUT6vh1YYIUEezn0QUPtPehfRU/ez78Nnvene6/QSjaLLTZNnRGjS1rvy+/ZHt/wDlWmg0grI8o1+1t4THoepn8gOl91uvTBB326ptoY2BNbT1dd2G3Az10ESrrtqrvgm+LiIiop4sOSuswonmZvVIOHYKu9Ebg/urNnWRdHgyXaj0e0OVST2k5cBj7gKXl5+S4cx+9QAtJFahIBTUTBVJ9zxLSJZVzELt0lHi8Sy9YhkOq1EuCRVv21HoQwqM407wdRn8a1DQaB7zKqn9jbZVUhN4XZrjK3F7yjVImbASNWoWERFRT+HM67DKLv9tp1UjLHyt1WosKDkoQqqhNxY8dp+quHYOXoc1Nj04qmRnu5apxrhearRlsovcdD3UyGuVGuTzdiE9FE6t64VY9hFn23Jsq69KNYSMYmtgFGK/Lvu+rddolbRrsV6I9nrt7K/LUIOVE27GogPF2B5ch2lqLhERUU/gzMCaBBhYqbPtKLoG02uX48R7CzFUzSMiIuoJknZIAFGPsfNRpKQwrBIRUc/FwErkdPnrEAx+hiDDKhER9VAMrERERETkaAysRERERORoDKxERERE5GgMrERERETkaAysRERERORoDKxERERE5GgMrERERETkaI6+01XD3lfhOXzJdEvWMN8GL4rrVOO6EfAtGodM1ewMvNNVbJZbmEa5TWl81tuc5rqX4U1P+J788bZtXaYL3X7VfutVg7oFq3br1EY1z8R+a1j9efJe/9Zbp0aub32OZbn9lrSt3BbWvu3Yt6slIiLqpmRgbatAICD++1kHTmeC3uXrgv9nT2Vw/j+uC87/pXV5/Z6fBDOXVwbrVXvfK+uCma/8yvKcjp7WrVsXdX5nTNXV1VHnO2I6tir4pWWrgrtUe9fmWcEveX8arDE/J+Z0KrjGOyt4975Tevv0T4N3L5sVnHdMLW9l2zX7FobXbXWy7cs+afteGFxz2ph3KDhPHss++3x9kscSOk77JI978yHV1vcbbtunth4XJ06cOHHi1P0nRw4JaNi7H/Xji7F7Uh81x6waXll1HR+uqHo8IzCs7hR8qk1dpQlrj1Yh1z01VPXMG5uP3JYq+KyFz+j8u1DSkoNCo6LqmonCDKD85BHRuMpt2wU+gM+8L5va41WozJhqqpDuQvr9m7B6uN5uE/c8U8U0HZ5MsdELZ1Cr5lilI72vehiNqz+y1EMiIqKewpGBNXPSfRFDAKx6Y3B/9VC6sQ8G4xIaPlFt6iIBNLW44BluhMAjmL9xJyrl/HNqVhy1zSJ5ZoyydPFrXeFauLu6bdtVHNopgmQ4/FodQbkfKB0b7pbPm2UdAtBxjqCy0fw6bfwfoDw1B55OORYiIiJnSMKTrkbAk3UJq3zVqi3Hsx7EbvWYnKAJa8tmo1epF/BswuYMoK65SS1LgBzTWTob7oYc+O+XVdQAjOHKrW270r9UW1ebtsjKbBSBrShvjFNd9e1Cuam6mqhyn9qvmO7xxXi9Yt8L/AEUjjaNYRVkONfX9UbZt/GaxeSriliXiIiou0vKqwR45ozDlLqDGFzi1SbfCNFGb2R2/HlgJMiTgIxgFhnOAijZuBRNozfhcok8OagJTReArLQYFUO7Ri96HXXBL9a9LE9MOhdAZapLdYPH33a2Z7k2X5+WofSC2FaU0Cqrq5WmSq6VrK6KQDkkXF1NRN4sY79yKkaWCM6RoVWvCsO9LOKkKfOx+/vsQq+yraYhA+mYW2RsexnSj8YJxERERN1Qkl7WagRWlRajXk2r+l9E/XVyWAB1Bms422Q6i9+F9FT9zP5wINO78tOvV804stNkWTEHm01n0GvDBPr2F+22bluNFbXTqqsuS3e/mVZdTc1H4VWdhX8bcjPUwxB19YOMYstVD6LJHp5jqyqb6a+r8uKVDNwlIiJKTkkaWE0+OYgpz/8Gd32jcy9rRdGoMOX3Yq3KU3oAtI25FKHxHlmdtVQRBfcoFKIKBaGqqLnameC2DUbXu61SqldXY3X3q/1dbZe7f4126SvLeFsVVs2Xq4rliirAOx9FSso1SCnaoWYQERF1HylBQT1OWIdfh/VYBQZvO60aYcb1WI3rs+oGwFuaB49qdRZehzU2y/VQ7dcclWRglSdMRVtmhDvVsl9zNPa25TjPpShp0RpC5LVS9eudBiLnK9r1Ti9EOybbfkOMfViPOZHrw0rGa4tYbgm29tcV6zqsO/BIygx4xy/HifcWYqiaS0RE1B04M7AmAQZWcpYarJxwMxZlb0OwbJqaR0RE1D0k/5AAoh6uZvkdSElhWCUiou6LgZUoyQ1d/A6Cwc8YVomIqNtiYCUiIiIiR2NgJSIiIiJHY2AlIiIiIkdjYCUiIiIiR2NgJSIiIiJHY2AlIiIiIkdjYCUiIiIiR3Psna58G7worlON60bAt2gcMlVT6urbs/boO11ptzitUo0ot0CNy3ar0Yj761tvc5rrXoY3PcY9+a9mXcG4JaxqRrttbLzbymq3bm1UjYh14+3bfutWIcq+LduPeG1EREQ9mAysbRUIBMR/P+u46Zc7g5mv/Eq1zwS9y9eZ2mr5P+4M7lPtfa+I5csrg/XG8k6Y1q1bF3V+Z0zV1dVR53fKdPqnwbuXLQyuOa23a/YtDH5p2argLvvzYky7Ns8KfmnzIdU+FJy3bFbw7n2nVPtUcI3X1Nb2NSs475i+rtxX+LmtrKuWG+vq7fBxRz5fHZv3p8Ea1TZP2us0LbO+jvjHre873nukrx/eHidOnDhx4sTJPDlzSMDIPNTPGaEaN8AztDdw/iIatPZZlB04jWFjbg1VVD2eERj26W/g+0TNoA5TcWgnKjOmhiqq2Z6pKEQVKv16O67AVpQ3ulA61qgc3oZCtwuVDR+gVjb9u1DSkoNCozLpmonCDKD85BGtme1Zbqpa3oZcsazyoqqG2tdV2zbWReAM6uBCeqgSnI70vuqhJI/tQmTVU3cE5f4ACkeHl+WNzUdu4weokI1WjrtVcv2+rKgSERHFkoRjWJtR/2lv3OW+QbWrseD5apzAJdSfUbOogzSh6QJQOMQIVrKLXu/qrmtu0mfFcy6AytQceIzQ6F+jd7+3BESYBGqbxeOMUcjTl2rd81oX+YUzeqBtTaoLWeqhlJ0mdmSs6xoFT2oVCsq2qnC8RmzbBc9wPWTWHhehWwRYX9ls9CrVp3t85tckwu716qHk6i/2FUCTOOSrPe6Kk1XI7XMG89V+5TQ/kT8AiIiIegjnB9ZPDmL+4UuYMt46hlWrtK7wYnDJQWBGMbwiqdSfPauWUUeT4y17lS6FL3MZ/LJKalQ6EyHHkspg5gM2lxSjUAW/EDlGVix3N+TAf38+clWgtVCBM1StdY9CYctOlIeC3hHMD42zldIxt2gT/JlVcIf2HR57WyePv1E8P28TLpeISewX/qUqOMpqbgAlh8IV04ottjGpUtzjFmFZ7lebFmNt6PXqfwRUiuCeK/crJ08OykXoDT+HiIioZ3N4YNWrpxgzHatGqlmaS1j1/HbUjy9GfWmxWHYWDeeBwTcYVVfqSOW+2Sjvs0wLV7KLXoa93D6hvvb4RKh0bwygUAtn85Bn76pv9KLXURf8crnsnteqstbKqRZ4RRgt9JhP9roNq7WgZ4TCD5Ar2ujbX3Xjy2qwCJMXp2rH7XcHtABprmTmuovD21Pd+kblOG+WCNby2FTorBwig3aixy2OTXu9avK4ULLRGkgLPeK9UI/hnorSVBHiz6k2ERFRD+fgwCrCaslB7M4ah92TzEE0DYOvA4ZZQqw+TGBwf9WkDqLGfWYUW87clxXCrDSjHcf1LuRqVxUwhTNTsNO68JGDzaZxpFp3eyh0CupMf7iXYbVbzTO454VDoQjDWWLdUJBW40w3q3GicjysrAyXH9WHCGSJ58WvEltD5+rrRdBuy3GbyWqwemi8pwkNqSAiIuqhHBpYw2E1fPKVQT8J68Th/ShTJ1k17P0Iu68bCE/HXmmLhLwhOVo1MVSZVEEw1xIe9Wqmtetb0MaRBlBSocaRyucdrUJu5ig92GlBrgoFW4yud3WykzFm1hRWLZerikK7PFVDDlZZnmceetAEX0M4VGYPF6+hcVf4eOVJWKYxrhbacVTBk6cCamvHbaMNJzCN5ZXvaaV4H7UTuKRo7+nxlbg95RqkTFiJGjWLiIiop3DkdVit11gNmzJDdv/rjy3PiXKd1o7G67Aa40NzsFl27auWzrhearRrtBrL9FbEtVJt1ywt9GwKVVIt1ykNMfZh3W6065harrEq2Z9jeV3WY7euG+01xz5u63aFVo8t2vZrsHLCzVh0oBjbg+swTc0lIiLqCRwZWJNBjw6s1CV2FF2D6bXLceK9hRiq5hEREfUESXhZK6IeZuejSElhWCUiop6LgZXI6fLXIRj8DEGGVSIi6qEYWImIiIjI0RhYiYiIiMjRGFiJiIiIyNEYWImIiIjI0RhYiYiIiMjRGFiJiIiIyNEYWImIiIjI0Rx7pyvfBi+K61Qjxq1X9ef0xoLH7kNRJ994i7dmjX4L09a1fgtV/V79O1EZbZmg36I1cr8Rt14VLLdINRjHb96+sU+9BaTmw180E9mqKbV++1Qhyraj31I2xrERERFRBGdWWI9VoBjjUF9aLKbpWIBqeDZUq4VSNRaUeOFLG4Fhag51EhnsfAERFjfhcskm+EXgKtm4BhVqcWsqtoiw2leEObHu5ZJiFDZ6xfaa1FI9FPYSG/NkqBkW8n79s1HZJx+5ao5drnuZ2rY+RQZCsQ1x/IUZtoTtmok3Tett7rsT7i1H1EJBBFG33yVCqlqeUYWCsq2oVYt10bedNyu8XW26Xx6/C+nXqycQERFRXM4MrCPzUD9nhGrcAM/Q3sD5i2hQc3wbPsLgx4qxitWpTldxSFY+p4Yqm9meqShEFSr9ejsuEXbLZWV0rFE1vQ2FbhcqGz7Qg59YvuDiVFwumol0bblVxZZdSBdBefVwNeMKVGzxolwcf2EfNSOGrD7m0NmEtUerRBieGqqo5o0VobOlCiKfhiS67drj4v0yvYdEREQUX1KOYfXM6fwhACQ1oekCUDjECJyye1+ENPGorjlcJY3pXACVqTnwGEFNq1qKxNcSgDb6Q1Y5owwBMOTNasvQgyjE/goac7A5zj50TfA1BEyvM4CmFhc8w40YfQTzteEDYv45NSvhbR9BuQj34dBORERErXF+YP3kIOYfvoQp4yPHsFLXkeMye5UuhS9zGfyySnrROnY0LjmsoFSs7wM2y2EBMvi1YfV4Kv1LxXHJYxOTuUtfVUkLPVHGnRrk+FNt3aUoQT4KIyr4MqDL5V7xV5McFmAE9QS2rdT6dmlVWFZXiYiIEufwwFqNBc9XA2OmY9VINYu6XLlvNsr76GNF3/Sko06E1VxLF3ocLTvh3hhAoTaeUwS8wBnUyfGc7RDgsj3LTWNFl6H0gjcUWmt9Xm3sbNyTnNzzwuuPDsBdah6bG0DJxqVoGq0vX+3Wq81ZaemJbVsjq6vmyi0RERElwsGBVZ5YdRC7s8Zh96Qb1DzqWulI7yv+l1GsBVVdOLi16nqXdrJR6f2mSqQ2TMCFLNVsP+nwZBopWO/iR6MIsKr6qg1F0NqLsTZaddc9ylT5FYE6VT+hKxxK9WEC6dcnvm2tupoarXJLRERE8Tg0sIbDavjkK3KCvCE5Whibb5xk5d+FkpYcEeZUW2N0ndvCoGsUPKkBlFQYZ9frXem5maMsl49qF/IErlA1Mx1zi4zKqz7JYQzapadKoo+L1cOlMd5WD7+Vfm/o9YSXJ7ptVV0dbb1UVlgNVk64Bikpd2DlcTWLiIiINI68DmvD3lfhOXxJtcKmzCjWhgZEX96512PldViN67BGux6pDKzyWqvRrtFqLNNbsmoZrtbKy1bpJ3FZqGuaRrvOavg6sNbthuerpo22LXlFAuMkKctrElq7DmuU5YaIbQvatVgvxF5Hqll+B4YteQ/FOz7DC/lqJhERETn3xgFO16MDK3WMnY8iZVoNVlS/g4VXcekuIiKi7iYpL2tF1L3swCMp1zCsEhERxcDAStTlpuGF4GcIBhlWiYiIomFgJSIiIiJHY2AlIiIiIkdjYCUiIiIiR2NgJSIiIiJHY2AlIiIiIkdjYCUiIiIiR2NgJSIiIiJHc+ydrnwbvCiuU43rRsC3aBwyVRM4i7IV27HqU9XMGof6OSNUo3PwTlexWW+hGu3WrfFYb89qvXVra9u23Z5V3dLVIrAV92zciUqtYb19ayLHrd1itTHKbV8t2xXst2613Po1cn19u6ohFHo2YbVbNQzGPuLcFpaIiKg7cmaF9VgFiiFCaGmxmKZjAarh2VCtFgINe/dj39Dpavk4TKk7iCl7z6ql1KVEMHP7XSLsbcJlMW3OqEJB2VbUqsXxycDpRZ0IqXLdy/fni+0txXy/WtzKtiu2iLDaV4RUbXkxChu9uMfXpJYKMjRurILnfn39yyWm0Gjbtt8dsB23DNKzUdknH7lqTphYZtnuMpRiJxYY+5ZB0xcQIdXYNlCycQ0q9KVaUC4Q33h9XTF5clDuCy/XifemYieyMnJUm4iIqOdwZmAdmWeqmN4Az9DewPmLaFBzMifdh92TblCtEfBkASeam1Wbuo4IVUerkOueGqpM5o0VAa+lCiKvtc6/CyUtOSg0KqqumSjMAMpPHhGNVrYtQmG5rHyONSqqt6HQ7UJlwwcqdMr1ZWi0VUY1kdvO9kxFoem4K7bsQroInKuj3YkqcAZ1cCE9tN10pPdVD4WKQztRmTE1tF9t26hCpQridRcDyO1jOqjrXRGhuNbnRQnyUThEzSAiIupBOIaV2lEATS0ueIYbXfiy8ii7ycX8c2pWHLXNIh1mjAqFRq3yKLvJL5wRobOVbZ8LoDI1Bx5LxVRsryUgwqQQ+AA+sT6OL0av0tn6ZKv8ZqWFhx7Ibvv01PBx582KFnQV1yh4Uk3VXrFvOWxAP9YmNF2ACJpGkBbhuEwf8lDXrFdg84bkiPBqVJLF8goZcMPvgwzjC8Sy0jwOAyAiop7J+YH1k4OYf/gSpow3j2E1kcMH6npjgadzx7BSPDKUyVDoBTyy6z4czhIiu+5FoHQ35MB/v6yiqtCpaWXbsvtdhlEfsFkOC5CBVlZJZaBFFXyhrne92969RVZv0+HJdKH8aDjAahVNYyxsq9Ixt2gT/JlVcIf2HRlw5TjVXqVL4ctcBr+s/l5U5Vv3PHE8xYAvvNw89lZWaOEujh2YiYiIujmHB9ZqLHi+GhgzHatGqllmIsxO2XYaU2bch6KOPQeMTPTgFZ4s40RFQCzZuBRNo/XxmKvdeoXRWr2Mo9GLXkdd8MtQKU8s0iqnLmRpC1vZdosIoBsDKNQC6Tzk2bvqU/OxKnQClwiZo3NU9VZ20xfrAVa9pgWYilKx3/Tr9WfHp4do98Wp2nFp41/FNkJjb4VyEUbL++hjc+VJZJZhAFpA14ccyOCa5V8arv7Kau0F83ETERH1PA4OrCKslhzE7qxxpvGqJjKsxguz1GHyZumB0ZjCZ/HLbnT9zP7wGe56V34iwS87TQa4HGw2nQGvDRPo21+0W9m2Nu5Tnn1vOrPfHHblckul1k6vkoZfk4ihctuJVDXV2NvNqiqa7VmuVVD1iq0az5pRbHqfzEFbhF1t/KxRQb0Nq2VlWITvchF4K05W6UFcBWntSgOqbQ7ERERE3ZlDA2s4rEa9XJUprEYNs9RF9K71Sr8Xa1Vvd61vF8rNY0slo9veNoYU7lHayUgFWje9dESEtoAa/9nKtrVxpAGUVBjbVEEwc5QeftU40/JQNdi23EK/tBY8bbkclxp6oGmCr8EI2voYVVk5Dl/tQA+4uabLVoWGB0j+D1AuA7oI4vY/DuQVBLRLZonHlste7XwUKSnXIKVoh5pBRETUfTjyOqwNe1+F5/Al1QqbMqNYq6ZartEa0hsLHuu8oQG8DmtsluuZRrtmqAysMa8nqodF4zqs9uuRxt+27JoPX4fVfg1X+7Yty2W3fJzrpFqv0WoIPy9iuf0asJbt26/xaj2uaPsPkduRQyYi3rcdeCRlBrzjl+PEewsxVM0lIiLqDhx74wCnY2AlZ6nBygk3Y1H2NgTLpql5RERE3QMva0WU5GqW34GUFIZVIiLqvhhYiZLc0MXvIBj8jGGViIi6LQZWIiIiInI0BlYiIiIicjQGViIiIiJyNAZWIiIiInI0BlYiIiIicjQGViIiIiJyNAZWIiIiInI0x97pynL71etGwLdoHDJVE8cqMHjbadUQssahfs4I1egcvNNVbNbblNpvQ9qaOLdPtd161X7704ots1HQqBqC/bauIcZtUuPePtV+e9T4+9YYt5xt5bgMMY+PiIiILJxZYRWBtBgihJYWi2k6FqAang3VaqEwMk8tU8vPH8SUvWfVQupSIvS5/S4RUjfhspg2Z1ShoGwratXi+GQo9KJOhFS57uX788X2lmK+X19a6/PCl6mWlRSjsNGLe3xN+kIhb5a+T2PdOhGc19pv/y8DsS+Awgzbjfpl2BTzS+/X1/eLIFmycQ0q1OLW9i1Dei/xZE+GmmFiOS51bLkiEKdfr55AREREcTkzsMpAGqqY3gDP0N7A+YtoUHOsbkBmP/WQupgInEerkOueGqqo5o0V4aylCiILts6/CyUtOSg0KqqumSJYAuUnj2jNbM9yU7X1NuSKZZUXY2zY1R9Z6qFZxRYvyjOmorCPmqFUHJKV0amhimq2RzwHVahUYTnuvkXYXXBxKi4XzYTxjHhqj4vtmvZFRERE8XWDMazV8NX1xl3uG1Sbuk4ATS0ueIYbse0I5ssucjn/nJoVR22zCIAZo0JhV1Ytta70C2cSrNCa+D9AeWoOPOZQ6F8jtpeDzfaufBG0my4AhUOM+XqlVw5LqGsOV1FjEsH6zYhtxnIE5SIEl45N9PlERETk/MD6yUHMP3wJU8abxrAKDXtfxeASr5gOYnfWLSjq2CG11CYy8M1Gr1Iv4JHDAhIMfgY5lrR0NtwNOfDL7vOWAIzhzCFa+HTZgp+xXzH5qlA4eiay1RKj+lvoiT+eVo437VW6VOv+97td0Su4UfedmFrfLq3Cy+oqERFR4hweWKux4PlqYMx0rBqpZimZk+4LjWP1pX2EwSsOxhgyQO1ND3XhyTyWU1ZZSzYuRdNofbzmardevcxKS6SzXGj0otdRF/xyrGeRCJznAqhMdVm797XxpjJ8mk+KktIxt8gYK7oM6UfDxybHoJb0LY57klO5bzbK++jjVGX3f50Iq7l9bMky5r4TIaurAVMll4iIiBLh4MAqwqpWPR2H3ZPid/dnugdi2KcXUa/a1LHsJxGFx3a6kJ6qn9kfDob6MIFETjDKTpMJMAebZVDVZ+nDBPr2D1dK1Zn4sOwjmnR4Mo0KaRN8DeL/MgyrkK1dxUBryxOz0pHeVzwto9hyRYKIoJ3wvqPTqqup+Si8gnWJiIh6MocG1nBYTeRyVT5fNU5kDYJHtamrqJDo94bOztdDmm0sqQx+Mjjarx7gHqWd6FSwRT/JKqIiaQqM4WAZi3ldc+VVn2R3v3ZpqhK9Upo3JEcLsMYVCYwTwHKNcNmmfUejjscyTMGsBisnXIOUlDuw8riaRURERBpHXodVjk/1HL6kWmFTZhRrQwMilvM6rI5iuQ5raj78poqpRoW/ymjLRLAzX4fVfK3S6NczNa6XKsevmq6TKsS7zql2jPLM/pjXYbVePzb+vq3HHGK6Hqu2/oVorzesZvkdGLbkPRTv+Awv5KuZRERE5NwbBzgdAyu1u52PImVaDVZUv4OFw9U8IiIi6g6XtSJKdjvwSMo1DKtEREQxMLASdblpeCH4GYJBhlUiIqJoGFiJiIiIyNEYWImIiIjI0RhYiYiIiMjRGFiJiIiIyNEYWImIiIjI0RhYiYiIiMjRGFiJiIiIyNEce6cr3wYviutU47oR8C0ah0zVDDuLshXbserT3ljw2H0o6sSbb/FOV7FZbs1qu8Vp66y3Oc213bs//rbtt0g1L7ffutW4rapqGreLVc1ot5S1357VeuvXeMcd5datUW9LS0RERFHJwNpWgUBA/Pezjpt+uTOY+cqvVPtM0Lt8nakdnur3/ETM3xmc/48/CXrPWJd19LRu3bqo8ztjqq6ujjrfEdOxVcEvLVsV3KXauzbPCn7J+9Ngjfk5MadTwTXeWcG7953S26d/Grx72azgvGNqedxt6+uGnmss33wo1LZMtm3ZJ/u6NfsWWrdlWb+V4w4eCs6Lsy9OnDhx4sSJU/zJmUMCRuahfs4I1bgBnqG9gfMX0aDmaD45iPmHgQWeQWoGdb0mrD1ahVz31FDVM29sPnJbquAziqLx+HehpCUHhUZl0jUThRlA+ckjotHatgNoanEh/XptkSarj1E+jeJ6F3LVw2js69ZdDCDXPM+8ftzjJiIioquVpGNYz6Ls9WpgzMROHQZArdFDo2e4qStc62YX88+pWXHUNovkmTEqFEhl97/WBX/hDGpb3fZtyM0IoGTjGlTIZmArFvgDKBxym2xFqD1ehUrTvqya4Guwrps3JAeV/qWY75ctEZ4rxL7V+vGPm4iIiK6W8wOrVkm9hCnjTWNYj72PVRiB1ZNuUDPIWeR40dnoVeoFPJuwOQOoa25SyxLgXyPWnQ13Qw7898sqagDGcOZ4286btQmXPUCBWLfXxip47jePMZXkWFK5rti2CJ6lY21hVu23V+lSlCAfheZ13fNwuaQY8OnLfZnLcHlW9PWjH3eVflzatBhrE6k4ExERkQD8/+3lMs0z1zWgAAAAAElFTkSuQmCC"
    }
   },
   "cell_type": "markdown",
   "metadata": {},
   "source": [
    "![image.png](attachment:image.png)\n"
   ]
  },
  {
   "cell_type": "markdown",
   "id": "b0bbe830",
   "metadata": {},
   "source": [
    "Let's now try to query from Azure AI Search!\n"
   ]
  },
  {
   "cell_type": "code",
   "execution_count": null,
   "id": "1a09d0ca",
   "metadata": {},
   "outputs": [],
   "source": [
    "await search_memory_examples(memory)"
   "metadata": {},
   "outputs": [],
   "source": [
    "await search_memory_examples(kernel)"
   ]
  },
  {
   "cell_type": "markdown",
   "id": "79292341",
   "metadata": {},
   "source": [
    "We have laid the foundation which will allow us to store an arbitrary amount of data in an external Vector Store above and beyond what could fit in memory at the expense of a little more latency.\n"
   ]
  }
 ],
 "metadata": {
  "kernelspec": {
   "display_name": "Python 3 (ipykernel)",
   "language": "python",
   "name": "python3"
  },
  "language_info": {
   "codemirror_mode": {
    "name": "ipython",
    "version": 3
   },
   "file_extension": ".py",
   "mimetype": "text/x-python",
   "name": "python",
   "nbconvert_exporter": "python",
   "pygments_lexer": "ipython3",
   "version": "3.10.13"
<<<<<<< HEAD
   "version": "3.10.12"
=======
>>>>>>> 3b9479e2
  }
 },
 "nbformat": 4,
 "nbformat_minor": 5
}<|MERGE_RESOLUTION|>--- conflicted
+++ resolved
@@ -24,7 +24,6 @@
   {
    "cell_type": "code",
    "execution_count": 1,
-<<<<<<< HEAD
    "id": "a77bdf89",
    "metadata": {},
    "outputs": [
@@ -95,8 +94,6 @@
     }
    ],
    "execution_count": null,
-=======
->>>>>>> 3b9479e2
    "id": "a77bdf89",
    "metadata": {},
    "outputs": [
@@ -173,10 +170,7 @@
   {
    "cell_type": "code",
    "execution_count": 2,
-<<<<<<< HEAD
-   "execution_count": null,
-=======
->>>>>>> 3b9479e2
+   "execution_count": null,
    "id": "508ad44f",
    "metadata": {},
    "outputs": [],
@@ -196,10 +190,7 @@
   {
    "cell_type": "code",
    "execution_count": 3,
-<<<<<<< HEAD
-   "execution_count": null,
-=======
->>>>>>> 3b9479e2
+   "execution_count": null,
    "id": "1b95af24",
    "metadata": {},
    "outputs": [],
@@ -225,7 +216,6 @@
   {
    "cell_type": "code",
    "execution_count": 4,
-<<<<<<< HEAD
    "id": "8f8dcbc6",
    "metadata": {},
    "outputs": [
@@ -243,8 +233,6 @@
     }
    ],
    "execution_count": null,
-=======
->>>>>>> 3b9479e2
    "id": "8f8dcbc6",
    "metadata": {},
    "outputs": [
@@ -1213,10 +1201,7 @@
    "nbconvert_exporter": "python",
    "pygments_lexer": "ipython3",
    "version": "3.10.13"
-<<<<<<< HEAD
    "version": "3.10.12"
-=======
->>>>>>> 3b9479e2
   }
  },
  "nbformat": 4,
