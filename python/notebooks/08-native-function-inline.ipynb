{
<<<<<<< HEAD
 "cells": [
  {
   "attachments": {},
   "cell_type": "markdown",
   "id": "3c93ac5b",
   "metadata": {},
   "source": [
    "# Running Native Functions\n"
   ]
  },
  {
   "attachments": {},
   "cell_type": "markdown",
   "id": "40201641",
   "metadata": {},
   "source": [
    "Two of the previous notebooks showed how to [execute semantic functions inline](./03-semantic-function-inline.ipynb) and how to [run prompts from a file](./02-running-prompts-from-file.ipynb).\n",
    "\n",
    "In this notebook, we'll show how to use native functions from a file. We will also show how to call semantic functions from native functions.\n",
    "\n",
    "This can be useful in a few scenarios:\n",
    "\n",
    "- Writing logic around how to run a prompt that changes the prompt's outcome.\n",
    "- Using external data sources to gather data to concatenate into your prompt.\n",
    "- Validating user input data prior to sending it to the LLM prompt.\n",
    "\n",
    "Native functions are defined using standard Python code. The structure is simple, but not well documented at this point.\n",
    "\n",
    "The following examples are intended to help guide new users towards successful native & semantic function use with the SK Python framework.\n"
   ]
  },
  {
   "attachments": {},
   "cell_type": "markdown",
   "id": "d90b0c13",
   "metadata": {},
   "source": [
    "Prepare a semantic kernel instance first, loading also the AI service settings defined in the [Setup notebook](00-getting-started.ipynb):\n"
   ]
  },
  {
   "cell_type": "code",
   "execution_count": null,
   "id": "1da651d4",
   "metadata": {},
   "outputs": [],
   "source": [
    "!python -m pip install semantic-kernel==0.9.6b1"
   ]
  },
  {
   "cell_type": "code",
   "execution_count": null,
   "id": "fddb5403",
   "metadata": {},
   "outputs": [],
   "source": [
    "from services import Service\n",
    "\n",
    "# Select a service to use for this notebook (available services: OpenAI, AzureOpenAI, HuggingFace)\n",
    "selectedService = Service.OpenAI"
   ]
  },
  {
   "cell_type": "code",
   "execution_count": null,
   "id": "dd150646",
   "metadata": {},
   "outputs": [],
   "source": [
    "import semantic_kernel as sk\n",
    "import semantic_kernel.connectors.ai.open_ai as sk_oai\n",
    "from semantic_kernel.prompt_template.input_variable import InputVariable\n",
    "\n",
    "kernel = sk.Kernel()\n",
    "\n",
    "if selectedService == Service.AzureOpenAI:\n",
    "    from semantic_kernel.connectors.ai.open_ai import AzureChatCompletion\n",
    "\n",
    "    deployment, api_key, endpoint = sk.azure_openai_settings_from_dot_env()\n",
    "    service_id = \"aoai_chat\"  # used later in the notebook\n",
    "    azure_chat_service = AzureChatCompletion(\n",
    "        service_id=service_id, deployment_name=\"gpt-35-turbo\", endpoint=endpoint, api_key=api_key\n",
    "    )  # set the deployment name to the value of your chat model\n",
    "    kernel.add_service(azure_chat_service)\n",
    "\n",
    "# Configure OpenAI service\n",
    "if selectedService == Service.OpenAI:\n",
    "    from semantic_kernel.connectors.ai.open_ai import OpenAIChatCompletion\n",
    "\n",
    "    api_key, org_id = sk.openai_settings_from_dot_env()\n",
    "    service_id = \"oai_chat\"  # used later in the notebook\n",
    "    oai_chat_service = OpenAIChatCompletion(\n",
    "        service_id=service_id, ai_model_id=\"gpt-4-turbo-1106\", api_key=api_key, org_id=org_id\n",
    "    )\n",
    "    kernel.add_service(oai_chat_service)"
   ]
  },
  {
   "attachments": {},
   "cell_type": "markdown",
   "id": "186767f8",
   "metadata": {},
   "source": [
    "Let's create a **native** function that gives us a random number between 3 and a user input as the upper limit. We'll use this number to create 3-x paragraphs of text when passed to a semantic function.\n"
   ]
  },
  {
   "attachments": {},
   "cell_type": "markdown",
   "id": "589733c5",
   "metadata": {},
   "source": [
    "First, let's create our native function.\n"
   ]
  },
  {
   "cell_type": "code",
   "execution_count": null,
   "id": "ae29c207",
   "metadata": {},
   "outputs": [],
   "source": [
    "import random\n",
    "from semantic_kernel.functions import kernel_function\n",
    "\n",
    "\n",
    "class GenerateNumberPlugin:\n",
    "    \"\"\"\n",
    "    Description: Generate a number between 3-x.\n",
    "    \"\"\"\n",
    "\n",
    "    @kernel_function(\n",
    "        description=\"Generate a random number between 3-x\",\n",
    "        name=\"GenerateNumberThreeOrHigher\",\n",
    "    )\n",
    "    def generate_number_three_or_higher(self, input: str) -> str:\n",
    "        \"\"\"\n",
    "        Generate a number between 3-<input>\n",
    "        Example:\n",
    "            \"8\" => rand(3,8)\n",
    "        Args:\n",
    "            input -- The upper limit for the random number generation\n",
    "        Returns:\n",
    "            int value\n",
    "        \"\"\"\n",
    "        try:\n",
    "            return str(random.randint(3, int(input)))\n",
    "        except ValueError as e:\n",
    "            print(f\"Invalid input {input}\")\n",
    "            raise e"
   ]
  },
  {
   "attachments": {},
   "cell_type": "markdown",
   "id": "f26b90c4",
   "metadata": {},
   "source": [
    "Next, let's create a semantic function that accepts a number as `{{$input}}` and generates that number of paragraphs about two Corgis on an adventure. `$input` is a default variable semantic functions can use.\n"
   ]
  },
  {
   "cell_type": "code",
   "execution_count": null,
   "id": "7890943f",
   "metadata": {},
   "outputs": [],
   "source": [
    "prompt = \"\"\"\n",
    "Write a short story about two Corgis on an adventure.\n",
    "The story must be:\n",
    "- G rated\n",
    "- Have a positive message\n",
    "- No sexism, racism or other bias/bigotry\n",
    "- Be exactly {{$input}} paragraphs long. It must be this length.\n",
    "\"\"\"\n",
    "\n",
    "if selectedService == Service.OpenAI:\n",
    "    execution_settings = sk_oai.OpenAIChatPromptExecutionSettings(\n",
    "        service_id=service_id,\n",
    "        ai_model_id=\"gpt-3.5-turbo-1106\",\n",
    "        max_tokens=2000,\n",
    "        temperature=0.7,\n",
    "    )\n",
    "elif selectedService == Service.AzureOpenAI:\n",
    "    execution_settings = sk_oai.OpenAIChatPromptExecutionSettings(\n",
    "        service_id=service_id,\n",
    "        ai_model_id=deployment,\n",
    "        max_tokens=2000,\n",
    "        temperature=0.7,\n",
    "    )\n",
    "\n",
    "prompt_template_config = sk.PromptTemplateConfig(\n",
    "    template=prompt,\n",
    "    name=\"story\",\n",
    "    template_format=\"semantic-kernel\",\n",
    "    input_variables=[\n",
    "        InputVariable(name=\"input\", description=\"The user input\", is_required=True),\n",
    "    ],\n",
    "    execution_settings=execution_settings,\n",
    ")\n",
    "\n",
    "corgi_story = kernel.create_function_from_prompt(\n",
    "    function_name=\"CorgiStory\",\n",
    "    plugin_name=\"CorgiPlugin\",\n",
    "    prompt_template_config=prompt_template_config,\n",
    ")\n",
    "\n",
    "generate_number_plugin = kernel.import_plugin_from_object(GenerateNumberPlugin(), \"GenerateNumberPlugin\")"
   ]
  },
  {
   "cell_type": "code",
   "execution_count": null,
   "id": "2471c2ab",
   "metadata": {},
   "outputs": [],
   "source": [
    "# Run the number generator\n",
    "generate_number_three_or_higher = generate_number_plugin[\"GenerateNumberThreeOrHigher\"]\n",
    "number_result = await generate_number_three_or_higher(kernel, input=6)\n",
    "print(number_result)"
   ]
  },
  {
   "cell_type": "code",
   "execution_count": null,
   "id": "f043a299",
   "metadata": {},
   "outputs": [],
   "source": [
    "story = await corgi_story.invoke(kernel, input=number_result.value)"
   ]
  },
  {
   "cell_type": "markdown",
   "id": "7245e7a2",
   "metadata": {},
   "source": [
    "_Note: depending on which model you're using, it may not respond with the proper number of paragraphs._"
   ]
  },
  {
   "cell_type": "code",
   "execution_count": null,
   "id": "59a60e2a",
   "metadata": {},
   "outputs": [],
   "source": [
    "print(f\"Generating a corgi story exactly {number_result.value} paragraphs long.\")\n",
    "print(\"=====================================================\")\n",
    "print(story)"
   ]
  },
  {
   "attachments": {},
   "cell_type": "markdown",
   "id": "8ef29d16",
   "metadata": {},
   "source": [
    "## Kernel Functions with Annotated Parameters\n",
    "\n",
    "That works! But let's expand on our example to make it more generic.\n",
    "\n",
    "For the native function, we'll introduce the lower limit variable. This means that a user will input two numbers and the number generator function will pick a number between the first and second input.\n",
    "\n",
    "We'll make use of the Python's `Annotated` class to hold these variables.\n"
   ]
  },
  {
   "cell_type": "code",
   "execution_count": null,
   "id": "d54983d8",
   "metadata": {},
   "outputs": [],
   "source": [
    "import sys\n",
    "import semantic_kernel as sk\n",
    "from semantic_kernel.connectors.ai.open_ai import (\n",
    "    AzureChatCompletion,\n",
    "    OpenAIChatCompletion,\n",
    ")\n",
    "\n",
    "if sys.version_info >= (3, 9):\n",
    "    from typing import Annotated\n",
    "else:\n",
    "    from typing_extensions import Annotated\n",
    "\n",
    "kernel = sk.Kernel()\n",
    "\n",
    "if selectedService == Service.AzureOpenAI:\n",
    "    from semantic_kernel.connectors.ai.open_ai import AzureChatCompletion\n",
    "\n",
    "    deployment, api_key, endpoint = sk.azure_openai_settings_from_dot_env()\n",
    "    service_id = \"aoai_chat\"  # used later in the notebook\n",
    "    azure_chat_service = AzureChatCompletion(\n",
    "        service_id=service_id, deployment_name=deployment, endpoint=endpoint, api_key=api_key\n",
    "    )  # set the deployment name to the value of your chat model\n",
    "    kernel.add_service(azure_chat_service)\n",
    "\n",
    "# Configure OpenAI service\n",
    "if selectedService == Service.OpenAI:\n",
    "    from semantic_kernel.connectors.ai.open_ai import OpenAIChatCompletion\n",
    "\n",
    "    api_key, org_id = sk.openai_settings_from_dot_env()\n",
    "    service_id = \"oai_chat\"  # used later in the notebook\n",
    "    oai_chat_service = OpenAIChatCompletion(\n",
    "        service_id=service_id, ai_model_id=\"gpt-4-turbo-1106\", api_key=api_key, org_id=org_id\n",
    "    )\n",
    "    kernel.add_service(oai_chat_service)"
   ]
  },
  {
   "attachments": {},
   "cell_type": "markdown",
   "id": "091f45e4",
   "metadata": {},
   "source": [
    "Let's start with the native function. Notice that we're add the `@kernel_function` decorator that holds the name of the function as well as an optional description. The input parameters are configured as part of the function's signature, and we use the `Annotated` type to specify the required input arguments.\n"
   ]
  },
  {
   "cell_type": "code",
   "execution_count": null,
   "id": "4ea462c2",
   "metadata": {},
   "outputs": [],
   "source": [
    "import random\n",
    "from semantic_kernel.functions import kernel_function\n",
    "\n",
    "\n",
    "class GenerateNumberPlugin:\n",
    "    \"\"\"\n",
    "    Description: Generate a number between a min and a max.\n",
    "    \"\"\"\n",
    "\n",
    "    @kernel_function(\n",
    "        name=\"GenerateNumber\",\n",
    "        description=\"Generate a random number between min and max\",\n",
    "    )\n",
    "    def generate_number(\n",
    "        self,\n",
    "        min: Annotated[int, \"the minimum number of paragraphs\"],\n",
    "        max: Annotated[int, \"the maximum number of paragraphs\"] = 10,\n",
    "    ) -> Annotated[int, \"the output is a number\"]:\n",
    "        \"\"\"\n",
    "        Generate a number between min-max\n",
    "        Example:\n",
    "            min=\"4\" max=\"10\" => rand(4,8)\n",
    "        Args:\n",
    "            min -- The lower limit for the random number generation\n",
    "            max -- The upper limit for the random number generation\n",
    "        Returns:\n",
    "            int value\n",
    "        \"\"\"\n",
    "        try:\n",
    "            return str(random.randint(min, max))\n",
    "        except ValueError as e:\n",
    "            print(f\"Invalid input {min} and {max}\")\n",
    "            raise e"
   ]
  },
  {
   "cell_type": "code",
   "execution_count": null,
   "id": "48bcdf9e",
   "metadata": {},
   "outputs": [],
   "source": [
    "generate_number_plugin = kernel.import_plugin_from_object(GenerateNumberPlugin(), \"GenerateNumberPlugin\")\n",
    "generate_number = generate_number_plugin[\"GenerateNumber\"]"
   ]
  },
  {
   "attachments": {},
   "cell_type": "markdown",
   "id": "6ad068d6",
   "metadata": {},
   "source": [
    "Now let's also allow the semantic function to take in additional arguments. In this case, we're going to allow the our CorgiStory function to be written in a specified language. We'll need to provide a `paragraph_count` and a `language`.\n"
   ]
  },
  {
   "cell_type": "code",
   "execution_count": null,
   "id": "8b8286fb",
   "metadata": {},
   "outputs": [],
   "source": [
    "prompt = \"\"\"\n",
    "Write a short story about two Corgis on an adventure.\n",
    "The story must be:\n",
    "- G rated\n",
    "- Have a positive message\n",
    "- No sexism, racism or other bias/bigotry\n",
    "- Be exactly {{$paragraph_count}} paragraphs long\n",
    "- Be written in this language: {{$language}}\n",
    "\"\"\"\n",
    "\n",
    "if selectedService == Service.OpenAI:\n",
    "    execution_settings = sk_oai.OpenAIChatPromptExecutionSettings(\n",
    "        service_id=service_id,\n",
    "        ai_model_id=\"gpt-3.5-turbo-1106\",\n",
    "        max_tokens=2000,\n",
    "        temperature=0.7,\n",
    "    )\n",
    "elif selectedService == Service.AzureOpenAI:\n",
    "    execution_settings = sk_oai.OpenAIChatPromptExecutionSettings(\n",
    "        service_id=service_id,\n",
    "        ai_model_id=deployment,\n",
    "        max_tokens=2000,\n",
    "        temperature=0.7,\n",
    "    )\n",
    "\n",
    "prompt_template_config = sk.PromptTemplateConfig(\n",
    "    template=prompt,\n",
    "    name=\"summarize\",\n",
    "    template_format=\"semantic-kernel\",\n",
    "    input_variables=[\n",
    "        InputVariable(name=\"paragraph_count\", description=\"The number of paragraphs\", is_required=True),\n",
    "        InputVariable(name=\"language\", description=\"The language of the story\", is_required=True),\n",
    "    ],\n",
    "    execution_settings=execution_settings,\n",
    ")\n",
    "\n",
    "corgi_story = kernel.create_function_from_prompt(\n",
    "    function_name=\"CorgiStory\",\n",
    "    plugin_name=\"CorgiPlugin\",\n",
    "    prompt_template_config=prompt_template_config,\n",
    ")"
   ]
  },
  {
   "attachments": {},
   "cell_type": "markdown",
   "id": "c8778bad",
   "metadata": {},
   "source": [
    "Let's generate a paragraph count.\n"
   ]
  },
  {
   "cell_type": "code",
   "execution_count": null,
   "id": "28820d9d",
   "metadata": {},
   "outputs": [],
   "source": [
    "result = await generate_number.invoke(kernel, min=1, max=5)\n",
    "num_paragraphs = result.value\n",
    "print(f\"Generating a corgi story {num_paragraphs} paragraphs long.\")"
   ]
  },
  {
   "cell_type": "markdown",
   "id": "225a9147",
   "metadata": {},
   "source": [
    "We can now invoke our corgi_story function using the `kernel` and the keyword arguments `paragraph_count` and `language`."
   ]
  },
  {
   "cell_type": "code",
   "execution_count": null,
   "id": "dbe07c4d",
   "metadata": {},
   "outputs": [],
   "source": [
    "# Pass the output to the semantic story function\n",
    "desired_language = \"Spanish\"\n",
    "story = await corgi_story.invoke(kernel, paragraph_count=num_paragraphs, language=desired_language)"
   ]
  },
  {
   "cell_type": "code",
   "execution_count": null,
   "id": "6732a30b",
   "metadata": {
    "scrolled": true
   },
   "outputs": [],
   "source": [
    "print(f\"Generating a corgi story {num_paragraphs} paragraphs long in {desired_language}.\")\n",
    "print(\"=====================================================\")\n",
    "print(story)"
   ]
  },
  {
   "attachments": {},
   "cell_type": "markdown",
   "id": "fb786c54",
   "metadata": {},
   "source": [
    "## Calling Native Functions within a Semantic Function\n",
    "\n",
    "One neat thing about the Semantic Kernel is that you can also call native functions from within Prompt Functions!\n",
    "\n",
    "We will make our CorgiStory semantic function call a native function `GenerateNames` which will return names for our Corgi characters.\n",
    "\n",
    "We do this using the syntax `{{plugin_name.function_name}}`. You can read more about our prompte templating syntax [here](../../../docs/PROMPT_TEMPLATE_LANGUAGE.md).\n"
   ]
  },
  {
   "cell_type": "code",
   "execution_count": null,
   "id": "d84c7d84",
   "metadata": {},
   "outputs": [],
   "source": [
    "import random\n",
    "from semantic_kernel.functions import kernel_function\n",
    "\n",
    "\n",
    "class GenerateNamesPlugin:\n",
    "    \"\"\"\n",
    "    Description: Generate character names.\n",
    "    \"\"\"\n",
    "\n",
    "    # The default function name will be the name of the function itself, however you can override this\n",
    "    # by setting the name=<name override> in the @kernel_function decorator. In this case, we're using\n",
    "    # the same name as the function name for simplicity.\n",
    "    @kernel_function(description=\"Generate character names\", name=\"generate_names\")\n",
    "    def generate_names(self) -> str:\n",
    "        \"\"\"\n",
    "        Generate two names.\n",
    "        Returns:\n",
    "            str\n",
    "        \"\"\"\n",
    "        names = {\"Hoagie\", \"Hamilton\", \"Bacon\", \"Pizza\", \"Boots\", \"Shorts\", \"Tuna\"}\n",
    "        first_name = random.choice(list(names))\n",
    "        names.remove(first_name)\n",
    "        second_name = random.choice(list(names))\n",
    "        return f\"{first_name}, {second_name}\""
   ]
  },
  {
   "cell_type": "code",
   "execution_count": null,
   "id": "2ab7d65f",
   "metadata": {},
   "outputs": [],
   "source": [
    "generate_names_plugin = kernel.import_plugin_from_object(GenerateNamesPlugin(), plugin_name=\"GenerateNames\")\n",
    "generate_names = generate_names_plugin[\"generate_names\"]"
   ]
  },
  {
   "cell_type": "code",
   "execution_count": null,
   "id": "94decd3e",
   "metadata": {},
   "outputs": [],
   "source": [
    "prompt = \"\"\"\n",
    "Write a short story about two Corgis on an adventure.\n",
    "The story must be:\n",
    "- G rated\n",
    "- Have a positive message\n",
    "- No sexism, racism or other bias/bigotry\n",
    "- Be exactly {{$paragraph_count}} paragraphs long\n",
    "- Be written in this language: {{$language}}\n",
    "- The two names of the corgis are {{GenerateNames.generate_names}}\n",
    "\"\"\""
   ]
  },
  {
   "cell_type": "code",
   "execution_count": null,
   "id": "be72a503",
   "metadata": {},
   "outputs": [],
   "source": [
    "if selectedService == Service.OpenAI:\n",
    "    execution_settings = sk_oai.OpenAIChatPromptExecutionSettings(\n",
    "        service_id=service_id,\n",
    "        ai_model_id=\"gpt-3.5-turbo-1106\",\n",
    "        max_tokens=2000,\n",
    "        temperature=0.7,\n",
    "    )\n",
    "elif selectedService == Service.AzureOpenAI:\n",
    "    execution_settings = sk_oai.OpenAIChatPromptExecutionSettings(\n",
    "        service_id=service_id,\n",
    "        ai_model_id=deployment,\n",
    "        max_tokens=2000,\n",
    "        temperature=0.7,\n",
    "    )\n",
    "\n",
    "prompt_template_config = sk.PromptTemplateConfig(\n",
    "    template=prompt,\n",
    "    name=\"corgi-new\",\n",
    "    template_format=\"semantic-kernel\",\n",
    "    input_variables=[\n",
    "        InputVariable(name=\"paragraph_count\", description=\"The number of paragraphs\", is_required=True),\n",
    "        InputVariable(name=\"language\", description=\"The language of the story\", is_required=True),\n",
    "    ],\n",
    "    execution_settings=execution_settings,\n",
    ")\n",
    "\n",
    "corgi_story = kernel.create_function_from_prompt(\n",
    "    function_name=\"CorgiStoryUpdated\",\n",
    "    plugin_name=\"CorgiPluginUpdated\",\n",
    "    prompt_template_config=prompt_template_config,\n",
    ")"
   ]
  },
  {
   "cell_type": "code",
   "execution_count": null,
   "id": "56e6cf0f",
   "metadata": {},
   "outputs": [],
   "source": [
    "result = await generate_number.invoke(kernel, min=1, max=5)\n",
    "num_paragraphs = result.value"
   ]
  },
  {
   "cell_type": "code",
   "execution_count": null,
   "id": "7e980348",
   "metadata": {},
   "outputs": [],
   "source": [
    "desired_language = \"French\"\n",
    "story = await corgi_story.invoke(kernel, paragraph_count=num_paragraphs, language=desired_language)"
   ]
  },
  {
   "cell_type": "code",
   "execution_count": null,
   "id": "c4ade048",
   "metadata": {},
   "outputs": [],
   "source": [
    "print(f\"Generating a corgi story {num_paragraphs} paragraphs long in {desired_language}.\")\n",
    "print(\"=====================================================\")\n",
    "print(story)"
   ]
  },
  {
   "attachments": {},
   "cell_type": "markdown",
   "id": "42f0c472",
   "metadata": {},
   "source": [
    "### Recap\n",
    "\n",
    "A quick review of what we've learned here:\n",
    "\n",
    "- We've learned how to create native and prompt functions and register them to the kernel\n",
    "- We've seen how we can use Kernel Arguments to pass in more custom variables into our prompt\n",
    "- We've seen how we can call native functions within a prompt.\n"
   ]
  }
 ],
 "metadata": {
  "kernelspec": {
   "display_name": "Python 3 (ipykernel)",
   "language": "python",
   "name": "python3"
  },
  "language_info": {
   "codemirror_mode": {
    "name": "ipython",
    "version": 3
   },
   "file_extension": ".py",
   "mimetype": "text/x-python",
   "name": "python",
   "nbconvert_exporter": "python",
   "pygments_lexer": "ipython3",
   "version": "3.11.8"
  }
 },
 "nbformat": 4,
 "nbformat_minor": 5
=======
    "cells": [
        {
            "attachments": {},
            "cell_type": "markdown",
            "id": "3c93ac5b",
            "metadata": {},
            "source": [
                "# Running Native Functions\n"
            ]
        },
        {
            "attachments": {},
            "cell_type": "markdown",
            "id": "40201641",
            "metadata": {},
            "source": [
                "Two of the previous notebooks showed how to [execute semantic functions inline](./03-semantic-function-inline.ipynb) and how to [run prompts from a file](./02-running-prompts-from-file.ipynb).\n",
                "\n",
                "In this notebook, we'll show how to use native functions from a file. We will also show how to call semantic functions from native functions.\n",
                "\n",
                "This can be useful in a few scenarios:\n",
                "\n",
                "- Writing logic around how to run a prompt that changes the prompt's outcome.\n",
                "- Using external data sources to gather data to concatenate into your prompt.\n",
                "- Validating user input data prior to sending it to the LLM prompt.\n",
                "\n",
                "Native functions are defined using standard Python code. The structure is simple, but not well documented at this point.\n",
                "\n",
                "The following examples are intended to help guide new users towards successful native & semantic function use with the SK Python framework.\n"
            ]
        },
        {
            "attachments": {},
            "cell_type": "markdown",
            "id": "d90b0c13",
            "metadata": {},
            "source": [
                "Prepare a semantic kernel instance first, loading also the AI service settings defined in the [Setup notebook](00-getting-started.ipynb):\n"
            ]
        },
        {
            "cell_type": "code",
            "execution_count": null,
            "id": "1da651d4",
            "metadata": {},
            "outputs": [],
            "source": [
                "!python -m pip install semantic-kernel==0.9.5b1"
            ]
        },
        {
            "cell_type": "code",
            "execution_count": null,
            "id": "fddb5403",
            "metadata": {},
            "outputs": [],
            "source": [
                "from services import Service\n",
                "\n",
                "# Select a service to use for this notebook (available services: OpenAI, AzureOpenAI, HuggingFace)\n",
                "selectedService = Service.OpenAI"
            ]
        },
        {
            "cell_type": "code",
            "execution_count": null,
            "id": "dd150646",
            "metadata": {},
            "outputs": [],
            "source": [
                "import semantic_kernel as sk\n",
                "\n",
                "kernel = sk.Kernel()\n",
                "\n",
                "if selectedService == Service.AzureOpenAI:\n",
                "    from semantic_kernel.connectors.ai.open_ai import AzureChatCompletion\n",
                "\n",
                "    deployment, api_key, endpoint = sk.azure_openai_settings_from_dot_env()\n",
                "    service_id = \"aoai_chat\"  # used later in the notebook\n",
                "    azure_chat_service = AzureChatCompletion(\n",
                "        service_id=service_id, deployment_name=\"gpt-35-turbo\", endpoint=endpoint, api_key=api_key\n",
                "    )  # set the deployment name to the value of your chat model\n",
                "    kernel.add_service(azure_chat_service)\n",
                "\n",
                "# Configure OpenAI service\n",
                "if selectedService == Service.OpenAI:\n",
                "    from semantic_kernel.connectors.ai.open_ai import OpenAIChatCompletion\n",
                "\n",
                "    api_key, org_id = sk.openai_settings_from_dot_env()\n",
                "    service_id = \"oai_chat\"  # used later in the notebook\n",
                "    oai_chat_service = OpenAIChatCompletion(\n",
                "        service_id=service_id, ai_model_id=\"gpt-4-turbo-1106\", api_key=api_key, org_id=org_id\n",
                "    )\n",
                "    kernel.add_service(oai_chat_service)"
            ]
        },
        {
            "attachments": {},
            "cell_type": "markdown",
            "id": "186767f8",
            "metadata": {},
            "source": [
                "Let's create a **native** function that gives us a random number between 3 and a user input as the upper limit. We'll use this number to create 3-x paragraphs of text when passed to a semantic function.\n"
            ]
        },
        {
            "attachments": {},
            "cell_type": "markdown",
            "id": "589733c5",
            "metadata": {},
            "source": [
                "First, let's create our native function.\n"
            ]
        },
        {
            "cell_type": "code",
            "execution_count": null,
            "id": "ae29c207",
            "metadata": {},
            "outputs": [],
            "source": [
                "import random\n",
                "\n",
                "from semantic_kernel.functions import kernel_function\n",
                "\n",
                "\n",
                "class GenerateNumberPlugin:\n",
                "    \"\"\"\n",
                "    Description: Generate a number between 3-x.\n",
                "    \"\"\"\n",
                "\n",
                "    @kernel_function(\n",
                "        description=\"Generate a random number between 3-x\",\n",
                "        name=\"GenerateNumberThreeOrHigher\",\n",
                "    )\n",
                "    def generate_number_three_or_higher(self, input: str) -> str:\n",
                "        \"\"\"\n",
                "        Generate a number between 3-<input>\n",
                "        Example:\n",
                "            \"8\" => rand(3,8)\n",
                "        Args:\n",
                "            input -- The upper limit for the random number generation\n",
                "        Returns:\n",
                "            int value\n",
                "        \"\"\"\n",
                "        try:\n",
                "            return str(random.randint(3, int(input)))\n",
                "        except ValueError as e:\n",
                "            print(f\"Invalid input {input}\")\n",
                "            raise e"
            ]
        },
        {
            "attachments": {},
            "cell_type": "markdown",
            "id": "f26b90c4",
            "metadata": {},
            "source": [
                "Next, let's create a semantic function that accepts a number as `{{$input}}` and generates that number of paragraphs about two Corgis on an adventure. `$input` is a default variable semantic functions can use.\n"
            ]
        },
        {
            "cell_type": "code",
            "execution_count": null,
            "id": "7890943f",
            "metadata": {},
            "outputs": [],
            "source": [
                "prompt = \"\"\"\n",
                "Write a short story about two Corgis on an adventure.\n",
                "The story must be:\n",
                "- G rated\n",
                "- Have a positive message\n",
                "- No sexism, racism or other bias/bigotry\n",
                "- Be exactly {{$input}} paragraphs long. It must be this length.\n",
                "\"\"\"\n",
                "\n",
                "if selectedService == Service.OpenAI:\n",
                "    execution_settings = sk_oai.OpenAIChatPromptExecutionSettings(\n",
                "        service_id=service_id,\n",
                "        ai_model_id=\"gpt-3.5-turbo-1106\",\n",
                "        max_tokens=2000,\n",
                "        temperature=0.7,\n",
                "    )\n",
                "elif selectedService == Service.AzureOpenAI:\n",
                "    execution_settings = sk_oai.OpenAIChatPromptExecutionSettings(\n",
                "        service_id=service_id,\n",
                "        ai_model_id=deployment,\n",
                "        max_tokens=2000,\n",
                "        temperature=0.7,\n",
                "    )\n",
                "\n",
                "prompt_template_config = sk.PromptTemplateConfig(\n",
                "    template=prompt,\n",
                "    name=\"story\",\n",
                "    template_format=\"semantic-kernel\",\n",
                "    input_variables=[\n",
                "        InputVariable(name=\"input\", description=\"The user input\", is_required=True),\n",
                "    ],\n",
                "    execution_settings=execution_settings,\n",
                ")\n",
                "\n",
                "corgi_story = kernel.add_function(\n",
                "    function_name=\"CorgiStory\",\n",
                "    plugin_name=\"CorgiPlugin\",\n",
                "    prompt_template_config=prompt_template_config,\n",
                ")\n",
                "\n",
                "generate_number_plugin = kernel.add_plugin(GenerateNumberPlugin(), \"GenerateNumberPlugin\")"
            ]
        },
        {
            "cell_type": "code",
            "execution_count": null,
            "id": "2471c2ab",
            "metadata": {},
            "outputs": [],
            "source": [
                "# Run the number generator\n",
                "generate_number_three_or_higher = generate_number_plugin[\"GenerateNumberThreeOrHigher\"]\n",
                "number_result = await generate_number_three_or_higher(kernel, input=6)\n",
                "print(number_result)"
            ]
        },
        {
            "cell_type": "code",
            "execution_count": null,
            "id": "f043a299",
            "metadata": {},
            "outputs": [],
            "source": [
                "story = await corgi_story.invoke(kernel, input=number_result.value)"
            ]
        },
        {
            "cell_type": "markdown",
            "id": "7245e7a2",
            "metadata": {},
            "source": [
                "_Note: depending on which model you're using, it may not respond with the proper number of paragraphs._\n"
            ]
        },
        {
            "cell_type": "code",
            "execution_count": null,
            "id": "59a60e2a",
            "metadata": {},
            "outputs": [],
            "source": [
                "print(f\"Generating a corgi story exactly {number_result.value} paragraphs long.\")\n",
                "print(\"=====================================================\")\n",
                "print(story)"
            ]
        },
        {
            "attachments": {},
            "cell_type": "markdown",
            "id": "8ef29d16",
            "metadata": {},
            "source": [
                "## Kernel Functions with Annotated Parameters\n",
                "\n",
                "That works! But let's expand on our example to make it more generic.\n",
                "\n",
                "For the native function, we'll introduce the lower limit variable. This means that a user will input two numbers and the number generator function will pick a number between the first and second input.\n",
                "\n",
                "We'll make use of the Python's `Annotated` class to hold these variables.\n"
            ]
        },
        {
            "cell_type": "code",
            "execution_count": null,
            "id": "d54983d8",
            "metadata": {},
            "outputs": [],
            "source": [
                "import sys\n",
                "\n",
                "import semantic_kernel as sk\n",
                "from semantic_kernel.connectors.ai.open_ai import AzureChatCompletion, OpenAIChatCompletion\n",
                "\n",
                "if sys.version_info >= (3, 9):\n",
                "    pass\n",
                "else:\n",
                "    pass\n",
                "\n",
                "kernel = sk.Kernel()\n",
                "\n",
                "if selectedService == Service.AzureOpenAI:\n",
                "    from semantic_kernel.connectors.ai.open_ai import AzureChatCompletion\n",
                "\n",
                "    deployment, api_key, endpoint = sk.azure_openai_settings_from_dot_env()\n",
                "    service_id = \"aoai_chat\"  # used later in the notebook\n",
                "    azure_chat_service = AzureChatCompletion(\n",
                "        service_id=service_id, deployment_name=deployment, endpoint=endpoint, api_key=api_key\n",
                "    )  # set the deployment name to the value of your chat model\n",
                "    kernel.add_service(azure_chat_service)\n",
                "\n",
                "# Configure OpenAI service\n",
                "if selectedService == Service.OpenAI:\n",
                "    from semantic_kernel.connectors.ai.open_ai import OpenAIChatCompletion\n",
                "\n",
                "    api_key, org_id = sk.openai_settings_from_dot_env()\n",
                "    service_id = \"oai_chat\"  # used later in the notebook\n",
                "    oai_chat_service = OpenAIChatCompletion(\n",
                "        service_id=service_id, ai_model_id=\"gpt-4-turbo-1106\", api_key=api_key, org_id=org_id\n",
                "    )\n",
                "    kernel.add_service(oai_chat_service)"
            ]
        },
        {
            "attachments": {},
            "cell_type": "markdown",
            "id": "091f45e4",
            "metadata": {},
            "source": [
                "Let's start with the native function. Notice that we're add the `@kernel_function` decorator that holds the name of the function as well as an optional description. The input parameters are configured as part of the function's signature, and we use the `Annotated` type to specify the required input arguments.\n"
            ]
        },
        {
            "cell_type": "code",
            "execution_count": null,
            "id": "4ea462c2",
            "metadata": {},
            "outputs": [],
            "source": [
                "import random\n",
                "\n",
                "from semantic_kernel.functions import kernel_function\n",
                "\n",
                "\n",
                "class GenerateNumberPlugin:\n",
                "    \"\"\"\n",
                "    Description: Generate a number between a min and a max.\n",
                "    \"\"\"\n",
                "\n",
                "    @kernel_function(\n",
                "        name=\"GenerateNumber\",\n",
                "        description=\"Generate a random number between min and max\",\n",
                "    )\n",
                "    def generate_number(\n",
                "        self,\n",
                "        min: Annotated[int, \"the minimum number of paragraphs\"],\n",
                "        max: Annotated[int, \"the maximum number of paragraphs\"] = 10,\n",
                "    ) -> Annotated[int, \"the output is a number\"]:\n",
                "        \"\"\"\n",
                "        Generate a number between min-max\n",
                "        Example:\n",
                "            min=\"4\" max=\"10\" => rand(4,8)\n",
                "        Args:\n",
                "            min -- The lower limit for the random number generation\n",
                "            max -- The upper limit for the random number generation\n",
                "        Returns:\n",
                "            int value\n",
                "        \"\"\"\n",
                "        try:\n",
                "            return str(random.randint(min, max))\n",
                "        except ValueError as e:\n",
                "            print(f\"Invalid input {min} and {max}\")\n",
                "            raise e"
            ]
        },
        {
            "cell_type": "code",
            "execution_count": null,
            "id": "48bcdf9e",
            "metadata": {},
            "outputs": [],
            "source": [
                "generate_number_plugin = kernel.add_plugin(GenerateNumberPlugin(), \"GenerateNumberPlugin\")\n",
                "generate_number = generate_number_plugin[\"GenerateNumber\"]"
            ]
        },
        {
            "attachments": {},
            "cell_type": "markdown",
            "id": "6ad068d6",
            "metadata": {},
            "source": [
                "Now let's also allow the semantic function to take in additional arguments. In this case, we're going to allow the our CorgiStory function to be written in a specified language. We'll need to provide a `paragraph_count` and a `language`.\n"
            ]
        },
        {
            "cell_type": "code",
            "execution_count": null,
            "id": "8b8286fb",
            "metadata": {},
            "outputs": [],
            "source": [
                "prompt = \"\"\"\n",
                "Write a short story about two Corgis on an adventure.\n",
                "The story must be:\n",
                "- G rated\n",
                "- Have a positive message\n",
                "- No sexism, racism or other bias/bigotry\n",
                "- Be exactly {{$paragraph_count}} paragraphs long\n",
                "- Be written in this language: {{$language}}\n",
                "\"\"\"\n",
                "\n",
                "if selectedService == Service.OpenAI:\n",
                "    execution_settings = sk_oai.OpenAIChatPromptExecutionSettings(\n",
                "        service_id=service_id,\n",
                "        ai_model_id=\"gpt-3.5-turbo-1106\",\n",
                "        max_tokens=2000,\n",
                "        temperature=0.7,\n",
                "    )\n",
                "elif selectedService == Service.AzureOpenAI:\n",
                "    execution_settings = sk_oai.OpenAIChatPromptExecutionSettings(\n",
                "        service_id=service_id,\n",
                "        ai_model_id=deployment,\n",
                "        max_tokens=2000,\n",
                "        temperature=0.7,\n",
                "    )\n",
                "\n",
                "prompt_template_config = sk.PromptTemplateConfig(\n",
                "    template=prompt,\n",
                "    name=\"summarize\",\n",
                "    template_format=\"semantic-kernel\",\n",
                "    input_variables=[\n",
                "        InputVariable(name=\"paragraph_count\", description=\"The number of paragraphs\", is_required=True),\n",
                "        InputVariable(name=\"language\", description=\"The language of the story\", is_required=True),\n",
                "    ],\n",
                "    execution_settings=execution_settings,\n",
                ")\n",
                "\n",
                "corgi_story = kernel.add_function(\n",
                "    function_name=\"CorgiStory\",\n",
                "    plugin_name=\"CorgiPlugin\",\n",
                "    prompt_template_config=prompt_template_config,\n",
                ")"
            ]
        },
        {
            "attachments": {},
            "cell_type": "markdown",
            "id": "c8778bad",
            "metadata": {},
            "source": [
                "Let's generate a paragraph count.\n"
            ]
        },
        {
            "cell_type": "code",
            "execution_count": null,
            "id": "28820d9d",
            "metadata": {},
            "outputs": [],
            "source": [
                "result = await generate_number.invoke(kernel, min=1, max=5)\n",
                "num_paragraphs = result.value\n",
                "print(f\"Generating a corgi story {num_paragraphs} paragraphs long.\")"
            ]
        },
        {
            "cell_type": "markdown",
            "id": "225a9147",
            "metadata": {},
            "source": [
                "We can now invoke our corgi_story function using the `kernel` and the keyword arguments `paragraph_count` and `language`.\n"
            ]
        },
        {
            "cell_type": "code",
            "execution_count": null,
            "id": "dbe07c4d",
            "metadata": {},
            "outputs": [],
            "source": [
                "# Pass the output to the semantic story function\n",
                "desired_language = \"Spanish\"\n",
                "story = await corgi_story.invoke(kernel, paragraph_count=num_paragraphs, language=desired_language)"
            ]
        },
        {
            "cell_type": "code",
            "execution_count": null,
            "id": "6732a30b",
            "metadata": {
                "scrolled": true
            },
            "outputs": [],
            "source": [
                "print(f\"Generating a corgi story {num_paragraphs} paragraphs long in {desired_language}.\")\n",
                "print(\"=====================================================\")\n",
                "print(story)"
            ]
        },
        {
            "attachments": {},
            "cell_type": "markdown",
            "id": "fb786c54",
            "metadata": {},
            "source": [
                "## Calling Native Functions within a Semantic Function\n",
                "\n",
                "One neat thing about the Semantic Kernel is that you can also call native functions from within Prompt Functions!\n",
                "\n",
                "We will make our CorgiStory semantic function call a native function `GenerateNames` which will return names for our Corgi characters.\n",
                "\n",
                "We do this using the syntax `{{plugin_name.function_name}}`. You can read more about our prompte templating syntax [here](../../../docs/PROMPT_TEMPLATE_LANGUAGE.md).\n"
            ]
        },
        {
            "cell_type": "code",
            "execution_count": null,
            "id": "d84c7d84",
            "metadata": {},
            "outputs": [],
            "source": [
                "import random\n",
                "\n",
                "from semantic_kernel.functions import kernel_function\n",
                "\n",
                "\n",
                "class GenerateNamesPlugin:\n",
                "    \"\"\"\n",
                "    Description: Generate character names.\n",
                "    \"\"\"\n",
                "\n",
                "    # The default function name will be the name of the function itself, however you can override this\n",
                "    # by setting the name=<name override> in the @kernel_function decorator. In this case, we're using\n",
                "    # the same name as the function name for simplicity.\n",
                "    @kernel_function(description=\"Generate character names\", name=\"generate_names\")\n",
                "    def generate_names(self) -> str:\n",
                "        \"\"\"\n",
                "        Generate two names.\n",
                "        Returns:\n",
                "            str\n",
                "        \"\"\"\n",
                "        names = {\"Hoagie\", \"Hamilton\", \"Bacon\", \"Pizza\", \"Boots\", \"Shorts\", \"Tuna\"}\n",
                "        first_name = random.choice(list(names))\n",
                "        names.remove(first_name)\n",
                "        second_name = random.choice(list(names))\n",
                "        return f\"{first_name}, {second_name}\""
            ]
        },
        {
            "cell_type": "code",
            "execution_count": null,
            "id": "2ab7d65f",
            "metadata": {},
            "outputs": [],
            "source": [
                "generate_names_plugin = kernel.add_plugin(GenerateNamesPlugin(), plugin_name=\"GenerateNames\")\n",
                "generate_names = generate_names_plugin[\"generate_names\"]"
            ]
        },
        {
            "cell_type": "code",
            "execution_count": null,
            "id": "94decd3e",
            "metadata": {},
            "outputs": [],
            "source": [
                "prompt = \"\"\"\n",
                "Write a short story about two Corgis on an adventure.\n",
                "The story must be:\n",
                "- G rated\n",
                "- Have a positive message\n",
                "- No sexism, racism or other bias/bigotry\n",
                "- Be exactly {{$paragraph_count}} paragraphs long\n",
                "- Be written in this language: {{$language}}\n",
                "- The two names of the corgis are {{GenerateNames.generate_names}}\n",
                "\"\"\""
            ]
        },
        {
            "cell_type": "code",
            "execution_count": null,
            "id": "be72a503",
            "metadata": {},
            "outputs": [],
            "source": [
                "if selectedService == Service.OpenAI:\n",
                "    execution_settings = sk_oai.OpenAIChatPromptExecutionSettings(\n",
                "        service_id=service_id,\n",
                "        ai_model_id=\"gpt-3.5-turbo-1106\",\n",
                "        max_tokens=2000,\n",
                "        temperature=0.7,\n",
                "    )\n",
                "elif selectedService == Service.AzureOpenAI:\n",
                "    execution_settings = sk_oai.OpenAIChatPromptExecutionSettings(\n",
                "        service_id=service_id,\n",
                "        ai_model_id=deployment,\n",
                "        max_tokens=2000,\n",
                "        temperature=0.7,\n",
                "    )\n",
                "\n",
                "prompt_template_config = sk.PromptTemplateConfig(\n",
                "    template=prompt,\n",
                "    name=\"corgi-new\",\n",
                "    template_format=\"semantic-kernel\",\n",
                "    input_variables=[\n",
                "        InputVariable(name=\"paragraph_count\", description=\"The number of paragraphs\", is_required=True),\n",
                "        InputVariable(name=\"language\", description=\"The language of the story\", is_required=True),\n",
                "    ],\n",
                "    execution_settings=execution_settings,\n",
                ")\n",
                "\n",
                "corgi_story = kernel.add_function(\n",
                "    function_name=\"CorgiStoryUpdated\",\n",
                "    plugin_name=\"CorgiPluginUpdated\",\n",
                "    prompt_template_config=prompt_template_config,\n",
                ")"
            ]
        },
        {
            "cell_type": "code",
            "execution_count": null,
            "id": "56e6cf0f",
            "metadata": {},
            "outputs": [],
            "source": [
                "result = await generate_number.invoke(kernel, min=1, max=5)\n",
                "num_paragraphs = result.value"
            ]
        },
        {
            "cell_type": "code",
            "execution_count": null,
            "id": "7e980348",
            "metadata": {},
            "outputs": [],
            "source": [
                "desired_language = \"French\"\n",
                "story = await corgi_story.invoke(kernel, paragraph_count=num_paragraphs, language=desired_language)"
            ]
        },
        {
            "cell_type": "code",
            "execution_count": null,
            "id": "c4ade048",
            "metadata": {},
            "outputs": [],
            "source": [
                "print(f\"Generating a corgi story {num_paragraphs} paragraphs long in {desired_language}.\")\n",
                "print(\"=====================================================\")\n",
                "print(story)"
            ]
        },
        {
            "attachments": {},
            "cell_type": "markdown",
            "id": "42f0c472",
            "metadata": {},
            "source": [
                "### Recap\n",
                "\n",
                "A quick review of what we've learned here:\n",
                "\n",
                "- We've learned how to create native and prompt functions and register them to the kernel\n",
                "- We've seen how we can use Kernel Arguments to pass in more custom variables into our prompt\n",
                "- We've seen how we can call native functions within a prompt.\n"
            ]
        }
    ],
    "metadata": {
        "kernelspec": {
            "display_name": "Python 3 (ipykernel)",
            "language": "python",
            "name": "python3"
        },
        "language_info": {
            "codemirror_mode": {
                "name": "ipython",
                "version": 3
            },
            "file_extension": ".py",
            "mimetype": "text/x-python",
            "name": "python",
            "nbconvert_exporter": "python",
            "pygments_lexer": "ipython3",
            "version": "3.11.8"
        }
    },
    "nbformat": 4,
    "nbformat_minor": 5
>>>>>>> 6751f9d8
}<|MERGE_RESOLUTION|>--- conflicted
+++ resolved
@@ -1,5 +1,4 @@
 {
-<<<<<<< HEAD
  "cells": [
   {
    "attachments": {},
@@ -124,6 +123,7 @@
    "outputs": [],
    "source": [
     "import random\n",
+    "\n",
     "from semantic_kernel.functions import kernel_function\n",
     "\n",
     "\n",
@@ -203,13 +203,13 @@
     "    execution_settings=execution_settings,\n",
     ")\n",
     "\n",
-    "corgi_story = kernel.create_function_from_prompt(\n",
+    "corgi_story = kernel.add_function(\n",
     "    function_name=\"CorgiStory\",\n",
     "    plugin_name=\"CorgiPlugin\",\n",
     "    prompt_template_config=prompt_template_config,\n",
     ")\n",
     "\n",
-    "generate_number_plugin = kernel.import_plugin_from_object(GenerateNumberPlugin(), \"GenerateNumberPlugin\")"
+    "generate_number_plugin = kernel.add_plugin(GenerateNumberPlugin(), \"GenerateNumberPlugin\")"
    ]
   },
   {
@@ -240,7 +240,7 @@
    "id": "7245e7a2",
    "metadata": {},
    "source": [
-    "_Note: depending on which model you're using, it may not respond with the proper number of paragraphs._"
+    "_Note: depending on which model you're using, it may not respond with the proper number of paragraphs._\n"
    ]
   },
   {
@@ -278,16 +278,14 @@
    "outputs": [],
    "source": [
     "import sys\n",
+    "\n",
     "import semantic_kernel as sk\n",
-    "from semantic_kernel.connectors.ai.open_ai import (\n",
-    "    AzureChatCompletion,\n",
-    "    OpenAIChatCompletion,\n",
-    ")\n",
+    "from semantic_kernel.connectors.ai.open_ai import AzureChatCompletion, OpenAIChatCompletion\n",
     "\n",
     "if sys.version_info >= (3, 9):\n",
-    "    from typing import Annotated\n",
+    "    pass\n",
     "else:\n",
-    "    from typing_extensions import Annotated\n",
+    "    pass\n",
     "\n",
     "kernel = sk.Kernel()\n",
     "\n",
@@ -330,7 +328,13 @@
    "outputs": [],
    "source": [
     "import random\n",
+    "\n",
     "from semantic_kernel.functions import kernel_function\n",
+    "\n",
+    "if sys.version_info >= (3, 9):\n",
+    "    from typing import Annotated\n",
+    "else:\n",
+    "    from typing_extensions import Annotated\n",
     "\n",
     "\n",
     "class GenerateNumberPlugin:\n",
@@ -371,7 +375,7 @@
    "metadata": {},
    "outputs": [],
    "source": [
-    "generate_number_plugin = kernel.import_plugin_from_object(GenerateNumberPlugin(), \"GenerateNumberPlugin\")\n",
+    "generate_number_plugin = kernel.add_plugin(GenerateNumberPlugin(), \"GenerateNumberPlugin\")\n",
     "generate_number = generate_number_plugin[\"GenerateNumber\"]"
    ]
   },
@@ -427,7 +431,7 @@
     "    execution_settings=execution_settings,\n",
     ")\n",
     "\n",
-    "corgi_story = kernel.create_function_from_prompt(\n",
+    "corgi_story = kernel.add_function(\n",
     "    function_name=\"CorgiStory\",\n",
     "    plugin_name=\"CorgiPlugin\",\n",
     "    prompt_template_config=prompt_template_config,\n",
@@ -460,7 +464,7 @@
    "id": "225a9147",
    "metadata": {},
    "source": [
-    "We can now invoke our corgi_story function using the `kernel` and the keyword arguments `paragraph_count` and `language`."
+    "We can now invoke our corgi_story function using the `kernel` and the keyword arguments `paragraph_count` and `language`.\n"
    ]
   },
   {
@@ -512,6 +516,7 @@
    "outputs": [],
    "source": [
     "import random\n",
+    "\n",
     "from semantic_kernel.functions import kernel_function\n",
     "\n",
     "\n",
@@ -544,7 +549,7 @@
    "metadata": {},
    "outputs": [],
    "source": [
-    "generate_names_plugin = kernel.import_plugin_from_object(GenerateNamesPlugin(), plugin_name=\"GenerateNames\")\n",
+    "generate_names_plugin = kernel.add_plugin(GenerateNamesPlugin(), plugin_name=\"GenerateNames\")\n",
     "generate_names = generate_names_plugin[\"generate_names\"]"
    ]
   },
@@ -600,7 +605,7 @@
     "    execution_settings=execution_settings,\n",
     ")\n",
     "\n",
-    "corgi_story = kernel.create_function_from_prompt(\n",
+    "corgi_story = kernel.add_function(\n",
     "    function_name=\"CorgiStoryUpdated\",\n",
     "    plugin_name=\"CorgiPluginUpdated\",\n",
     "    prompt_template_config=prompt_template_config,\n",
@@ -673,688 +678,9 @@
    "name": "python",
    "nbconvert_exporter": "python",
    "pygments_lexer": "ipython3",
-   "version": "3.11.8"
+   "version": "3.11.9"
   }
  },
  "nbformat": 4,
  "nbformat_minor": 5
-=======
-    "cells": [
-        {
-            "attachments": {},
-            "cell_type": "markdown",
-            "id": "3c93ac5b",
-            "metadata": {},
-            "source": [
-                "# Running Native Functions\n"
-            ]
-        },
-        {
-            "attachments": {},
-            "cell_type": "markdown",
-            "id": "40201641",
-            "metadata": {},
-            "source": [
-                "Two of the previous notebooks showed how to [execute semantic functions inline](./03-semantic-function-inline.ipynb) and how to [run prompts from a file](./02-running-prompts-from-file.ipynb).\n",
-                "\n",
-                "In this notebook, we'll show how to use native functions from a file. We will also show how to call semantic functions from native functions.\n",
-                "\n",
-                "This can be useful in a few scenarios:\n",
-                "\n",
-                "- Writing logic around how to run a prompt that changes the prompt's outcome.\n",
-                "- Using external data sources to gather data to concatenate into your prompt.\n",
-                "- Validating user input data prior to sending it to the LLM prompt.\n",
-                "\n",
-                "Native functions are defined using standard Python code. The structure is simple, but not well documented at this point.\n",
-                "\n",
-                "The following examples are intended to help guide new users towards successful native & semantic function use with the SK Python framework.\n"
-            ]
-        },
-        {
-            "attachments": {},
-            "cell_type": "markdown",
-            "id": "d90b0c13",
-            "metadata": {},
-            "source": [
-                "Prepare a semantic kernel instance first, loading also the AI service settings defined in the [Setup notebook](00-getting-started.ipynb):\n"
-            ]
-        },
-        {
-            "cell_type": "code",
-            "execution_count": null,
-            "id": "1da651d4",
-            "metadata": {},
-            "outputs": [],
-            "source": [
-                "!python -m pip install semantic-kernel==0.9.5b1"
-            ]
-        },
-        {
-            "cell_type": "code",
-            "execution_count": null,
-            "id": "fddb5403",
-            "metadata": {},
-            "outputs": [],
-            "source": [
-                "from services import Service\n",
-                "\n",
-                "# Select a service to use for this notebook (available services: OpenAI, AzureOpenAI, HuggingFace)\n",
-                "selectedService = Service.OpenAI"
-            ]
-        },
-        {
-            "cell_type": "code",
-            "execution_count": null,
-            "id": "dd150646",
-            "metadata": {},
-            "outputs": [],
-            "source": [
-                "import semantic_kernel as sk\n",
-                "\n",
-                "kernel = sk.Kernel()\n",
-                "\n",
-                "if selectedService == Service.AzureOpenAI:\n",
-                "    from semantic_kernel.connectors.ai.open_ai import AzureChatCompletion\n",
-                "\n",
-                "    deployment, api_key, endpoint = sk.azure_openai_settings_from_dot_env()\n",
-                "    service_id = \"aoai_chat\"  # used later in the notebook\n",
-                "    azure_chat_service = AzureChatCompletion(\n",
-                "        service_id=service_id, deployment_name=\"gpt-35-turbo\", endpoint=endpoint, api_key=api_key\n",
-                "    )  # set the deployment name to the value of your chat model\n",
-                "    kernel.add_service(azure_chat_service)\n",
-                "\n",
-                "# Configure OpenAI service\n",
-                "if selectedService == Service.OpenAI:\n",
-                "    from semantic_kernel.connectors.ai.open_ai import OpenAIChatCompletion\n",
-                "\n",
-                "    api_key, org_id = sk.openai_settings_from_dot_env()\n",
-                "    service_id = \"oai_chat\"  # used later in the notebook\n",
-                "    oai_chat_service = OpenAIChatCompletion(\n",
-                "        service_id=service_id, ai_model_id=\"gpt-4-turbo-1106\", api_key=api_key, org_id=org_id\n",
-                "    )\n",
-                "    kernel.add_service(oai_chat_service)"
-            ]
-        },
-        {
-            "attachments": {},
-            "cell_type": "markdown",
-            "id": "186767f8",
-            "metadata": {},
-            "source": [
-                "Let's create a **native** function that gives us a random number between 3 and a user input as the upper limit. We'll use this number to create 3-x paragraphs of text when passed to a semantic function.\n"
-            ]
-        },
-        {
-            "attachments": {},
-            "cell_type": "markdown",
-            "id": "589733c5",
-            "metadata": {},
-            "source": [
-                "First, let's create our native function.\n"
-            ]
-        },
-        {
-            "cell_type": "code",
-            "execution_count": null,
-            "id": "ae29c207",
-            "metadata": {},
-            "outputs": [],
-            "source": [
-                "import random\n",
-                "\n",
-                "from semantic_kernel.functions import kernel_function\n",
-                "\n",
-                "\n",
-                "class GenerateNumberPlugin:\n",
-                "    \"\"\"\n",
-                "    Description: Generate a number between 3-x.\n",
-                "    \"\"\"\n",
-                "\n",
-                "    @kernel_function(\n",
-                "        description=\"Generate a random number between 3-x\",\n",
-                "        name=\"GenerateNumberThreeOrHigher\",\n",
-                "    )\n",
-                "    def generate_number_three_or_higher(self, input: str) -> str:\n",
-                "        \"\"\"\n",
-                "        Generate a number between 3-<input>\n",
-                "        Example:\n",
-                "            \"8\" => rand(3,8)\n",
-                "        Args:\n",
-                "            input -- The upper limit for the random number generation\n",
-                "        Returns:\n",
-                "            int value\n",
-                "        \"\"\"\n",
-                "        try:\n",
-                "            return str(random.randint(3, int(input)))\n",
-                "        except ValueError as e:\n",
-                "            print(f\"Invalid input {input}\")\n",
-                "            raise e"
-            ]
-        },
-        {
-            "attachments": {},
-            "cell_type": "markdown",
-            "id": "f26b90c4",
-            "metadata": {},
-            "source": [
-                "Next, let's create a semantic function that accepts a number as `{{$input}}` and generates that number of paragraphs about two Corgis on an adventure. `$input` is a default variable semantic functions can use.\n"
-            ]
-        },
-        {
-            "cell_type": "code",
-            "execution_count": null,
-            "id": "7890943f",
-            "metadata": {},
-            "outputs": [],
-            "source": [
-                "prompt = \"\"\"\n",
-                "Write a short story about two Corgis on an adventure.\n",
-                "The story must be:\n",
-                "- G rated\n",
-                "- Have a positive message\n",
-                "- No sexism, racism or other bias/bigotry\n",
-                "- Be exactly {{$input}} paragraphs long. It must be this length.\n",
-                "\"\"\"\n",
-                "\n",
-                "if selectedService == Service.OpenAI:\n",
-                "    execution_settings = sk_oai.OpenAIChatPromptExecutionSettings(\n",
-                "        service_id=service_id,\n",
-                "        ai_model_id=\"gpt-3.5-turbo-1106\",\n",
-                "        max_tokens=2000,\n",
-                "        temperature=0.7,\n",
-                "    )\n",
-                "elif selectedService == Service.AzureOpenAI:\n",
-                "    execution_settings = sk_oai.OpenAIChatPromptExecutionSettings(\n",
-                "        service_id=service_id,\n",
-                "        ai_model_id=deployment,\n",
-                "        max_tokens=2000,\n",
-                "        temperature=0.7,\n",
-                "    )\n",
-                "\n",
-                "prompt_template_config = sk.PromptTemplateConfig(\n",
-                "    template=prompt,\n",
-                "    name=\"story\",\n",
-                "    template_format=\"semantic-kernel\",\n",
-                "    input_variables=[\n",
-                "        InputVariable(name=\"input\", description=\"The user input\", is_required=True),\n",
-                "    ],\n",
-                "    execution_settings=execution_settings,\n",
-                ")\n",
-                "\n",
-                "corgi_story = kernel.add_function(\n",
-                "    function_name=\"CorgiStory\",\n",
-                "    plugin_name=\"CorgiPlugin\",\n",
-                "    prompt_template_config=prompt_template_config,\n",
-                ")\n",
-                "\n",
-                "generate_number_plugin = kernel.add_plugin(GenerateNumberPlugin(), \"GenerateNumberPlugin\")"
-            ]
-        },
-        {
-            "cell_type": "code",
-            "execution_count": null,
-            "id": "2471c2ab",
-            "metadata": {},
-            "outputs": [],
-            "source": [
-                "# Run the number generator\n",
-                "generate_number_three_or_higher = generate_number_plugin[\"GenerateNumberThreeOrHigher\"]\n",
-                "number_result = await generate_number_three_or_higher(kernel, input=6)\n",
-                "print(number_result)"
-            ]
-        },
-        {
-            "cell_type": "code",
-            "execution_count": null,
-            "id": "f043a299",
-            "metadata": {},
-            "outputs": [],
-            "source": [
-                "story = await corgi_story.invoke(kernel, input=number_result.value)"
-            ]
-        },
-        {
-            "cell_type": "markdown",
-            "id": "7245e7a2",
-            "metadata": {},
-            "source": [
-                "_Note: depending on which model you're using, it may not respond with the proper number of paragraphs._\n"
-            ]
-        },
-        {
-            "cell_type": "code",
-            "execution_count": null,
-            "id": "59a60e2a",
-            "metadata": {},
-            "outputs": [],
-            "source": [
-                "print(f\"Generating a corgi story exactly {number_result.value} paragraphs long.\")\n",
-                "print(\"=====================================================\")\n",
-                "print(story)"
-            ]
-        },
-        {
-            "attachments": {},
-            "cell_type": "markdown",
-            "id": "8ef29d16",
-            "metadata": {},
-            "source": [
-                "## Kernel Functions with Annotated Parameters\n",
-                "\n",
-                "That works! But let's expand on our example to make it more generic.\n",
-                "\n",
-                "For the native function, we'll introduce the lower limit variable. This means that a user will input two numbers and the number generator function will pick a number between the first and second input.\n",
-                "\n",
-                "We'll make use of the Python's `Annotated` class to hold these variables.\n"
-            ]
-        },
-        {
-            "cell_type": "code",
-            "execution_count": null,
-            "id": "d54983d8",
-            "metadata": {},
-            "outputs": [],
-            "source": [
-                "import sys\n",
-                "\n",
-                "import semantic_kernel as sk\n",
-                "from semantic_kernel.connectors.ai.open_ai import AzureChatCompletion, OpenAIChatCompletion\n",
-                "\n",
-                "if sys.version_info >= (3, 9):\n",
-                "    pass\n",
-                "else:\n",
-                "    pass\n",
-                "\n",
-                "kernel = sk.Kernel()\n",
-                "\n",
-                "if selectedService == Service.AzureOpenAI:\n",
-                "    from semantic_kernel.connectors.ai.open_ai import AzureChatCompletion\n",
-                "\n",
-                "    deployment, api_key, endpoint = sk.azure_openai_settings_from_dot_env()\n",
-                "    service_id = \"aoai_chat\"  # used later in the notebook\n",
-                "    azure_chat_service = AzureChatCompletion(\n",
-                "        service_id=service_id, deployment_name=deployment, endpoint=endpoint, api_key=api_key\n",
-                "    )  # set the deployment name to the value of your chat model\n",
-                "    kernel.add_service(azure_chat_service)\n",
-                "\n",
-                "# Configure OpenAI service\n",
-                "if selectedService == Service.OpenAI:\n",
-                "    from semantic_kernel.connectors.ai.open_ai import OpenAIChatCompletion\n",
-                "\n",
-                "    api_key, org_id = sk.openai_settings_from_dot_env()\n",
-                "    service_id = \"oai_chat\"  # used later in the notebook\n",
-                "    oai_chat_service = OpenAIChatCompletion(\n",
-                "        service_id=service_id, ai_model_id=\"gpt-4-turbo-1106\", api_key=api_key, org_id=org_id\n",
-                "    )\n",
-                "    kernel.add_service(oai_chat_service)"
-            ]
-        },
-        {
-            "attachments": {},
-            "cell_type": "markdown",
-            "id": "091f45e4",
-            "metadata": {},
-            "source": [
-                "Let's start with the native function. Notice that we're add the `@kernel_function` decorator that holds the name of the function as well as an optional description. The input parameters are configured as part of the function's signature, and we use the `Annotated` type to specify the required input arguments.\n"
-            ]
-        },
-        {
-            "cell_type": "code",
-            "execution_count": null,
-            "id": "4ea462c2",
-            "metadata": {},
-            "outputs": [],
-            "source": [
-                "import random\n",
-                "\n",
-                "from semantic_kernel.functions import kernel_function\n",
-                "\n",
-                "\n",
-                "class GenerateNumberPlugin:\n",
-                "    \"\"\"\n",
-                "    Description: Generate a number between a min and a max.\n",
-                "    \"\"\"\n",
-                "\n",
-                "    @kernel_function(\n",
-                "        name=\"GenerateNumber\",\n",
-                "        description=\"Generate a random number between min and max\",\n",
-                "    )\n",
-                "    def generate_number(\n",
-                "        self,\n",
-                "        min: Annotated[int, \"the minimum number of paragraphs\"],\n",
-                "        max: Annotated[int, \"the maximum number of paragraphs\"] = 10,\n",
-                "    ) -> Annotated[int, \"the output is a number\"]:\n",
-                "        \"\"\"\n",
-                "        Generate a number between min-max\n",
-                "        Example:\n",
-                "            min=\"4\" max=\"10\" => rand(4,8)\n",
-                "        Args:\n",
-                "            min -- The lower limit for the random number generation\n",
-                "            max -- The upper limit for the random number generation\n",
-                "        Returns:\n",
-                "            int value\n",
-                "        \"\"\"\n",
-                "        try:\n",
-                "            return str(random.randint(min, max))\n",
-                "        except ValueError as e:\n",
-                "            print(f\"Invalid input {min} and {max}\")\n",
-                "            raise e"
-            ]
-        },
-        {
-            "cell_type": "code",
-            "execution_count": null,
-            "id": "48bcdf9e",
-            "metadata": {},
-            "outputs": [],
-            "source": [
-                "generate_number_plugin = kernel.add_plugin(GenerateNumberPlugin(), \"GenerateNumberPlugin\")\n",
-                "generate_number = generate_number_plugin[\"GenerateNumber\"]"
-            ]
-        },
-        {
-            "attachments": {},
-            "cell_type": "markdown",
-            "id": "6ad068d6",
-            "metadata": {},
-            "source": [
-                "Now let's also allow the semantic function to take in additional arguments. In this case, we're going to allow the our CorgiStory function to be written in a specified language. We'll need to provide a `paragraph_count` and a `language`.\n"
-            ]
-        },
-        {
-            "cell_type": "code",
-            "execution_count": null,
-            "id": "8b8286fb",
-            "metadata": {},
-            "outputs": [],
-            "source": [
-                "prompt = \"\"\"\n",
-                "Write a short story about two Corgis on an adventure.\n",
-                "The story must be:\n",
-                "- G rated\n",
-                "- Have a positive message\n",
-                "- No sexism, racism or other bias/bigotry\n",
-                "- Be exactly {{$paragraph_count}} paragraphs long\n",
-                "- Be written in this language: {{$language}}\n",
-                "\"\"\"\n",
-                "\n",
-                "if selectedService == Service.OpenAI:\n",
-                "    execution_settings = sk_oai.OpenAIChatPromptExecutionSettings(\n",
-                "        service_id=service_id,\n",
-                "        ai_model_id=\"gpt-3.5-turbo-1106\",\n",
-                "        max_tokens=2000,\n",
-                "        temperature=0.7,\n",
-                "    )\n",
-                "elif selectedService == Service.AzureOpenAI:\n",
-                "    execution_settings = sk_oai.OpenAIChatPromptExecutionSettings(\n",
-                "        service_id=service_id,\n",
-                "        ai_model_id=deployment,\n",
-                "        max_tokens=2000,\n",
-                "        temperature=0.7,\n",
-                "    )\n",
-                "\n",
-                "prompt_template_config = sk.PromptTemplateConfig(\n",
-                "    template=prompt,\n",
-                "    name=\"summarize\",\n",
-                "    template_format=\"semantic-kernel\",\n",
-                "    input_variables=[\n",
-                "        InputVariable(name=\"paragraph_count\", description=\"The number of paragraphs\", is_required=True),\n",
-                "        InputVariable(name=\"language\", description=\"The language of the story\", is_required=True),\n",
-                "    ],\n",
-                "    execution_settings=execution_settings,\n",
-                ")\n",
-                "\n",
-                "corgi_story = kernel.add_function(\n",
-                "    function_name=\"CorgiStory\",\n",
-                "    plugin_name=\"CorgiPlugin\",\n",
-                "    prompt_template_config=prompt_template_config,\n",
-                ")"
-            ]
-        },
-        {
-            "attachments": {},
-            "cell_type": "markdown",
-            "id": "c8778bad",
-            "metadata": {},
-            "source": [
-                "Let's generate a paragraph count.\n"
-            ]
-        },
-        {
-            "cell_type": "code",
-            "execution_count": null,
-            "id": "28820d9d",
-            "metadata": {},
-            "outputs": [],
-            "source": [
-                "result = await generate_number.invoke(kernel, min=1, max=5)\n",
-                "num_paragraphs = result.value\n",
-                "print(f\"Generating a corgi story {num_paragraphs} paragraphs long.\")"
-            ]
-        },
-        {
-            "cell_type": "markdown",
-            "id": "225a9147",
-            "metadata": {},
-            "source": [
-                "We can now invoke our corgi_story function using the `kernel` and the keyword arguments `paragraph_count` and `language`.\n"
-            ]
-        },
-        {
-            "cell_type": "code",
-            "execution_count": null,
-            "id": "dbe07c4d",
-            "metadata": {},
-            "outputs": [],
-            "source": [
-                "# Pass the output to the semantic story function\n",
-                "desired_language = \"Spanish\"\n",
-                "story = await corgi_story.invoke(kernel, paragraph_count=num_paragraphs, language=desired_language)"
-            ]
-        },
-        {
-            "cell_type": "code",
-            "execution_count": null,
-            "id": "6732a30b",
-            "metadata": {
-                "scrolled": true
-            },
-            "outputs": [],
-            "source": [
-                "print(f\"Generating a corgi story {num_paragraphs} paragraphs long in {desired_language}.\")\n",
-                "print(\"=====================================================\")\n",
-                "print(story)"
-            ]
-        },
-        {
-            "attachments": {},
-            "cell_type": "markdown",
-            "id": "fb786c54",
-            "metadata": {},
-            "source": [
-                "## Calling Native Functions within a Semantic Function\n",
-                "\n",
-                "One neat thing about the Semantic Kernel is that you can also call native functions from within Prompt Functions!\n",
-                "\n",
-                "We will make our CorgiStory semantic function call a native function `GenerateNames` which will return names for our Corgi characters.\n",
-                "\n",
-                "We do this using the syntax `{{plugin_name.function_name}}`. You can read more about our prompte templating syntax [here](../../../docs/PROMPT_TEMPLATE_LANGUAGE.md).\n"
-            ]
-        },
-        {
-            "cell_type": "code",
-            "execution_count": null,
-            "id": "d84c7d84",
-            "metadata": {},
-            "outputs": [],
-            "source": [
-                "import random\n",
-                "\n",
-                "from semantic_kernel.functions import kernel_function\n",
-                "\n",
-                "\n",
-                "class GenerateNamesPlugin:\n",
-                "    \"\"\"\n",
-                "    Description: Generate character names.\n",
-                "    \"\"\"\n",
-                "\n",
-                "    # The default function name will be the name of the function itself, however you can override this\n",
-                "    # by setting the name=<name override> in the @kernel_function decorator. In this case, we're using\n",
-                "    # the same name as the function name for simplicity.\n",
-                "    @kernel_function(description=\"Generate character names\", name=\"generate_names\")\n",
-                "    def generate_names(self) -> str:\n",
-                "        \"\"\"\n",
-                "        Generate two names.\n",
-                "        Returns:\n",
-                "            str\n",
-                "        \"\"\"\n",
-                "        names = {\"Hoagie\", \"Hamilton\", \"Bacon\", \"Pizza\", \"Boots\", \"Shorts\", \"Tuna\"}\n",
-                "        first_name = random.choice(list(names))\n",
-                "        names.remove(first_name)\n",
-                "        second_name = random.choice(list(names))\n",
-                "        return f\"{first_name}, {second_name}\""
-            ]
-        },
-        {
-            "cell_type": "code",
-            "execution_count": null,
-            "id": "2ab7d65f",
-            "metadata": {},
-            "outputs": [],
-            "source": [
-                "generate_names_plugin = kernel.add_plugin(GenerateNamesPlugin(), plugin_name=\"GenerateNames\")\n",
-                "generate_names = generate_names_plugin[\"generate_names\"]"
-            ]
-        },
-        {
-            "cell_type": "code",
-            "execution_count": null,
-            "id": "94decd3e",
-            "metadata": {},
-            "outputs": [],
-            "source": [
-                "prompt = \"\"\"\n",
-                "Write a short story about two Corgis on an adventure.\n",
-                "The story must be:\n",
-                "- G rated\n",
-                "- Have a positive message\n",
-                "- No sexism, racism or other bias/bigotry\n",
-                "- Be exactly {{$paragraph_count}} paragraphs long\n",
-                "- Be written in this language: {{$language}}\n",
-                "- The two names of the corgis are {{GenerateNames.generate_names}}\n",
-                "\"\"\""
-            ]
-        },
-        {
-            "cell_type": "code",
-            "execution_count": null,
-            "id": "be72a503",
-            "metadata": {},
-            "outputs": [],
-            "source": [
-                "if selectedService == Service.OpenAI:\n",
-                "    execution_settings = sk_oai.OpenAIChatPromptExecutionSettings(\n",
-                "        service_id=service_id,\n",
-                "        ai_model_id=\"gpt-3.5-turbo-1106\",\n",
-                "        max_tokens=2000,\n",
-                "        temperature=0.7,\n",
-                "    )\n",
-                "elif selectedService == Service.AzureOpenAI:\n",
-                "    execution_settings = sk_oai.OpenAIChatPromptExecutionSettings(\n",
-                "        service_id=service_id,\n",
-                "        ai_model_id=deployment,\n",
-                "        max_tokens=2000,\n",
-                "        temperature=0.7,\n",
-                "    )\n",
-                "\n",
-                "prompt_template_config = sk.PromptTemplateConfig(\n",
-                "    template=prompt,\n",
-                "    name=\"corgi-new\",\n",
-                "    template_format=\"semantic-kernel\",\n",
-                "    input_variables=[\n",
-                "        InputVariable(name=\"paragraph_count\", description=\"The number of paragraphs\", is_required=True),\n",
-                "        InputVariable(name=\"language\", description=\"The language of the story\", is_required=True),\n",
-                "    ],\n",
-                "    execution_settings=execution_settings,\n",
-                ")\n",
-                "\n",
-                "corgi_story = kernel.add_function(\n",
-                "    function_name=\"CorgiStoryUpdated\",\n",
-                "    plugin_name=\"CorgiPluginUpdated\",\n",
-                "    prompt_template_config=prompt_template_config,\n",
-                ")"
-            ]
-        },
-        {
-            "cell_type": "code",
-            "execution_count": null,
-            "id": "56e6cf0f",
-            "metadata": {},
-            "outputs": [],
-            "source": [
-                "result = await generate_number.invoke(kernel, min=1, max=5)\n",
-                "num_paragraphs = result.value"
-            ]
-        },
-        {
-            "cell_type": "code",
-            "execution_count": null,
-            "id": "7e980348",
-            "metadata": {},
-            "outputs": [],
-            "source": [
-                "desired_language = \"French\"\n",
-                "story = await corgi_story.invoke(kernel, paragraph_count=num_paragraphs, language=desired_language)"
-            ]
-        },
-        {
-            "cell_type": "code",
-            "execution_count": null,
-            "id": "c4ade048",
-            "metadata": {},
-            "outputs": [],
-            "source": [
-                "print(f\"Generating a corgi story {num_paragraphs} paragraphs long in {desired_language}.\")\n",
-                "print(\"=====================================================\")\n",
-                "print(story)"
-            ]
-        },
-        {
-            "attachments": {},
-            "cell_type": "markdown",
-            "id": "42f0c472",
-            "metadata": {},
-            "source": [
-                "### Recap\n",
-                "\n",
-                "A quick review of what we've learned here:\n",
-                "\n",
-                "- We've learned how to create native and prompt functions and register them to the kernel\n",
-                "- We've seen how we can use Kernel Arguments to pass in more custom variables into our prompt\n",
-                "- We've seen how we can call native functions within a prompt.\n"
-            ]
-        }
-    ],
-    "metadata": {
-        "kernelspec": {
-            "display_name": "Python 3 (ipykernel)",
-            "language": "python",
-            "name": "python3"
-        },
-        "language_info": {
-            "codemirror_mode": {
-                "name": "ipython",
-                "version": 3
-            },
-            "file_extension": ".py",
-            "mimetype": "text/x-python",
-            "name": "python",
-            "nbconvert_exporter": "python",
-            "pygments_lexer": "ipython3",
-            "version": "3.11.8"
-        }
-    },
-    "nbformat": 4,
-    "nbformat_minor": 5
->>>>>>> 6751f9d8
 }