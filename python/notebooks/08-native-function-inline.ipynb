--- conflicted
+++ resolved
@@ -46,11 +46,7 @@
    "metadata": {},
    "outputs": [],
    "source": [
-<<<<<<< HEAD
-    "#!python -m pip install semantic-kernel==0.4.6.dev0"
-=======
     "!python -m pip install semantic-kernel==0.4.7.dev0"
->>>>>>> 5953beb8
    ]
   },
   {
