{
 "cells": [
  {
   "attachments": {},
   "cell_type": "markdown",
   "id": "68e1c158",
   "metadata": {},
   "source": [
    "# Multiple Results"
   ]
  },
  {
   "attachments": {},
   "cell_type": "markdown",
   "id": "fb81bacd",
   "metadata": {},
   "source": [
    "In this notebook we show how you can in a single request, have the LLM model return multiple results per prompt. This is useful for running experiments where you want to evaluate the robustness of your prompt and the parameters of your config against a particular large language model."
   ]
  },
  {
   "cell_type": "code",
   "execution_count": null,
   "id": "a77bdf89",
   "metadata": {},
   "outputs": [],
   "source": [
    "!python -m pip install semantic-kernel==0.4.4.dev0"
   ]
  },
  {
   "cell_type": "code",
   "execution_count": null,
   "metadata": {},
   "outputs": [],
   "source": [
    "from enum import Enum\n",
    "\n",
    "class Service(Enum):\n",
    "    OpenAI = 'openai'\n",
    "    AzureOpenAI = 'azureopenai'\n",
    "    HuggingFace = 'huggingface'\n",
    "\n",
    "# Select a service to use for this notebook\n",
    "selectedService = Service.AzureOpenAI"
   ]
  },
  {
   "cell_type": "code",
   "execution_count": null,
   "id": "508ad44f",
   "metadata": {},
   "outputs": [],
   "source": [
    "import semantic_kernel as sk\n",
<<<<<<< HEAD
    "from semantic_kernel.connectors.ai import ChatRequestSettings, CompleteRequestSettings\n",
    "\n",
    "if selectedService == Service.OpenAI:\n",
    "    from semantic_kernel.connectors.ai.open_ai import OpenAITextCompletion, OpenAIChatCompletion\n",
    "elif selectedService == Service.AzureOpenAI:\n",
    "    from semantic_kernel.connectors.ai.open_ai import AzureTextCompletion, AzureChatCompletion\n",
    "elif selectedService == Service.HuggingFace:\n",
    "    from semantic_kernel.connectors.ai.hugging_face import HuggingFaceTextCompletion"
=======
    "from semantic_kernel.connectors.ai.open_ai.request_settings.open_ai_request_settings import (\n",
    "    OpenAITextRequestSettings,\n",
    "    OpenAIChatRequestSettings,\n",
    ")\n",
    "from semantic_kernel.connectors.ai.open_ai.request_settings.azure_chat_request_settings import AzureChatRequestSettings\n",
    "from semantic_kernel.connectors.ai.open_ai import (\n",
    "    AzureTextCompletion,\n",
    "    AzureChatCompletion,\n",
    "    OpenAITextCompletion,\n",
    "    OpenAIChatCompletion,\n",
    ")\n",
    "from semantic_kernel.connectors.ai.hugging_face import HuggingFaceTextCompletion"
>>>>>>> f3372613
   ]
  },
  {
   "attachments": {},
   "cell_type": "markdown",
   "id": "d8ddffc1",
   "metadata": {},
   "source": [
    "First, we will set up the text and chat services we will be submitting prompts to."
   ]
  },
  {
   "cell_type": "code",
   "execution_count": null,
   "id": "8f8dcbc6",
   "metadata": {},
   "outputs": [],
   "source": [
    "kernel = sk.Kernel()\n",
    "\n",
    "# Configure Azure LLM service\n",
<<<<<<< HEAD
    "if selectedService == Service.AzureOpenAI:\n",
    "    deployment, api_key, endpoint = sk.azure_openai_settings_from_dot_env()\n",
    "    azure_text_service = AzureTextCompletion(deployment, endpoint, api_key)\n",
    "    azure_chat_service = AzureChatCompletion(deployment, endpoint, api_key)\n",
    "\n",
    "# Configure OpenAI service\n",
    "if selectedService == Service.OpenAI:\n",
    "    api_key, org_id = sk.openai_settings_from_dot_env()\n",
    "    oai_text_service = OpenAITextCompletion(\"text-davinci-003\", api_key, org_id)\n",
    "    oai_chat_service = OpenAIChatCompletion(\"gpt-3.5-turbo\", api_key, org_id)\n",
    "\n",
    "# Configure Hugging Face service\n",
    "if selectedService == Service.HuggingFace:\n",
    "    hf_text_service = HuggingFaceTextCompletion(\"distilgpt2\", task=\"text-generation\")"
=======
    "deployment, api_key, endpoint = sk.azure_openai_settings_from_dot_env()\n",
    "azure_text_service = AzureTextCompletion(\n",
    "    deployment_name=\"text-davinci-003\", endpoint=endpoint, api_key=api_key\n",
    ")  # set the deployment name to the value of your text model\n",
    "azure_chat_service = AzureChatCompletion(\n",
    "    deployment_name=\"gpt-35-turbo\", endpoint=endpoint, api_key=api_key\n",
    ")  # set the deployment name to the value of your chat model\n",
    "\n",
    "# Configure OpenAI service\n",
    "api_key, org_id = sk.openai_settings_from_dot_env()\n",
    "oai_text_service = OpenAITextCompletion(ai_model_id=\"text-davinci-003\", api_key=api_key, org_id=org_id)\n",
    "oai_chat_service = OpenAIChatCompletion(ai_model_id=\"gpt-3.5-turbo\", api_key=api_key, org_id=org_id)\n",
    "\n",
    "# Configure Hugging Face service\n",
    "hf_text_service = HuggingFaceTextCompletion(ai_model_id=\"distilgpt2\", task=\"text-generation\")"
>>>>>>> f3372613
   ]
  },
  {
   "attachments": {},
   "cell_type": "markdown",
   "id": "50561d82",
   "metadata": {},
   "source": [
    "Next, we'll set up the completion request settings for text completion services."
   ]
  },
  {
   "cell_type": "code",
   "execution_count": null,
   "id": "628c843e",
   "metadata": {},
   "outputs": [],
   "source": [
<<<<<<< HEAD
    "if selectedService == Service.AzureOpenAI or selectedService == Service.OpenAI or selectedService == Service.HuggingFace:\n",
    "    request_settings = CompleteRequestSettings(\n",
    "        max_tokens=80,\n",
    "        temperature=0.7,\n",
    "        top_p=1,\n",
    "        frequency_penalty=0.5,\n",
    "        presence_penalty=0.5,\n",
    "        number_of_responses=3\n",
    "    )"
=======
    "oai_text_request_settings = OpenAITextRequestSettings(\n",
    "    extension_data={\n",
    "        \"max_tokens\": 80,\n",
    "        \"temperature\": 0.7,\n",
    "        \"top_p\": 1,\n",
    "        \"frequency_penalty\": 0.5,\n",
    "        \"presence_penalty\": 0.5,\n",
    "        \"number_of_responses\": 3,\n",
    "    }\n",
    ")"
>>>>>>> f3372613
   ]
  },
  {
   "attachments": {},
   "cell_type": "markdown",
   "id": "857a9c89",
   "metadata": {},
   "source": [
    "## Multiple Open AI Text Completions"
   ]
  },
  {
   "cell_type": "code",
   "execution_count": null,
   "id": "e2979db8",
   "metadata": {},
   "outputs": [],
   "source": [
<<<<<<< HEAD
    "if selectedService == Service.OpenAI:\n",
    "    prompt = \"what is the purpose of a rubber duck?\"\n",
    "    results = await oai_text_service.complete_async(prompt, request_settings)\n",
    "    i = 1\n",
    "    for result in results:\n",
    "        print(f\"Result {i}: {result}\")\n",
    "        i += 1"
=======
    "prompt = \"what is the purpose of a rubber duck?\"\n",
    "results = await oai_text_service.complete_async(prompt=prompt, settings=oai_text_request_settings)\n",
    "i = 1\n",
    "for result in results:\n",
    "    print(f\"Result {i}: {result}\")\n",
    "    i += 1"
>>>>>>> f3372613
   ]
  },
  {
   "attachments": {},
   "cell_type": "markdown",
   "id": "4288d09f",
   "metadata": {},
   "source": [
    "## Multiple Azure Open AI Text Completions"
   ]
  },
  {
   "cell_type": "code",
   "execution_count": null,
   "id": "5319f14d",
   "metadata": {},
   "outputs": [],
   "source": [
<<<<<<< HEAD
    "if selectedService == Service.AzureOpenAI:\n",
    "    prompt = \"provide me a list of possible meanings for the acronym 'ORLD'\"\n",
    "    results = await azure_text_service.complete_async(prompt, request_settings)\n",
    "    i = 1\n",
    "    for result in results:\n",
    "        print(f\"Result {i}: {result}\")\n",
    "        i += 1"
=======
    "prompt = \"provide me a list of possible meanings for the acronym 'ORLD'\"\n",
    "results = await azure_text_service.complete_async(prompt=prompt, settings=oai_text_request_settings)\n",
    "i = 1\n",
    "for result in results:\n",
    "    print(f\"Result {i}: {result}\")\n",
    "    i += 1"
>>>>>>> f3372613
   ]
  },
  {
   "attachments": {},
   "cell_type": "markdown",
   "id": "eb548f9c",
   "metadata": {},
   "source": [
    "## Multiple Hugging Face Text Completions"
   ]
  },
  {
   "cell_type": "code",
   "execution_count": null,
   "id": "4a148709",
   "metadata": {},
   "outputs": [],
   "source": [
    "from semantic_kernel.connectors.ai.hugging_face.hf_request_settings import (\n",
    "    HuggingFaceRequestSettings,\n",
    ")\n",
    "\n",
    "hf_request_settings = HuggingFaceRequestSettings(extension_data={\"max_new_tokens\": 80, \"temperature\": 0.7, \"top_p\": 1})"
   ]
  },
  {
   "cell_type": "code",
   "execution_count": null,
   "id": "9525e4f3",
   "metadata": {},
   "outputs": [],
   "source": [
<<<<<<< HEAD
    "if selectedService == Service.HuggingFace:\n",
    "    prompt = \"The purpose of a rubber duck is\"\n",
    "    results = await hf_text_service.complete_async(prompt, request_settings)\n",
    "    i = 1\n",
    "    for result in results:\n",
    "        print(f\"Result {i}: {result}\")\n",
    "        i += 1"
=======
    "prompt = \"The purpose of a rubber duck is\"\n",
    "results = await hf_text_service.complete_async(prompt=prompt, request_settings=hf_request_settings)\n",
    "print(\"\".join(results))"
>>>>>>> f3372613
   ]
  },
  {
   "attachments": {},
   "cell_type": "markdown",
   "id": "da632e12",
   "metadata": {},
   "source": [
    "Here, we're setting up the settings for Chat completions."
   ]
  },
  {
   "cell_type": "code",
   "execution_count": null,
   "id": "e5f11e46",
   "metadata": {},
   "outputs": [],
   "source": [
<<<<<<< HEAD
    "if selectedService == Service.AzureOpenAI or selectedService == Service.OpenAI or selectedService == Service.HuggingFace:\n",
    "    chat_request_settings = ChatRequestSettings(\n",
    "        max_tokens=80,\n",
    "        temperature=0.7,\n",
    "        top_p=1,\n",
    "        frequency_penalty=0.5,\n",
    "        presence_penalty=0.5,\n",
    "        number_of_responses=3\n",
    "    )"
=======
    "oai_chat_request_settings = OpenAIChatRequestSettings(\n",
    "    max_tokens=80, temperature=0.7, top_p=1, frequency_penalty=0.5, presence_penalty=0.5, number_of_responses=3\n",
    ")"
>>>>>>> f3372613
   ]
  },
  {
   "attachments": {},
   "cell_type": "markdown",
   "id": "d6bf238e",
   "metadata": {},
   "source": [
    "## Multiple OpenAI Chat Completions"
   ]
  },
  {
   "cell_type": "code",
   "execution_count": null,
   "id": "dabc6a4c",
   "metadata": {},
   "outputs": [],
   "source": [
<<<<<<< HEAD
    "if selectedService == Service.OpenAI:\n",
    "    prompt = \"It's a beautiful day outside, birds are singing, flowers are blooming. On days like these, kids like you...\"\n",
    "    results = await oai_chat_service.complete_chat_async([{\"role\": \"user\", \"content\": prompt}], chat_request_settings)\n",
    "    i = 0\n",
    "    for result in results:\n",
    "        print(f\"Result {i}: {result}\")\n",
    "        i += 1"
=======
    "role = \"user\"\n",
    "content = \"It's a beautiful day outside, birds are singing, flowers are blooming. On days like these, kids like you...\"\n",
    "message = {\"role\": role, \"content\": content}\n",
    "results = await oai_chat_service.complete_chat_async(messages=[message], settings=oai_chat_request_settings)\n",
    "i = 0\n",
    "for result in results:\n",
    "    print(f\"Result {i}: {result[0]}\")\n",
    "    i += 1"
>>>>>>> f3372613
   ]
  },
  {
   "attachments": {},
   "cell_type": "markdown",
   "id": "cdb8f740",
   "metadata": {},
   "source": [
    "## Multiple Azure OpenAI Chat Completions"
   ]
  },
  {
   "cell_type": "code",
   "execution_count": null,
   "id": "66ba4767",
   "metadata": {},
   "outputs": [],
   "source": [
    "az_oai_request_settings = AzureChatRequestSettings(\n",
    "    max_tokens=80, temperature=0.7, top_p=1, frequency_penalty=0.5, presence_penalty=0.5, number_of_responses=3\n",
    ")"
   ]
  },
  {
   "cell_type": "code",
   "execution_count": null,
   "id": "b74a64a9",
   "metadata": {},
   "outputs": [],
   "source": [
<<<<<<< HEAD
    "if selectedService == Service.AzureOpenAI:\n",
    "    prompt = \"Tomorrow is going to be a great day, I can feel it. I'm going to wake up early, go for a run, and then...\"\n",
    "    results = await azure_chat_service.complete_chat_async([{\"role\": \"user\", \"content\": prompt}], chat_request_settings)\n",
    "    i = 0\n",
    "    for result in results:\n",
    "        print(f\"Result {i}: {result}\")\n",
    "        i += 1"
=======
    "role = \"user\"\n",
    "content = \"Tomorow is going to be a great day, I can feel it. I'm going to wake up early, go for a run, and then...\"\n",
    "message = {\"role\": role, \"content\": content}\n",
    "results = await azure_chat_service.complete_chat_async(messages=[message], settings=az_oai_request_settings)\n",
    "i = 0\n",
    "for result in results:\n",
    "    print(f\"Result {i}: {result[0]}\")\n",
    "    i += 1"
>>>>>>> f3372613
   ]
  },
  {
   "attachments": {},
   "cell_type": "markdown",
   "id": "98c8191d",
   "metadata": {},
   "source": [
    "## Streaming Multiple Results\n",
    "\n",
    "Here is an example pattern if you want to stream your multiple results. Note that this is not supported for Hugging Face text completions at this time."
   ]
  },
  {
   "cell_type": "code",
   "execution_count": null,
   "id": "26a37702",
   "metadata": {},
   "outputs": [],
   "source": [
    "import os\n",
    "from IPython.display import clear_output\n",
<<<<<<< HEAD
    "import os\n",
=======
    "import time\n",
>>>>>>> f3372613
    "\n",
    "# Determine the clear command based on OS\n",
    "clear_command = \"cls\" if os.name == \"nt\" else \"clear\"\n",
    "\n",
<<<<<<< HEAD
    "if selectedService == Service.OpenAI:\n",
    "    prompt = \"what is the purpose of a rubber duck?\"\n",
    "    stream = oai_text_service.complete_stream_async(prompt, request_settings)\n",
    "    texts = [\"\"] * request_settings.number_of_responses\n",
    "    async for results in stream:\n",
    "        i = 1\n",
    "        clear_output(wait=True)\n",
    "        for result in results:\n",
    "            texts[i - 1] += result\n",
    "            print(f\"Result {i}: {texts[i - 1]}\")\n",
    "            i += 1\n",
    "\n",
    "    print(\"----------------------------------------\")"
=======
    "prompt = \"what is the purpose of a rubber duck?\"\n",
    "stream = oai_text_service.complete_stream_async(prompt=prompt, settings=oai_text_request_settings)\n",
    "number_of_responses = oai_text_request_settings.number_of_responses\n",
    "texts = [\"\"] * number_of_responses\n",
    "\n",
    "last_clear_time = time.time()\n",
    "clear_interval = 0.5  # seconds\n",
    "\n",
    "# Note: there are some quirks with displaying the output, which sometimes flashes and disappears.\n",
    "# This could be influenced by a few factors specific to Jupyter notebooks and asynchronous processing.\n",
    "# The following code attempts to buffer the results to avoid the output flashing on/off the screen.\n",
    "\n",
    "async for results in stream:\n",
    "    current_time = time.time()\n",
    "\n",
    "    # Update texts with new results\n",
    "    for idx, result in enumerate(results):\n",
    "        if idx < number_of_responses:\n",
    "            texts[idx] += result\n",
    "\n",
    "    # Clear and display output at intervals\n",
    "    if current_time - last_clear_time > clear_interval:\n",
    "        clear_output(wait=True)\n",
    "        for idx, text in enumerate(texts):\n",
    "            print(f\"Result {idx + 1}: {text}\")\n",
    "        last_clear_time = current_time\n",
    "\n",
    "print(\"----------------------------------------\")"
>>>>>>> f3372613
   ]
  }
 ],
 "metadata": {
  "kernelspec": {
   "display_name": "Python 3 (ipykernel)",
   "language": "python",
   "name": "python3"
  },
  "language_info": {
   "codemirror_mode": {
    "name": "ipython",
    "version": 3
   },
   "file_extension": ".py",
   "mimetype": "text/x-python",
   "name": "python",
   "nbconvert_exporter": "python",
   "pygments_lexer": "ipython3",
<<<<<<< HEAD
   "version": "3.8.0"
=======
   "version": "3.10.12"
>>>>>>> f3372613
  }
 },
 "nbformat": 4,
 "nbformat_minor": 5
}<|MERGE_RESOLUTION|>--- conflicted
+++ resolved
@@ -1,505 +1,379 @@
 {
- "cells": [
-  {
-   "attachments": {},
-   "cell_type": "markdown",
-   "id": "68e1c158",
-   "metadata": {},
-   "source": [
-    "# Multiple Results"
-   ]
-  },
-  {
-   "attachments": {},
-   "cell_type": "markdown",
-   "id": "fb81bacd",
-   "metadata": {},
-   "source": [
-    "In this notebook we show how you can in a single request, have the LLM model return multiple results per prompt. This is useful for running experiments where you want to evaluate the robustness of your prompt and the parameters of your config against a particular large language model."
-   ]
-  },
-  {
-   "cell_type": "code",
-   "execution_count": null,
-   "id": "a77bdf89",
-   "metadata": {},
-   "outputs": [],
-   "source": [
-    "!python -m pip install semantic-kernel==0.4.4.dev0"
-   ]
-  },
-  {
-   "cell_type": "code",
-   "execution_count": null,
-   "metadata": {},
-   "outputs": [],
-   "source": [
-    "from enum import Enum\n",
-    "\n",
-    "class Service(Enum):\n",
-    "    OpenAI = 'openai'\n",
-    "    AzureOpenAI = 'azureopenai'\n",
-    "    HuggingFace = 'huggingface'\n",
-    "\n",
-    "# Select a service to use for this notebook\n",
-    "selectedService = Service.AzureOpenAI"
-   ]
-  },
-  {
-   "cell_type": "code",
-   "execution_count": null,
-   "id": "508ad44f",
-   "metadata": {},
-   "outputs": [],
-   "source": [
-    "import semantic_kernel as sk\n",
-<<<<<<< HEAD
-    "from semantic_kernel.connectors.ai import ChatRequestSettings, CompleteRequestSettings\n",
-    "\n",
-    "if selectedService == Service.OpenAI:\n",
-    "    from semantic_kernel.connectors.ai.open_ai import OpenAITextCompletion, OpenAIChatCompletion\n",
-    "elif selectedService == Service.AzureOpenAI:\n",
-    "    from semantic_kernel.connectors.ai.open_ai import AzureTextCompletion, AzureChatCompletion\n",
-    "elif selectedService == Service.HuggingFace:\n",
-    "    from semantic_kernel.connectors.ai.hugging_face import HuggingFaceTextCompletion"
-=======
-    "from semantic_kernel.connectors.ai.open_ai.request_settings.open_ai_request_settings import (\n",
-    "    OpenAITextRequestSettings,\n",
-    "    OpenAIChatRequestSettings,\n",
-    ")\n",
-    "from semantic_kernel.connectors.ai.open_ai.request_settings.azure_chat_request_settings import AzureChatRequestSettings\n",
-    "from semantic_kernel.connectors.ai.open_ai import (\n",
-    "    AzureTextCompletion,\n",
-    "    AzureChatCompletion,\n",
-    "    OpenAITextCompletion,\n",
-    "    OpenAIChatCompletion,\n",
-    ")\n",
-    "from semantic_kernel.connectors.ai.hugging_face import HuggingFaceTextCompletion"
->>>>>>> f3372613
-   ]
-  },
-  {
-   "attachments": {},
-   "cell_type": "markdown",
-   "id": "d8ddffc1",
-   "metadata": {},
-   "source": [
-    "First, we will set up the text and chat services we will be submitting prompts to."
-   ]
-  },
-  {
-   "cell_type": "code",
-   "execution_count": null,
-   "id": "8f8dcbc6",
-   "metadata": {},
-   "outputs": [],
-   "source": [
-    "kernel = sk.Kernel()\n",
-    "\n",
-    "# Configure Azure LLM service\n",
-<<<<<<< HEAD
-    "if selectedService == Service.AzureOpenAI:\n",
-    "    deployment, api_key, endpoint = sk.azure_openai_settings_from_dot_env()\n",
-    "    azure_text_service = AzureTextCompletion(deployment, endpoint, api_key)\n",
-    "    azure_chat_service = AzureChatCompletion(deployment, endpoint, api_key)\n",
-    "\n",
-    "# Configure OpenAI service\n",
-    "if selectedService == Service.OpenAI:\n",
-    "    api_key, org_id = sk.openai_settings_from_dot_env()\n",
-    "    oai_text_service = OpenAITextCompletion(\"text-davinci-003\", api_key, org_id)\n",
-    "    oai_chat_service = OpenAIChatCompletion(\"gpt-3.5-turbo\", api_key, org_id)\n",
-    "\n",
-    "# Configure Hugging Face service\n",
-    "if selectedService == Service.HuggingFace:\n",
-    "    hf_text_service = HuggingFaceTextCompletion(\"distilgpt2\", task=\"text-generation\")"
-=======
-    "deployment, api_key, endpoint = sk.azure_openai_settings_from_dot_env()\n",
-    "azure_text_service = AzureTextCompletion(\n",
-    "    deployment_name=\"text-davinci-003\", endpoint=endpoint, api_key=api_key\n",
-    ")  # set the deployment name to the value of your text model\n",
-    "azure_chat_service = AzureChatCompletion(\n",
-    "    deployment_name=\"gpt-35-turbo\", endpoint=endpoint, api_key=api_key\n",
-    ")  # set the deployment name to the value of your chat model\n",
-    "\n",
-    "# Configure OpenAI service\n",
-    "api_key, org_id = sk.openai_settings_from_dot_env()\n",
-    "oai_text_service = OpenAITextCompletion(ai_model_id=\"text-davinci-003\", api_key=api_key, org_id=org_id)\n",
-    "oai_chat_service = OpenAIChatCompletion(ai_model_id=\"gpt-3.5-turbo\", api_key=api_key, org_id=org_id)\n",
-    "\n",
-    "# Configure Hugging Face service\n",
-    "hf_text_service = HuggingFaceTextCompletion(ai_model_id=\"distilgpt2\", task=\"text-generation\")"
->>>>>>> f3372613
-   ]
-  },
-  {
-   "attachments": {},
-   "cell_type": "markdown",
-   "id": "50561d82",
-   "metadata": {},
-   "source": [
-    "Next, we'll set up the completion request settings for text completion services."
-   ]
-  },
-  {
-   "cell_type": "code",
-   "execution_count": null,
-   "id": "628c843e",
-   "metadata": {},
-   "outputs": [],
-   "source": [
-<<<<<<< HEAD
-    "if selectedService == Service.AzureOpenAI or selectedService == Service.OpenAI or selectedService == Service.HuggingFace:\n",
-    "    request_settings = CompleteRequestSettings(\n",
-    "        max_tokens=80,\n",
-    "        temperature=0.7,\n",
-    "        top_p=1,\n",
-    "        frequency_penalty=0.5,\n",
-    "        presence_penalty=0.5,\n",
-    "        number_of_responses=3\n",
-    "    )"
-=======
-    "oai_text_request_settings = OpenAITextRequestSettings(\n",
-    "    extension_data={\n",
-    "        \"max_tokens\": 80,\n",
-    "        \"temperature\": 0.7,\n",
-    "        \"top_p\": 1,\n",
-    "        \"frequency_penalty\": 0.5,\n",
-    "        \"presence_penalty\": 0.5,\n",
-    "        \"number_of_responses\": 3,\n",
-    "    }\n",
-    ")"
->>>>>>> f3372613
-   ]
-  },
-  {
-   "attachments": {},
-   "cell_type": "markdown",
-   "id": "857a9c89",
-   "metadata": {},
-   "source": [
-    "## Multiple Open AI Text Completions"
-   ]
-  },
-  {
-   "cell_type": "code",
-   "execution_count": null,
-   "id": "e2979db8",
-   "metadata": {},
-   "outputs": [],
-   "source": [
-<<<<<<< HEAD
-    "if selectedService == Service.OpenAI:\n",
-    "    prompt = \"what is the purpose of a rubber duck?\"\n",
-    "    results = await oai_text_service.complete_async(prompt, request_settings)\n",
-    "    i = 1\n",
-    "    for result in results:\n",
-    "        print(f\"Result {i}: {result}\")\n",
-    "        i += 1"
-=======
-    "prompt = \"what is the purpose of a rubber duck?\"\n",
-    "results = await oai_text_service.complete_async(prompt=prompt, settings=oai_text_request_settings)\n",
-    "i = 1\n",
-    "for result in results:\n",
-    "    print(f\"Result {i}: {result}\")\n",
-    "    i += 1"
->>>>>>> f3372613
-   ]
-  },
-  {
-   "attachments": {},
-   "cell_type": "markdown",
-   "id": "4288d09f",
-   "metadata": {},
-   "source": [
-    "## Multiple Azure Open AI Text Completions"
-   ]
-  },
-  {
-   "cell_type": "code",
-   "execution_count": null,
-   "id": "5319f14d",
-   "metadata": {},
-   "outputs": [],
-   "source": [
-<<<<<<< HEAD
-    "if selectedService == Service.AzureOpenAI:\n",
-    "    prompt = \"provide me a list of possible meanings for the acronym 'ORLD'\"\n",
-    "    results = await azure_text_service.complete_async(prompt, request_settings)\n",
-    "    i = 1\n",
-    "    for result in results:\n",
-    "        print(f\"Result {i}: {result}\")\n",
-    "        i += 1"
-=======
-    "prompt = \"provide me a list of possible meanings for the acronym 'ORLD'\"\n",
-    "results = await azure_text_service.complete_async(prompt=prompt, settings=oai_text_request_settings)\n",
-    "i = 1\n",
-    "for result in results:\n",
-    "    print(f\"Result {i}: {result}\")\n",
-    "    i += 1"
->>>>>>> f3372613
-   ]
-  },
-  {
-   "attachments": {},
-   "cell_type": "markdown",
-   "id": "eb548f9c",
-   "metadata": {},
-   "source": [
-    "## Multiple Hugging Face Text Completions"
-   ]
-  },
-  {
-   "cell_type": "code",
-   "execution_count": null,
-   "id": "4a148709",
-   "metadata": {},
-   "outputs": [],
-   "source": [
-    "from semantic_kernel.connectors.ai.hugging_face.hf_request_settings import (\n",
-    "    HuggingFaceRequestSettings,\n",
-    ")\n",
-    "\n",
-    "hf_request_settings = HuggingFaceRequestSettings(extension_data={\"max_new_tokens\": 80, \"temperature\": 0.7, \"top_p\": 1})"
-   ]
-  },
-  {
-   "cell_type": "code",
-   "execution_count": null,
-   "id": "9525e4f3",
-   "metadata": {},
-   "outputs": [],
-   "source": [
-<<<<<<< HEAD
-    "if selectedService == Service.HuggingFace:\n",
-    "    prompt = \"The purpose of a rubber duck is\"\n",
-    "    results = await hf_text_service.complete_async(prompt, request_settings)\n",
-    "    i = 1\n",
-    "    for result in results:\n",
-    "        print(f\"Result {i}: {result}\")\n",
-    "        i += 1"
-=======
-    "prompt = \"The purpose of a rubber duck is\"\n",
-    "results = await hf_text_service.complete_async(prompt=prompt, request_settings=hf_request_settings)\n",
-    "print(\"\".join(results))"
->>>>>>> f3372613
-   ]
-  },
-  {
-   "attachments": {},
-   "cell_type": "markdown",
-   "id": "da632e12",
-   "metadata": {},
-   "source": [
-    "Here, we're setting up the settings for Chat completions."
-   ]
-  },
-  {
-   "cell_type": "code",
-   "execution_count": null,
-   "id": "e5f11e46",
-   "metadata": {},
-   "outputs": [],
-   "source": [
-<<<<<<< HEAD
-    "if selectedService == Service.AzureOpenAI or selectedService == Service.OpenAI or selectedService == Service.HuggingFace:\n",
-    "    chat_request_settings = ChatRequestSettings(\n",
-    "        max_tokens=80,\n",
-    "        temperature=0.7,\n",
-    "        top_p=1,\n",
-    "        frequency_penalty=0.5,\n",
-    "        presence_penalty=0.5,\n",
-    "        number_of_responses=3\n",
-    "    )"
-=======
-    "oai_chat_request_settings = OpenAIChatRequestSettings(\n",
-    "    max_tokens=80, temperature=0.7, top_p=1, frequency_penalty=0.5, presence_penalty=0.5, number_of_responses=3\n",
-    ")"
->>>>>>> f3372613
-   ]
-  },
-  {
-   "attachments": {},
-   "cell_type": "markdown",
-   "id": "d6bf238e",
-   "metadata": {},
-   "source": [
-    "## Multiple OpenAI Chat Completions"
-   ]
-  },
-  {
-   "cell_type": "code",
-   "execution_count": null,
-   "id": "dabc6a4c",
-   "metadata": {},
-   "outputs": [],
-   "source": [
-<<<<<<< HEAD
-    "if selectedService == Service.OpenAI:\n",
-    "    prompt = \"It's a beautiful day outside, birds are singing, flowers are blooming. On days like these, kids like you...\"\n",
-    "    results = await oai_chat_service.complete_chat_async([{\"role\": \"user\", \"content\": prompt}], chat_request_settings)\n",
-    "    i = 0\n",
-    "    for result in results:\n",
-    "        print(f\"Result {i}: {result}\")\n",
-    "        i += 1"
-=======
-    "role = \"user\"\n",
-    "content = \"It's a beautiful day outside, birds are singing, flowers are blooming. On days like these, kids like you...\"\n",
-    "message = {\"role\": role, \"content\": content}\n",
-    "results = await oai_chat_service.complete_chat_async(messages=[message], settings=oai_chat_request_settings)\n",
-    "i = 0\n",
-    "for result in results:\n",
-    "    print(f\"Result {i}: {result[0]}\")\n",
-    "    i += 1"
->>>>>>> f3372613
-   ]
-  },
-  {
-   "attachments": {},
-   "cell_type": "markdown",
-   "id": "cdb8f740",
-   "metadata": {},
-   "source": [
-    "## Multiple Azure OpenAI Chat Completions"
-   ]
-  },
-  {
-   "cell_type": "code",
-   "execution_count": null,
-   "id": "66ba4767",
-   "metadata": {},
-   "outputs": [],
-   "source": [
-    "az_oai_request_settings = AzureChatRequestSettings(\n",
-    "    max_tokens=80, temperature=0.7, top_p=1, frequency_penalty=0.5, presence_penalty=0.5, number_of_responses=3\n",
-    ")"
-   ]
-  },
-  {
-   "cell_type": "code",
-   "execution_count": null,
-   "id": "b74a64a9",
-   "metadata": {},
-   "outputs": [],
-   "source": [
-<<<<<<< HEAD
-    "if selectedService == Service.AzureOpenAI:\n",
-    "    prompt = \"Tomorrow is going to be a great day, I can feel it. I'm going to wake up early, go for a run, and then...\"\n",
-    "    results = await azure_chat_service.complete_chat_async([{\"role\": \"user\", \"content\": prompt}], chat_request_settings)\n",
-    "    i = 0\n",
-    "    for result in results:\n",
-    "        print(f\"Result {i}: {result}\")\n",
-    "        i += 1"
-=======
-    "role = \"user\"\n",
-    "content = \"Tomorow is going to be a great day, I can feel it. I'm going to wake up early, go for a run, and then...\"\n",
-    "message = {\"role\": role, \"content\": content}\n",
-    "results = await azure_chat_service.complete_chat_async(messages=[message], settings=az_oai_request_settings)\n",
-    "i = 0\n",
-    "for result in results:\n",
-    "    print(f\"Result {i}: {result[0]}\")\n",
-    "    i += 1"
->>>>>>> f3372613
-   ]
-  },
-  {
-   "attachments": {},
-   "cell_type": "markdown",
-   "id": "98c8191d",
-   "metadata": {},
-   "source": [
-    "## Streaming Multiple Results\n",
-    "\n",
-    "Here is an example pattern if you want to stream your multiple results. Note that this is not supported for Hugging Face text completions at this time."
-   ]
-  },
-  {
-   "cell_type": "code",
-   "execution_count": null,
-   "id": "26a37702",
-   "metadata": {},
-   "outputs": [],
-   "source": [
-    "import os\n",
-    "from IPython.display import clear_output\n",
-<<<<<<< HEAD
-    "import os\n",
-=======
-    "import time\n",
->>>>>>> f3372613
-    "\n",
-    "# Determine the clear command based on OS\n",
-    "clear_command = \"cls\" if os.name == \"nt\" else \"clear\"\n",
-    "\n",
-<<<<<<< HEAD
-    "if selectedService == Service.OpenAI:\n",
-    "    prompt = \"what is the purpose of a rubber duck?\"\n",
-    "    stream = oai_text_service.complete_stream_async(prompt, request_settings)\n",
-    "    texts = [\"\"] * request_settings.number_of_responses\n",
-    "    async for results in stream:\n",
-    "        i = 1\n",
-    "        clear_output(wait=True)\n",
-    "        for result in results:\n",
-    "            texts[i - 1] += result\n",
-    "            print(f\"Result {i}: {texts[i - 1]}\")\n",
-    "            i += 1\n",
-    "\n",
-    "    print(\"----------------------------------------\")"
-=======
-    "prompt = \"what is the purpose of a rubber duck?\"\n",
-    "stream = oai_text_service.complete_stream_async(prompt=prompt, settings=oai_text_request_settings)\n",
-    "number_of_responses = oai_text_request_settings.number_of_responses\n",
-    "texts = [\"\"] * number_of_responses\n",
-    "\n",
-    "last_clear_time = time.time()\n",
-    "clear_interval = 0.5  # seconds\n",
-    "\n",
-    "# Note: there are some quirks with displaying the output, which sometimes flashes and disappears.\n",
-    "# This could be influenced by a few factors specific to Jupyter notebooks and asynchronous processing.\n",
-    "# The following code attempts to buffer the results to avoid the output flashing on/off the screen.\n",
-    "\n",
-    "async for results in stream:\n",
-    "    current_time = time.time()\n",
-    "\n",
-    "    # Update texts with new results\n",
-    "    for idx, result in enumerate(results):\n",
-    "        if idx < number_of_responses:\n",
-    "            texts[idx] += result\n",
-    "\n",
-    "    # Clear and display output at intervals\n",
-    "    if current_time - last_clear_time > clear_interval:\n",
-    "        clear_output(wait=True)\n",
-    "        for idx, text in enumerate(texts):\n",
-    "            print(f\"Result {idx + 1}: {text}\")\n",
-    "        last_clear_time = current_time\n",
-    "\n",
-    "print(\"----------------------------------------\")"
->>>>>>> f3372613
-   ]
-  }
- ],
- "metadata": {
-  "kernelspec": {
-   "display_name": "Python 3 (ipykernel)",
-   "language": "python",
-   "name": "python3"
-  },
-  "language_info": {
-   "codemirror_mode": {
-    "name": "ipython",
-    "version": 3
-   },
-   "file_extension": ".py",
-   "mimetype": "text/x-python",
-   "name": "python",
-   "nbconvert_exporter": "python",
-   "pygments_lexer": "ipython3",
-<<<<<<< HEAD
-   "version": "3.8.0"
-=======
-   "version": "3.10.12"
->>>>>>> f3372613
-  }
- },
- "nbformat": 4,
- "nbformat_minor": 5
+    "cells": [
+        {
+            "attachments": {},
+            "cell_type": "markdown",
+            "id": "68e1c158",
+            "metadata": {},
+            "source": [
+                "# Multiple Results"
+            ]
+        },
+        {
+            "attachments": {},
+            "cell_type": "markdown",
+            "id": "fb81bacd",
+            "metadata": {},
+            "source": [
+                "In this notebook we show how you can in a single request, have the LLM model return multiple results per prompt. This is useful for running experiments where you want to evaluate the robustness of your prompt and the parameters of your config against a particular large language model."
+            ]
+        },
+        {
+            "cell_type": "code",
+            "execution_count": null,
+            "id": "a77bdf89",
+            "metadata": {},
+            "outputs": [],
+            "source": [
+                "!python -m pip install semantic-kernel==0.4.4.dev0"
+            ]
+        },
+        {
+            "cell_type": "code",
+            "execution_count": null,
+            "metadata": {},
+            "outputs": [],
+            "source": [
+                "from enum import Enum\n",
+                "\n",
+                "class Service(Enum):\n",
+                "    OpenAI = 'openai'\n",
+                "    AzureOpenAI = 'azureopenai'\n",
+                "    HuggingFace = 'huggingface'\n",
+                "\n",
+                "# Select a service to use for this notebook\n",
+                "selectedService = Service.AzureOpenAI"
+            ]
+        },
+        {
+            "cell_type": "code",
+            "execution_count": null,
+            "id": "508ad44f",
+            "metadata": {},
+            "outputs": [],
+            "source": [
+                "import semantic_kernel as sk\n",
+                "from semantic_kernel.connectors.ai.open_ai.request_settings.open_ai_request_settings import (\n",
+                "    OpenAITextRequestSettings,\n",
+                "    OpenAIChatRequestSettings,\n",
+                ")\n",
+                "from semantic_kernel.connectors.ai.open_ai.request_settings.azure_chat_request_settings import AzureChatRequestSettings\n",
+                "from semantic_kernel.connectors.ai.open_ai import (\n",
+                "    AzureTextCompletion,\n",
+                "    AzureChatCompletion,\n",
+                "    OpenAITextCompletion,\n",
+                "    OpenAIChatCompletion,\n",
+                ")\n",
+                "from semantic_kernel.connectors.ai.hugging_face import HuggingFaceTextCompletion"
+            ]
+        },
+        {
+            "attachments": {},
+            "cell_type": "markdown",
+            "id": "d8ddffc1",
+            "metadata": {},
+            "source": [
+                "First, we will set up the text and chat services we will be submitting prompts to."
+            ]
+        },
+        {
+            "cell_type": "code",
+            "execution_count": null,
+            "id": "8f8dcbc6",
+            "metadata": {},
+            "outputs": [],
+            "source": [
+                "kernel = sk.Kernel()\n",
+                "\n",
+                "# Configure Azure LLM service\n",
+                "deployment, api_key, endpoint = sk.azure_openai_settings_from_dot_env()\n",
+                "azure_text_service = AzureTextCompletion(\n",
+                "    deployment_name=\"text-davinci-003\", endpoint=endpoint, api_key=api_key\n",
+                ")  # set the deployment name to the value of your text model\n",
+                "azure_chat_service = AzureChatCompletion(\n",
+                "    deployment_name=\"gpt-35-turbo\", endpoint=endpoint, api_key=api_key\n",
+                ")  # set the deployment name to the value of your chat model\n",
+                "\n",
+                "# Configure OpenAI service\n",
+                "api_key, org_id = sk.openai_settings_from_dot_env()\n",
+                "oai_text_service = OpenAITextCompletion(ai_model_id=\"text-davinci-003\", api_key=api_key, org_id=org_id)\n",
+                "oai_chat_service = OpenAIChatCompletion(ai_model_id=\"gpt-3.5-turbo\", api_key=api_key, org_id=org_id)\n",
+                "\n",
+                "# Configure Hugging Face service\n",
+                "hf_text_service = HuggingFaceTextCompletion(ai_model_id=\"distilgpt2\", task=\"text-generation\")"
+            ]
+        },
+        {
+            "attachments": {},
+            "cell_type": "markdown",
+            "id": "50561d82",
+            "metadata": {},
+            "source": [
+                "Next, we'll set up the completion request settings for text completion services."
+            ]
+        },
+        {
+            "cell_type": "code",
+            "execution_count": null,
+            "id": "628c843e",
+            "metadata": {},
+            "outputs": [],
+            "source": [
+                "oai_text_request_settings = OpenAITextRequestSettings(\n",
+                "    extension_data={\n",
+                "        \"max_tokens\": 80,\n",
+                "        \"temperature\": 0.7,\n",
+                "        \"top_p\": 1,\n",
+                "        \"frequency_penalty\": 0.5,\n",
+                "        \"presence_penalty\": 0.5,\n",
+                "        \"number_of_responses\": 3,\n",
+                "    }\n",
+                ")"
+            ]
+        },
+        {
+            "attachments": {},
+            "cell_type": "markdown",
+            "id": "857a9c89",
+            "metadata": {},
+            "source": [
+                "## Multiple Open AI Text Completions"
+            ]
+        },
+        {
+            "cell_type": "code",
+            "execution_count": null,
+            "id": "e2979db8",
+            "metadata": {},
+            "outputs": [],
+            "source": [
+                "prompt = \"what is the purpose of a rubber duck?\"\n",
+                "results = await oai_text_service.complete_async(prompt=prompt, settings=oai_text_request_settings)\n",
+                "i = 1\n",
+                "for result in results:\n",
+                "    print(f\"Result {i}: {result}\")\n",
+                "    i += 1"
+            ]
+        },
+        {
+            "attachments": {},
+            "cell_type": "markdown",
+            "id": "4288d09f",
+            "metadata": {},
+            "source": [
+                "## Multiple Azure Open AI Text Completions"
+            ]
+        },
+        {
+            "cell_type": "code",
+            "execution_count": null,
+            "id": "5319f14d",
+            "metadata": {},
+            "outputs": [],
+            "source": [
+                "prompt = \"provide me a list of possible meanings for the acronym 'ORLD'\"\n",
+                "results = await azure_text_service.complete_async(prompt=prompt, settings=oai_text_request_settings)\n",
+                "i = 1\n",
+                "for result in results:\n",
+                "    print(f\"Result {i}: {result}\")\n",
+                "    i += 1"
+            ]
+        },
+        {
+            "attachments": {},
+            "cell_type": "markdown",
+            "id": "eb548f9c",
+            "metadata": {},
+            "source": [
+                "## Multiple Hugging Face Text Completions"
+            ]
+        },
+        {
+            "cell_type": "code",
+            "execution_count": null,
+            "id": "4a148709",
+            "metadata": {},
+            "outputs": [],
+            "source": [
+                "from semantic_kernel.connectors.ai.hugging_face.hf_request_settings import (\n",
+                "    HuggingFaceRequestSettings,\n",
+                ")\n",
+                "\n",
+                "hf_request_settings = HuggingFaceRequestSettings(extension_data={\"max_new_tokens\": 80, \"temperature\": 0.7, \"top_p\": 1})"
+            ]
+        },
+        {
+            "cell_type": "code",
+            "execution_count": null,
+            "id": "9525e4f3",
+            "metadata": {},
+            "outputs": [],
+            "source": [
+                "prompt = \"The purpose of a rubber duck is\"\n",
+                "results = await hf_text_service.complete_async(prompt=prompt, request_settings=hf_request_settings)\n",
+                "print(\"\".join(results))"
+            ]
+        },
+        {
+            "attachments": {},
+            "cell_type": "markdown",
+            "id": "da632e12",
+            "metadata": {},
+            "source": [
+                "Here, we're setting up the settings for Chat completions."
+            ]
+        },
+        {
+            "cell_type": "code",
+            "execution_count": null,
+            "id": "e5f11e46",
+            "metadata": {},
+            "outputs": [],
+            "source": [
+                "oai_chat_request_settings = OpenAIChatRequestSettings(\n",
+                "    max_tokens=80, temperature=0.7, top_p=1, frequency_penalty=0.5, presence_penalty=0.5, number_of_responses=3\n",
+                ")"
+            ]
+        },
+        {
+            "attachments": {},
+            "cell_type": "markdown",
+            "id": "d6bf238e",
+            "metadata": {},
+            "source": [
+                "## Multiple OpenAI Chat Completions"
+            ]
+        },
+        {
+            "cell_type": "code",
+            "execution_count": null,
+            "id": "dabc6a4c",
+            "metadata": {},
+            "outputs": [],
+            "source": [
+                "role = \"user\"\n",
+                "content = \"It's a beautiful day outside, birds are singing, flowers are blooming. On days like these, kids like you...\"\n",
+                "message = {\"role\": role, \"content\": content}\n",
+                "results = await oai_chat_service.complete_chat_async(messages=[message], settings=oai_chat_request_settings)\n",
+                "i = 0\n",
+                "for result in results:\n",
+                "    print(f\"Result {i}: {result[0]}\")\n",
+                "    i += 1"
+            ]
+        },
+        {
+            "attachments": {},
+            "cell_type": "markdown",
+            "id": "cdb8f740",
+            "metadata": {},
+            "source": [
+                "## Multiple Azure OpenAI Chat Completions"
+            ]
+        },
+        {
+            "cell_type": "code",
+            "execution_count": null,
+            "id": "66ba4767",
+            "metadata": {},
+            "outputs": [],
+            "source": [
+                "az_oai_request_settings = AzureChatRequestSettings(\n",
+                "    max_tokens=80, temperature=0.7, top_p=1, frequency_penalty=0.5, presence_penalty=0.5, number_of_responses=3\n",
+                ")"
+            ]
+        },
+        {
+            "cell_type": "code",
+            "execution_count": null,
+            "id": "b74a64a9",
+            "metadata": {},
+            "outputs": [],
+            "source": [
+                "role = \"user\"\n",
+                "content = \"Tomorow is going to be a great day, I can feel it. I'm going to wake up early, go for a run, and then...\"\n",
+                "message = {\"role\": role, \"content\": content}\n",
+                "results = await azure_chat_service.complete_chat_async(messages=[message], settings=az_oai_request_settings)\n",
+                "i = 0\n",
+                "for result in results:\n",
+                "    print(f\"Result {i}: {result[0]}\")\n",
+                "    i += 1"
+            ]
+        },
+        {
+            "attachments": {},
+            "cell_type": "markdown",
+            "id": "98c8191d",
+            "metadata": {},
+            "source": [
+                "## Streaming Multiple Results\n",
+                "\n",
+                "Here is an example pattern if you want to stream your multiple results. Note that this is not supported for Hugging Face text completions at this time."
+            ]
+        },
+        {
+            "cell_type": "code",
+            "execution_count": null,
+            "id": "26a37702",
+            "metadata": {},
+            "outputs": [],
+            "source": [
+                "import os\n",
+                "from IPython.display import clear_output\n",
+                "import time\n",
+                "\n",
+                "# Determine the clear command based on OS\n",
+                "clear_command = \"cls\" if os.name == \"nt\" else \"clear\"\n",
+                "\n",
+                "prompt = \"what is the purpose of a rubber duck?\"\n",
+                "stream = oai_text_service.complete_stream_async(prompt=prompt, settings=oai_text_request_settings)\n",
+                "number_of_responses = oai_text_request_settings.number_of_responses\n",
+                "texts = [\"\"] * number_of_responses\n",
+                "\n",
+                "last_clear_time = time.time()\n",
+                "clear_interval = 0.5  # seconds\n",
+                "\n",
+                "# Note: there are some quirks with displaying the output, which sometimes flashes and disappears.\n",
+                "# This could be influenced by a few factors specific to Jupyter notebooks and asynchronous processing.\n",
+                "# The following code attempts to buffer the results to avoid the output flashing on/off the screen.\n",
+                "\n",
+                "async for results in stream:\n",
+                "    current_time = time.time()\n",
+                "\n",
+                "    # Update texts with new results\n",
+                "    for idx, result in enumerate(results):\n",
+                "        if idx < number_of_responses:\n",
+                "            texts[idx] += result\n",
+                "\n",
+                "    # Clear and display output at intervals\n",
+                "    if current_time - last_clear_time > clear_interval:\n",
+                "        clear_output(wait=True)\n",
+                "        for idx, text in enumerate(texts):\n",
+                "            print(f\"Result {idx + 1}: {text}\")\n",
+                "        last_clear_time = current_time\n",
+                "\n",
+                "print(\"----------------------------------------\")"
+            ]
+        }
+    ],
+    "metadata": {
+        "kernelspec": {
+            "display_name": "Python 3 (ipykernel)",
+            "language": "python",
+            "name": "python3"
+        },
+        "language_info": {
+            "codemirror_mode": {
+                "name": "ipython",
+                "version": 3
+            },
+            "file_extension": ".py",
+            "mimetype": "text/x-python",
+            "name": "python",
+            "nbconvert_exporter": "python",
+            "pygments_lexer": "ipython3",
+            "version": "3.10.12"
+        }
+    },
+    "nbformat": 4,
+    "nbformat_minor": 5
 }