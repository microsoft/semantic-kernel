{
 "cells": [
  {
   "attachments": {},
   "cell_type": "markdown",
   "id": "68e1c158",
   "metadata": {
    "editable": true,
    "slideshow": {
     "slide_type": ""
    },
    "tags": []
   },
<<<<<<< HEAD
   "metadata": {},
=======
>>>>>>> 3b9479e2
   "source": [
    "# Streaming Results\n",
    "\n",
    "Here is an example pattern if you want to stream your multiple results. Note that this is not supported for Hugging Face text completions at this time.\n"
   ]
  },
  {
   "cell_type": "code",
   "execution_count": 1,
<<<<<<< HEAD
   "id": "a77bdf89",
   "metadata": {},
   "outputs": [
    {
     "name": "stdout",
     "output_type": "stream",
     "text": [
      "Requirement already satisfied: semantic-kernel==0.9.1b1 in /usr/local/python/3.10.13/lib/python3.10/site-packages (0.9.1b1)\n",
      "Requirement already satisfied: aiofiles<24.0.0,>=23.1.0 in /usr/local/python/3.10.13/lib/python3.10/site-packages (from semantic-kernel==0.9.1b1) (23.2.1)\n",
      "Requirement already satisfied: aiohttp<4.0,>=3.8 in /usr/local/python/3.10.13/lib/python3.10/site-packages (from semantic-kernel==0.9.1b1) (3.9.5)\n",
      "Requirement already satisfied: defusedxml<0.8.0,>=0.7.1 in /home/codespace/.local/lib/python3.10/site-packages (from semantic-kernel==0.9.1b1) (0.7.1)\n",
      "Requirement already satisfied: motor<4.0.0,>=3.3.2 in /usr/local/python/3.10.13/lib/python3.10/site-packages (from semantic-kernel==0.9.1b1) (3.4.0)\n",
      "Requirement already satisfied: numpy<2.0.0,>=1.24.2 in /home/codespace/.local/lib/python3.10/site-packages (from semantic-kernel==0.9.1b1) (1.26.4)\n",
      "Requirement already satisfied: openai>=1.0 in /usr/local/python/3.10.13/lib/python3.10/site-packages (from semantic-kernel==0.9.1b1) (1.33.0)\n",
      "Requirement already satisfied: openapi_core<0.19.0,>=0.18.0 in /usr/local/python/3.10.13/lib/python3.10/site-packages (from semantic-kernel==0.9.1b1) (0.18.2)\n",
      "Requirement already satisfied: prance<24.0.0.0,>=23.6.21.0 in /usr/local/python/3.10.13/lib/python3.10/site-packages (from semantic-kernel==0.9.1b1) (23.6.21.0)\n",
      "Requirement already satisfied: pydantic>2 in /usr/local/python/3.10.13/lib/python3.10/site-packages (from semantic-kernel==0.9.1b1) (2.7.3)\n",
      "Requirement already satisfied: python-dotenv==1.0.1 in /usr/local/python/3.10.13/lib/python3.10/site-packages (from semantic-kernel==0.9.1b1) (1.0.1)\n",
      "Requirement already satisfied: regex<2024.0.0,>=2023.6.3 in /usr/local/python/3.10.13/lib/python3.10/site-packages (from semantic-kernel==0.9.1b1) (2023.12.25)\n",
      "Requirement already satisfied: aiosignal>=1.1.2 in /usr/local/python/3.10.13/lib/python3.10/site-packages (from aiohttp<4.0,>=3.8->semantic-kernel==0.9.1b1) (1.3.1)\n",
      "Requirement already satisfied: attrs>=17.3.0 in /home/codespace/.local/lib/python3.10/site-packages (from aiohttp<4.0,>=3.8->semantic-kernel==0.9.1b1) (23.2.0)\n",
      "Requirement already satisfied: frozenlist>=1.1.1 in /usr/local/python/3.10.13/lib/python3.10/site-packages (from aiohttp<4.0,>=3.8->semantic-kernel==0.9.1b1) (1.4.1)\n",
      "Requirement already satisfied: multidict<7.0,>=4.5 in /usr/local/python/3.10.13/lib/python3.10/site-packages (from aiohttp<4.0,>=3.8->semantic-kernel==0.9.1b1) (6.0.5)\n",
      "Requirement already satisfied: yarl<2.0,>=1.0 in /usr/local/python/3.10.13/lib/python3.10/site-packages (from aiohttp<4.0,>=3.8->semantic-kernel==0.9.1b1) (1.9.4)\n",
      "Requirement already satisfied: async-timeout<5.0,>=4.0 in /usr/local/python/3.10.13/lib/python3.10/site-packages (from aiohttp<4.0,>=3.8->semantic-kernel==0.9.1b1) (4.0.3)\n",
      "Requirement already satisfied: pymongo<5,>=4.5 in /usr/local/python/3.10.13/lib/python3.10/site-packages (from motor<4.0.0,>=3.3.2->semantic-kernel==0.9.1b1) (4.7.2)\n",
      "Requirement already satisfied: anyio<5,>=3.5.0 in /home/codespace/.local/lib/python3.10/site-packages (from openai>=1.0->semantic-kernel==0.9.1b1) (4.3.0)\n",
      "Requirement already satisfied: distro<2,>=1.7.0 in /usr/local/python/3.10.13/lib/python3.10/site-packages (from openai>=1.0->semantic-kernel==0.9.1b1) (1.9.0)\n",
      "Requirement already satisfied: httpx<1,>=0.23.0 in /home/codespace/.local/lib/python3.10/site-packages (from openai>=1.0->semantic-kernel==0.9.1b1) (0.27.0)\n",
      "Requirement already satisfied: sniffio in /home/codespace/.local/lib/python3.10/site-packages (from openai>=1.0->semantic-kernel==0.9.1b1) (1.3.1)\n",
      "Requirement already satisfied: tqdm>4 in /usr/local/python/3.10.13/lib/python3.10/site-packages (from openai>=1.0->semantic-kernel==0.9.1b1) (4.66.4)\n",
      "Requirement already satisfied: typing-extensions<5,>=4.7 in /home/codespace/.local/lib/python3.10/site-packages (from openai>=1.0->semantic-kernel==0.9.1b1) (4.10.0)\n",
      "Requirement already satisfied: asgiref<4.0.0,>=3.6.0 in /usr/local/python/3.10.13/lib/python3.10/site-packages (from openapi_core<0.19.0,>=0.18.0->semantic-kernel==0.9.1b1) (3.8.1)\n",
      "Requirement already satisfied: isodate in /usr/local/python/3.10.13/lib/python3.10/site-packages (from openapi_core<0.19.0,>=0.18.0->semantic-kernel==0.9.1b1) (0.6.1)\n",
      "Requirement already satisfied: jsonschema<5.0.0,>=4.18.0 in /home/codespace/.local/lib/python3.10/site-packages (from openapi_core<0.19.0,>=0.18.0->semantic-kernel==0.9.1b1) (4.21.1)\n",
      "Requirement already satisfied: jsonschema-spec<0.3.0,>=0.2.3 in /usr/local/python/3.10.13/lib/python3.10/site-packages (from openapi_core<0.19.0,>=0.18.0->semantic-kernel==0.9.1b1) (0.2.4)\n",
      "Requirement already satisfied: more-itertools in /usr/local/python/3.10.13/lib/python3.10/site-packages (from openapi_core<0.19.0,>=0.18.0->semantic-kernel==0.9.1b1) (10.2.0)\n",
      "Requirement already satisfied: openapi-schema-validator<0.7.0,>=0.6.0 in /usr/local/python/3.10.13/lib/python3.10/site-packages (from openapi_core<0.19.0,>=0.18.0->semantic-kernel==0.9.1b1) (0.6.2)\n",
      "Requirement already satisfied: openapi-spec-validator<0.8.0,>=0.7.1 in /usr/local/python/3.10.13/lib/python3.10/site-packages (from openapi_core<0.19.0,>=0.18.0->semantic-kernel==0.9.1b1) (0.7.1)\n",
      "Requirement already satisfied: parse in /usr/local/python/3.10.13/lib/python3.10/site-packages (from openapi_core<0.19.0,>=0.18.0->semantic-kernel==0.9.1b1) (1.20.1)\n",
      "Requirement already satisfied: werkzeug in /usr/local/python/3.10.13/lib/python3.10/site-packages (from openapi_core<0.19.0,>=0.18.0->semantic-kernel==0.9.1b1) (3.0.3)\n",
      "Requirement already satisfied: chardet>=3.0 in /usr/local/python/3.10.13/lib/python3.10/site-packages (from prance<24.0.0.0,>=23.6.21.0->semantic-kernel==0.9.1b1) (5.2.0)\n",
      "Requirement already satisfied: ruamel.yaml>=0.17.10 in /usr/local/python/3.10.13/lib/python3.10/site-packages (from prance<24.0.0.0,>=23.6.21.0->semantic-kernel==0.9.1b1) (0.18.6)\n",
      "Requirement already satisfied: requests>=2.25 in /home/codespace/.local/lib/python3.10/site-packages (from prance<24.0.0.0,>=23.6.21.0->semantic-kernel==0.9.1b1) (2.31.0)\n",
      "Requirement already satisfied: six~=1.15 in /home/codespace/.local/lib/python3.10/site-packages (from prance<24.0.0.0,>=23.6.21.0->semantic-kernel==0.9.1b1) (1.16.0)\n",
      "Requirement already satisfied: packaging>=21.3 in /home/codespace/.local/lib/python3.10/site-packages (from prance<24.0.0.0,>=23.6.21.0->semantic-kernel==0.9.1b1) (23.2)\n",
      "Requirement already satisfied: annotated-types>=0.4.0 in /usr/local/python/3.10.13/lib/python3.10/site-packages (from pydantic>2->semantic-kernel==0.9.1b1) (0.7.0)\n",
      "Requirement already satisfied: pydantic-core==2.18.4 in /usr/local/python/3.10.13/lib/python3.10/site-packages (from pydantic>2->semantic-kernel==0.9.1b1) (2.18.4)\n",
      "Requirement already satisfied: idna>=2.8 in /home/codespace/.local/lib/python3.10/site-packages (from anyio<5,>=3.5.0->openai>=1.0->semantic-kernel==0.9.1b1) (3.6)\n",
      "Requirement already satisfied: exceptiongroup>=1.0.2 in /home/codespace/.local/lib/python3.10/site-packages (from anyio<5,>=3.5.0->openai>=1.0->semantic-kernel==0.9.1b1) (1.2.0)\n",
      "Requirement already satisfied: certifi in /home/codespace/.local/lib/python3.10/site-packages (from httpx<1,>=0.23.0->openai>=1.0->semantic-kernel==0.9.1b1) (2024.2.2)\n",
      "Requirement already satisfied: httpcore==1.* in /home/codespace/.local/lib/python3.10/site-packages (from httpx<1,>=0.23.0->openai>=1.0->semantic-kernel==0.9.1b1) (1.0.4)\n",
      "Requirement already satisfied: h11<0.15,>=0.13 in /home/codespace/.local/lib/python3.10/site-packages (from httpcore==1.*->httpx<1,>=0.23.0->openai>=1.0->semantic-kernel==0.9.1b1) (0.14.0)\n",
      "Requirement already satisfied: jsonschema-specifications>=2023.03.6 in /usr/local/python/3.10.13/lib/python3.10/site-packages (from jsonschema<5.0.0,>=4.18.0->openapi_core<0.19.0,>=0.18.0->semantic-kernel==0.9.1b1) (2023.7.1)\n",
      "Requirement already satisfied: referencing>=0.28.4 in /usr/local/python/3.10.13/lib/python3.10/site-packages (from jsonschema<5.0.0,>=4.18.0->openapi_core<0.19.0,>=0.18.0->semantic-kernel==0.9.1b1) (0.30.2)\n",
      "Requirement already satisfied: rpds-py>=0.7.1 in /home/codespace/.local/lib/python3.10/site-packages (from jsonschema<5.0.0,>=4.18.0->openapi_core<0.19.0,>=0.18.0->semantic-kernel==0.9.1b1) (0.18.0)\n",
      "Requirement already satisfied: PyYAML>=5.1 in /home/codespace/.local/lib/python3.10/site-packages (from jsonschema-spec<0.3.0,>=0.2.3->openapi_core<0.19.0,>=0.18.0->semantic-kernel==0.9.1b1) (6.0.1)\n",
      "Requirement already satisfied: pathable<0.5.0,>=0.4.1 in /usr/local/python/3.10.13/lib/python3.10/site-packages (from jsonschema-spec<0.3.0,>=0.2.3->openapi_core<0.19.0,>=0.18.0->semantic-kernel==0.9.1b1) (0.4.3)\n",
      "Requirement already satisfied: rfc3339-validator in /home/codespace/.local/lib/python3.10/site-packages (from openapi-schema-validator<0.7.0,>=0.6.0->openapi_core<0.19.0,>=0.18.0->semantic-kernel==0.9.1b1) (0.1.4)\n",
      "Requirement already satisfied: jsonschema-path<0.4.0,>=0.3.1 in /usr/local/python/3.10.13/lib/python3.10/site-packages (from openapi-spec-validator<0.8.0,>=0.7.1->openapi_core<0.19.0,>=0.18.0->semantic-kernel==0.9.1b1) (0.3.2)\n",
      "Requirement already satisfied: lazy-object-proxy<2.0.0,>=1.7.1 in /usr/local/python/3.10.13/lib/python3.10/site-packages (from openapi-spec-validator<0.8.0,>=0.7.1->openapi_core<0.19.0,>=0.18.0->semantic-kernel==0.9.1b1) (1.10.0)\n",
      "Requirement already satisfied: dnspython<3.0.0,>=1.16.0 in /usr/local/python/3.10.13/lib/python3.10/site-packages (from pymongo<5,>=4.5->motor<4.0.0,>=3.3.2->semantic-kernel==0.9.1b1) (2.6.1)\n",
      "Requirement already satisfied: charset-normalizer<4,>=2 in /home/codespace/.local/lib/python3.10/site-packages (from requests>=2.25->prance<24.0.0.0,>=23.6.21.0->semantic-kernel==0.9.1b1) (3.3.2)\n",
      "Requirement already satisfied: urllib3<3,>=1.21.1 in /usr/local/python/3.10.13/lib/python3.10/site-packages (from requests>=2.25->prance<24.0.0.0,>=23.6.21.0->semantic-kernel==0.9.1b1) (2.0.7)\n",
      "Requirement already satisfied: ruamel.yaml.clib>=0.2.7 in /usr/local/python/3.10.13/lib/python3.10/site-packages (from ruamel.yaml>=0.17.10->prance<24.0.0.0,>=23.6.21.0->semantic-kernel==0.9.1b1) (0.2.8)\n",
      "Requirement already satisfied: MarkupSafe>=2.1.1 in /home/codespace/.local/lib/python3.10/site-packages (from werkzeug->openapi_core<0.19.0,>=0.18.0->semantic-kernel==0.9.1b1) (2.1.5)\n"
     ]
    }
   ],
   "source": [
    "!python -m pip install semantic-kernel==0.9.1b1"
   ]
  },
  {
   "cell_type": "code",
   "execution_count": 2,
   "id": "73a798e7",
   "metadata": {},
   "outputs": [],
   "source": [
    "from services import Service\n",
    "\n",
    "# Select a service to use for this notebook (available services: OpenAI, AzureOpenAI, HuggingFace)\n",
    "selectedService = Service.AzureOpenAI"
   ]
  },
  {
   "cell_type": "code",
   "execution_count": 5,
   "id": "508ad44f",
   "metadata": {
    "scrolled": true
   },
   "outputs": [
    {
     "ename": "ModuleNotFoundError",
     "evalue": "No module named 'semantic_kernel.models'",
     "output_type": "error",
     "traceback": [
      "\u001b[0;31m---------------------------------------------------------------------------\u001b[0m",
      "\u001b[0;31mModuleNotFoundError\u001b[0m                       Traceback (most recent call last)",
      "Cell \u001b[0;32mIn[5], line 2\u001b[0m\n\u001b[1;32m      1\u001b[0m \u001b[38;5;28;01mimport\u001b[39;00m \u001b[38;5;21;01msemantic_kernel\u001b[39;00m \u001b[38;5;28;01mas\u001b[39;00m \u001b[38;5;21;01msk\u001b[39;00m\n\u001b[0;32m----> 2\u001b[0m \u001b[38;5;28;01mfrom\u001b[39;00m \u001b[38;5;21;01msemantic_kernel\u001b[39;00m\u001b[38;5;21;01m.\u001b[39;00m\u001b[38;5;21;01mmodels\u001b[39;00m\u001b[38;5;21;01m.\u001b[39;00m\u001b[38;5;21;01mai\u001b[39;00m\u001b[38;5;21;01m.\u001b[39;00m\u001b[38;5;21;01mchat_completion\u001b[39;00m\u001b[38;5;21;01m.\u001b[39;00m\u001b[38;5;21;01mchat_history\u001b[39;00m \u001b[38;5;28;01mimport\u001b[39;00m ChatHistory\n\u001b[1;32m      4\u001b[0m \u001b[38;5;28;01mif\u001b[39;00m selectedService \u001b[38;5;241m==\u001b[39m Service\u001b[38;5;241m.\u001b[39mOpenAI \u001b[38;5;129;01mor\u001b[39;00m selectedService \u001b[38;5;241m==\u001b[39m Service\u001b[38;5;241m.\u001b[39mAzureOpenAI:\n\u001b[1;32m      5\u001b[0m     \u001b[38;5;28;01mfrom\u001b[39;00m \u001b[38;5;21;01msemantic_kernel\u001b[39;00m\u001b[38;5;21;01m.\u001b[39;00m\u001b[38;5;21;01mconnectors\u001b[39;00m\u001b[38;5;21;01m.\u001b[39;00m\u001b[38;5;21;01mai\u001b[39;00m\u001b[38;5;21;01m.\u001b[39;00m\u001b[38;5;21;01mopen_ai\u001b[39;00m\u001b[38;5;21;01m.\u001b[39;00m\u001b[38;5;21;01mprompt_execution_settings\u001b[39;00m\u001b[38;5;21;01m.\u001b[39;00m\u001b[38;5;21;01mopen_ai_prompt_execution_settings\u001b[39;00m \u001b[38;5;28;01mimport\u001b[39;00m (\n\u001b[1;32m      6\u001b[0m         OpenAITextPromptExecutionSettings,\n\u001b[1;32m      7\u001b[0m         OpenAIChatPromptExecutionSettings,\n\u001b[1;32m      8\u001b[0m     )\n",
      "\u001b[0;31mModuleNotFoundError\u001b[0m: No module named 'semantic_kernel.models'"
     ]
    }
   ],
   "source": [
    "import semantic_kernel as sk\n",
    "from semantic_kernel.models.ai.chat_completion.chat_history import ChatHistory\n",
    "\n",
    "if selectedService == Service.OpenAI or selectedService == Service.AzureOpenAI:\n",
    "    from semantic_kernel.connectors.ai.open_ai.prompt_execution_settings.open_ai_prompt_execution_settings import (\n",
    "        OpenAITextPromptExecutionSettings,\n",
    "        OpenAIChatPromptExecutionSettings,\n",
    "    )\n",
    "    from semantic_kernel.connectors.ai.open_ai.prompt_execution_settings.azure_chat_prompt_execution_settings import (\n",
    "        AzureChatPromptExecutionSettings,\n",
    "    )\n",
    "    from semantic_kernel.connectors.ai.open_ai import (\n",
    "        AzureTextCompletion,\n",
    "        AzureChatCompletion,\n",
    "        OpenAITextCompletion,\n",
    "        OpenAIChatCompletion,\n",
    "    )\n",
    "if selectedService == Service.HuggingFace:\n",
    "    from semantic_kernel.connectors.ai.hugging_face import HuggingFaceTextCompletion"
   ]
  },
  {
   "attachments": {},
   "cell_type": "markdown",
   "id": "d8ddffc1",
   "metadata": {},
   "source": [
    "First, we will set up the text and chat services we will be submitting prompts to.\n"
   ]
  },
  {
   "cell_type": "code",
   "execution_count": null,
   "id": "8f8dcbc6",
   "metadata": {},
   "outputs": [],
   "source": [
    "kernel = sk.Kernel()\n",
    "\n",
    "# Configure Azure LLM service\n",
    "if selectedService == Service.AzureOpenAI:\n",
    "    deployment, api_key, endpoint = sk.azure_openai_settings_from_dot_env()\n",
    "    azure_text_service = AzureTextCompletion(\n",
    "        service_id=\"aoai_text\", deployment_name=\"text-davinci-003\", endpoint=endpoint, api_key=api_key\n",
    "    )  # set the deployment name to the value of your text model (e.g. gpt-35-turbo-instruct or text-davinci-003)\n",
    "    azure_chat_service = AzureChatCompletion(\n",
    "        service_id=\"aoai_chat\", deployment_name=\"gpt-35-turbo\", endpoint=endpoint, api_key=api_key\n",
    "    )  # set the deployment name to the value of your chat model\n",
    "\n",
    "# Configure OpenAI service\n",
    "if selectedService == Service.OpenAI:\n",
    "    api_key, org_id = sk.openai_settings_from_dot_env()\n",
    "    oai_text_service = OpenAITextCompletion(\n",
    "        service_id=\"oai_text\", ai_model_id=\"gpt-3.5-turbo-instruct\", api_key=api_key, org_id=org_id\n",
    "    )\n",
    "    oai_chat_service = OpenAIChatCompletion(\n",
    "        service_id=\"oai_chat\", ai_model_id=\"gpt-3.5-turbo\", api_key=api_key, org_id=org_id\n",
    "    )\n",
    "\n",
    "# Configure Hugging Face service\n",
    "if selectedService == Service.HuggingFace:\n",
    "    hf_text_service = HuggingFaceTextCompletion(ai_model_id=\"distilgpt2\", task=\"text-generation\")"
   ]
  },
  {
   "attachments": {},
   "cell_type": "markdown",
   "id": "50561d82",
   "metadata": {},
   "source": [
    "Next, we'll set up the completion request settings for text completion services.\n"
   ]
  },
  {
   "cell_type": "code",
   "execution_count": null,
   "id": "628c843e",
   "metadata": {},
   "outputs": [],
   "source": [
    "oai_prompt_execution_settings = OpenAITextPromptExecutionSettings(\n",
    "    service_id=\"oai_text\",\n",
    "    max_tokens=150,\n",
    "    temperature=0.7,\n",
    "    top_p=1,\n",
    "    frequency_penalty=0.5,\n",
    "    presence_penalty=0.5,\n",
    ")"
   ]
  },
  {
   "attachments": {},
   "cell_type": "markdown",
   "id": "857a9c89",
   "metadata": {},
   "source": [
    "## Streaming Open AI Text Completion\n"
   ]
  },
  {
   "cell_type": "code",
   "execution_count": null,
   "id": "e2979db8",
   "metadata": {
    "editable": true,
    "slideshow": {
     "slide_type": ""
    },
    "tags": []
   },
   "outputs": [],
   "source": [
    "if selectedService == Service.OpenAI:\n",
    "    chat = ChatHistory()\n",
    "    chat.add_user_message(\"What is the purpose of a rubber duck?\")\n",
    "    stream = oai_text_service.complete_stream(chat_history=chat, settings=oai_prompt_execution_settings)\n",
    "    async for message in stream:\n",
    "        print(str(message[0]), end=\"\")  # end = \"\" to avoid newlines"
   ]
  },
  {
   "attachments": {},
   "cell_type": "markdown",
   "id": "4288d09f",
   "metadata": {},
   "source": [
    "## Streaming Azure Open AI Text Completion\n"
   ]
  },
  {
   "cell_type": "code",
   "execution_count": null,
   "id": "5319f14d",
   "metadata": {},
   "outputs": [],
   "source": [
    "if selectedService == Service.AzureOpenAI:\n",
    "    chat = ChatHistory()\n",
    "    chat.add_user_message(\"provide me a list of possible meanings for the acronym 'ORLD'\")\n",
    "    stream = azure_text_service.complete_stream(chat_history=chat, settings=oai_prompt_execution_settings)\n",
    "    async for message in stream:\n",
    "        print(str(message[0]), end=\"\")"
   ]
  },
  {
   "attachments": {},
   "cell_type": "markdown",
   "id": "eb548f9c",
   "metadata": {},
   "source": [
    "## Streaming Hugging Face Text Completion\n"
   ]
  },
  {
   "cell_type": "code",
   "execution_count": null,
   "id": "be7b1c2e",
   "metadata": {},
   "outputs": [],
   "source": [
    "if selectedService == Service.HuggingFace:\n",
    "    from semantic_kernel.connectors.ai.hugging_face.hf_prompt_execution_settings import (\n",
    "        HuggingFacePromptExecutionSettings,\n",
    "    )\n",
    "\n",
    "    hf_prompt_execution_settings = HuggingFacePromptExecutionSettings(\n",
    "        service_id=\"hf_text\",\n",
    "        extension_data={\n",
    "            \"max_new_tokens\": 80,\n",
    "            \"top_p\": 1,\n",
    "            \"eos_token_id\": 11,\n",
    "            \"pad_token_id\": 0,\n",
    "        },\n",
    "    )"
   ]
  },
  {
   "cell_type": "code",
   "execution_count": null,
   "id": "9525e4f3",
   "metadata": {},
   "outputs": [],
   "source": [
    "if selectedService == Service.HuggingFace:\n",
    "    chat = ChatHistory()\n",
    "    chat.add_user_message(\"The purpose of a rubber duck is\")\n",
    "    stream = hf_text_service.complete_stream(chat_history=chat, prompt_execution_settings=hf_prompt_execution_settings)\n",
    "    async for text in stream:\n",
    "        print(str(text[0]), end=\"\")  # end = \"\" to avoid newlines"
   ]
  },
  {
   "attachments": {},
   "cell_type": "markdown",
   "id": "da632e12",
   "metadata": {},
   "source": [
    "Here, we're setting up the settings for Chat completions.\n"
   ]
  },
  {
   "cell_type": "code",
   "execution_count": null,
   "id": "e5f11e46",
   "metadata": {},
   "outputs": [],
   "source": [
    "oai_chat_prompt_execution_settings = OpenAIChatPromptExecutionSettings(\n",
    "    service_id=\"oai_chat\",\n",
    "    max_tokens=150,\n",
    "    temperature=0.7,\n",
    "    top_p=1,\n",
    "    frequency_penalty=0.5,\n",
    "    presence_penalty=0.5,\n",
    ")"
   ]
  },
  {
   "attachments": {},
   "cell_type": "markdown",
   "id": "d6bf238e",
   "metadata": {},
   "source": [
    "## Streaming OpenAI Chat Completion\n"
   ]
  },
  {
   "cell_type": "code",
   "execution_count": null,
   "id": "dabc6a4c",
   "metadata": {},
   "outputs": [],
   "source": [
    "if selectedService == Service.OpenAI:\n",
    "    content = \"You are an AI assistant that helps people find information.\"\n",
    "    chat = ChatHistory()\n",
    "    chat.add_system_message(content)\n",
    "    stream = oai_chat_service.complete_chat_stream(chat_history=chat, settings=oai_chat_prompt_execution_settings)\n",
    "    async for text in stream:\n",
    "        print(str(text[0]), end=\"\")  # end = \"\" to avoid newlines"
   ]
  },
  {
   "attachments": {},
   "cell_type": "markdown",
   "id": "cdb8f740",
   "metadata": {},
   "source": [
    "## Streaming Azure OpenAI Chat Completion\n"
   ]
  },
  {
   "cell_type": "code",
   "execution_count": null,
   "id": "da1e9f59",
   "metadata": {},
   "outputs": [],
   "source": [
    "az_oai_chat_prompt_execution_settings = AzureChatPromptExecutionSettings(\n",
    "    service_id=\"aoai_chat\",\n",
    "    max_tokens=150,\n",
    "    temperature=0.7,\n",
    "    top_p=1,\n",
    "    frequency_penalty=0.5,\n",
    "    presence_penalty=0.5,\n",
    ")"
   ]
  },
  {
   "cell_type": "code",
   "execution_count": null,
   "id": "b74a64a9",
   "metadata": {},
   "outputs": [],
   "source": [
    "if selectedService == Service.AzureOpenAI:\n",
    "    content = \"You are an AI assistant that helps people find information.\"\n",
    "    chat = ChatHistory()\n",
    "    chat.add_system_message(content)\n",
    "    chat.add_user_message(\"What is the purpose of a rubber duck?\")\n",
    "    stream = azure_chat_service.complete_chat_stream(chat_history=chat, settings=az_oai_chat_prompt_execution_settings)\n",
    "    async for text in stream:\n",
    "        print(str(text[0]), end=\"\")  # end = \"\" to avoid newlines"
   ]
  },
  {
   "cell_type": "code",
   "execution_count": null,
   "id": "c6cdbdca-ea3e-4ab1-a7f9-4a4417f13d4d",
   "metadata": {},
   "outputs": [],
   "source": []
  },
  {
   "cell_type": "code",
   "execution_count": null,
   "id": "2eed63c3-6b51-4c29-81df-95fe20c5eaa2",
   "metadata": {},
   "outputs": [],
   "source": []
  },
  {
   "cell_type": "code",
   "execution_count": null,
   "id": "04adc43d-a6f5-49b3-9b5b-a79795548015",
   "metadata": {},
   "outputs": [],
   "source": []
  },
  {
   "cell_type": "code",
   "execution_count": null,
   "id": "3b2937ea-1a4b-4642-b093-4e3db0abfe2c",
   "metadata": {},
   "outputs": [],
   "source": []
  },
  {
   "cell_type": "code",
   "execution_count": null,
   "id": "7488bb3e-7154-43b8-8a83-7aa7fdbf2748",
   "metadata": {},
   "outputs": [],
   "source": []
  }
 ],
 "metadata": {
  "kernelspec": {
   "display_name": "Python 3 (ipykernel)",
   "language": "python",
   "name": "python3"
  },
  },
  {
   "cell_type": "code",
   "execution_count": null,
=======
>>>>>>> 3b9479e2
   "id": "a77bdf89",
   "metadata": {},
   "outputs": [
    {
     "name": "stdout",
     "output_type": "stream",
     "text": [
      "Requirement already satisfied: semantic-kernel==0.9.1b1 in /usr/local/python/3.10.13/lib/python3.10/site-packages (0.9.1b1)\n",
      "Requirement already satisfied: aiofiles<24.0.0,>=23.1.0 in /usr/local/python/3.10.13/lib/python3.10/site-packages (from semantic-kernel==0.9.1b1) (23.2.1)\n",
      "Requirement already satisfied: aiohttp<4.0,>=3.8 in /usr/local/python/3.10.13/lib/python3.10/site-packages (from semantic-kernel==0.9.1b1) (3.9.5)\n",
      "Requirement already satisfied: defusedxml<0.8.0,>=0.7.1 in /home/codespace/.local/lib/python3.10/site-packages (from semantic-kernel==0.9.1b1) (0.7.1)\n",
      "Requirement already satisfied: motor<4.0.0,>=3.3.2 in /usr/local/python/3.10.13/lib/python3.10/site-packages (from semantic-kernel==0.9.1b1) (3.4.0)\n",
      "Requirement already satisfied: numpy<2.0.0,>=1.24.2 in /home/codespace/.local/lib/python3.10/site-packages (from semantic-kernel==0.9.1b1) (1.26.4)\n",
      "Requirement already satisfied: openai>=1.0 in /usr/local/python/3.10.13/lib/python3.10/site-packages (from semantic-kernel==0.9.1b1) (1.33.0)\n",
      "Requirement already satisfied: openapi_core<0.19.0,>=0.18.0 in /usr/local/python/3.10.13/lib/python3.10/site-packages (from semantic-kernel==0.9.1b1) (0.18.2)\n",
      "Requirement already satisfied: prance<24.0.0.0,>=23.6.21.0 in /usr/local/python/3.10.13/lib/python3.10/site-packages (from semantic-kernel==0.9.1b1) (23.6.21.0)\n",
      "Requirement already satisfied: pydantic>2 in /usr/local/python/3.10.13/lib/python3.10/site-packages (from semantic-kernel==0.9.1b1) (2.7.3)\n",
      "Requirement already satisfied: python-dotenv==1.0.1 in /usr/local/python/3.10.13/lib/python3.10/site-packages (from semantic-kernel==0.9.1b1) (1.0.1)\n",
      "Requirement already satisfied: regex<2024.0.0,>=2023.6.3 in /usr/local/python/3.10.13/lib/python3.10/site-packages (from semantic-kernel==0.9.1b1) (2023.12.25)\n",
      "Requirement already satisfied: aiosignal>=1.1.2 in /usr/local/python/3.10.13/lib/python3.10/site-packages (from aiohttp<4.0,>=3.8->semantic-kernel==0.9.1b1) (1.3.1)\n",
      "Requirement already satisfied: attrs>=17.3.0 in /home/codespace/.local/lib/python3.10/site-packages (from aiohttp<4.0,>=3.8->semantic-kernel==0.9.1b1) (23.2.0)\n",
      "Requirement already satisfied: frozenlist>=1.1.1 in /usr/local/python/3.10.13/lib/python3.10/site-packages (from aiohttp<4.0,>=3.8->semantic-kernel==0.9.1b1) (1.4.1)\n",
      "Requirement already satisfied: multidict<7.0,>=4.5 in /usr/local/python/3.10.13/lib/python3.10/site-packages (from aiohttp<4.0,>=3.8->semantic-kernel==0.9.1b1) (6.0.5)\n",
      "Requirement already satisfied: yarl<2.0,>=1.0 in /usr/local/python/3.10.13/lib/python3.10/site-packages (from aiohttp<4.0,>=3.8->semantic-kernel==0.9.1b1) (1.9.4)\n",
      "Requirement already satisfied: async-timeout<5.0,>=4.0 in /usr/local/python/3.10.13/lib/python3.10/site-packages (from aiohttp<4.0,>=3.8->semantic-kernel==0.9.1b1) (4.0.3)\n",
      "Requirement already satisfied: pymongo<5,>=4.5 in /usr/local/python/3.10.13/lib/python3.10/site-packages (from motor<4.0.0,>=3.3.2->semantic-kernel==0.9.1b1) (4.7.2)\n",
      "Requirement already satisfied: anyio<5,>=3.5.0 in /home/codespace/.local/lib/python3.10/site-packages (from openai>=1.0->semantic-kernel==0.9.1b1) (4.3.0)\n",
      "Requirement already satisfied: distro<2,>=1.7.0 in /usr/local/python/3.10.13/lib/python3.10/site-packages (from openai>=1.0->semantic-kernel==0.9.1b1) (1.9.0)\n",
      "Requirement already satisfied: httpx<1,>=0.23.0 in /home/codespace/.local/lib/python3.10/site-packages (from openai>=1.0->semantic-kernel==0.9.1b1) (0.27.0)\n",
      "Requirement already satisfied: sniffio in /home/codespace/.local/lib/python3.10/site-packages (from openai>=1.0->semantic-kernel==0.9.1b1) (1.3.1)\n",
      "Requirement already satisfied: tqdm>4 in /usr/local/python/3.10.13/lib/python3.10/site-packages (from openai>=1.0->semantic-kernel==0.9.1b1) (4.66.4)\n",
      "Requirement already satisfied: typing-extensions<5,>=4.7 in /home/codespace/.local/lib/python3.10/site-packages (from openai>=1.0->semantic-kernel==0.9.1b1) (4.10.0)\n",
      "Requirement already satisfied: asgiref<4.0.0,>=3.6.0 in /usr/local/python/3.10.13/lib/python3.10/site-packages (from openapi_core<0.19.0,>=0.18.0->semantic-kernel==0.9.1b1) (3.8.1)\n",
      "Requirement already satisfied: isodate in /usr/local/python/3.10.13/lib/python3.10/site-packages (from openapi_core<0.19.0,>=0.18.0->semantic-kernel==0.9.1b1) (0.6.1)\n",
      "Requirement already satisfied: jsonschema<5.0.0,>=4.18.0 in /home/codespace/.local/lib/python3.10/site-packages (from openapi_core<0.19.0,>=0.18.0->semantic-kernel==0.9.1b1) (4.21.1)\n",
      "Requirement already satisfied: jsonschema-spec<0.3.0,>=0.2.3 in /usr/local/python/3.10.13/lib/python3.10/site-packages (from openapi_core<0.19.0,>=0.18.0->semantic-kernel==0.9.1b1) (0.2.4)\n",
      "Requirement already satisfied: more-itertools in /usr/local/python/3.10.13/lib/python3.10/site-packages (from openapi_core<0.19.0,>=0.18.0->semantic-kernel==0.9.1b1) (10.2.0)\n",
      "Requirement already satisfied: openapi-schema-validator<0.7.0,>=0.6.0 in /usr/local/python/3.10.13/lib/python3.10/site-packages (from openapi_core<0.19.0,>=0.18.0->semantic-kernel==0.9.1b1) (0.6.2)\n",
      "Requirement already satisfied: openapi-spec-validator<0.8.0,>=0.7.1 in /usr/local/python/3.10.13/lib/python3.10/site-packages (from openapi_core<0.19.0,>=0.18.0->semantic-kernel==0.9.1b1) (0.7.1)\n",
      "Requirement already satisfied: parse in /usr/local/python/3.10.13/lib/python3.10/site-packages (from openapi_core<0.19.0,>=0.18.0->semantic-kernel==0.9.1b1) (1.20.1)\n",
      "Requirement already satisfied: werkzeug in /usr/local/python/3.10.13/lib/python3.10/site-packages (from openapi_core<0.19.0,>=0.18.0->semantic-kernel==0.9.1b1) (3.0.3)\n",
      "Requirement already satisfied: chardet>=3.0 in /usr/local/python/3.10.13/lib/python3.10/site-packages (from prance<24.0.0.0,>=23.6.21.0->semantic-kernel==0.9.1b1) (5.2.0)\n",
      "Requirement already satisfied: ruamel.yaml>=0.17.10 in /usr/local/python/3.10.13/lib/python3.10/site-packages (from prance<24.0.0.0,>=23.6.21.0->semantic-kernel==0.9.1b1) (0.18.6)\n",
      "Requirement already satisfied: requests>=2.25 in /home/codespace/.local/lib/python3.10/site-packages (from prance<24.0.0.0,>=23.6.21.0->semantic-kernel==0.9.1b1) (2.31.0)\n",
      "Requirement already satisfied: six~=1.15 in /home/codespace/.local/lib/python3.10/site-packages (from prance<24.0.0.0,>=23.6.21.0->semantic-kernel==0.9.1b1) (1.16.0)\n",
      "Requirement already satisfied: packaging>=21.3 in /home/codespace/.local/lib/python3.10/site-packages (from prance<24.0.0.0,>=23.6.21.0->semantic-kernel==0.9.1b1) (23.2)\n",
      "Requirement already satisfied: annotated-types>=0.4.0 in /usr/local/python/3.10.13/lib/python3.10/site-packages (from pydantic>2->semantic-kernel==0.9.1b1) (0.7.0)\n",
      "Requirement already satisfied: pydantic-core==2.18.4 in /usr/local/python/3.10.13/lib/python3.10/site-packages (from pydantic>2->semantic-kernel==0.9.1b1) (2.18.4)\n",
      "Requirement already satisfied: idna>=2.8 in /home/codespace/.local/lib/python3.10/site-packages (from anyio<5,>=3.5.0->openai>=1.0->semantic-kernel==0.9.1b1) (3.6)\n",
      "Requirement already satisfied: exceptiongroup>=1.0.2 in /home/codespace/.local/lib/python3.10/site-packages (from anyio<5,>=3.5.0->openai>=1.0->semantic-kernel==0.9.1b1) (1.2.0)\n",
      "Requirement already satisfied: certifi in /home/codespace/.local/lib/python3.10/site-packages (from httpx<1,>=0.23.0->openai>=1.0->semantic-kernel==0.9.1b1) (2024.2.2)\n",
      "Requirement already satisfied: httpcore==1.* in /home/codespace/.local/lib/python3.10/site-packages (from httpx<1,>=0.23.0->openai>=1.0->semantic-kernel==0.9.1b1) (1.0.4)\n",
      "Requirement already satisfied: h11<0.15,>=0.13 in /home/codespace/.local/lib/python3.10/site-packages (from httpcore==1.*->httpx<1,>=0.23.0->openai>=1.0->semantic-kernel==0.9.1b1) (0.14.0)\n",
      "Requirement already satisfied: jsonschema-specifications>=2023.03.6 in /usr/local/python/3.10.13/lib/python3.10/site-packages (from jsonschema<5.0.0,>=4.18.0->openapi_core<0.19.0,>=0.18.0->semantic-kernel==0.9.1b1) (2023.7.1)\n",
      "Requirement already satisfied: referencing>=0.28.4 in /usr/local/python/3.10.13/lib/python3.10/site-packages (from jsonschema<5.0.0,>=4.18.0->openapi_core<0.19.0,>=0.18.0->semantic-kernel==0.9.1b1) (0.30.2)\n",
      "Requirement already satisfied: rpds-py>=0.7.1 in /home/codespace/.local/lib/python3.10/site-packages (from jsonschema<5.0.0,>=4.18.0->openapi_core<0.19.0,>=0.18.0->semantic-kernel==0.9.1b1) (0.18.0)\n",
      "Requirement already satisfied: PyYAML>=5.1 in /home/codespace/.local/lib/python3.10/site-packages (from jsonschema-spec<0.3.0,>=0.2.3->openapi_core<0.19.0,>=0.18.0->semantic-kernel==0.9.1b1) (6.0.1)\n",
      "Requirement already satisfied: pathable<0.5.0,>=0.4.1 in /usr/local/python/3.10.13/lib/python3.10/site-packages (from jsonschema-spec<0.3.0,>=0.2.3->openapi_core<0.19.0,>=0.18.0->semantic-kernel==0.9.1b1) (0.4.3)\n",
      "Requirement already satisfied: rfc3339-validator in /home/codespace/.local/lib/python3.10/site-packages (from openapi-schema-validator<0.7.0,>=0.6.0->openapi_core<0.19.0,>=0.18.0->semantic-kernel==0.9.1b1) (0.1.4)\n",
      "Requirement already satisfied: jsonschema-path<0.4.0,>=0.3.1 in /usr/local/python/3.10.13/lib/python3.10/site-packages (from openapi-spec-validator<0.8.0,>=0.7.1->openapi_core<0.19.0,>=0.18.0->semantic-kernel==0.9.1b1) (0.3.2)\n",
      "Requirement already satisfied: lazy-object-proxy<2.0.0,>=1.7.1 in /usr/local/python/3.10.13/lib/python3.10/site-packages (from openapi-spec-validator<0.8.0,>=0.7.1->openapi_core<0.19.0,>=0.18.0->semantic-kernel==0.9.1b1) (1.10.0)\n",
      "Requirement already satisfied: dnspython<3.0.0,>=1.16.0 in /usr/local/python/3.10.13/lib/python3.10/site-packages (from pymongo<5,>=4.5->motor<4.0.0,>=3.3.2->semantic-kernel==0.9.1b1) (2.6.1)\n",
      "Requirement already satisfied: charset-normalizer<4,>=2 in /home/codespace/.local/lib/python3.10/site-packages (from requests>=2.25->prance<24.0.0.0,>=23.6.21.0->semantic-kernel==0.9.1b1) (3.3.2)\n",
      "Requirement already satisfied: urllib3<3,>=1.21.1 in /usr/local/python/3.10.13/lib/python3.10/site-packages (from requests>=2.25->prance<24.0.0.0,>=23.6.21.0->semantic-kernel==0.9.1b1) (2.0.7)\n",
      "Requirement already satisfied: ruamel.yaml.clib>=0.2.7 in /usr/local/python/3.10.13/lib/python3.10/site-packages (from ruamel.yaml>=0.17.10->prance<24.0.0.0,>=23.6.21.0->semantic-kernel==0.9.1b1) (0.2.8)\n",
      "Requirement already satisfied: MarkupSafe>=2.1.1 in /home/codespace/.local/lib/python3.10/site-packages (from werkzeug->openapi_core<0.19.0,>=0.18.0->semantic-kernel==0.9.1b1) (2.1.5)\n"
     ]
    }
   ],
   "source": [
    "!python -m pip install semantic-kernel==0.5.1.dev0"
    "!python -m pip install semantic-kernel==0.9.1b1"
   ]
  },
  {
   "cell_type": "code",
   "execution_count": 2,
   "id": "73a798e7",
   "metadata": {},
   "outputs": [],
   "source": [
    "from services import Service\n",
    "\n",
    "# Select a service to use for this notebook (available services: OpenAI, AzureOpenAI, HuggingFace)\n",
    "selectedService = Service.AzureOpenAI"
   ]
  },
  {
   "cell_type": "code",
   "execution_count": 5,
   "id": "508ad44f",
   "metadata": {
    "scrolled": true
   },
   "outputs": [
    {
     "ename": "ModuleNotFoundError",
     "evalue": "No module named 'semantic_kernel.models'",
     "output_type": "error",
     "traceback": [
      "\u001b[0;31m---------------------------------------------------------------------------\u001b[0m",
      "\u001b[0;31mModuleNotFoundError\u001b[0m                       Traceback (most recent call last)",
      "Cell \u001b[0;32mIn[5], line 2\u001b[0m\n\u001b[1;32m      1\u001b[0m \u001b[38;5;28;01mimport\u001b[39;00m \u001b[38;5;21;01msemantic_kernel\u001b[39;00m \u001b[38;5;28;01mas\u001b[39;00m \u001b[38;5;21;01msk\u001b[39;00m\n\u001b[0;32m----> 2\u001b[0m \u001b[38;5;28;01mfrom\u001b[39;00m \u001b[38;5;21;01msemantic_kernel\u001b[39;00m\u001b[38;5;21;01m.\u001b[39;00m\u001b[38;5;21;01mmodels\u001b[39;00m\u001b[38;5;21;01m.\u001b[39;00m\u001b[38;5;21;01mai\u001b[39;00m\u001b[38;5;21;01m.\u001b[39;00m\u001b[38;5;21;01mchat_completion\u001b[39;00m\u001b[38;5;21;01m.\u001b[39;00m\u001b[38;5;21;01mchat_history\u001b[39;00m \u001b[38;5;28;01mimport\u001b[39;00m ChatHistory\n\u001b[1;32m      4\u001b[0m \u001b[38;5;28;01mif\u001b[39;00m selectedService \u001b[38;5;241m==\u001b[39m Service\u001b[38;5;241m.\u001b[39mOpenAI \u001b[38;5;129;01mor\u001b[39;00m selectedService \u001b[38;5;241m==\u001b[39m Service\u001b[38;5;241m.\u001b[39mAzureOpenAI:\n\u001b[1;32m      5\u001b[0m     \u001b[38;5;28;01mfrom\u001b[39;00m \u001b[38;5;21;01msemantic_kernel\u001b[39;00m\u001b[38;5;21;01m.\u001b[39;00m\u001b[38;5;21;01mconnectors\u001b[39;00m\u001b[38;5;21;01m.\u001b[39;00m\u001b[38;5;21;01mai\u001b[39;00m\u001b[38;5;21;01m.\u001b[39;00m\u001b[38;5;21;01mopen_ai\u001b[39;00m\u001b[38;5;21;01m.\u001b[39;00m\u001b[38;5;21;01mprompt_execution_settings\u001b[39;00m\u001b[38;5;21;01m.\u001b[39;00m\u001b[38;5;21;01mopen_ai_prompt_execution_settings\u001b[39;00m \u001b[38;5;28;01mimport\u001b[39;00m (\n\u001b[1;32m      6\u001b[0m         OpenAITextPromptExecutionSettings,\n\u001b[1;32m      7\u001b[0m         OpenAIChatPromptExecutionSettings,\n\u001b[1;32m      8\u001b[0m     )\n",
      "\u001b[0;31mModuleNotFoundError\u001b[0m: No module named 'semantic_kernel.models'"
     ]
    }
   ],
   "source": [
    "import semantic_kernel as sk\n",
    "from semantic_kernel.models.ai.chat_completion.chat_history import ChatHistory\n",
    "\n",
    "if selectedService == Service.OpenAI or selectedService == Service.AzureOpenAI:\n",
    "    from semantic_kernel.connectors.ai.open_ai.prompt_execution_settings.open_ai_prompt_execution_settings import (\n",
    "        OpenAITextPromptExecutionSettings,\n",
    "        OpenAIChatPromptExecutionSettings,\n",
    "    )\n",
    "    from semantic_kernel.connectors.ai.open_ai.prompt_execution_settings.azure_chat_prompt_execution_settings import (\n",
    "        AzureChatPromptExecutionSettings,\n",
    "    )\n",
    "    from semantic_kernel.connectors.ai.open_ai import (\n",
    "        AzureTextCompletion,\n",
    "        AzureChatCompletion,\n",
    "        OpenAITextCompletion,\n",
    "        OpenAIChatCompletion,\n",
    "    )\n",
    "if selectedService == Service.HuggingFace:\n",
    "    from semantic_kernel.connectors.ai.hugging_face import HuggingFaceTextCompletion"
   ]
  },
  {
   "attachments": {},
   "cell_type": "markdown",
   "id": "d8ddffc1",
   "metadata": {},
   "source": [
    "First, we will set up the text and chat services we will be submitting prompts to.\n"
   ]
  },
  {
   "cell_type": "code",
   "execution_count": null,
   "id": "8f8dcbc6",
   "metadata": {},
   "outputs": [],
   "source": [
    "kernel = sk.Kernel()\n",
    "\n",
    "# Configure Azure LLM service\n",
    "if selectedService == Service.AzureOpenAI:\n",
    "    deployment, api_key, endpoint = sk.azure_openai_settings_from_dot_env()\n",
    "    azure_text_service = AzureTextCompletion(\n",
    "        service_id=\"aoai_text\", deployment_name=\"text-davinci-003\", endpoint=endpoint, api_key=api_key\n",
    "    )  # set the deployment name to the value of your text model (e.g. gpt-35-turbo-instruct or text-davinci-003)\n",
    "    azure_chat_service = AzureChatCompletion(\n",
    "        service_id=\"aoai_chat\", deployment_name=\"gpt-35-turbo\", endpoint=endpoint, api_key=api_key\n",
    "    )  # set the deployment name to the value of your chat model\n",
    "\n",
    "# Configure OpenAI service\n",
    "if selectedService == Service.OpenAI:\n",
    "    api_key, org_id = sk.openai_settings_from_dot_env()\n",
    "    oai_text_service = OpenAITextCompletion(\n",
    "        service_id=\"oai_text\", ai_model_id=\"gpt-3.5-turbo-instruct\", api_key=api_key, org_id=org_id\n",
    "    )\n",
    "    oai_chat_service = OpenAIChatCompletion(\n",
    "        service_id=\"oai_chat\", ai_model_id=\"gpt-3.5-turbo\", api_key=api_key, org_id=org_id\n",
    "    )\n",
    "\n",
    "# Configure Hugging Face service\n",
    "if selectedService == Service.HuggingFace:\n",
    "    hf_text_service = HuggingFaceTextCompletion(ai_model_id=\"distilgpt2\", task=\"text-generation\")"
   ]
  },
  {
   "attachments": {},
   "cell_type": "markdown",
   "id": "50561d82",
   "metadata": {},
   "source": [
    "Next, we'll set up the completion request settings for text completion services.\n"
   ]
  },
  {
   "cell_type": "code",
   "execution_count": null,
   "id": "628c843e",
   "metadata": {},
   "outputs": [],
   "source": [
    "oai_prompt_execution_settings = OpenAITextPromptExecutionSettings(\n",
    "    service_id=\"oai_text\",\n",
    "    max_tokens=150,\n",
    "    temperature=0.7,\n",
    "    top_p=1,\n",
    "    frequency_penalty=0.5,\n",
    "    presence_penalty=0.5,\n",
    ")"
   ]
  },
  {
   "attachments": {},
   "cell_type": "markdown",
   "id": "857a9c89",
   "metadata": {},
   "source": [
    "## Streaming Open AI Text Completion\n"
   ]
  },
  {
   "cell_type": "code",
   "execution_count": null,
   "id": "e2979db8",
   "metadata": {
    "editable": true,
    "slideshow": {
     "slide_type": ""
    },
    "tags": []
   },
   "outputs": [],
   "source": [
    "if selectedService == Service.OpenAI:\n",
    "    chat = ChatHistory()\n",
    "    chat.add_user_message(\"What is the purpose of a rubber duck?\")\n",
    "    stream = oai_text_service.complete_stream(chat_history=chat, settings=oai_prompt_execution_settings)\n",
    "    async for message in stream:\n",
    "        print(str(message[0]), end=\"\")  # end = \"\" to avoid newlines"
   ]
  },
  {
   "attachments": {},
   "cell_type": "markdown",
   "id": "4288d09f",
   "metadata": {},
   "source": [
    "## Streaming Azure Open AI Text Completion\n"
   ]
  },
  {
   "cell_type": "code",
   "execution_count": null,
   "id": "5319f14d",
   "metadata": {},
   "outputs": [],
   "source": [
    "if selectedService == Service.AzureOpenAI:\n",
    "    chat = ChatHistory()\n",
    "    chat.add_user_message(\"provide me a list of possible meanings for the acronym 'ORLD'\")\n",
    "    stream = azure_text_service.complete_stream(chat_history=chat, settings=oai_prompt_execution_settings)\n",
    "    async for message in stream:\n",
    "        print(str(message[0]), end=\"\")"
   ]
  },
  {
   "attachments": {},
   "cell_type": "markdown",
   "id": "eb548f9c",
   "metadata": {},
   "source": [
    "## Streaming Hugging Face Text Completion\n"
   ]
  },
  {
   "cell_type": "code",
   "execution_count": null,
   "id": "be7b1c2e",
   "metadata": {},
   "outputs": [],
   "source": [
    "if selectedService == Service.HuggingFace:\n",
    "    from semantic_kernel.connectors.ai.hugging_face.hf_prompt_execution_settings import (\n",
    "        HuggingFacePromptExecutionSettings,\n",
    "    )\n",
    "\n",
    "    hf_prompt_execution_settings = HuggingFacePromptExecutionSettings(\n",
    "        service_id=\"hf_text\",\n",
    "        extension_data={\n",
    "            \"max_new_tokens\": 80,\n",
    "            \"top_p\": 1,\n",
    "            \"eos_token_id\": 11,\n",
    "            \"pad_token_id\": 0,\n",
    "        },\n",
    "    )"
   ]
  },
  {
   "cell_type": "code",
   "execution_count": null,
   "id": "9525e4f3",
   "metadata": {},
   "outputs": [],
   "source": [
    "if selectedService == Service.HuggingFace:\n",
    "    chat = ChatHistory()\n",
    "    chat.add_user_message(\"The purpose of a rubber duck is\")\n",
    "    stream = hf_text_service.complete_stream(chat_history=chat, prompt_execution_settings=hf_prompt_execution_settings)\n",
    "    async for text in stream:\n",
    "        print(str(text[0]), end=\"\")  # end = \"\" to avoid newlines"
   ]
  },
  {
   "attachments": {},
   "cell_type": "markdown",
   "id": "da632e12",
   "metadata": {},
   "source": [
    "Here, we're setting up the settings for Chat completions.\n"
   ]
  },
  {
   "cell_type": "code",
   "execution_count": null,
   "id": "e5f11e46",
   "metadata": {},
   "outputs": [],
   "source": [
    "oai_chat_prompt_execution_settings = OpenAIChatPromptExecutionSettings(\n",
    "    service_id=\"oai_chat\",\n",
    "    max_tokens=150,\n",
    "    temperature=0.7,\n",
    "    top_p=1,\n",
    "    frequency_penalty=0.5,\n",
    "    presence_penalty=0.5,\n",
    ")"
   ]
  },
  {
   "attachments": {},
   "cell_type": "markdown",
   "id": "d6bf238e",
   "metadata": {},
   "source": [
    "## Streaming OpenAI Chat Completion\n"
   ]
  },
  {
   "cell_type": "code",
   "execution_count": null,
   "id": "dabc6a4c",
   "metadata": {},
   "outputs": [],
   "source": [
    "if selectedService == Service.OpenAI:\n",
    "    content = \"You are an AI assistant that helps people find information.\"\n",
    "    chat = ChatHistory()\n",
    "    chat.add_system_message(content)\n",
    "    stream = oai_chat_service.complete_chat_stream(chat_history=chat, settings=oai_chat_prompt_execution_settings)\n",
    "    async for text in stream:\n",
    "        print(str(text[0]), end=\"\")  # end = \"\" to avoid newlines"
   ]
  },
  {
   "attachments": {},
   "cell_type": "markdown",
   "id": "cdb8f740",
   "metadata": {},
   "source": [
    "## Streaming Azure OpenAI Chat Completion\n"
   ]
  },
  {
   "cell_type": "code",
   "execution_count": null,
   "id": "da1e9f59",
   "metadata": {},
   "outputs": [],
   "source": [
    "az_oai_chat_prompt_execution_settings = AzureChatPromptExecutionSettings(\n",
    "    service_id=\"aoai_chat\",\n",
    "    max_tokens=150,\n",
    "    temperature=0.7,\n",
    "    top_p=1,\n",
    "    frequency_penalty=0.5,\n",
    "    presence_penalty=0.5,\n",
    ")"
   ]
  },
  {
   "cell_type": "code",
   "execution_count": null,
   "id": "b74a64a9",
   "metadata": {},
   "outputs": [],
   "source": [
    "if selectedService == Service.AzureOpenAI:\n",
    "    content = \"You are an AI assistant that helps people find information.\"\n",
    "    chat = ChatHistory()\n",
    "    chat.add_system_message(content)\n",
    "    chat.add_user_message(\"What is the purpose of a rubber duck?\")\n",
    "    stream = azure_chat_service.complete_chat_stream(chat_history=chat, settings=az_oai_chat_prompt_execution_settings)\n",
    "    async for text in stream:\n",
    "        print(str(text[0]), end=\"\")  # end = \"\" to avoid newlines"
   ]
  },
  {
   "cell_type": "code",
   "execution_count": null,
   "id": "c6cdbdca-ea3e-4ab1-a7f9-4a4417f13d4d",
   "metadata": {},
   "outputs": [],
   "source": []
  },
  {
   "cell_type": "code",
   "execution_count": null,
   "id": "2eed63c3-6b51-4c29-81df-95fe20c5eaa2",
   "metadata": {},
   "outputs": [],
   "source": []
  },
  {
   "cell_type": "code",
   "execution_count": null,
   "id": "04adc43d-a6f5-49b3-9b5b-a79795548015",
   "metadata": {},
   "outputs": [],
   "source": []
  },
  {
   "cell_type": "code",
   "execution_count": null,
   "id": "3b2937ea-1a4b-4642-b093-4e3db0abfe2c",
   "metadata": {},
   "outputs": [],
   "source": []
  },
  {
   "cell_type": "code",
   "execution_count": null,
   "id": "7488bb3e-7154-43b8-8a83-7aa7fdbf2748",
   "metadata": {},
   "outputs": [],
   "source": []
  }
 ],
 "metadata": {
  "kernelspec": {
   "display_name": "Python 3 (ipykernel)",
   "language": "python",
   "name": "python3"
  },
  "language_info": {
   "codemirror_mode": {
    "name": "ipython",
    "version": 3
   },
   "file_extension": ".py",
   "mimetype": "text/x-python",
   "name": "python",
   "nbconvert_exporter": "python",
   "pygments_lexer": "ipython3",
   "version": "3.10.13"
<<<<<<< HEAD
   "version": "3.10.12"
=======
>>>>>>> 3b9479e2
  }
 },
 "nbformat": 4,
 "nbformat_minor": 5
}<|MERGE_RESOLUTION|>--- conflicted
+++ resolved
@@ -11,10 +11,7 @@
     },
     "tags": []
    },
-<<<<<<< HEAD
-   "metadata": {},
-=======
->>>>>>> 3b9479e2
+   "metadata": {},
    "source": [
     "# Streaming Results\n",
     "\n",
@@ -24,7 +21,6 @@
   {
    "cell_type": "code",
    "execution_count": 1,
-<<<<<<< HEAD
    "id": "a77bdf89",
    "metadata": {},
    "outputs": [
@@ -468,8 +464,6 @@
   {
    "cell_type": "code",
    "execution_count": null,
-=======
->>>>>>> 3b9479e2
    "id": "a77bdf89",
    "metadata": {},
    "outputs": [
@@ -921,10 +915,7 @@
    "nbconvert_exporter": "python",
    "pygments_lexer": "ipython3",
    "version": "3.10.13"
-<<<<<<< HEAD
    "version": "3.10.12"
-=======
->>>>>>> 3b9479e2
   }
  },
  "nbformat": 4,
