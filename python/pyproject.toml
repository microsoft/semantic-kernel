[project]
name = "semantic-kernel"
description = "Semantic Kernel Python SDK"
authors = [{ name = "Microsoft", email = "SK-Support@microsoft.com"}]
readme = "README.md"
# Version read from __version__ field in __init__.py by Flit
dynamic = ["version"]
requires-python = ">=3.10"
license = {file = "LICENSE"}
urls.homepage = "https://learn.microsoft.com/en-us/semantic-kernel/overview/"
urls.source = "https://github.com/microsoft/semantic-kernel/tree/main/python"
urls.release_notes = "https://github.com/microsoft/semantic-kernel/releases?q=tag%3Apython-1&expanded=true"
urls.issues = "https://github.com/microsoft/semantic-kernel/issues"
classifiers = [
  "License :: OSI Approved :: MIT License",
  "Development Status :: 5 - Production/Stable",
  "Intended Audience :: Developers",
  "Programming Language :: Python :: 3",
  "Programming Language :: Python :: 3.10",
  "Programming Language :: Python :: 3.11",
  "Programming Language :: Python :: 3.12",
  "Framework :: Pydantic :: 2",
  "Typing :: Typed",
]
dependencies = [
    # azure agents
    "azure-ai-projects >= 1.0.0b12",
    "azure-ai-agents >= 1.2.0b3",
    "aiohttp ~= 3.8",
    "cloudevents ~=1.0",
    "pydantic >=2.0,!=2.10.0,!=2.10.1,!=2.10.2,!=2.10.3,<2.12",
    "pydantic-settings ~= 2.0",
    "defusedxml ~= 0.7",
    # azure identity
    "azure-identity >= 1.13",
    # embeddings
    "numpy >= 1.25.0; python_version < '3.12'",
    "numpy >= 1.26.0; python_version >= '3.12'",
    # openai connector
    "openai >= 1.98.0,<2",
    # openapi and swagger
    "openapi_core >= 0.18,<0.20",
    "websockets >= 13, < 16",
    "aiortc>=1.9.0",
    # OpenTelemetry
    "opentelemetry-api ~= 1.24",
    "opentelemetry-sdk ~= 1.24",
    "prance >= 23.6.21,< 25.4.9",
    # templating
    "pybars4 ~= 0.9",
    "jinja2 ~= 3.1",
    "nest-asyncio ~= 1.6",
    "scipy>=1.15.1",
    "websockets >= 13, < 16",
    "aiortc>=1.9.0",
    # Protobuf
    "protobuf",
    # explicit typing extensions
    "typing-extensions>=4.13",
]

### Optional dependencies
[project.optional-dependencies]
anthropic = [
    "anthropic ~= 0.32"
]
autogen = [
    "autogen-agentchat >= 0.2, <0.4"
]
aws = [
    "boto3>=1.36.4,<1.41.0",
]
azure = [
    "azure-ai-inference >= 1.0.0b6",
    "azure-core-tracing-opentelemetry >= 1.0.0b11",
    "azure-search-documents >= 11.6.0b4",
    "azure-cosmos ~= 4.7"
]
chroma = [
    "chromadb >= 0.5,< 1.1"
]
copilotstudio = [
    "microsoft-agents-copilotstudio-client >= 0.3.1",
    "microsoft-agents-activity >= 0.3.1"
]
dapr = [
    "dapr>=1.14.0",
    "dapr-ext-fastapi>=1.14.0",
    "flask-dapr>=1.14.0",
]
faiss = [
    "faiss-cpu>=1.10.0"
]
google = [
    "google-cloud-aiplatform ~= 1.114.0",
    "google-generativeai ~= 0.8"
]
hugging_face = [
    "transformers[torch] ~= 4.28",
    "sentence-transformers >= 2.2,< 6.0",
    "torch == 2.8.0"
]
mcp = [
    "mcp>=1.8",
]
milvus = [
    "pymilvus >= 2.3,< 2.7",
    "milvus >= 2.3,<2.3.8; platform_system != 'Windows'"
]
mistralai = [
    "mistralai >= 1.2,< 2.0"
]
mongo = [
    "pymongo >= 4.8.0, < 4.15",
    "motor >= 3.3.2,< 3.8.0"
]
notebooks = [
    "ipykernel ~= 6.29"
]
ollama = [
    "ollama ~= 0.4"
]
onnx = [
<<<<<<< HEAD
    "onnxruntime-genai ~= 0.9"
=======
  # Pinning due to uv tag-resolution issues on macOS.
  "onnxruntime==1.22.1",
  "onnxruntime-genai==0.9.0"
>>>>>>> b6973583
]
pandas = [
    "pandas ~= 2.2"
]
pinecone = [
    "pinecone[asyncio, grpc] ~= 7.0"
]
postgres = [
    "psycopg[binary,pool] ~= 3.2"
]
qdrant = [
    "qdrant-client ~= 1.9"
]
redis = [
    "redis[hiredis] ~= 6.0",
    "types-redis ~= 4.6.0.20240425",
    "redisvl ~= 0.4"
]
realtime = [
    "websockets >= 13, < 16",
    "aiortc>=1.9.0",
]
sql = [
    "pyodbc >= 5.2"
]
usearch = [
    "usearch ~= 2.16",
    "pyarrow >= 12.0,< 22.0"
]
weaviate = [
    "weaviate-client>=4.17.0,<5.0",
]

[tool.uv]
prerelease = "if-necessary-or-explicit"
dev-dependencies = [
    "pre-commit ~= 3.7",
    "ipykernel ~= 6.29",
    "nbconvert ~= 7.16",
    "pytest ~= 8.2",
    "pytest-xdist[psutil] ~= 3.6",
    "pytest-cov >= 5.0",
    "pytest-asyncio ~= 0.24",
    "pytest-timeout>=2.3.1",
    "snoop ~= 0.4",
    "mypy >= 1.10",
    "types-PyYAML ~= 6.0.12.20240311",
    "ruff ~= 0.9"
]
environments = [
    "sys_platform == 'darwin'",
    "sys_platform == 'linux'",
    "sys_platform == 'win32'"
]

[tool.pytest.ini_options]
testpaths = 'tests'
addopts = "-ra -q -r fEX"
asyncio_mode = "auto"
asyncio_default_fixture_loop_scope = "function"
filterwarnings = [
    'ignore:.*FunctionChoiceBehavior.*:DeprecationWarning'
]
timeout = 120
markers = [
    "ollama: mark a test as requiring the Ollama service (use \"not ollama\" to skip those tests)",
    "onnx: mark a test as requiring the Onnx service (use \"not onnx\" to skip those tests)"
]

[tool.ruff]
line-length = 120
target-version = "py310"
include = ["*.py", "*.pyi", "**/pyproject.toml", "*.ipynb"]
preview = true

[tool.ruff.lint]
fixable = ["ALL"]
unfixable = []
select = [
    "D", #pydocstyle checks
    "E", #error checks
    "F", #pyflakes checks
    "I", #isort
    "CPY", #copyright
    "ISC", #implicit string concat
    "INP", #implicit namespace package
    "RSE", #raise exception parantheses check
    "RET", #flake8-return check
    "SIM", #flake8-simplify check
    "TD", #todos
    "FIX", #fixme checks
    "ERA", #remove connected out code
    "RUF" #RUF specific rules
]
ignore = [
    "D100", #allow missing docstring in public module
    "D104", #allow missing docstring in public package
    "D418", #allow docstring on overloaded function
    "TD003", #allow missing link to todo issue
    "FIX002" #allow todo
]

[tool.ruff.format]
docstring-code-format = true

[tool.ruff.lint.pydocstyle]
convention = "google"

[tool.ruff.lint.per-file-ignores]
# Ignore all directories named `tests` and `samples`.
"tests/**" = ["D", "INP", "TD", "ERA001", "RUF"]
"samples/**" = ["D", "INP", "ERA001", "RUF"]
# Ignore all files that end in `_test.py`.
"*_test.py" = ["D"]
"*.ipynb" = ["CPY", "E501"]

[tool.ruff.lint.flake8-copyright]
notice-rgx = "^# Copyright \\(c\\) Microsoft\\. All rights reserved\\."
min-file-size = 1

[tool.bandit]
targets = ["semantic_kernel"]
exclude_dirs = ["tests", "samples/demos/mcp_with_oauth"]

[tool.flit.module]
name = "semantic_kernel"

[build-system]
requires = ["flit-core >= 3.9,<4.0"]
build-backend = "flit_core.buildapi"<|MERGE_RESOLUTION|>--- conflicted
+++ resolved
@@ -121,13 +121,9 @@
     "ollama ~= 0.4"
 ]
 onnx = [
-<<<<<<< HEAD
-    "onnxruntime-genai ~= 0.9"
-=======
   # Pinning due to uv tag-resolution issues on macOS.
   "onnxruntime==1.22.1",
   "onnxruntime-genai==0.9.0"
->>>>>>> b6973583
 ]
 pandas = [
     "pandas ~= 2.2"
