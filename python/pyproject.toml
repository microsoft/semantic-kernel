--- conflicted
+++ resolved
@@ -1,9 +1,6 @@
 [project]
 name = "semantic-kernel"
-<<<<<<< main
 version = "1.8.0"
-=======
->>>>>>> ms/features/bugbash-prep
 description = "Semantic Kernel Python SDK"
 authors = [{ name = "Microsoft", email = "SK-Support@microsoft.com"}]
 readme = "pip/README.md"
@@ -16,10 +13,7 @@
 urls.release_notes = "https://github.com/microsoft/semantic-kernel/releases?q=tag%3Apython-1&expanded=true"
 urls.issues = "https://github.com/microsoft/semantic-kernel/issues"
 classifiers = [
-<<<<<<< main
   "License :: OSI Approved :: MIT License",
-=======
->>>>>>> ms/features/bugbash-prep
   "Development Status :: 5 - Production/Stable",
   "Intended Audience :: Developers",
   "Programming Language :: Python :: 3",
@@ -35,7 +29,6 @@
     "pydantic-settings ~= 2.0",
     "defusedxml ~= 0.7",
 
-<<<<<<< main
 # openai connector
 openai = ">=1.0"
 aiofiles = "^23.1.0"
@@ -54,7 +47,6 @@
 
     "prance ~= 23.6.21.0",
 
-=======
     # embeddings
     "numpy ~= 1.25.0; python_version < '3.12'",
     "numpy ~= 1.26.0; python_version >= '3.12'",
@@ -71,7 +63,6 @@
 
     "prance ~= 23.6.21.0",
 
->>>>>>> ms/features/bugbash-prep
     # templating
     "pybars4 ~= 0.9",
     "jinja2 ~= 3.1",
@@ -79,7 +70,6 @@
 ]
 
 ### Optional dependencies
-<<<<<<< main
 # azure
 azure-ai-inference = {version = "^1.0.0b1", allow-prereleases = true, optional = true}
 azure-search-documents = {version = "11.6.0b4", allow-prereleases = true, optional = true}
@@ -95,11 +85,8 @@
 # hugging face
 transformers = { version = "^4.28.1", extras=['torch'], optional = true}
 sentence-transformers = { version = "^2.2.2", optional = true}
-<<<<<<< main
 torch = { version = "^2.2.2", optional = true}
-=======
 torch = { version = "^2.2.0", optional = true}
->>>>>>> origin/PR
 qdrant-client = { version = '^1.9', optional = true}
 chromadb = { version = ">=0.4.13,<0.6.0", optional = true}
 pymilvus = { version = ">=2.3,<2.4.4", optional = true}
@@ -119,11 +106,9 @@
 # anthropic
 anthropic = { version = "^0.32.0", optional = true }
 # pinecone
-<<<<<<< main
 pinecone-client = { version = "^5.0.0", optional = true}
 # postgres
 psycopg = { version="^3.2.1", extras=["binary","pool"], optional = true}
-=======
 pinecone-client = { version = ">=3.0.0", optional = true}
 # postgres
 psycopg = { version="^3.1.9", extras=["binary","pool"], optional = true}
@@ -131,7 +116,6 @@
 pinecone-client = { version = ">=3.0.0", optional = true}
 # postgres
 psycopg = { version="^3.1.9", extras=["binary","pool"], optional = true}
->>>>>>> origin/PR
 redis = { version = ">=4.6,<6.0", optional = true}
 azure-search-documents = {version = "11.6.0b4", allow-prereleases = true, optional = true}
 azure-core = { version = "^1.28.0", optional = true}
@@ -175,7 +159,6 @@
 google-cloud-aiplatform = "^1.60.0"
 anthropic = "^0.32.0"
 google-generativeai = "^0.7.2"
-<<<<<<< main
 transformers = { version = "^4.28.1", extras=['torch']}
 sentence-transformers = { version = "^2.2.2"}
 torch = {version = "2.2.2"}
@@ -184,11 +167,9 @@
 # redis
 redis = { version = "^5.0.7", extras=['hiredis']}
 pandas = {version = "^2.2.2"}
-=======
 transformers = { version = "^4.28.1", extras=["torch"]}
 sentence-transformers = "^2.2.2"
 torch = "^2.2.0"
->>>>>>> origin/PR
 
 [tool.poetry.group.tests]
 optional = true
@@ -223,10 +204,7 @@
 [tool.poetry.group.usearch.dependencies]
 usearch = "1.1.1"
 pyarrow = ">=12.0.1,<16.0.0"
-<<<<<<< main
-
-=======
->>>>>>> origin/PR
+
 [tool.poetry.group.tests.dependencies]
 # azure
 azure-ai-inference = {version = "^1.0.0b1", allow-prereleases = true}
@@ -242,7 +220,6 @@
 google-generativeai = "^0.7.2"
 google-generativeai = { version = ">=0.1,<0.4" }
 # hugging face
-<<<<<<< main
 # milvus
 pymilvus = ">=2.3,<2.4.6"
 milvus = { version = ">=2.3,<2.3.8", markers = 'sys_platform != "win32"'}
@@ -258,7 +235,6 @@
 pinecone-client = "^5.0.0"
 # postgres
 psycopg = { version="^3.1.9", extras=["binary","pool"]}
-=======
 transformers = { version = "^4.28.1", extras=["torch"]}
 sentence-transformers = "^2.2.2"
 # milvus
@@ -280,7 +256,6 @@
 ollama = "^0.2.1"
 # mongodb
 motor = "^3.3.2"
->>>>>>> origin/PR
 redis = ">=4.6,<6.0"
 azure-search-documents = {version = "11.6.0b4", allow-prereleases = true}
 azure-core = "^1.28.0"
@@ -309,9 +284,7 @@
 milvus = ["pymilvus", "milvus"]
 mistralai = ["mistralai"]
 ollama = ["ollama"]
-<<<<<<< main
 anthropic = ["anthropic"]
-=======
 all = ["google-generativeai", "transformers", "sentence-transformers", "qdrant-client", "chromadb", "pymilvus", "milvus", "weaviate-client", "pinecone-client", "psycopg", "redis", "azure-ai-inference", "azure-search-documents", "azure-core", "azure-identity", "azure-cosmos", "usearch", "pyarrow", "ipykernel", "motor"]
 
 azure = ["azure-ai-inference", "azure-search-documents", "azure-core", "azure-identity", "azure-cosmos", "msgraph-sdk"]
@@ -333,7 +306,6 @@
 google = ["google-generativeai"]
 hugging_face = ["transformers", "sentence-transformers"]
 milvus = ["pymilvus", "milvus"]
->>>>>>> origin/PR
 mongo = ["motor"]
 notebooks = ["ipykernel"]
 pinecone = ["pinecone-client"]
@@ -348,9 +320,6 @@
 all = ["google-generativeai", "grpcio-status", "transformers", "sentence-transformers", "torch", "qdrant-client", "chromadb", "pymilvus", "milvus", "weaviate-client", "pinecone-client", "psycopg", "redis", "azure-search-documents", "azure-core", "azure-identity", "azure-cosmos", "usearch", "pyarrow", "ipykernel"]
 [tool.pytest.ini_options]
 addopts = "-ra -q -r fEX -n logical --dist loadfile --dist worksteal"
-<<<<<<< main
-=======
->>>>>>> ms/features/bugbash-prep
 [project.optional-dependencies]
 azure = [
     "azure-ai-inference >= 1.0.0b3",
@@ -367,20 +336,14 @@
 ]
 hugging_face = [
     "transformers[torch] ~= 4.28",
-<<<<<<< HEAD
     "sentence-transformers ~= 2.2",
     "torch == 2.4.1"
-=======
     "sentence-transformers >= 2.2,< 4.0",
     "torch == 2.2.2"
->>>>>>> 5fe92bb2
 ]
 mongo = [
-<<<<<<< main
     "motor >= 3.3.2,< 3.6.0"
-=======
     "motor ~= 3.3.2"
->>>>>>> ms/features/bugbash-prep
 ]
 notebooks = [
     "ipykernel ~= 6.29"
@@ -421,10 +384,7 @@
 pandas = [
     "pandas ~= 2.2"
 ]
-<<<<<<< main
 bing = []
-=======
->>>>>>> ms/features/bugbash-prep
 
 [tool.uv]
 prerelease = "if-necessary-or-explicit"
@@ -449,8 +409,6 @@
 
 [tool.pytest.ini_options]
 addopts = "-ra -q -r fEX"
-=======
->>>>>>> origin/PR
 
 [tool.ruff]
 line-length = 120
@@ -508,7 +466,6 @@
 
 [tool.flit.module]
 name = "semantic_kernel"
-<<<<<<< main
 
 [build-system]
 requires = ["flit-core >= 3.9,<4.0"]
@@ -539,10 +496,7 @@
 [build-system]
 requires = ["poetry-core"]
 build-backend = "poetry.core.masonry.api"
-=======
 
 [build-system]
 requires = ["flit-core >= 3.9,<4.0"]
 build-backend = "flit_core.buildapi"
-
->>>>>>> ms/features/bugbash-prep