[tool.poetry]
name = "semantic-kernel"
version = "0.2.4.dev"
description = ""
authors = ["Microsoft <SK-Support@microsoft.com>"]
readme = "README.md"
packages = [{include = "semantic_kernel"}]

[tool.poetry.dependencies]
python = "^3.8"
numpy = "^1.24.2"
openai = "^0.27.0"
aiofiles = "^23.1.0"
<<<<<<< HEAD
chromadb = "^0.3.21"
=======
transformers = "^4.28.1"
torch = "^2.0.0"
sentence-transformers = "^2.2.2"
>>>>>>> 8fc9d7a5

[tool.poetry.group.dev.dependencies]
pre-commit = "^2.21.0"
black = {version = "^23.1.0", allow-prereleases = true}
ipykernel = "^6.21.1"
pytest = "7.2.0"
ruff = "^0.0.257"
pytest-asyncio = "^0.21.0"

[tool.isort]
profile = "black"

[tool.ruff]
line-length = 120

[build-system]
requires = ["poetry-core"]
build-backend = "poetry.core.masonry.api"<|MERGE_RESOLUTION|>--- conflicted
+++ resolved
@@ -11,13 +11,9 @@
 numpy = "^1.24.2"
 openai = "^0.27.0"
 aiofiles = "^23.1.0"
-<<<<<<< HEAD
-chromadb = "^0.3.21"
-=======
 transformers = "^4.28.1"
 torch = "^2.0.0"
 sentence-transformers = "^2.2.2"
->>>>>>> 8fc9d7a5
 
 [tool.poetry.group.dev.dependencies]
 pre-commit = "^2.21.0"
