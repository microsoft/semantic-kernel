--- conflicted
+++ resolved
@@ -19,7 +19,6 @@
 from semantic_kernel.functions.kernel_arguments import KernelArguments
 from semantic_kernel.kernel import Kernel
 
-<<<<<<< HEAD
 auth_token: AccessToken | None = None
 
 ACA_TOKEN_ENDPOINT: str = "https://acasessions.io/.default"  # nosec
@@ -49,8 +48,6 @@
     return auth_token.token
 
 
-=======
->>>>>>> 38902ea2
 kernel = Kernel()
 
 service_id = "sessions-tool"
