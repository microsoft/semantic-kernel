--- conflicted
+++ resolved
@@ -10,7 +10,6 @@
     OpenAIEmbeddingPromptExecutionSettings,
     OpenAITextEmbedding,
 )
-<<<<<<< HEAD
 from semantic_kernel.connectors.ai.open_ai.services.open_ai_text_embedding import (
     OpenAITextEmbedding,
 )
@@ -21,10 +20,8 @@
     VectorStoreRecordDefinition,
 )
 from semantic_kernel.data.vector_store_record_fields import (
-=======
 from semantic_kernel.connectors.memory.azure_ai_search import AzureAISearchCollection
 from semantic_kernel.data import (
->>>>>>> 06f34715
     VectorStoreRecordDataField,
     VectorStoreRecordDefinition,
     VectorStoreRecordKeyField,
