--- conflicted
+++ resolved
@@ -35,11 +35,7 @@
    "outputs": [],
    "source": [
     "# Note: if using a Poetry virtual environment, do not run this cell\n",
-<<<<<<< HEAD
-    "%pip install semantic-kernel==1.1.2"
-=======
     "%pip install semantic-kernel==1.3.0"
->>>>>>> 200b9b22
    ]
   },
   {
@@ -231,11 +227,7 @@
     "\n",
     "from samples.service_settings import ServiceSettings\n",
     "\n",
-<<<<<<< HEAD
-    "service_settings = ServiceSettings()\n",
-=======
     "service_settings = ServiceSettings.create()\n",
->>>>>>> 200b9b22
     "\n",
     "# Select a service to use for this notebook (available services: OpenAI, AzureOpenAI, HuggingFace)\n",
     "selectedService = (\n",
