--- conflicted
+++ resolved
@@ -36,11 +36,7 @@
    "outputs": [],
    "source": [
     "# Note: if using a Poetry virtual environment, do not run this cell\n",
-<<<<<<< HEAD
-    "%pip install semantic-kernel==1.1.2"
-=======
     "%pip install semantic-kernel==1.3.0"
->>>>>>> 200b9b22
    ]
   },
   {
@@ -66,13 +62,8 @@
     "notebook_dir = os.path.abspath(\"\")\n",
     "parent_dir = os.path.dirname(notebook_dir)\n",
     "grandparent_dir = os.path.dirname(parent_dir)\n",
-<<<<<<< HEAD
-    "\n",
-    "\n",
-=======
-    "\n",
-    "\n",
->>>>>>> 200b9b22
+    "\n",
+    "\n",
     "sys.path.append(grandparent_dir)"
    ]
   },
@@ -184,14 +175,6 @@
    "cell_type": "code",
    "execution_count": null,
    "id": "c2d4f01f",
-<<<<<<< HEAD
-   "metadata": {},
-   "outputs": [],
-   "source": [
-    "from services import Service\n",
-    "\n",
-    "from samples.service_settings import ServiceSettings\n",
-=======
    "metadata": {},
    "outputs": [],
    "source": [
@@ -227,37 +210,6 @@
    "source": [
     "from semantic_kernel import Kernel\n",
     "from semantic_kernel.connectors.ai.open_ai import AzureChatCompletion, OpenAIChatCompletion\n",
->>>>>>> 200b9b22
-    "\n",
-    "kernel = Kernel()\n",
-    "\n",
-<<<<<<< HEAD
-    "# Select a service to use for this notebook (available services: OpenAI, AzureOpenAI, HuggingFace)\n",
-    "selectedService = (\n",
-    "    Service.AzureOpenAI\n",
-    "    if service_settings.global_llm_service is None\n",
-    "    else Service(service_settings.global_llm_service.lower())\n",
-    ")\n",
-    "print(f\"Using service type: {selectedService}\")"
-   ]
-  },
-  {
-   "cell_type": "markdown",
-   "id": "723087dc",
-   "metadata": {},
-   "source": [
-    "We now configure our Chat Completion service on the kernel."
-   ]
-  },
-  {
-   "cell_type": "code",
-   "execution_count": null,
-   "id": "e13d3519",
-   "metadata": {},
-   "outputs": [],
-   "source": [
-    "from semantic_kernel import Kernel\n",
-    "from semantic_kernel.connectors.ai.open_ai import AzureChatCompletion, OpenAIChatCompletion\n",
     "\n",
     "kernel = Kernel()\n",
     "\n",
@@ -265,12 +217,6 @@
     "if selectedService == Service.OpenAI:\n",
     "    from semantic_kernel.connectors.ai.open_ai import OpenAIChatCompletion\n",
     "\n",
-=======
-    "service_id = None\n",
-    "if selectedService == Service.OpenAI:\n",
-    "    from semantic_kernel.connectors.ai.open_ai import OpenAIChatCompletion\n",
-    "\n",
->>>>>>> 200b9b22
     "    service_id = \"default\"\n",
     "    kernel.add_service(\n",
     "        OpenAIChatCompletion(\n",
