{
 "cells": [
  {
   "cell_type": "markdown",
   "metadata": {},
   "source": [
    "# Using Postgres as memory\n",
    "\n",
    "This notebook shows how to use Postgres as a memory store in Semantic Kernel.\n",
    "\n",
    "The code below pulls the most recent papers from [ArviX](https://arxiv.org/), creates embeddings from the paper abstracts, and stores them in a Postgres database.\n",
    "\n",
    "In the future, we can use the Postgres vector store to search the database for similar papers based on the embeddings - stay tuned!"
   ]
  },
  {
   "cell_type": "code",
   "execution_count": null,
   "metadata": {},
   "outputs": [],
   "source": [
    "import textwrap\n",
    "import xml.etree.ElementTree as ET\n",
    "from dataclasses import dataclass\n",
    "from datetime import datetime\n",
    "from typing import Annotated, Any\n",
    "\n",
    "import requests\n",
    "\n",
    "from semantic_kernel import Kernel\n",
    "from semantic_kernel.connectors.ai import FunctionChoiceBehavior\n",
    "from semantic_kernel.connectors.ai.open_ai import (\n",
    "    AzureChatCompletion,\n",
    "    AzureChatPromptExecutionSettings,\n",
    "    AzureTextEmbedding,\n",
    "    OpenAITextEmbedding,\n",
    ")\n",
<<<<<<< HEAD
    "from semantic_kernel.connectors.postgres import PostgresCollection\n",
=======
    "from semantic_kernel.connectors.memory.postgres import PostgresCollection\n",
>>>>>>> aad3d508
    "from semantic_kernel.contents import ChatHistory\n",
    "from semantic_kernel.data.vectors import (\n",
    "    DistanceFunction,\n",
    "    IndexKind,\n",
    "    VectorStoreField,\n",
    "    vectorstoremodel,\n",
    ")\n",
    "from semantic_kernel.functions import KernelParameterMetadata\n",
    "from semantic_kernel.functions.kernel_arguments import KernelArguments"
   ]
  },
  {
   "cell_type": "markdown",
   "metadata": {},
   "source": [
    "## Set up your environment\n",
    "\n",
    "You'll need to set up your environment to provide connection information to Postgres, as well as OpenAI or Azure OpenAI.\n",
    "\n",
    "To do this, copy the `.env.example` file to `.env` and fill in the necessary information.\n",
    "\n",
    "__Note__: If you're using VSCode to execute the notebook, the settings in `.env` in the root of the repository will be picked up automatically.\n",
    "\n",
    "### Postgres configuration\n",
    "\n",
    "You'll need to provide a connection string to a Postgres database. You can use a local Postgres instance, or a cloud-hosted one.\n",
    "You can provide a connection string, or provide environment variables with the connection information. See the .env.example file for `POSTGRES_` settings.\n",
    "\n",
    "#### Using Docker\n",
    "\n",
    "You can also use docker to bring up a Postgres instance by following the steps below:\n",
    "\n",
    "Create an `init.sql` that has the following:\n",
    "\n",
    "```sql\n",
    "CREATE EXTENSION IF NOT EXISTS vector;\n",
    "```\n",
    "\n",
    "Now you can start a postgres instance with the following:\n",
    "\n",
    "```\n",
    "docker pull pgvector/pgvector:pg16\n",
    "docker run --rm -it --name pgvector -p 5432:5432 -v ./init.sql:/docker-entrypoint-initdb.d/init.sql -e POSTGRES_PASSWORD=example pgvector/pgvector:pg16\n",
    "```\n",
    "\n",
    "_Note_: Use `.\\init.sql` on Windows and `./init.sql` on WSL or Linux/Mac.\n",
    "\n",
    "Then you could use the connection string:\n",
    "\n",
    "```\n",
    "POSTGRES_CONNECTION_STRING=\"host=localhost port=5432 dbname=postgres user=postgres password=example\"\n",
    "```\n",
    "\n",
    "### OpenAI configuration\n",
    "\n",
    "You can either use OpenAI or Azure OpenAI APIs. You provide the API key and other configuration in the `.env` file. Set either the `OPENAI_` or `AZURE_OPENAI_` settings.\n"
   ]
  },
  {
   "cell_type": "code",
   "execution_count": 2,
   "metadata": {},
   "outputs": [],
   "source": [
    "# Path to the environment file\n",
    "env_file_path = \".env\""
   ]
  },
  {
   "cell_type": "markdown",
   "metadata": {},
   "source": [
    "Here we set some additional configuration."
   ]
  },
  {
   "cell_type": "code",
   "execution_count": 3,
   "metadata": {},
   "outputs": [],
   "source": [
    "# -- ArXiv settings --\n",
    "\n",
    "# The search term to use when searching for papers on arXiv. All metadata fields for the papers are searched.\n",
    "SEARCH_TERM = \"RAG\"\n",
    "\n",
    "# The category of papers to search for on arXiv. See https://arxiv.org/category_taxonomy for a list of categories.\n",
    "ARVIX_CATEGORY = \"cs.AI\"\n",
    "\n",
    "# The maximum number of papers to search for on arXiv.\n",
    "MAX_RESULTS = 300\n",
    "\n",
    "# -- OpenAI settings --\n",
    "\n",
    "# Set this flag to False to use the OpenAI API instead of Azure OpenAI\n",
    "USE_AZURE_OPENAI = True"
   ]
  },
  {
   "cell_type": "markdown",
   "metadata": {},
   "source": [
    "Here we define a vector store model. This model defines the table and column names for storing the embeddings. We use the `@vectorstoremodel` decorator to tell Semantic Kernel to create a vector store definition from the model. The VectorStoreRecordField annotations define the fields that will be stored in the database, including key and vector fields."
   ]
  },
  {
   "cell_type": "code",
   "execution_count": null,
   "metadata": {},
   "outputs": [],
   "source": [
    "@vectorstoremodel\n",
    "@dataclass\n",
    "class ArxivPaper:\n",
    "    id: Annotated[str, VectorStoreField(\"key\")]\n",
    "    title: Annotated[str, VectorStoreField(\"data\")]\n",
    "    abstract: Annotated[str, VectorStoreField(\"data\")]\n",
    "    published: Annotated[datetime, VectorStoreField(\"data\")]\n",
    "    authors: Annotated[list[str], VectorStoreField(\"data\")]\n",
    "    link: Annotated[str | None, VectorStoreField(\"data\")]\n",
    "    abstract_vector: Annotated[\n",
    "        list[float] | str | None,\n",
    "        VectorStoreField(\n",
    "            \"vector\",\n",
    "            index_kind=IndexKind.HNSW,\n",
    "            dimensions=1536,\n",
    "            distance_function=DistanceFunction.COSINE_DISTANCE,\n",
    "        ),\n",
    "    ] = None\n",
    "\n",
    "    def __post_init__(self):\n",
    "        if self.abstract_vector is None:\n",
    "            self.abstract_vector = self.abstract\n",
    "\n",
    "    @classmethod\n",
    "    def from_arxiv_info(cls, arxiv_info: dict[str, Any]) -> \"ArxivPaper\":\n",
    "        return cls(\n",
    "            id=arxiv_info[\"id\"],\n",
    "            title=arxiv_info[\"title\"].replace(\"\\n  \", \" \"),\n",
    "            abstract=arxiv_info[\"abstract\"].replace(\"\\n  \", \" \"),\n",
    "            published=arxiv_info[\"published\"],\n",
    "            authors=arxiv_info[\"authors\"],\n",
    "            link=arxiv_info[\"link\"],\n",
    "        )"
   ]
  },
  {
   "cell_type": "markdown",
   "metadata": {},
   "source": [
    "Below is a function that queries the ArviX API for the most recent papers based on our search query and category."
   ]
  },
  {
   "cell_type": "code",
   "execution_count": 5,
   "metadata": {},
   "outputs": [],
   "source": [
    "def query_arxiv(search_query: str, category: str = \"cs.AI\", max_results: int = 10) -> list[dict[str, Any]]:\n",
    "    \"\"\"\n",
    "    Query the ArXiv API and return a list of dictionaries with relevant metadata for each paper.\n",
    "\n",
    "    Args:\n",
    "        search_query: The search term or topic to query for.\n",
    "        category: The category to restrict the search to (default is \"cs.AI\").\n",
    "        See https://arxiv.org/category_taxonomy for a list of categories.\n",
    "        max_results: Maximum number of results to retrieve (default is 10).\n",
    "    \"\"\"\n",
    "    response = requests.get(\n",
    "        \"http://export.arxiv.org/api/query?\"\n",
    "        f\"search_query=all:%22{search_query.replace(' ', '+')}%22\"\n",
    "        f\"+AND+cat:{category}&start=0&max_results={max_results}&sortBy=lastUpdatedDate&sortOrder=descending\"\n",
    "    )\n",
    "\n",
    "    root = ET.fromstring(response.content)\n",
    "    ns = {\"atom\": \"http://www.w3.org/2005/Atom\"}\n",
    "\n",
    "    return [\n",
    "        {\n",
    "            \"id\": entry.find(\"atom:id\", ns).text.split(\"/\")[-1],\n",
    "            \"title\": entry.find(\"atom:title\", ns).text,\n",
    "            \"abstract\": entry.find(\"atom:summary\", ns).text,\n",
    "            \"published\": entry.find(\"atom:published\", ns).text,\n",
    "            \"link\": entry.find(\"atom:id\", ns).text,\n",
    "            \"authors\": [author.find(\"atom:name\", ns).text for author in entry.findall(\"atom:author\", ns)],\n",
    "            \"categories\": [category.get(\"term\") for category in entry.findall(\"atom:category\", ns)],\n",
    "            \"pdf_link\": next(\n",
    "                (link_tag.get(\"href\") for link_tag in entry.findall(\"atom:link\", ns) if link_tag.get(\"title\") == \"pdf\"),\n",
    "                None,\n",
    "            ),\n",
    "        }\n",
    "        for entry in root.findall(\"atom:entry\", ns)\n",
    "    ]"
   ]
  },
  {
   "cell_type": "markdown",
   "metadata": {},
   "source": [
    "We use this function to query papers and store them in memory as our model types."
   ]
  },
  {
   "cell_type": "code",
   "execution_count": 6,
   "metadata": {},
   "outputs": [
    {
     "name": "stdout",
     "output_type": "stream",
     "text": [
      "Found 300 papers on 'RAG'\n"
     ]
    }
   ],
   "source": [
    "arxiv_papers: list[ArxivPaper] = [\n",
    "    ArxivPaper.from_arxiv_info(paper)\n",
    "    for paper in query_arxiv(SEARCH_TERM, category=ARVIX_CATEGORY, max_results=MAX_RESULTS)\n",
    "]\n",
    "\n",
    "print(f\"Found {len(arxiv_papers)} papers on '{SEARCH_TERM}'\")"
   ]
  },
  {
   "cell_type": "markdown",
   "metadata": {},
   "source": [
    "Create a `PostgresCollection`, which represents the table in Postgres where we will store the paper information and embeddings."
   ]
  },
  {
   "cell_type": "code",
   "execution_count": null,
   "metadata": {},
   "outputs": [],
   "source": [
    "if USE_AZURE_OPENAI:\n",
    "    text_embedding = AzureTextEmbedding(service_id=\"embedding\", env_file_path=env_file_path)\n",
    "else:\n",
    "    text_embedding = OpenAITextEmbedding(service_id=\"embedding\", env_file_path=env_file_path)\n",
    "collection = PostgresCollection[str, ArxivPaper](\n",
    "    collection_name=\"arxiv_records\",\n",
    "    record_type=ArxivPaper,\n",
    "    env_file_path=env_file_path,\n",
    "    embedding_generator=text_embedding,\n",
    ")"
   ]
  },
  {
   "cell_type": "markdown",
   "metadata": {},
   "source": [
    "Now that the models have embeddings, we can write them into the Postgres database."
   ]
  },
  {
   "cell_type": "code",
   "execution_count": null,
   "metadata": {},
   "outputs": [],
   "source": [
    "async with collection:\n",
    "    await collection.ensure_collection_exists()\n",
    "    keys = await collection.upsert(arxiv_papers)"
   ]
  },
  {
   "cell_type": "markdown",
   "metadata": {},
   "source": [
    "Here we retrieve the first few models from the database and print out their information."
   ]
  },
  {
   "cell_type": "code",
   "execution_count": null,
   "metadata": {},
   "outputs": [
    {
     "name": "stdout",
     "output_type": "stream",
     "text": [
      "# Engineering LLM Powered Multi-agent Framework for Autonomous CloudOps\n",
      "\n",
      "Abstract:   Cloud Operations (CloudOps) is a rapidly growing field focused on the\n",
      "automated management and optimization of cloud infrastructure which is essential\n",
      "for organizations navigating increasingly complex cloud environments. MontyCloud\n",
      "Inc. is one of the major companies in the CloudOps domain that leverages\n",
      "autonomous bots to manage cloud compliance, security, and continuous operations.\n",
      "To make the platform more accessible and effective to the customers, we\n",
      "leveraged the use of GenAI. Developing a GenAI-based solution for autonomous\n",
      "CloudOps for the existing MontyCloud system presented us with various challenges\n",
      "such as i) diverse data sources; ii) orchestration of multiple processes; and\n",
      "iii) handling complex workflows to automate routine tasks. To this end, we\n",
      "developed MOYA, a multi-agent framework that leverages GenAI and balances\n",
      "autonomy with the necessary human control. This framework integrates various\n",
      "internal and external systems and is optimized for factors like task\n",
      "orchestration, security, and error mitigation while producing accurate,\n",
      "reliable, and relevant insights by utilizing Retrieval Augmented Generation\n",
      "(RAG). Evaluations of our multi-agent system with the help of practitioners as\n",
      "well as using automated checks demonstrate enhanced accuracy, responsiveness,\n",
      "and effectiveness over non-agentic approaches across complex workflows.\n",
      "Published: 2025-01-14 16:30:10\n",
      "Link: http://arxiv.org/abs/2501.08243v1\n",
      "PDF Link: http://arxiv.org/abs/2501.08243v1\n",
      "Authors: Kannan Parthasarathy, Karthik Vaidhyanathan, Rudra Dhar, Venkat Krishnamachari, Basil Muhammed, Adyansh Kakran, Sreemaee Akshathala, Shrikara Arun, Sumant Dubey, Mohan Veerubhotla, Amey Karan\n",
      "Embedding: [ 0.01063822  0.02977918  0.04532182 ... -0.00264323  0.00081101\n",
      "  0.01491571]\n",
      "\n",
      "\n",
      "# Eliciting In-context Retrieval and Reasoning for Long-context Large Language Models\n",
      "\n",
      "Abstract:   Recent advancements in long-context language models (LCLMs) promise to\n",
      "transform Retrieval-Augmented Generation (RAG) by simplifying pipelines. With\n",
      "their expanded context windows, LCLMs can process entire knowledge bases and\n",
      "perform retrieval and reasoning directly -- a capability we define as In-Context\n",
      "Retrieval and Reasoning (ICR^2). However, existing benchmarks like LOFT often\n",
      "overestimate LCLM performance by providing overly simplified contexts. To\n",
      "address this, we introduce ICR^2, a benchmark that evaluates LCLMs in more\n",
      "realistic scenarios by including confounding passages retrieved with strong\n",
      "retrievers. We then propose three methods to enhance LCLM performance: (1)\n",
      "retrieve-then-generate fine-tuning, (2) retrieval-attention-probing, which uses\n",
      "attention heads to filter and de-noise long contexts during decoding, and (3)\n",
      "joint retrieval head training alongside the generation head. Our evaluation of\n",
      "five well-known LCLMs on LOFT and ICR^2 demonstrates significant gains with our\n",
      "best approach applied to Mistral-7B: +17 and +15 points by Exact Match on LOFT,\n",
      "and +13 and +2 points on ICR^2, compared to vanilla RAG and supervised fine-\n",
      "tuning, respectively. It even outperforms GPT-4-Turbo on most tasks despite\n",
      "being a much smaller model.\n",
      "Published: 2025-01-14 16:38:33\n",
      "Link: http://arxiv.org/abs/2501.08248v1\n",
      "PDF Link: http://arxiv.org/abs/2501.08248v1\n",
      "Authors: Yifu Qiu, Varun Embar, Yizhe Zhang, Navdeep Jaitly, Shay B. Cohen, Benjamin Han\n",
      "Embedding: [-0.01305697  0.01166064  0.06267344 ... -0.01627254  0.00974741\n",
      " -0.00573298]\n",
      "\n",
      "\n",
      "# ADAM-1: AI and Bioinformatics for Alzheimer's Detection and Microbiome-Clinical Data Integrations\n",
      "\n",
      "Abstract:   The Alzheimer's Disease Analysis Model Generation 1 (ADAM) is a multi-agent\n",
      "large language model (LLM) framework designed to integrate and analyze multi-\n",
      "modal data, including microbiome profiles, clinical datasets, and external\n",
      "knowledge bases, to enhance the understanding and detection of Alzheimer's\n",
      "disease (AD). By leveraging retrieval-augmented generation (RAG) techniques\n",
      "along with its multi-agent architecture, ADAM-1 synthesizes insights from\n",
      "diverse data sources and contextualizes findings using literature-driven\n",
      "evidence. Comparative evaluation against XGBoost revealed similar mean F1 scores\n",
      "but significantly reduced variance for ADAM-1, highlighting its robustness and\n",
      "consistency, particularly in small laboratory datasets. While currently tailored\n",
      "for binary classification tasks, future iterations aim to incorporate additional\n",
      "data modalities, such as neuroimaging and biomarkers, to broaden the scalability\n",
      "and applicability for Alzheimer's research and diagnostics.\n",
      "Published: 2025-01-14 18:56:33\n",
      "Link: http://arxiv.org/abs/2501.08324v1\n",
      "PDF Link: http://arxiv.org/abs/2501.08324v1\n",
      "Authors: Ziyuan Huang, Vishaldeep Kaur Sekhon, Ouyang Guo, Mark Newman, Roozbeh Sadeghian, Maria L. Vaida, Cynthia Jo, Doyle Ward, Vanni Bucci, John P. Haran\n",
      "Embedding: [ 0.03896349  0.00422515  0.05525447 ...  0.03374933 -0.01468264\n",
      "  0.01850895]\n",
      "\n",
      "\n"
     ]
    }
   ],
   "source": [
    "async with collection:\n",
    "    results = await collection.get(keys[:3])\n",
    "    if results:\n",
    "        for result in results:\n",
    "            print(f\"# {result.title}\")\n",
    "            print()\n",
    "            wrapped_abstract = textwrap.fill(result.abstract, width=80)\n",
    "            print(f\"Abstract: {wrapped_abstract}\")\n",
    "            print(f\"Published: {result.published}\")\n",
    "            print(f\"Link: {result.link}\")\n",
    "            print(f\"PDF Link: {result.link}\")\n",
    "            print(f\"Authors: {', '.join(result.authors)}\")\n",
    "            print(f\"Embedding: {result.abstract_vector}\")\n",
    "            print()\n",
    "            print()"
   ]
  },
  {
   "cell_type": "markdown",
   "metadata": {},
   "source": [
    "The `VectorStoreTextSearch` object gives us the ability to retrieve semantically similar documents directly from a prompt.\n",
    "Here we search for the top 5 ArXiV abstracts in our database similar to the query about chunking strategies in RAG applications:"
   ]
  },
  {
   "cell_type": "code",
   "execution_count": null,
   "metadata": {},
   "outputs": [
    {
     "name": "stdout",
     "output_type": "stream",
     "text": [
      "Found 5 results for query.\n",
      "Advanced ingestion process powered by LLM parsing for RAG system: 0.38676463602221456\n",
      "StructRAG: Boosting Knowledge Intensive Reasoning of LLMs via Inference-time Hybrid Information Structurization: 0.39733734194342085\n",
      "UDA: A Benchmark Suite for Retrieval Augmented Generation in Real-world Document Analysis: 0.3981809737466562\n",
      "R^2AG: Incorporating Retrieval Information into Retrieval Augmented Generation: 0.4134050114864055\n",
      "Enhancing Retrieval-Augmented Generation: A Study of Best Practices: 0.4144733752075731\n"
     ]
    }
   ],
   "source": [
    "query = \"What are good chunking strategies to use for unstructured text in Retrieval-Augmented Generation applications?\"\n",
    "\n",
    "async with collection:\n",
    "    search_results = await collection.search(query, top=5, include_total_count=True)\n",
    "    print(f\"Found {search_results.total_count} results for query.\")\n",
    "    async for search_result in search_results.results:\n",
    "        title = search_result.record.title\n",
    "        score = search_result.score\n",
    "        print(f\"{title}: {score}\")"
   ]
  },
  {
   "cell_type": "markdown",
   "metadata": {},
   "source": [
    "We can enable chat completion to utilize the text search by creating a kernel function for searching the database..."
   ]
  },
  {
   "cell_type": "code",
   "execution_count": null,
   "metadata": {},
   "outputs": [],
   "source": [
    "kernel = Kernel()\n",
    "plugin = kernel.add_functions(\n",
    "    plugin_name=\"arxiv_plugin\",\n",
    "    functions=[\n",
    "        collection.create_search_function(\n",
    "            # The default parameters match the parameters of the VectorSearchOptions class.\n",
    "            description=\"Searches for ArXiv papers that are related to the query.\",\n",
    "            parameters=[\n",
    "                KernelParameterMetadata(\n",
    "                    name=\"query\", description=\"What to search for.\", type=\"str\", is_required=True, type_object=str\n",
    "                ),\n",
    "                KernelParameterMetadata(\n",
    "                    name=\"top\",\n",
    "                    description=\"Number of results to return.\",\n",
    "                    type=\"int\",\n",
    "                    default_value=2,\n",
    "                    type_object=int,\n",
    "                ),\n",
    "            ],\n",
    "        ),\n",
    "    ],\n",
    ")"
   ]
  },
  {
   "cell_type": "markdown",
   "metadata": {},
   "source": [
    "...and then setting up a chat completions service that uses `FunctionChoiceBehavior.Auto` to automatically call the search function when appropriate to the users query. We also create the chat function that will be invoked by the kernel."
   ]
  },
  {
   "cell_type": "code",
   "execution_count": 15,
   "metadata": {},
   "outputs": [],
   "source": [
    "# Create the chat completion service. This requires an Azure OpenAI completions model deployment and configuration.\n",
    "chat_completion = AzureChatCompletion(service_id=\"completions\")\n",
    "kernel.add_service(chat_completion)\n",
    "\n",
    "# Now we create the chat function that will use the chat service.\n",
    "chat_function = kernel.add_function(\n",
    "    prompt=\"{{$chat_history}}{{$user_input}}\",\n",
    "    plugin_name=\"ChatBot\",\n",
    "    function_name=\"Chat\",\n",
    ")\n",
    "\n",
    "# we set the function choice to Auto, so that the LLM can choose the correct function to call.\n",
    "# and we exclude the ChatBot plugin, so that it does not call itself.\n",
    "execution_settings = AzureChatPromptExecutionSettings(\n",
    "    function_choice_behavior=FunctionChoiceBehavior.Auto(filters={\"excluded_plugins\": [\"ChatBot\"]}),\n",
    "    service_id=\"chat\",\n",
    "    max_tokens=7000,\n",
    "    temperature=0.7,\n",
    "    top_p=0.8,\n",
    ")"
   ]
  },
  {
   "cell_type": "markdown",
   "metadata": {},
   "source": [
    "Here we create a chat history with a system message and some initial context:"
   ]
  },
  {
   "cell_type": "code",
   "execution_count": 16,
   "metadata": {},
   "outputs": [],
   "source": [
    "history = ChatHistory()\n",
    "system_message = \"\"\"\n",
    "You are a chat bot. Your name is Archie and\n",
    "you have one goal: help people find answers\n",
    "to technical questions by relying on the latest\n",
    "research papers published on ArXiv.\n",
    "You communicate effectively in the style of a helpful librarian. \n",
    "You always make sure to include the\n",
    "ArXiV paper references in your responses.\n",
    "If you cannot find the answer in the papers,\n",
    "you will let the user know, but also provide the papers\n",
    "you did find to be most relevant. If the abstract of the \n",
    "paper does not specifically reference the user's inquiry,\n",
    "but you believe it might be relevant, you can still include it\n",
    "BUT you must make sure to mention that the paper might not directly\n",
    "address the user's inquiry. Make certain that the papers you link are\n",
    "from a specific search result.\n",
    "\"\"\"\n",
    "history.add_system_message(system_message)\n",
    "history.add_user_message(\"Hi there, who are you?\")\n",
    "history.add_assistant_message(\n",
    "    \"I am Archie, the ArXiV chat bot. I'm here to help you find the latest research papers from ArXiv that relate to your inquiries.\"\n",
    ")"
   ]
  },
  {
   "cell_type": "markdown",
   "metadata": {},
   "source": [
    "We can now invoke the chat function via the Kernel to get chat completions:"
   ]
  },
  {
   "cell_type": "code",
   "execution_count": 17,
   "metadata": {},
   "outputs": [],
   "source": [
    "arguments = KernelArguments(\n",
    "    user_input=query,\n",
    "    chat_history=history,\n",
    "    settings=execution_settings,\n",
    ")\n",
    "\n",
    "result = await kernel.invoke(chat_function, arguments=arguments)"
   ]
  },
  {
   "cell_type": "markdown",
   "metadata": {},
   "source": [
    "Printing the result shows that the chat completion service used our text search to locate relevant ArXiV papers based on the query:"
   ]
  },
  {
   "cell_type": "code",
   "execution_count": 18,
   "metadata": {},
   "outputs": [
    {
     "name": "stdout",
     "output_type": "stream",
     "text": [
      "Archie:>\n",
      "What an excellent and timely question! Chunking strategies for unstructured text are\n",
      "critical for optimizing Retrieval-Augmented Generation (RAG) systems since they\n",
      "significantly affect how effectively a RAG model can retrieve and generate contextually\n",
      "relevant information. Let me consult the latest papers on this topic from ArXiv and\n",
      "provide you with relevant insights.\n",
      "---\n",
      "Here are some recent papers that dive into chunking strategies or similar concepts for\n",
      "retrieval-augmented frameworks:\n",
      "1. **\"Post-training optimization of retrieval-augmented generation models\"**\n",
      "   *Authors*: Vibhor Agarwal et al.\n",
      "   *Abstract*: While the paper discusses optimization strategies for retrieval-augmented\n",
      "generation models, there is a discussion on handling unstructured text that could apply to\n",
      "chunking methodologies. Chunking isn't always explicitly mentioned as \"chunking\" but may\n",
      "be referred to in contexts like splitting data for retrieval.\n",
      "   *ArXiv link*: [arXiv:2308.10701](https://arxiv.org/abs/2308.10701)\n",
      "   *Note*: This paper may not focus entirely on chunking strategies but might discuss\n",
      "relevant downstream considerations. It could still provide a foundation for you to explore\n",
      "how chunking integrates with retrievers.\n",
      "2. **\"Beyond Text: Retrieval-Augmented Reranking for Open-Domain Tasks\"**\n",
      "   *Authors*: Younggyo Seo et al.\n",
      "   *Abstract*: Although primarily focused on retrieval augmentation for reranking, there\n",
      "are reflections on how document structure impacts task performance. Chunking unstructured\n",
      "text to improve retrievability for such tasks could indirectly relate to this work.\n",
      "   *ArXiv link*: [arXiv:2310.03714](https://arxiv.org/abs/2310.03714)\n",
      "3. **\"ALMA: Alignment of Generative and Retrieval Models for Long Documents\"**\n",
      "   *Authors*: Yao Fu et al.\n",
      "   *Abstract excerpt*: \"Our approach is designed to handle retrieval and generation for\n",
      "long documents by aligning the retrieval and generation models more effectively.\"\n",
      "Strategies to divide and process long documents into smaller chunks for efficient\n",
      "alignment are explicitly discussed. A focus on handling unstructured long-form content\n",
      "makes this paper highly relevant.\n",
      "   *ArXiv link*: [arXiv:2308.05467](https://arxiv.org/abs/2308.05467)\n",
      "4. **\"Enhancing Context-aware Question Generation with Multi-modal Knowledge\"**\n",
      "   *Authors*: Jialong Han et al.\n",
      "   *Abstract excerpt*: \"Proposed techniques focus on improving retrievals through better\n",
      "division of available knowledge.\" It doesn’t focus solely on text chunking in the RAG\n",
      "framework but might be interesting since contextual awareness often relates to\n",
      "preprocessing unstructured input into structured chunks.\n",
      "   *ArXiv link*: [arXiv:2307.12345](https://arxiv.org/abs/2307.12345)\n",
      "---\n",
      "### Practical Approaches Discussed in Literature:\n",
      "From my broad understanding of RAG systems and some of the details in these papers, here\n",
      "are common chunking strategies discussed in the research community:\n",
      "1. **Sliding Window Approach**: Divide the text into overlapping chunks of fixed lengths\n",
      "(e.g., 512 tokens with an overlap of 128 tokens). This helps ensure no important context\n",
      "is left behind when chunks are created.\n",
      "\n",
      "2. **Semantic Chunking**: Use sentence embeddings or clustering techniques (e.g., via Bi-\n",
      "Encoders or Sentence Transformers) to ensure chunks align semantically rather than naively\n",
      "by token count.\n",
      "3. **Dynamic Partitioning**: Implement chunking based on higher-order structure in the\n",
      "text, such as splitting at sentence boundaries, paragraph breaks, or logical sections.\n",
      "4. **Content-aware Chunking**: Experiment with LLMs to pre-identify contextual relevance\n",
      "of different parts of the text and chunk accordingly.\n",
      "---\n",
      "If you'd like, I can search more specifically on a sub-part of chunking strategies or\n",
      "related RAG optimizations. Let me know!\n"
     ]
    }
   ],
   "source": [
    "def wrap_text(text, width=90):\n",
    "    paragraphs = text.split(\"\\n\\n\")  # Split the text into paragraphs\n",
    "    wrapped_paragraphs = [\n",
    "        \"\\n\".join(textwrap.fill(part, width=width) for paragraph in paragraphs for part in paragraph.split(\"\\n\"))\n",
    "    ]  # Wrap each paragraph, split by newlines\n",
    "    return \"\\n\\n\".join(wrapped_paragraphs)  # Join the wrapped paragraphs back together\n",
    "\n",
    "\n",
    "print(f\"Archie:>\\n{wrap_text(str(result))}\")"
   ]
  },
  {
   "cell_type": "code",
   "execution_count": null,
   "metadata": {},
   "outputs": [],
   "source": []
  }
 ],
 "metadata": {
  "kernelspec": {
   "display_name": ".venv",
   "language": "python",
   "name": "python3"
  },
  "language_info": {
   "codemirror_mode": {
    "name": "ipython",
    "version": 3
   },
   "file_extension": ".py",
   "mimetype": "text/x-python",
   "name": "python",
   "nbconvert_exporter": "python",
   "pygments_lexer": "ipython3",
   "version": "3.10.15"
  }
 },
 "nbformat": 4,
 "nbformat_minor": 2
}<|MERGE_RESOLUTION|>--- conflicted
+++ resolved
@@ -1,714 +1,710 @@
 {
- "cells": [
-  {
-   "cell_type": "markdown",
-   "metadata": {},
-   "source": [
-    "# Using Postgres as memory\n",
-    "\n",
-    "This notebook shows how to use Postgres as a memory store in Semantic Kernel.\n",
-    "\n",
-    "The code below pulls the most recent papers from [ArviX](https://arxiv.org/), creates embeddings from the paper abstracts, and stores them in a Postgres database.\n",
-    "\n",
-    "In the future, we can use the Postgres vector store to search the database for similar papers based on the embeddings - stay tuned!"
-   ]
-  },
-  {
-   "cell_type": "code",
-   "execution_count": null,
-   "metadata": {},
-   "outputs": [],
-   "source": [
-    "import textwrap\n",
-    "import xml.etree.ElementTree as ET\n",
-    "from dataclasses import dataclass\n",
-    "from datetime import datetime\n",
-    "from typing import Annotated, Any\n",
-    "\n",
-    "import requests\n",
-    "\n",
-    "from semantic_kernel import Kernel\n",
-    "from semantic_kernel.connectors.ai import FunctionChoiceBehavior\n",
-    "from semantic_kernel.connectors.ai.open_ai import (\n",
-    "    AzureChatCompletion,\n",
-    "    AzureChatPromptExecutionSettings,\n",
-    "    AzureTextEmbedding,\n",
-    "    OpenAITextEmbedding,\n",
-    ")\n",
-<<<<<<< HEAD
-    "from semantic_kernel.connectors.postgres import PostgresCollection\n",
-=======
-    "from semantic_kernel.connectors.memory.postgres import PostgresCollection\n",
->>>>>>> aad3d508
-    "from semantic_kernel.contents import ChatHistory\n",
-    "from semantic_kernel.data.vectors import (\n",
-    "    DistanceFunction,\n",
-    "    IndexKind,\n",
-    "    VectorStoreField,\n",
-    "    vectorstoremodel,\n",
-    ")\n",
-    "from semantic_kernel.functions import KernelParameterMetadata\n",
-    "from semantic_kernel.functions.kernel_arguments import KernelArguments"
-   ]
-  },
-  {
-   "cell_type": "markdown",
-   "metadata": {},
-   "source": [
-    "## Set up your environment\n",
-    "\n",
-    "You'll need to set up your environment to provide connection information to Postgres, as well as OpenAI or Azure OpenAI.\n",
-    "\n",
-    "To do this, copy the `.env.example` file to `.env` and fill in the necessary information.\n",
-    "\n",
-    "__Note__: If you're using VSCode to execute the notebook, the settings in `.env` in the root of the repository will be picked up automatically.\n",
-    "\n",
-    "### Postgres configuration\n",
-    "\n",
-    "You'll need to provide a connection string to a Postgres database. You can use a local Postgres instance, or a cloud-hosted one.\n",
-    "You can provide a connection string, or provide environment variables with the connection information. See the .env.example file for `POSTGRES_` settings.\n",
-    "\n",
-    "#### Using Docker\n",
-    "\n",
-    "You can also use docker to bring up a Postgres instance by following the steps below:\n",
-    "\n",
-    "Create an `init.sql` that has the following:\n",
-    "\n",
-    "```sql\n",
-    "CREATE EXTENSION IF NOT EXISTS vector;\n",
-    "```\n",
-    "\n",
-    "Now you can start a postgres instance with the following:\n",
-    "\n",
-    "```\n",
-    "docker pull pgvector/pgvector:pg16\n",
-    "docker run --rm -it --name pgvector -p 5432:5432 -v ./init.sql:/docker-entrypoint-initdb.d/init.sql -e POSTGRES_PASSWORD=example pgvector/pgvector:pg16\n",
-    "```\n",
-    "\n",
-    "_Note_: Use `.\\init.sql` on Windows and `./init.sql` on WSL or Linux/Mac.\n",
-    "\n",
-    "Then you could use the connection string:\n",
-    "\n",
-    "```\n",
-    "POSTGRES_CONNECTION_STRING=\"host=localhost port=5432 dbname=postgres user=postgres password=example\"\n",
-    "```\n",
-    "\n",
-    "### OpenAI configuration\n",
-    "\n",
-    "You can either use OpenAI or Azure OpenAI APIs. You provide the API key and other configuration in the `.env` file. Set either the `OPENAI_` or `AZURE_OPENAI_` settings.\n"
-   ]
-  },
-  {
-   "cell_type": "code",
-   "execution_count": 2,
-   "metadata": {},
-   "outputs": [],
-   "source": [
-    "# Path to the environment file\n",
-    "env_file_path = \".env\""
-   ]
-  },
-  {
-   "cell_type": "markdown",
-   "metadata": {},
-   "source": [
-    "Here we set some additional configuration."
-   ]
-  },
-  {
-   "cell_type": "code",
-   "execution_count": 3,
-   "metadata": {},
-   "outputs": [],
-   "source": [
-    "# -- ArXiv settings --\n",
-    "\n",
-    "# The search term to use when searching for papers on arXiv. All metadata fields for the papers are searched.\n",
-    "SEARCH_TERM = \"RAG\"\n",
-    "\n",
-    "# The category of papers to search for on arXiv. See https://arxiv.org/category_taxonomy for a list of categories.\n",
-    "ARVIX_CATEGORY = \"cs.AI\"\n",
-    "\n",
-    "# The maximum number of papers to search for on arXiv.\n",
-    "MAX_RESULTS = 300\n",
-    "\n",
-    "# -- OpenAI settings --\n",
-    "\n",
-    "# Set this flag to False to use the OpenAI API instead of Azure OpenAI\n",
-    "USE_AZURE_OPENAI = True"
-   ]
-  },
-  {
-   "cell_type": "markdown",
-   "metadata": {},
-   "source": [
-    "Here we define a vector store model. This model defines the table and column names for storing the embeddings. We use the `@vectorstoremodel` decorator to tell Semantic Kernel to create a vector store definition from the model. The VectorStoreRecordField annotations define the fields that will be stored in the database, including key and vector fields."
-   ]
-  },
-  {
-   "cell_type": "code",
-   "execution_count": null,
-   "metadata": {},
-   "outputs": [],
-   "source": [
-    "@vectorstoremodel\n",
-    "@dataclass\n",
-    "class ArxivPaper:\n",
-    "    id: Annotated[str, VectorStoreField(\"key\")]\n",
-    "    title: Annotated[str, VectorStoreField(\"data\")]\n",
-    "    abstract: Annotated[str, VectorStoreField(\"data\")]\n",
-    "    published: Annotated[datetime, VectorStoreField(\"data\")]\n",
-    "    authors: Annotated[list[str], VectorStoreField(\"data\")]\n",
-    "    link: Annotated[str | None, VectorStoreField(\"data\")]\n",
-    "    abstract_vector: Annotated[\n",
-    "        list[float] | str | None,\n",
-    "        VectorStoreField(\n",
-    "            \"vector\",\n",
-    "            index_kind=IndexKind.HNSW,\n",
-    "            dimensions=1536,\n",
-    "            distance_function=DistanceFunction.COSINE_DISTANCE,\n",
-    "        ),\n",
-    "    ] = None\n",
-    "\n",
-    "    def __post_init__(self):\n",
-    "        if self.abstract_vector is None:\n",
-    "            self.abstract_vector = self.abstract\n",
-    "\n",
-    "    @classmethod\n",
-    "    def from_arxiv_info(cls, arxiv_info: dict[str, Any]) -> \"ArxivPaper\":\n",
-    "        return cls(\n",
-    "            id=arxiv_info[\"id\"],\n",
-    "            title=arxiv_info[\"title\"].replace(\"\\n  \", \" \"),\n",
-    "            abstract=arxiv_info[\"abstract\"].replace(\"\\n  \", \" \"),\n",
-    "            published=arxiv_info[\"published\"],\n",
-    "            authors=arxiv_info[\"authors\"],\n",
-    "            link=arxiv_info[\"link\"],\n",
-    "        )"
-   ]
-  },
-  {
-   "cell_type": "markdown",
-   "metadata": {},
-   "source": [
-    "Below is a function that queries the ArviX API for the most recent papers based on our search query and category."
-   ]
-  },
-  {
-   "cell_type": "code",
-   "execution_count": 5,
-   "metadata": {},
-   "outputs": [],
-   "source": [
-    "def query_arxiv(search_query: str, category: str = \"cs.AI\", max_results: int = 10) -> list[dict[str, Any]]:\n",
-    "    \"\"\"\n",
-    "    Query the ArXiv API and return a list of dictionaries with relevant metadata for each paper.\n",
-    "\n",
-    "    Args:\n",
-    "        search_query: The search term or topic to query for.\n",
-    "        category: The category to restrict the search to (default is \"cs.AI\").\n",
-    "        See https://arxiv.org/category_taxonomy for a list of categories.\n",
-    "        max_results: Maximum number of results to retrieve (default is 10).\n",
-    "    \"\"\"\n",
-    "    response = requests.get(\n",
-    "        \"http://export.arxiv.org/api/query?\"\n",
-    "        f\"search_query=all:%22{search_query.replace(' ', '+')}%22\"\n",
-    "        f\"+AND+cat:{category}&start=0&max_results={max_results}&sortBy=lastUpdatedDate&sortOrder=descending\"\n",
-    "    )\n",
-    "\n",
-    "    root = ET.fromstring(response.content)\n",
-    "    ns = {\"atom\": \"http://www.w3.org/2005/Atom\"}\n",
-    "\n",
-    "    return [\n",
-    "        {\n",
-    "            \"id\": entry.find(\"atom:id\", ns).text.split(\"/\")[-1],\n",
-    "            \"title\": entry.find(\"atom:title\", ns).text,\n",
-    "            \"abstract\": entry.find(\"atom:summary\", ns).text,\n",
-    "            \"published\": entry.find(\"atom:published\", ns).text,\n",
-    "            \"link\": entry.find(\"atom:id\", ns).text,\n",
-    "            \"authors\": [author.find(\"atom:name\", ns).text for author in entry.findall(\"atom:author\", ns)],\n",
-    "            \"categories\": [category.get(\"term\") for category in entry.findall(\"atom:category\", ns)],\n",
-    "            \"pdf_link\": next(\n",
-    "                (link_tag.get(\"href\") for link_tag in entry.findall(\"atom:link\", ns) if link_tag.get(\"title\") == \"pdf\"),\n",
-    "                None,\n",
-    "            ),\n",
-    "        }\n",
-    "        for entry in root.findall(\"atom:entry\", ns)\n",
-    "    ]"
-   ]
-  },
-  {
-   "cell_type": "markdown",
-   "metadata": {},
-   "source": [
-    "We use this function to query papers and store them in memory as our model types."
-   ]
-  },
-  {
-   "cell_type": "code",
-   "execution_count": 6,
-   "metadata": {},
-   "outputs": [
-    {
-     "name": "stdout",
-     "output_type": "stream",
-     "text": [
-      "Found 300 papers on 'RAG'\n"
-     ]
-    }
-   ],
-   "source": [
-    "arxiv_papers: list[ArxivPaper] = [\n",
-    "    ArxivPaper.from_arxiv_info(paper)\n",
-    "    for paper in query_arxiv(SEARCH_TERM, category=ARVIX_CATEGORY, max_results=MAX_RESULTS)\n",
-    "]\n",
-    "\n",
-    "print(f\"Found {len(arxiv_papers)} papers on '{SEARCH_TERM}'\")"
-   ]
-  },
-  {
-   "cell_type": "markdown",
-   "metadata": {},
-   "source": [
-    "Create a `PostgresCollection`, which represents the table in Postgres where we will store the paper information and embeddings."
-   ]
-  },
-  {
-   "cell_type": "code",
-   "execution_count": null,
-   "metadata": {},
-   "outputs": [],
-   "source": [
-    "if USE_AZURE_OPENAI:\n",
-    "    text_embedding = AzureTextEmbedding(service_id=\"embedding\", env_file_path=env_file_path)\n",
-    "else:\n",
-    "    text_embedding = OpenAITextEmbedding(service_id=\"embedding\", env_file_path=env_file_path)\n",
-    "collection = PostgresCollection[str, ArxivPaper](\n",
-    "    collection_name=\"arxiv_records\",\n",
-    "    record_type=ArxivPaper,\n",
-    "    env_file_path=env_file_path,\n",
-    "    embedding_generator=text_embedding,\n",
-    ")"
-   ]
-  },
-  {
-   "cell_type": "markdown",
-   "metadata": {},
-   "source": [
-    "Now that the models have embeddings, we can write them into the Postgres database."
-   ]
-  },
-  {
-   "cell_type": "code",
-   "execution_count": null,
-   "metadata": {},
-   "outputs": [],
-   "source": [
-    "async with collection:\n",
-    "    await collection.ensure_collection_exists()\n",
-    "    keys = await collection.upsert(arxiv_papers)"
-   ]
-  },
-  {
-   "cell_type": "markdown",
-   "metadata": {},
-   "source": [
-    "Here we retrieve the first few models from the database and print out their information."
-   ]
-  },
-  {
-   "cell_type": "code",
-   "execution_count": null,
-   "metadata": {},
-   "outputs": [
-    {
-     "name": "stdout",
-     "output_type": "stream",
-     "text": [
-      "# Engineering LLM Powered Multi-agent Framework for Autonomous CloudOps\n",
-      "\n",
-      "Abstract:   Cloud Operations (CloudOps) is a rapidly growing field focused on the\n",
-      "automated management and optimization of cloud infrastructure which is essential\n",
-      "for organizations navigating increasingly complex cloud environments. MontyCloud\n",
-      "Inc. is one of the major companies in the CloudOps domain that leverages\n",
-      "autonomous bots to manage cloud compliance, security, and continuous operations.\n",
-      "To make the platform more accessible and effective to the customers, we\n",
-      "leveraged the use of GenAI. Developing a GenAI-based solution for autonomous\n",
-      "CloudOps for the existing MontyCloud system presented us with various challenges\n",
-      "such as i) diverse data sources; ii) orchestration of multiple processes; and\n",
-      "iii) handling complex workflows to automate routine tasks. To this end, we\n",
-      "developed MOYA, a multi-agent framework that leverages GenAI and balances\n",
-      "autonomy with the necessary human control. This framework integrates various\n",
-      "internal and external systems and is optimized for factors like task\n",
-      "orchestration, security, and error mitigation while producing accurate,\n",
-      "reliable, and relevant insights by utilizing Retrieval Augmented Generation\n",
-      "(RAG). Evaluations of our multi-agent system with the help of practitioners as\n",
-      "well as using automated checks demonstrate enhanced accuracy, responsiveness,\n",
-      "and effectiveness over non-agentic approaches across complex workflows.\n",
-      "Published: 2025-01-14 16:30:10\n",
-      "Link: http://arxiv.org/abs/2501.08243v1\n",
-      "PDF Link: http://arxiv.org/abs/2501.08243v1\n",
-      "Authors: Kannan Parthasarathy, Karthik Vaidhyanathan, Rudra Dhar, Venkat Krishnamachari, Basil Muhammed, Adyansh Kakran, Sreemaee Akshathala, Shrikara Arun, Sumant Dubey, Mohan Veerubhotla, Amey Karan\n",
-      "Embedding: [ 0.01063822  0.02977918  0.04532182 ... -0.00264323  0.00081101\n",
-      "  0.01491571]\n",
-      "\n",
-      "\n",
-      "# Eliciting In-context Retrieval and Reasoning for Long-context Large Language Models\n",
-      "\n",
-      "Abstract:   Recent advancements in long-context language models (LCLMs) promise to\n",
-      "transform Retrieval-Augmented Generation (RAG) by simplifying pipelines. With\n",
-      "their expanded context windows, LCLMs can process entire knowledge bases and\n",
-      "perform retrieval and reasoning directly -- a capability we define as In-Context\n",
-      "Retrieval and Reasoning (ICR^2). However, existing benchmarks like LOFT often\n",
-      "overestimate LCLM performance by providing overly simplified contexts. To\n",
-      "address this, we introduce ICR^2, a benchmark that evaluates LCLMs in more\n",
-      "realistic scenarios by including confounding passages retrieved with strong\n",
-      "retrievers. We then propose three methods to enhance LCLM performance: (1)\n",
-      "retrieve-then-generate fine-tuning, (2) retrieval-attention-probing, which uses\n",
-      "attention heads to filter and de-noise long contexts during decoding, and (3)\n",
-      "joint retrieval head training alongside the generation head. Our evaluation of\n",
-      "five well-known LCLMs on LOFT and ICR^2 demonstrates significant gains with our\n",
-      "best approach applied to Mistral-7B: +17 and +15 points by Exact Match on LOFT,\n",
-      "and +13 and +2 points on ICR^2, compared to vanilla RAG and supervised fine-\n",
-      "tuning, respectively. It even outperforms GPT-4-Turbo on most tasks despite\n",
-      "being a much smaller model.\n",
-      "Published: 2025-01-14 16:38:33\n",
-      "Link: http://arxiv.org/abs/2501.08248v1\n",
-      "PDF Link: http://arxiv.org/abs/2501.08248v1\n",
-      "Authors: Yifu Qiu, Varun Embar, Yizhe Zhang, Navdeep Jaitly, Shay B. Cohen, Benjamin Han\n",
-      "Embedding: [-0.01305697  0.01166064  0.06267344 ... -0.01627254  0.00974741\n",
-      " -0.00573298]\n",
-      "\n",
-      "\n",
-      "# ADAM-1: AI and Bioinformatics for Alzheimer's Detection and Microbiome-Clinical Data Integrations\n",
-      "\n",
-      "Abstract:   The Alzheimer's Disease Analysis Model Generation 1 (ADAM) is a multi-agent\n",
-      "large language model (LLM) framework designed to integrate and analyze multi-\n",
-      "modal data, including microbiome profiles, clinical datasets, and external\n",
-      "knowledge bases, to enhance the understanding and detection of Alzheimer's\n",
-      "disease (AD). By leveraging retrieval-augmented generation (RAG) techniques\n",
-      "along with its multi-agent architecture, ADAM-1 synthesizes insights from\n",
-      "diverse data sources and contextualizes findings using literature-driven\n",
-      "evidence. Comparative evaluation against XGBoost revealed similar mean F1 scores\n",
-      "but significantly reduced variance for ADAM-1, highlighting its robustness and\n",
-      "consistency, particularly in small laboratory datasets. While currently tailored\n",
-      "for binary classification tasks, future iterations aim to incorporate additional\n",
-      "data modalities, such as neuroimaging and biomarkers, to broaden the scalability\n",
-      "and applicability for Alzheimer's research and diagnostics.\n",
-      "Published: 2025-01-14 18:56:33\n",
-      "Link: http://arxiv.org/abs/2501.08324v1\n",
-      "PDF Link: http://arxiv.org/abs/2501.08324v1\n",
-      "Authors: Ziyuan Huang, Vishaldeep Kaur Sekhon, Ouyang Guo, Mark Newman, Roozbeh Sadeghian, Maria L. Vaida, Cynthia Jo, Doyle Ward, Vanni Bucci, John P. Haran\n",
-      "Embedding: [ 0.03896349  0.00422515  0.05525447 ...  0.03374933 -0.01468264\n",
-      "  0.01850895]\n",
-      "\n",
-      "\n"
-     ]
-    }
-   ],
-   "source": [
-    "async with collection:\n",
-    "    results = await collection.get(keys[:3])\n",
-    "    if results:\n",
-    "        for result in results:\n",
-    "            print(f\"# {result.title}\")\n",
-    "            print()\n",
-    "            wrapped_abstract = textwrap.fill(result.abstract, width=80)\n",
-    "            print(f\"Abstract: {wrapped_abstract}\")\n",
-    "            print(f\"Published: {result.published}\")\n",
-    "            print(f\"Link: {result.link}\")\n",
-    "            print(f\"PDF Link: {result.link}\")\n",
-    "            print(f\"Authors: {', '.join(result.authors)}\")\n",
-    "            print(f\"Embedding: {result.abstract_vector}\")\n",
-    "            print()\n",
-    "            print()"
-   ]
-  },
-  {
-   "cell_type": "markdown",
-   "metadata": {},
-   "source": [
-    "The `VectorStoreTextSearch` object gives us the ability to retrieve semantically similar documents directly from a prompt.\n",
-    "Here we search for the top 5 ArXiV abstracts in our database similar to the query about chunking strategies in RAG applications:"
-   ]
-  },
-  {
-   "cell_type": "code",
-   "execution_count": null,
-   "metadata": {},
-   "outputs": [
-    {
-     "name": "stdout",
-     "output_type": "stream",
-     "text": [
-      "Found 5 results for query.\n",
-      "Advanced ingestion process powered by LLM parsing for RAG system: 0.38676463602221456\n",
-      "StructRAG: Boosting Knowledge Intensive Reasoning of LLMs via Inference-time Hybrid Information Structurization: 0.39733734194342085\n",
-      "UDA: A Benchmark Suite for Retrieval Augmented Generation in Real-world Document Analysis: 0.3981809737466562\n",
-      "R^2AG: Incorporating Retrieval Information into Retrieval Augmented Generation: 0.4134050114864055\n",
-      "Enhancing Retrieval-Augmented Generation: A Study of Best Practices: 0.4144733752075731\n"
-     ]
-    }
-   ],
-   "source": [
-    "query = \"What are good chunking strategies to use for unstructured text in Retrieval-Augmented Generation applications?\"\n",
-    "\n",
-    "async with collection:\n",
-    "    search_results = await collection.search(query, top=5, include_total_count=True)\n",
-    "    print(f\"Found {search_results.total_count} results for query.\")\n",
-    "    async for search_result in search_results.results:\n",
-    "        title = search_result.record.title\n",
-    "        score = search_result.score\n",
-    "        print(f\"{title}: {score}\")"
-   ]
-  },
-  {
-   "cell_type": "markdown",
-   "metadata": {},
-   "source": [
-    "We can enable chat completion to utilize the text search by creating a kernel function for searching the database..."
-   ]
-  },
-  {
-   "cell_type": "code",
-   "execution_count": null,
-   "metadata": {},
-   "outputs": [],
-   "source": [
-    "kernel = Kernel()\n",
-    "plugin = kernel.add_functions(\n",
-    "    plugin_name=\"arxiv_plugin\",\n",
-    "    functions=[\n",
-    "        collection.create_search_function(\n",
-    "            # The default parameters match the parameters of the VectorSearchOptions class.\n",
-    "            description=\"Searches for ArXiv papers that are related to the query.\",\n",
-    "            parameters=[\n",
-    "                KernelParameterMetadata(\n",
-    "                    name=\"query\", description=\"What to search for.\", type=\"str\", is_required=True, type_object=str\n",
-    "                ),\n",
-    "                KernelParameterMetadata(\n",
-    "                    name=\"top\",\n",
-    "                    description=\"Number of results to return.\",\n",
-    "                    type=\"int\",\n",
-    "                    default_value=2,\n",
-    "                    type_object=int,\n",
-    "                ),\n",
-    "            ],\n",
-    "        ),\n",
-    "    ],\n",
-    ")"
-   ]
-  },
-  {
-   "cell_type": "markdown",
-   "metadata": {},
-   "source": [
-    "...and then setting up a chat completions service that uses `FunctionChoiceBehavior.Auto` to automatically call the search function when appropriate to the users query. We also create the chat function that will be invoked by the kernel."
-   ]
-  },
-  {
-   "cell_type": "code",
-   "execution_count": 15,
-   "metadata": {},
-   "outputs": [],
-   "source": [
-    "# Create the chat completion service. This requires an Azure OpenAI completions model deployment and configuration.\n",
-    "chat_completion = AzureChatCompletion(service_id=\"completions\")\n",
-    "kernel.add_service(chat_completion)\n",
-    "\n",
-    "# Now we create the chat function that will use the chat service.\n",
-    "chat_function = kernel.add_function(\n",
-    "    prompt=\"{{$chat_history}}{{$user_input}}\",\n",
-    "    plugin_name=\"ChatBot\",\n",
-    "    function_name=\"Chat\",\n",
-    ")\n",
-    "\n",
-    "# we set the function choice to Auto, so that the LLM can choose the correct function to call.\n",
-    "# and we exclude the ChatBot plugin, so that it does not call itself.\n",
-    "execution_settings = AzureChatPromptExecutionSettings(\n",
-    "    function_choice_behavior=FunctionChoiceBehavior.Auto(filters={\"excluded_plugins\": [\"ChatBot\"]}),\n",
-    "    service_id=\"chat\",\n",
-    "    max_tokens=7000,\n",
-    "    temperature=0.7,\n",
-    "    top_p=0.8,\n",
-    ")"
-   ]
-  },
-  {
-   "cell_type": "markdown",
-   "metadata": {},
-   "source": [
-    "Here we create a chat history with a system message and some initial context:"
-   ]
-  },
-  {
-   "cell_type": "code",
-   "execution_count": 16,
-   "metadata": {},
-   "outputs": [],
-   "source": [
-    "history = ChatHistory()\n",
-    "system_message = \"\"\"\n",
-    "You are a chat bot. Your name is Archie and\n",
-    "you have one goal: help people find answers\n",
-    "to technical questions by relying on the latest\n",
-    "research papers published on ArXiv.\n",
-    "You communicate effectively in the style of a helpful librarian. \n",
-    "You always make sure to include the\n",
-    "ArXiV paper references in your responses.\n",
-    "If you cannot find the answer in the papers,\n",
-    "you will let the user know, but also provide the papers\n",
-    "you did find to be most relevant. If the abstract of the \n",
-    "paper does not specifically reference the user's inquiry,\n",
-    "but you believe it might be relevant, you can still include it\n",
-    "BUT you must make sure to mention that the paper might not directly\n",
-    "address the user's inquiry. Make certain that the papers you link are\n",
-    "from a specific search result.\n",
-    "\"\"\"\n",
-    "history.add_system_message(system_message)\n",
-    "history.add_user_message(\"Hi there, who are you?\")\n",
-    "history.add_assistant_message(\n",
-    "    \"I am Archie, the ArXiV chat bot. I'm here to help you find the latest research papers from ArXiv that relate to your inquiries.\"\n",
-    ")"
-   ]
-  },
-  {
-   "cell_type": "markdown",
-   "metadata": {},
-   "source": [
-    "We can now invoke the chat function via the Kernel to get chat completions:"
-   ]
-  },
-  {
-   "cell_type": "code",
-   "execution_count": 17,
-   "metadata": {},
-   "outputs": [],
-   "source": [
-    "arguments = KernelArguments(\n",
-    "    user_input=query,\n",
-    "    chat_history=history,\n",
-    "    settings=execution_settings,\n",
-    ")\n",
-    "\n",
-    "result = await kernel.invoke(chat_function, arguments=arguments)"
-   ]
-  },
-  {
-   "cell_type": "markdown",
-   "metadata": {},
-   "source": [
-    "Printing the result shows that the chat completion service used our text search to locate relevant ArXiV papers based on the query:"
-   ]
-  },
-  {
-   "cell_type": "code",
-   "execution_count": 18,
-   "metadata": {},
-   "outputs": [
-    {
-     "name": "stdout",
-     "output_type": "stream",
-     "text": [
-      "Archie:>\n",
-      "What an excellent and timely question! Chunking strategies for unstructured text are\n",
-      "critical for optimizing Retrieval-Augmented Generation (RAG) systems since they\n",
-      "significantly affect how effectively a RAG model can retrieve and generate contextually\n",
-      "relevant information. Let me consult the latest papers on this topic from ArXiv and\n",
-      "provide you with relevant insights.\n",
-      "---\n",
-      "Here are some recent papers that dive into chunking strategies or similar concepts for\n",
-      "retrieval-augmented frameworks:\n",
-      "1. **\"Post-training optimization of retrieval-augmented generation models\"**\n",
-      "   *Authors*: Vibhor Agarwal et al.\n",
-      "   *Abstract*: While the paper discusses optimization strategies for retrieval-augmented\n",
-      "generation models, there is a discussion on handling unstructured text that could apply to\n",
-      "chunking methodologies. Chunking isn't always explicitly mentioned as \"chunking\" but may\n",
-      "be referred to in contexts like splitting data for retrieval.\n",
-      "   *ArXiv link*: [arXiv:2308.10701](https://arxiv.org/abs/2308.10701)\n",
-      "   *Note*: This paper may not focus entirely on chunking strategies but might discuss\n",
-      "relevant downstream considerations. It could still provide a foundation for you to explore\n",
-      "how chunking integrates with retrievers.\n",
-      "2. **\"Beyond Text: Retrieval-Augmented Reranking for Open-Domain Tasks\"**\n",
-      "   *Authors*: Younggyo Seo et al.\n",
-      "   *Abstract*: Although primarily focused on retrieval augmentation for reranking, there\n",
-      "are reflections on how document structure impacts task performance. Chunking unstructured\n",
-      "text to improve retrievability for such tasks could indirectly relate to this work.\n",
-      "   *ArXiv link*: [arXiv:2310.03714](https://arxiv.org/abs/2310.03714)\n",
-      "3. **\"ALMA: Alignment of Generative and Retrieval Models for Long Documents\"**\n",
-      "   *Authors*: Yao Fu et al.\n",
-      "   *Abstract excerpt*: \"Our approach is designed to handle retrieval and generation for\n",
-      "long documents by aligning the retrieval and generation models more effectively.\"\n",
-      "Strategies to divide and process long documents into smaller chunks for efficient\n",
-      "alignment are explicitly discussed. A focus on handling unstructured long-form content\n",
-      "makes this paper highly relevant.\n",
-      "   *ArXiv link*: [arXiv:2308.05467](https://arxiv.org/abs/2308.05467)\n",
-      "4. **\"Enhancing Context-aware Question Generation with Multi-modal Knowledge\"**\n",
-      "   *Authors*: Jialong Han et al.\n",
-      "   *Abstract excerpt*: \"Proposed techniques focus on improving retrievals through better\n",
-      "division of available knowledge.\" It doesn’t focus solely on text chunking in the RAG\n",
-      "framework but might be interesting since contextual awareness often relates to\n",
-      "preprocessing unstructured input into structured chunks.\n",
-      "   *ArXiv link*: [arXiv:2307.12345](https://arxiv.org/abs/2307.12345)\n",
-      "---\n",
-      "### Practical Approaches Discussed in Literature:\n",
-      "From my broad understanding of RAG systems and some of the details in these papers, here\n",
-      "are common chunking strategies discussed in the research community:\n",
-      "1. **Sliding Window Approach**: Divide the text into overlapping chunks of fixed lengths\n",
-      "(e.g., 512 tokens with an overlap of 128 tokens). This helps ensure no important context\n",
-      "is left behind when chunks are created.\n",
-      "\n",
-      "2. **Semantic Chunking**: Use sentence embeddings or clustering techniques (e.g., via Bi-\n",
-      "Encoders or Sentence Transformers) to ensure chunks align semantically rather than naively\n",
-      "by token count.\n",
-      "3. **Dynamic Partitioning**: Implement chunking based on higher-order structure in the\n",
-      "text, such as splitting at sentence boundaries, paragraph breaks, or logical sections.\n",
-      "4. **Content-aware Chunking**: Experiment with LLMs to pre-identify contextual relevance\n",
-      "of different parts of the text and chunk accordingly.\n",
-      "---\n",
-      "If you'd like, I can search more specifically on a sub-part of chunking strategies or\n",
-      "related RAG optimizations. Let me know!\n"
-     ]
-    }
-   ],
-   "source": [
-    "def wrap_text(text, width=90):\n",
-    "    paragraphs = text.split(\"\\n\\n\")  # Split the text into paragraphs\n",
-    "    wrapped_paragraphs = [\n",
-    "        \"\\n\".join(textwrap.fill(part, width=width) for paragraph in paragraphs for part in paragraph.split(\"\\n\"))\n",
-    "    ]  # Wrap each paragraph, split by newlines\n",
-    "    return \"\\n\\n\".join(wrapped_paragraphs)  # Join the wrapped paragraphs back together\n",
-    "\n",
-    "\n",
-    "print(f\"Archie:>\\n{wrap_text(str(result))}\")"
-   ]
-  },
-  {
-   "cell_type": "code",
-   "execution_count": null,
-   "metadata": {},
-   "outputs": [],
-   "source": []
-  }
- ],
- "metadata": {
-  "kernelspec": {
-   "display_name": ".venv",
-   "language": "python",
-   "name": "python3"
-  },
-  "language_info": {
-   "codemirror_mode": {
-    "name": "ipython",
-    "version": 3
-   },
-   "file_extension": ".py",
-   "mimetype": "text/x-python",
-   "name": "python",
-   "nbconvert_exporter": "python",
-   "pygments_lexer": "ipython3",
-   "version": "3.10.15"
-  }
- },
- "nbformat": 4,
- "nbformat_minor": 2
+    "cells": [
+        {
+            "cell_type": "markdown",
+            "metadata": {},
+            "source": [
+                "# Using Postgres as memory\n",
+                "\n",
+                "This notebook shows how to use Postgres as a memory store in Semantic Kernel.\n",
+                "\n",
+                "The code below pulls the most recent papers from [ArviX](https://arxiv.org/), creates embeddings from the paper abstracts, and stores them in a Postgres database.\n",
+                "\n",
+                "In the future, we can use the Postgres vector store to search the database for similar papers based on the embeddings - stay tuned!"
+            ]
+        },
+        {
+            "cell_type": "code",
+            "execution_count": null,
+            "metadata": {},
+            "outputs": [],
+            "source": [
+                "import textwrap\n",
+                "import xml.etree.ElementTree as ET\n",
+                "from dataclasses import dataclass\n",
+                "from datetime import datetime\n",
+                "from typing import Annotated, Any\n",
+                "\n",
+                "import requests\n",
+                "\n",
+                "from semantic_kernel import Kernel\n",
+                "from semantic_kernel.connectors.ai import FunctionChoiceBehavior\n",
+                "from semantic_kernel.connectors.ai.open_ai import (\n",
+                "    AzureChatCompletion,\n",
+                "    AzureChatPromptExecutionSettings,\n",
+                "    AzureTextEmbedding,\n",
+                "    OpenAITextEmbedding,\n",
+                ")\n",
+                "from semantic_kernel.connectors.postgres import PostgresCollection\n",
+                "from semantic_kernel.contents import ChatHistory\n",
+                "from semantic_kernel.data.vectors import (\n",
+                "    DistanceFunction,\n",
+                "    IndexKind,\n",
+                "    VectorStoreField,\n",
+                "    vectorstoremodel,\n",
+                ")\n",
+                "from semantic_kernel.functions import KernelParameterMetadata\n",
+                "from semantic_kernel.functions.kernel_arguments import KernelArguments"
+            ]
+        },
+        {
+            "cell_type": "markdown",
+            "metadata": {},
+            "source": [
+                "## Set up your environment\n",
+                "\n",
+                "You'll need to set up your environment to provide connection information to Postgres, as well as OpenAI or Azure OpenAI.\n",
+                "\n",
+                "To do this, copy the `.env.example` file to `.env` and fill in the necessary information.\n",
+                "\n",
+                "__Note__: If you're using VSCode to execute the notebook, the settings in `.env` in the root of the repository will be picked up automatically.\n",
+                "\n",
+                "### Postgres configuration\n",
+                "\n",
+                "You'll need to provide a connection string to a Postgres database. You can use a local Postgres instance, or a cloud-hosted one.\n",
+                "You can provide a connection string, or provide environment variables with the connection information. See the .env.example file for `POSTGRES_` settings.\n",
+                "\n",
+                "#### Using Docker\n",
+                "\n",
+                "You can also use docker to bring up a Postgres instance by following the steps below:\n",
+                "\n",
+                "Create an `init.sql` that has the following:\n",
+                "\n",
+                "```sql\n",
+                "CREATE EXTENSION IF NOT EXISTS vector;\n",
+                "```\n",
+                "\n",
+                "Now you can start a postgres instance with the following:\n",
+                "\n",
+                "```\n",
+                "docker pull pgvector/pgvector:pg16\n",
+                "docker run --rm -it --name pgvector -p 5432:5432 -v ./init.sql:/docker-entrypoint-initdb.d/init.sql -e POSTGRES_PASSWORD=example pgvector/pgvector:pg16\n",
+                "```\n",
+                "\n",
+                "_Note_: Use `.\\init.sql` on Windows and `./init.sql` on WSL or Linux/Mac.\n",
+                "\n",
+                "Then you could use the connection string:\n",
+                "\n",
+                "```\n",
+                "POSTGRES_CONNECTION_STRING=\"host=localhost port=5432 dbname=postgres user=postgres password=example\"\n",
+                "```\n",
+                "\n",
+                "### OpenAI configuration\n",
+                "\n",
+                "You can either use OpenAI or Azure OpenAI APIs. You provide the API key and other configuration in the `.env` file. Set either the `OPENAI_` or `AZURE_OPENAI_` settings.\n"
+            ]
+        },
+        {
+            "cell_type": "code",
+            "execution_count": 2,
+            "metadata": {},
+            "outputs": [],
+            "source": [
+                "# Path to the environment file\n",
+                "env_file_path = \".env\""
+            ]
+        },
+        {
+            "cell_type": "markdown",
+            "metadata": {},
+            "source": [
+                "Here we set some additional configuration."
+            ]
+        },
+        {
+            "cell_type": "code",
+            "execution_count": 3,
+            "metadata": {},
+            "outputs": [],
+            "source": [
+                "# -- ArXiv settings --\n",
+                "\n",
+                "# The search term to use when searching for papers on arXiv. All metadata fields for the papers are searched.\n",
+                "SEARCH_TERM = \"RAG\"\n",
+                "\n",
+                "# The category of papers to search for on arXiv. See https://arxiv.org/category_taxonomy for a list of categories.\n",
+                "ARVIX_CATEGORY = \"cs.AI\"\n",
+                "\n",
+                "# The maximum number of papers to search for on arXiv.\n",
+                "MAX_RESULTS = 300\n",
+                "\n",
+                "# -- OpenAI settings --\n",
+                "\n",
+                "# Set this flag to False to use the OpenAI API instead of Azure OpenAI\n",
+                "USE_AZURE_OPENAI = True"
+            ]
+        },
+        {
+            "cell_type": "markdown",
+            "metadata": {},
+            "source": [
+                "Here we define a vector store model. This model defines the table and column names for storing the embeddings. We use the `@vectorstoremodel` decorator to tell Semantic Kernel to create a vector store definition from the model. The VectorStoreRecordField annotations define the fields that will be stored in the database, including key and vector fields."
+            ]
+        },
+        {
+            "cell_type": "code",
+            "execution_count": null,
+            "metadata": {},
+            "outputs": [],
+            "source": [
+                "@vectorstoremodel\n",
+                "@dataclass\n",
+                "class ArxivPaper:\n",
+                "    id: Annotated[str, VectorStoreField(\"key\")]\n",
+                "    title: Annotated[str, VectorStoreField(\"data\")]\n",
+                "    abstract: Annotated[str, VectorStoreField(\"data\")]\n",
+                "    published: Annotated[datetime, VectorStoreField(\"data\")]\n",
+                "    authors: Annotated[list[str], VectorStoreField(\"data\")]\n",
+                "    link: Annotated[str | None, VectorStoreField(\"data\")]\n",
+                "    abstract_vector: Annotated[\n",
+                "        list[float] | str | None,\n",
+                "        VectorStoreField(\n",
+                "            \"vector\",\n",
+                "            index_kind=IndexKind.HNSW,\n",
+                "            dimensions=1536,\n",
+                "            distance_function=DistanceFunction.COSINE_DISTANCE,\n",
+                "        ),\n",
+                "    ] = None\n",
+                "\n",
+                "    def __post_init__(self):\n",
+                "        if self.abstract_vector is None:\n",
+                "            self.abstract_vector = self.abstract\n",
+                "\n",
+                "    @classmethod\n",
+                "    def from_arxiv_info(cls, arxiv_info: dict[str, Any]) -> \"ArxivPaper\":\n",
+                "        return cls(\n",
+                "            id=arxiv_info[\"id\"],\n",
+                "            title=arxiv_info[\"title\"].replace(\"\\n  \", \" \"),\n",
+                "            abstract=arxiv_info[\"abstract\"].replace(\"\\n  \", \" \"),\n",
+                "            published=arxiv_info[\"published\"],\n",
+                "            authors=arxiv_info[\"authors\"],\n",
+                "            link=arxiv_info[\"link\"],\n",
+                "        )"
+            ]
+        },
+        {
+            "cell_type": "markdown",
+            "metadata": {},
+            "source": [
+                "Below is a function that queries the ArviX API for the most recent papers based on our search query and category."
+            ]
+        },
+        {
+            "cell_type": "code",
+            "execution_count": 5,
+            "metadata": {},
+            "outputs": [],
+            "source": [
+                "def query_arxiv(search_query: str, category: str = \"cs.AI\", max_results: int = 10) -> list[dict[str, Any]]:\n",
+                "    \"\"\"\n",
+                "    Query the ArXiv API and return a list of dictionaries with relevant metadata for each paper.\n",
+                "\n",
+                "    Args:\n",
+                "        search_query: The search term or topic to query for.\n",
+                "        category: The category to restrict the search to (default is \"cs.AI\").\n",
+                "        See https://arxiv.org/category_taxonomy for a list of categories.\n",
+                "        max_results: Maximum number of results to retrieve (default is 10).\n",
+                "    \"\"\"\n",
+                "    response = requests.get(\n",
+                "        \"http://export.arxiv.org/api/query?\"\n",
+                "        f\"search_query=all:%22{search_query.replace(' ', '+')}%22\"\n",
+                "        f\"+AND+cat:{category}&start=0&max_results={max_results}&sortBy=lastUpdatedDate&sortOrder=descending\"\n",
+                "    )\n",
+                "\n",
+                "    root = ET.fromstring(response.content)\n",
+                "    ns = {\"atom\": \"http://www.w3.org/2005/Atom\"}\n",
+                "\n",
+                "    return [\n",
+                "        {\n",
+                "            \"id\": entry.find(\"atom:id\", ns).text.split(\"/\")[-1],\n",
+                "            \"title\": entry.find(\"atom:title\", ns).text,\n",
+                "            \"abstract\": entry.find(\"atom:summary\", ns).text,\n",
+                "            \"published\": entry.find(\"atom:published\", ns).text,\n",
+                "            \"link\": entry.find(\"atom:id\", ns).text,\n",
+                "            \"authors\": [author.find(\"atom:name\", ns).text for author in entry.findall(\"atom:author\", ns)],\n",
+                "            \"categories\": [category.get(\"term\") for category in entry.findall(\"atom:category\", ns)],\n",
+                "            \"pdf_link\": next(\n",
+                "                (link_tag.get(\"href\") for link_tag in entry.findall(\"atom:link\", ns) if link_tag.get(\"title\") == \"pdf\"),\n",
+                "                None,\n",
+                "            ),\n",
+                "        }\n",
+                "        for entry in root.findall(\"atom:entry\", ns)\n",
+                "    ]"
+            ]
+        },
+        {
+            "cell_type": "markdown",
+            "metadata": {},
+            "source": [
+                "We use this function to query papers and store them in memory as our model types."
+            ]
+        },
+        {
+            "cell_type": "code",
+            "execution_count": 6,
+            "metadata": {},
+            "outputs": [
+                {
+                    "name": "stdout",
+                    "output_type": "stream",
+                    "text": [
+                        "Found 300 papers on 'RAG'\n"
+                    ]
+                }
+            ],
+            "source": [
+                "arxiv_papers: list[ArxivPaper] = [\n",
+                "    ArxivPaper.from_arxiv_info(paper)\n",
+                "    for paper in query_arxiv(SEARCH_TERM, category=ARVIX_CATEGORY, max_results=MAX_RESULTS)\n",
+                "]\n",
+                "\n",
+                "print(f\"Found {len(arxiv_papers)} papers on '{SEARCH_TERM}'\")"
+            ]
+        },
+        {
+            "cell_type": "markdown",
+            "metadata": {},
+            "source": [
+                "Create a `PostgresCollection`, which represents the table in Postgres where we will store the paper information and embeddings."
+            ]
+        },
+        {
+            "cell_type": "code",
+            "execution_count": null,
+            "metadata": {},
+            "outputs": [],
+            "source": [
+                "if USE_AZURE_OPENAI:\n",
+                "    text_embedding = AzureTextEmbedding(service_id=\"embedding\", env_file_path=env_file_path)\n",
+                "else:\n",
+                "    text_embedding = OpenAITextEmbedding(service_id=\"embedding\", env_file_path=env_file_path)\n",
+                "collection = PostgresCollection[str, ArxivPaper](\n",
+                "    collection_name=\"arxiv_records\",\n",
+                "    record_type=ArxivPaper,\n",
+                "    env_file_path=env_file_path,\n",
+                "    embedding_generator=text_embedding,\n",
+                ")"
+            ]
+        },
+        {
+            "cell_type": "markdown",
+            "metadata": {},
+            "source": [
+                "Now that the models have embeddings, we can write them into the Postgres database."
+            ]
+        },
+        {
+            "cell_type": "code",
+            "execution_count": null,
+            "metadata": {},
+            "outputs": [],
+            "source": [
+                "async with collection:\n",
+                "    await collection.ensure_collection_exists()\n",
+                "    keys = await collection.upsert(arxiv_papers)"
+            ]
+        },
+        {
+            "cell_type": "markdown",
+            "metadata": {},
+            "source": [
+                "Here we retrieve the first few models from the database and print out their information."
+            ]
+        },
+        {
+            "cell_type": "code",
+            "execution_count": null,
+            "metadata": {},
+            "outputs": [
+                {
+                    "name": "stdout",
+                    "output_type": "stream",
+                    "text": [
+                        "# Engineering LLM Powered Multi-agent Framework for Autonomous CloudOps\n",
+                        "\n",
+                        "Abstract:   Cloud Operations (CloudOps) is a rapidly growing field focused on the\n",
+                        "automated management and optimization of cloud infrastructure which is essential\n",
+                        "for organizations navigating increasingly complex cloud environments. MontyCloud\n",
+                        "Inc. is one of the major companies in the CloudOps domain that leverages\n",
+                        "autonomous bots to manage cloud compliance, security, and continuous operations.\n",
+                        "To make the platform more accessible and effective to the customers, we\n",
+                        "leveraged the use of GenAI. Developing a GenAI-based solution for autonomous\n",
+                        "CloudOps for the existing MontyCloud system presented us with various challenges\n",
+                        "such as i) diverse data sources; ii) orchestration of multiple processes; and\n",
+                        "iii) handling complex workflows to automate routine tasks. To this end, we\n",
+                        "developed MOYA, a multi-agent framework that leverages GenAI and balances\n",
+                        "autonomy with the necessary human control. This framework integrates various\n",
+                        "internal and external systems and is optimized for factors like task\n",
+                        "orchestration, security, and error mitigation while producing accurate,\n",
+                        "reliable, and relevant insights by utilizing Retrieval Augmented Generation\n",
+                        "(RAG). Evaluations of our multi-agent system with the help of practitioners as\n",
+                        "well as using automated checks demonstrate enhanced accuracy, responsiveness,\n",
+                        "and effectiveness over non-agentic approaches across complex workflows.\n",
+                        "Published: 2025-01-14 16:30:10\n",
+                        "Link: http://arxiv.org/abs/2501.08243v1\n",
+                        "PDF Link: http://arxiv.org/abs/2501.08243v1\n",
+                        "Authors: Kannan Parthasarathy, Karthik Vaidhyanathan, Rudra Dhar, Venkat Krishnamachari, Basil Muhammed, Adyansh Kakran, Sreemaee Akshathala, Shrikara Arun, Sumant Dubey, Mohan Veerubhotla, Amey Karan\n",
+                        "Embedding: [ 0.01063822  0.02977918  0.04532182 ... -0.00264323  0.00081101\n",
+                        "  0.01491571]\n",
+                        "\n",
+                        "\n",
+                        "# Eliciting In-context Retrieval and Reasoning for Long-context Large Language Models\n",
+                        "\n",
+                        "Abstract:   Recent advancements in long-context language models (LCLMs) promise to\n",
+                        "transform Retrieval-Augmented Generation (RAG) by simplifying pipelines. With\n",
+                        "their expanded context windows, LCLMs can process entire knowledge bases and\n",
+                        "perform retrieval and reasoning directly -- a capability we define as In-Context\n",
+                        "Retrieval and Reasoning (ICR^2). However, existing benchmarks like LOFT often\n",
+                        "overestimate LCLM performance by providing overly simplified contexts. To\n",
+                        "address this, we introduce ICR^2, a benchmark that evaluates LCLMs in more\n",
+                        "realistic scenarios by including confounding passages retrieved with strong\n",
+                        "retrievers. We then propose three methods to enhance LCLM performance: (1)\n",
+                        "retrieve-then-generate fine-tuning, (2) retrieval-attention-probing, which uses\n",
+                        "attention heads to filter and de-noise long contexts during decoding, and (3)\n",
+                        "joint retrieval head training alongside the generation head. Our evaluation of\n",
+                        "five well-known LCLMs on LOFT and ICR^2 demonstrates significant gains with our\n",
+                        "best approach applied to Mistral-7B: +17 and +15 points by Exact Match on LOFT,\n",
+                        "and +13 and +2 points on ICR^2, compared to vanilla RAG and supervised fine-\n",
+                        "tuning, respectively. It even outperforms GPT-4-Turbo on most tasks despite\n",
+                        "being a much smaller model.\n",
+                        "Published: 2025-01-14 16:38:33\n",
+                        "Link: http://arxiv.org/abs/2501.08248v1\n",
+                        "PDF Link: http://arxiv.org/abs/2501.08248v1\n",
+                        "Authors: Yifu Qiu, Varun Embar, Yizhe Zhang, Navdeep Jaitly, Shay B. Cohen, Benjamin Han\n",
+                        "Embedding: [-0.01305697  0.01166064  0.06267344 ... -0.01627254  0.00974741\n",
+                        " -0.00573298]\n",
+                        "\n",
+                        "\n",
+                        "# ADAM-1: AI and Bioinformatics for Alzheimer's Detection and Microbiome-Clinical Data Integrations\n",
+                        "\n",
+                        "Abstract:   The Alzheimer's Disease Analysis Model Generation 1 (ADAM) is a multi-agent\n",
+                        "large language model (LLM) framework designed to integrate and analyze multi-\n",
+                        "modal data, including microbiome profiles, clinical datasets, and external\n",
+                        "knowledge bases, to enhance the understanding and detection of Alzheimer's\n",
+                        "disease (AD). By leveraging retrieval-augmented generation (RAG) techniques\n",
+                        "along with its multi-agent architecture, ADAM-1 synthesizes insights from\n",
+                        "diverse data sources and contextualizes findings using literature-driven\n",
+                        "evidence. Comparative evaluation against XGBoost revealed similar mean F1 scores\n",
+                        "but significantly reduced variance for ADAM-1, highlighting its robustness and\n",
+                        "consistency, particularly in small laboratory datasets. While currently tailored\n",
+                        "for binary classification tasks, future iterations aim to incorporate additional\n",
+                        "data modalities, such as neuroimaging and biomarkers, to broaden the scalability\n",
+                        "and applicability for Alzheimer's research and diagnostics.\n",
+                        "Published: 2025-01-14 18:56:33\n",
+                        "Link: http://arxiv.org/abs/2501.08324v1\n",
+                        "PDF Link: http://arxiv.org/abs/2501.08324v1\n",
+                        "Authors: Ziyuan Huang, Vishaldeep Kaur Sekhon, Ouyang Guo, Mark Newman, Roozbeh Sadeghian, Maria L. Vaida, Cynthia Jo, Doyle Ward, Vanni Bucci, John P. Haran\n",
+                        "Embedding: [ 0.03896349  0.00422515  0.05525447 ...  0.03374933 -0.01468264\n",
+                        "  0.01850895]\n",
+                        "\n",
+                        "\n"
+                    ]
+                }
+            ],
+            "source": [
+                "async with collection:\n",
+                "    results = await collection.get(keys[:3])\n",
+                "    if results:\n",
+                "        for result in results:\n",
+                "            print(f\"# {result.title}\")\n",
+                "            print()\n",
+                "            wrapped_abstract = textwrap.fill(result.abstract, width=80)\n",
+                "            print(f\"Abstract: {wrapped_abstract}\")\n",
+                "            print(f\"Published: {result.published}\")\n",
+                "            print(f\"Link: {result.link}\")\n",
+                "            print(f\"PDF Link: {result.link}\")\n",
+                "            print(f\"Authors: {', '.join(result.authors)}\")\n",
+                "            print(f\"Embedding: {result.abstract_vector}\")\n",
+                "            print()\n",
+                "            print()"
+            ]
+        },
+        {
+            "cell_type": "markdown",
+            "metadata": {},
+            "source": [
+                "The `VectorStoreTextSearch` object gives us the ability to retrieve semantically similar documents directly from a prompt.\n",
+                "Here we search for the top 5 ArXiV abstracts in our database similar to the query about chunking strategies in RAG applications:"
+            ]
+        },
+        {
+            "cell_type": "code",
+            "execution_count": null,
+            "metadata": {},
+            "outputs": [
+                {
+                    "name": "stdout",
+                    "output_type": "stream",
+                    "text": [
+                        "Found 5 results for query.\n",
+                        "Advanced ingestion process powered by LLM parsing for RAG system: 0.38676463602221456\n",
+                        "StructRAG: Boosting Knowledge Intensive Reasoning of LLMs via Inference-time Hybrid Information Structurization: 0.39733734194342085\n",
+                        "UDA: A Benchmark Suite for Retrieval Augmented Generation in Real-world Document Analysis: 0.3981809737466562\n",
+                        "R^2AG: Incorporating Retrieval Information into Retrieval Augmented Generation: 0.4134050114864055\n",
+                        "Enhancing Retrieval-Augmented Generation: A Study of Best Practices: 0.4144733752075731\n"
+                    ]
+                }
+            ],
+            "source": [
+                "query = \"What are good chunking strategies to use for unstructured text in Retrieval-Augmented Generation applications?\"\n",
+                "\n",
+                "async with collection:\n",
+                "    search_results = await collection.search(query, top=5, include_total_count=True)\n",
+                "    print(f\"Found {search_results.total_count} results for query.\")\n",
+                "    async for search_result in search_results.results:\n",
+                "        title = search_result.record.title\n",
+                "        score = search_result.score\n",
+                "        print(f\"{title}: {score}\")"
+            ]
+        },
+        {
+            "cell_type": "markdown",
+            "metadata": {},
+            "source": [
+                "We can enable chat completion to utilize the text search by creating a kernel function for searching the database..."
+            ]
+        },
+        {
+            "cell_type": "code",
+            "execution_count": null,
+            "metadata": {},
+            "outputs": [],
+            "source": [
+                "kernel = Kernel()\n",
+                "plugin = kernel.add_functions(\n",
+                "    plugin_name=\"arxiv_plugin\",\n",
+                "    functions=[\n",
+                "        collection.create_search_function(\n",
+                "            # The default parameters match the parameters of the VectorSearchOptions class.\n",
+                "            description=\"Searches for ArXiv papers that are related to the query.\",\n",
+                "            parameters=[\n",
+                "                KernelParameterMetadata(\n",
+                "                    name=\"query\", description=\"What to search for.\", type=\"str\", is_required=True, type_object=str\n",
+                "                ),\n",
+                "                KernelParameterMetadata(\n",
+                "                    name=\"top\",\n",
+                "                    description=\"Number of results to return.\",\n",
+                "                    type=\"int\",\n",
+                "                    default_value=2,\n",
+                "                    type_object=int,\n",
+                "                ),\n",
+                "            ],\n",
+                "        ),\n",
+                "    ],\n",
+                ")"
+            ]
+        },
+        {
+            "cell_type": "markdown",
+            "metadata": {},
+            "source": [
+                "...and then setting up a chat completions service that uses `FunctionChoiceBehavior.Auto` to automatically call the search function when appropriate to the users query. We also create the chat function that will be invoked by the kernel."
+            ]
+        },
+        {
+            "cell_type": "code",
+            "execution_count": 15,
+            "metadata": {},
+            "outputs": [],
+            "source": [
+                "# Create the chat completion service. This requires an Azure OpenAI completions model deployment and configuration.\n",
+                "chat_completion = AzureChatCompletion(service_id=\"completions\")\n",
+                "kernel.add_service(chat_completion)\n",
+                "\n",
+                "# Now we create the chat function that will use the chat service.\n",
+                "chat_function = kernel.add_function(\n",
+                "    prompt=\"{{$chat_history}}{{$user_input}}\",\n",
+                "    plugin_name=\"ChatBot\",\n",
+                "    function_name=\"Chat\",\n",
+                ")\n",
+                "\n",
+                "# we set the function choice to Auto, so that the LLM can choose the correct function to call.\n",
+                "# and we exclude the ChatBot plugin, so that it does not call itself.\n",
+                "execution_settings = AzureChatPromptExecutionSettings(\n",
+                "    function_choice_behavior=FunctionChoiceBehavior.Auto(filters={\"excluded_plugins\": [\"ChatBot\"]}),\n",
+                "    service_id=\"chat\",\n",
+                "    max_tokens=7000,\n",
+                "    temperature=0.7,\n",
+                "    top_p=0.8,\n",
+                ")"
+            ]
+        },
+        {
+            "cell_type": "markdown",
+            "metadata": {},
+            "source": [
+                "Here we create a chat history with a system message and some initial context:"
+            ]
+        },
+        {
+            "cell_type": "code",
+            "execution_count": 16,
+            "metadata": {},
+            "outputs": [],
+            "source": [
+                "history = ChatHistory()\n",
+                "system_message = \"\"\"\n",
+                "You are a chat bot. Your name is Archie and\n",
+                "you have one goal: help people find answers\n",
+                "to technical questions by relying on the latest\n",
+                "research papers published on ArXiv.\n",
+                "You communicate effectively in the style of a helpful librarian. \n",
+                "You always make sure to include the\n",
+                "ArXiV paper references in your responses.\n",
+                "If you cannot find the answer in the papers,\n",
+                "you will let the user know, but also provide the papers\n",
+                "you did find to be most relevant. If the abstract of the \n",
+                "paper does not specifically reference the user's inquiry,\n",
+                "but you believe it might be relevant, you can still include it\n",
+                "BUT you must make sure to mention that the paper might not directly\n",
+                "address the user's inquiry. Make certain that the papers you link are\n",
+                "from a specific search result.\n",
+                "\"\"\"\n",
+                "history.add_system_message(system_message)\n",
+                "history.add_user_message(\"Hi there, who are you?\")\n",
+                "history.add_assistant_message(\n",
+                "    \"I am Archie, the ArXiV chat bot. I'm here to help you find the latest research papers from ArXiv that relate to your inquiries.\"\n",
+                ")"
+            ]
+        },
+        {
+            "cell_type": "markdown",
+            "metadata": {},
+            "source": [
+                "We can now invoke the chat function via the Kernel to get chat completions:"
+            ]
+        },
+        {
+            "cell_type": "code",
+            "execution_count": 17,
+            "metadata": {},
+            "outputs": [],
+            "source": [
+                "arguments = KernelArguments(\n",
+                "    user_input=query,\n",
+                "    chat_history=history,\n",
+                "    settings=execution_settings,\n",
+                ")\n",
+                "\n",
+                "result = await kernel.invoke(chat_function, arguments=arguments)"
+            ]
+        },
+        {
+            "cell_type": "markdown",
+            "metadata": {},
+            "source": [
+                "Printing the result shows that the chat completion service used our text search to locate relevant ArXiV papers based on the query:"
+            ]
+        },
+        {
+            "cell_type": "code",
+            "execution_count": 18,
+            "metadata": {},
+            "outputs": [
+                {
+                    "name": "stdout",
+                    "output_type": "stream",
+                    "text": [
+                        "Archie:>\n",
+                        "What an excellent and timely question! Chunking strategies for unstructured text are\n",
+                        "critical for optimizing Retrieval-Augmented Generation (RAG) systems since they\n",
+                        "significantly affect how effectively a RAG model can retrieve and generate contextually\n",
+                        "relevant information. Let me consult the latest papers on this topic from ArXiv and\n",
+                        "provide you with relevant insights.\n",
+                        "---\n",
+                        "Here are some recent papers that dive into chunking strategies or similar concepts for\n",
+                        "retrieval-augmented frameworks:\n",
+                        "1. **\"Post-training optimization of retrieval-augmented generation models\"**\n",
+                        "   *Authors*: Vibhor Agarwal et al.\n",
+                        "   *Abstract*: While the paper discusses optimization strategies for retrieval-augmented\n",
+                        "generation models, there is a discussion on handling unstructured text that could apply to\n",
+                        "chunking methodologies. Chunking isn't always explicitly mentioned as \"chunking\" but may\n",
+                        "be referred to in contexts like splitting data for retrieval.\n",
+                        "   *ArXiv link*: [arXiv:2308.10701](https://arxiv.org/abs/2308.10701)\n",
+                        "   *Note*: This paper may not focus entirely on chunking strategies but might discuss\n",
+                        "relevant downstream considerations. It could still provide a foundation for you to explore\n",
+                        "how chunking integrates with retrievers.\n",
+                        "2. **\"Beyond Text: Retrieval-Augmented Reranking for Open-Domain Tasks\"**\n",
+                        "   *Authors*: Younggyo Seo et al.\n",
+                        "   *Abstract*: Although primarily focused on retrieval augmentation for reranking, there\n",
+                        "are reflections on how document structure impacts task performance. Chunking unstructured\n",
+                        "text to improve retrievability for such tasks could indirectly relate to this work.\n",
+                        "   *ArXiv link*: [arXiv:2310.03714](https://arxiv.org/abs/2310.03714)\n",
+                        "3. **\"ALMA: Alignment of Generative and Retrieval Models for Long Documents\"**\n",
+                        "   *Authors*: Yao Fu et al.\n",
+                        "   *Abstract excerpt*: \"Our approach is designed to handle retrieval and generation for\n",
+                        "long documents by aligning the retrieval and generation models more effectively.\"\n",
+                        "Strategies to divide and process long documents into smaller chunks for efficient\n",
+                        "alignment are explicitly discussed. A focus on handling unstructured long-form content\n",
+                        "makes this paper highly relevant.\n",
+                        "   *ArXiv link*: [arXiv:2308.05467](https://arxiv.org/abs/2308.05467)\n",
+                        "4. **\"Enhancing Context-aware Question Generation with Multi-modal Knowledge\"**\n",
+                        "   *Authors*: Jialong Han et al.\n",
+                        "   *Abstract excerpt*: \"Proposed techniques focus on improving retrievals through better\n",
+                        "division of available knowledge.\" It doesn’t focus solely on text chunking in the RAG\n",
+                        "framework but might be interesting since contextual awareness often relates to\n",
+                        "preprocessing unstructured input into structured chunks.\n",
+                        "   *ArXiv link*: [arXiv:2307.12345](https://arxiv.org/abs/2307.12345)\n",
+                        "---\n",
+                        "### Practical Approaches Discussed in Literature:\n",
+                        "From my broad understanding of RAG systems and some of the details in these papers, here\n",
+                        "are common chunking strategies discussed in the research community:\n",
+                        "1. **Sliding Window Approach**: Divide the text into overlapping chunks of fixed lengths\n",
+                        "(e.g., 512 tokens with an overlap of 128 tokens). This helps ensure no important context\n",
+                        "is left behind when chunks are created.\n",
+                        "\n",
+                        "2. **Semantic Chunking**: Use sentence embeddings or clustering techniques (e.g., via Bi-\n",
+                        "Encoders or Sentence Transformers) to ensure chunks align semantically rather than naively\n",
+                        "by token count.\n",
+                        "3. **Dynamic Partitioning**: Implement chunking based on higher-order structure in the\n",
+                        "text, such as splitting at sentence boundaries, paragraph breaks, or logical sections.\n",
+                        "4. **Content-aware Chunking**: Experiment with LLMs to pre-identify contextual relevance\n",
+                        "of different parts of the text and chunk accordingly.\n",
+                        "---\n",
+                        "If you'd like, I can search more specifically on a sub-part of chunking strategies or\n",
+                        "related RAG optimizations. Let me know!\n"
+                    ]
+                }
+            ],
+            "source": [
+                "def wrap_text(text, width=90):\n",
+                "    paragraphs = text.split(\"\\n\\n\")  # Split the text into paragraphs\n",
+                "    wrapped_paragraphs = [\n",
+                "        \"\\n\".join(textwrap.fill(part, width=width) for paragraph in paragraphs for part in paragraph.split(\"\\n\"))\n",
+                "    ]  # Wrap each paragraph, split by newlines\n",
+                "    return \"\\n\\n\".join(wrapped_paragraphs)  # Join the wrapped paragraphs back together\n",
+                "\n",
+                "\n",
+                "print(f\"Archie:>\\n{wrap_text(str(result))}\")"
+            ]
+        },
+        {
+            "cell_type": "code",
+            "execution_count": null,
+            "metadata": {},
+            "outputs": [],
+            "source": []
+        }
+    ],
+    "metadata": {
+        "kernelspec": {
+            "display_name": ".venv",
+            "language": "python",
+            "name": "python3"
+        },
+        "language_info": {
+            "codemirror_mode": {
+                "name": "ipython",
+                "version": 3
+            },
+            "file_extension": ".py",
+            "mimetype": "text/x-python",
+            "name": "python",
+            "nbconvert_exporter": "python",
+            "pygments_lexer": "ipython3",
+            "version": "3.10.15"
+        }
+    },
+    "nbformat": 4,
+    "nbformat_minor": 2
 }