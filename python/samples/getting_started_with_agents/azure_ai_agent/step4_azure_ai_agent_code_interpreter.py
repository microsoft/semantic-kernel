# Copyright (c) Microsoft. All rights reserved.

import asyncio
import os

<<<<<<< HEAD
from azure.ai.agents.models import CodeInterpreterTool
=======
from azure.ai.projects.models import CodeInterpreterTool, FilePurpose
>>>>>>> 50cf7826
from azure.identity.aio import DefaultAzureCredential

from semantic_kernel.agents import AzureAIAgent, AzureAIAgentSettings, AzureAIAgentThread
from semantic_kernel.contents import AuthorRole

"""
The following sample demonstrates how to create a simple, Azure AI agent that
uses the code interpreter tool to answer a coding question.
"""

TASK = "What's the total sum of all sales for all segments using Python?"


async def main() -> None:
    async with (
        DefaultAzureCredential() as creds,
        AzureAIAgent.create_client(credential=creds) as client,
    ):
        # 1. Create an agent with a code interpreter on the Azure AI agent service
        csv_file_path = os.path.join(
            os.path.dirname(os.path.dirname(os.path.realpath(__file__))), "resources", "sales.csv"
        )

        # 2. Upload the CSV file to the Azure AI agent service
        file = await client.agents.upload_file_and_poll(file_path=csv_file_path, purpose=FilePurpose.AGENTS)

        # 3. Create a code interpreter tool referencing the uploaded file
        code_interpreter = CodeInterpreterTool(file_ids=[file.id])
        agent_definition = await client.agents.create_agent(
            model=AzureAIAgentSettings().deployment_name,
            tools=code_interpreter.definitions,
            tool_resources=code_interpreter.resources,
        )

        # 4. Create a Semantic Kernel agent for the Azure AI agent
        agent = AzureAIAgent(
            client=client,
            definition=agent_definition,
        )

        # 5. Create a thread for the agent
        # If no thread is provided, a new thread will be
        # created and returned with the initial response
        thread: AzureAIAgentThread | None = None

        try:
            print(f"# User: '{TASK}'")
            # 6. Invoke the agent for the specified thread for response
            async for response in agent.invoke(messages=TASK, thread=thread):
                if response.role != AuthorRole.TOOL:
                    print(f"# Agent: {response}")
                thread = response.thread
        finally:
            # 7. Cleanup: Delete the thread, agent, and file
            await thread.delete() if thread else None
            await client.agents.delete_agent(agent.id)
            await client.agents.delete_file(file.id)

        """
        Sample Output:
        # User: 'Give me the code to calculate the total sales for all segments.'

        # AuthorRole.ASSISTANT: Let me first load the uploaded file to understand its contents before providing 
        tailored code.

        ```python
        import pandas as pd

        # Load the uploaded file
        file_path = '/mnt/data/assistant-GBaUAF6AKds3sfdfSpxJZG'
        data = pd.read_excel(file_path) # Attempting to load as an Excel file initially

        # Display the first few rows and understand its structure
        data.head(), data.info()
        ```

        # AuthorRole.ASSISTANT: The file format couldn't be automatically determined. Let me attempt to load it as a 
        CSV or other type.

        ```python
        # Attempt to load the file as a CSV
        data = pd.read_csv(file_path)

        # Display the first few rows of the dataset and its information
        data.head(), data.info()
        ```

        # AuthorRole.ASSISTANT: <class 'pandas.core.frame.DataFrame'>
        RangeIndex: 700 entries, 0 to 699
        Data columns (total 14 columns):
        #   Column        Non-Null Count  Dtype  
        ---  ------        --------------  -----  
        0   Segment       700 non-null    object 
        1   Country       700 non-null    object 
        2   Product       700 non-null    object 
        3   Units Sold    700 non-null    float64
        4   Sale Price    700 non-null    float64
        5   Gross Sales   700 non-null    float64
        6   Discounts     700 non-null    float64
        7   Sales         700 non-null    float64
        8   COGS          700 non-null    float64
        9   Profit        700 non-null    float64
        10  Date          700 non-null    object 
        11  Month Number  700 non-null    int64  
        12  Month Name    700 non-null    object 
        13  Year          700 non-null    int64  
        dtypes: float64(7), int64(2), object(5)
        memory usage: 76.7+ KB
        The dataset has been successfully loaded and contains information regarding sales, profits, and related metrics 
        for various segments. To calculate the total sales across all segments, we can use the "Sales" column.

        Here's the code to calculate the total sales:

        ```python
        # Calculate the total sales for all segments
        total_sales = data['Sales'].sum()

        total_sales
        ```

        # AuthorRole.ASSISTANT: The total sales for all segments amount to approximately **118,726,350.29**. Let me 
        know if you need additional analysis or code for manipulating this data!
        """


if __name__ == "__main__":
    asyncio.run(main())<|MERGE_RESOLUTION|>--- conflicted
+++ resolved
@@ -3,11 +3,7 @@
 import asyncio
 import os
 
-<<<<<<< HEAD
-from azure.ai.agents.models import CodeInterpreterTool
-=======
-from azure.ai.projects.models import CodeInterpreterTool, FilePurpose
->>>>>>> 50cf7826
+from azure.ai.agents.models import CodeInterpreterTool, FilePurpose
 from azure.identity.aio import DefaultAzureCredential
 
 from semantic_kernel.agents import AzureAIAgent, AzureAIAgentSettings, AzureAIAgentThread
@@ -32,7 +28,7 @@
         )
 
         # 2. Upload the CSV file to the Azure AI agent service
-        file = await client.agents.upload_file_and_poll(file_path=csv_file_path, purpose=FilePurpose.AGENTS)
+        file = await client.agents.files.upload_and_poll(file_path=csv_file_path, purpose=FilePurpose.AGENTS)
 
         # 3. Create a code interpreter tool referencing the uploaded file
         code_interpreter = CodeInterpreterTool(file_ids=[file.id])
