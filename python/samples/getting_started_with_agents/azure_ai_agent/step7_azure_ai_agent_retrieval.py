# Copyright (c) Microsoft. All rights reserved.

import asyncio

from azure.identity.aio import DefaultAzureCredential

from semantic_kernel.agents import AzureAIAgent, AzureAIAgentThread

"""
The following sample demonstrates how to use an already existing
Azure AI Agent within Semantic Kernel. This sample requires that you
have an existing agent created either previously in code or via the
Azure Portal (or CLI).
"""


# Simulate a conversation with the agent
USER_INPUTS = [
    "Why is the sky blue?",
]


async def main() -> None:
    async with (
        DefaultAzureCredential() as creds,
        AzureAIAgent.create_client(credential=creds) as client,
    ):
        # 1. Retrieve the agent definition based on the `agent_id`
        # Replace the "your-agent-id" with the actual agent ID
        # you want to use.
        agent_definition = await client.agents.get_agent(
            agent_id="your-agent-id",
        )

        # 2. Create a Semantic Kernel agent for the Azure AI agent
        agent = AzureAIAgent(
            client=client,
            definition=agent_definition,
        )

        # 3. Create a thread for the agent
        # If no thread is provided, a new thread will be
        # created and returned with the initial response
        thread: AzureAIAgentThread = None

        try:
            for user_input in USER_INPUTS:
                print(f"# User: '{user_input}'")
                # 4. Invoke the agent for the specified thread for response
                response = await agent.get_response(messages=user_input, thread=thread)
                print(f"# {response.name}: {response}")
        finally:
<<<<<<< HEAD
            # 6. Cleanup: Delete the thread and agent
            await client.agents.delete_thread(thread.id)
=======
            # 5. Cleanup: Delete the thread and agent
            await thread.delete() if thread else None
>>>>>>> bfb96472
            # Do not clean up the agent so it can be used again

        """
        Sample Output:
        # User: 'Why is the sky blue?'
        # Agent: The sky appears blue because molecules in the Earth's atmosphere scatter sunlight,
        and blue light is scattered more than other colors due to its shorter wavelength.
        """


if __name__ == "__main__":
    asyncio.run(main())<|MERGE_RESOLUTION|>--- conflicted
+++ resolved
@@ -50,13 +50,8 @@
                 response = await agent.get_response(messages=user_input, thread=thread)
                 print(f"# {response.name}: {response}")
         finally:
-<<<<<<< HEAD
-            # 6. Cleanup: Delete the thread and agent
-            await client.agents.delete_thread(thread.id)
-=======
             # 5. Cleanup: Delete the thread and agent
             await thread.delete() if thread else None
->>>>>>> bfb96472
             # Do not clean up the agent so it can be used again
 
         """
