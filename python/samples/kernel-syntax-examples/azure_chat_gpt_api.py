--- conflicted
+++ resolved
@@ -2,27 +2,13 @@
 
 import asyncio
 import logging
-<<<<<<< HEAD
-
-from dotenv import load_dotenv
-=======
->>>>>>> b8e01f9b
 
 import semantic_kernel as sk
 import semantic_kernel.connectors.ai.open_ai as sk_oai
 from semantic_kernel.contents.chat_history import ChatHistory
-<<<<<<< HEAD
-from semantic_kernel.prompt_template.input_variable import InputVariable
-from semantic_kernel.utils.settings import azure_openai_settings_from_dot_env_as_dict
-
-logging.basicConfig(level=logging.INFO)
-
-load_dotenv()
-=======
 from semantic_kernel.utils.settings import azure_openai_settings_from_dot_env_as_dict
 
 logging.basicConfig(level=logging.WARNING)
->>>>>>> b8e01f9b
 
 system_message = """
 You are a chat bot. Your name is Mosscap and
@@ -54,37 +40,14 @@
 
 ## The second method is useful when you are using a single service, and you want to have type checking on the request settings or when you are using multiple instances of the same type of service, for instance gpt-35-turbo and gpt-4, both in openai and both for chat.  # noqa: E501 E266
 ## 3. create the request settings from the kernel based on the registered service class: # noqa: E266
-<<<<<<< HEAD
-req_settings = kernel.get_service(service_id).get_prompt_execution_settings_class()(service_id=service_id)
-=======
 req_settings = kernel.get_prompt_execution_settings_from_service_id(service_id=service_id)
->>>>>>> b8e01f9b
 req_settings.max_tokens = 2000
 req_settings.temperature = 0.7
 req_settings.top_p = 0.8
 req_settings.auto_invoke_kernel_functions = True
 ## The third method is the most specific as the returned request settings class is the one that is registered for the service and has some fields already filled in, like the service_id and ai_model_id. # noqa: E501 E266
 
-prompt_template_config = sk.PromptTemplateConfig(
-    template=system_message
-    + """ Summarize the on-going chat history: {{$chat_history}} and respond to this statement: {{$request}}""",
-    name="chat",
-    input_variables=[
-        InputVariable(name="request", description="The user input", is_required=True),
-        InputVariable(name="chat_history", description="The history of the conversation", is_required=True),
-    ],
-    execution_settings=req_settings,
-)
 
-<<<<<<< HEAD
-history = ChatHistory()
-history.add_user_message("Hi there, who are you?")
-history.add_assistant_message("I am Mosscap, a chat bot. I'm trying to figure out what people need.")
-
-chat_function = kernel.create_function_from_prompt(
-    function_name="chat", plugin_name="chat", prompt_template_config=prompt_template_config
-)
-=======
 chat_function = kernel.create_function_from_prompt(
     prompt=system_message + """{{$chat_history}}{{$user_input}}""",
     function_name="chat",
@@ -95,7 +58,6 @@
 history = ChatHistory()
 history.add_user_message("Hi there, who are you?")
 history.add_assistant_message("I am Mosscap, a chat bot. I'm trying to figure out what people need.")
->>>>>>> b8e01f9b
 
 
 async def chat() -> bool:
@@ -116,11 +78,7 @@
     if stream:
         answer = kernel.invoke_stream(
             chat_function,
-<<<<<<< HEAD
-            request=user_input,
-=======
             user_input=user_input,
->>>>>>> b8e01f9b
             chat_history=history,
         )
         print("Mosscap:> ", end="")
@@ -130,11 +88,7 @@
         return True
     answer = await kernel.invoke(
         chat_function,
-<<<<<<< HEAD
-        request=user_input,
-=======
         user_input=user_input,
->>>>>>> b8e01f9b
         chat_history=history,
     )
     print(f"Mosscap:> {answer}")
