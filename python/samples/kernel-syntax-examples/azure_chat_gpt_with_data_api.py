# Copyright (c) Microsoft. All rights reserved.

import asyncio
import logging

import semantic_kernel as sk
import semantic_kernel.connectors.ai.open_ai as sk_oai
from semantic_kernel.connectors.ai.open_ai.contents.azure_chat_message_content import AzureChatMessageContent
from semantic_kernel.connectors.ai.open_ai.contents.function_call import FunctionCall
from semantic_kernel.connectors.ai.open_ai.contents.tool_calls import ToolCall
from semantic_kernel.connectors.ai.open_ai.prompt_execution_settings.azure_chat_prompt_execution_settings import (
    AzureAISearchDataSource,
    AzureChatPromptExecutionSettings,
    ExtraBody,
)
from semantic_kernel.contents.chat_history import ChatHistory
from semantic_kernel.contents.chat_role import ChatRole
from semantic_kernel.functions.kernel_arguments import KernelArguments
from semantic_kernel.prompt_template.input_variable import InputVariable
from semantic_kernel.prompt_template.prompt_template_config import PromptTemplateConfig
from semantic_kernel.utils.settings import (
    azure_aisearch_settings_from_dot_env_as_dict,
    azure_openai_settings_from_dot_env_as_dict,
)

kernel = sk.Kernel()
logging.basicConfig(level=logging.DEBUG)

# Load Azure OpenAI Settings
aoai_settings = azure_openai_settings_from_dot_env_as_dict(include_api_version=True)

# For example, AI Search index may contain the following document:

# Emily and David, two passionate scientists, met during a research expedition to Antarctica.
# Bonded by their love for the natural world and shared curiosity, they uncovered a
# groundbreaking phenomenon in glaciology that could potentially reshape our understanding of climate change.

azure_ai_search_settings = azure_aisearch_settings_from_dot_env_as_dict()

# Our example index has fields "source_title", "source_text", "source_url", and "source_file".
# Add fields mapping to the settings to indicate which fields to use for the title, content, URL, and file path.
azure_ai_search_settings["fieldsMapping"] = {
    "titleField": "source_title",
    "urlField": "source_url",
    "contentFields": ["source_text"],
    "filepathField": "source_file",
}

# Create the data source settings

az_source = AzureAISearchDataSource(parameters=azure_ai_search_settings)
extra = ExtraBody(data_sources=[az_source])
req_settings = AzureChatPromptExecutionSettings(service_id="default", extra_body=extra)

<<<<<<< HEAD
# When using data, set use_extensions=True and use the 2024-02-15-preview API version.
=======
# When using data, use the 2024-02-15-preview API version.
>>>>>>> 0a9e74a3
chat_service = sk_oai.AzureChatCompletion(
    service_id="chat-gpt",
    **aoai_settings,
)
kernel.add_service(chat_service)

prompt_template_config = PromptTemplateConfig(
    template="{{$chat_history}}{{$user_input}}",
    name="chat",
    template_format="semantic-kernel",
    input_variables=[
        InputVariable(name="chat_history", description="The chat history", is_required=True),
        InputVariable(name="request", description="The user input", is_required=True),
    ],
    execution_settings={"default": req_settings},
)
chat_function = kernel.create_function_from_prompt(
    plugin_name="ChatBot", function_name="Chat", prompt_template_config=prompt_template_config
)

chat_history = ChatHistory()
chat_history.add_system_message("I am an AI assistant here to answer your questions.")


async def chat() -> bool:
    try:
        user_input = input("User:> ")
    except KeyboardInterrupt:
        print("\n\nExiting chat...")
        return False
    except EOFError:
        print("\n\nExiting chat...")
        return False

    if user_input == "exit":
        print("\n\nExiting chat...")
        return False

    # Non streaming
    # answer = await kernel.run(chat_function, input_vars=context_vars)
    # print(f"Assistant:> {answer}")
    arguments = KernelArguments(chat_history=chat_history, user_input=user_input, execution_settings=req_settings)

    full_message = None
    print("Assistant:> ", end="")
    async for message in kernel.invoke_stream(chat_function, arguments=arguments):
        print(str(message[0]), end="")
        full_message = message[0] if not full_message else full_message + message[0]
    print("\n")

    # The tool message containing cited sources is available in the context
    if full_message:
        chat_history.add_user_message(user_input)
        if hasattr(full_message, "tool_message"):
            chat_history.add_message(
                AzureChatMessageContent(
                    role="assistant",
                    tool_calls=[
                        ToolCall(
                            id="chat_with_your_data",
                            function=FunctionCall(name="chat_with_your_data", arguments=""),
                        )
                    ],
                )
            )
            chat_history.add_tool_message(full_message.tool_message, {"tool_call_id": "chat_with_your_data"})
        if full_message.role is None:
            full_message.role = ChatRole.ASSISTANT
        chat_history.add_assistant_message(full_message.content)
    return True


async def main() -> None:
    chatting = True
    while chatting:
        chatting = await chat()


if __name__ == "__main__":
    asyncio.run(main())<|MERGE_RESOLUTION|>--- conflicted
+++ resolved
@@ -52,11 +52,7 @@
 extra = ExtraBody(data_sources=[az_source])
 req_settings = AzureChatPromptExecutionSettings(service_id="default", extra_body=extra)
 
-<<<<<<< HEAD
-# When using data, set use_extensions=True and use the 2024-02-15-preview API version.
-=======
 # When using data, use the 2024-02-15-preview API version.
->>>>>>> 0a9e74a3
 chat_service = sk_oai.AzureChatCompletion(
     service_id="chat-gpt",
     **aoai_settings,
