# Copyright (c) Microsoft. All rights reserved.
from semantic_kernel.connectors.ai.complete_request_settings import CompleteRequestSettings
from semantic_kernel.connectors.ai.chat_request_settings import ChatRequestSettings
import semantic_kernel as sk
import asyncio
import semantic_kernel.connectors.ai.open_ai as sk_oai
import os


async def chat_request_example():
    # To use Logit Bias you will need to know the token ids of the words you want to use.
    # Getting the token ids using the GPT Tokenizer: https: // platform.openai.com/tokenizer
    kernel = sk.Kernel()
    api_key, org_id = sk.openai_settings_from_dot_env()
    openai_chat_completion = sk_oai.OpenAIChatCompletion("gpt-3.5-turbo", api_key, org_id)
    kernel.add_chat_service("ChatBot", openai_chat_completion)

    # The following text is the tokenized version of the book related tokens
    # novel literature reading author library story chapter paperback hardcover
    # ebook publishing fiction nonfiction manuscript textbook bestseller bookstore
    # reading list bookworm"
    keys = [
        3919, 626, 17201, 1300, 25782, 9800, 32016, 13571, 43582, 20189,
        1891, 10424, 9631, 16497, 12984, 20020, 24046, 13159, 805, 15817,
        5239, 2070, 13466, 32932, 8095, 1351, 25323
    ]
    # This will make the model try its best to avoid any of the above related words.
    settings = ChatRequestSettings()
    context_vars = sk.ContextVariables()
    # Map each token in the keys list to a bias value from -100 (a potential ban) to 100 (exclusive selection)
    for key in keys:
        # -100 to potentially ban all the tokens from the list.
        settings.token_selection_biases[key] = -100

    prompt_config = sk.PromptTemplateConfig.from_completion_parameters(
        max_tokens=2000, temperature=0.7, top_p=0.8
    )

    prompt_template = sk.ChatPromptTemplate(
        "{{$user_input}}", kernel.prompt_template_engine, prompt_config
    )

    # Setting up the prompt
    prompt_template.add_system_message("You are a librarian expert")
    user_mssg = "Hi, I'm looking some suggestions"
    prompt_template.add_user_message(user_mssg)
    function_config = sk.SemanticFunctionConfig(prompt_config, prompt_template)
    chat_function = kernel.register_semantic_function("ChatBot", "Chat", function_config)

    # First user message and response
    answer = await openai_chat_completion.complete_async(user_mssg, settings)
    context_vars["chat_history"] = f"User:> {user_mssg}\nChatBot:> {answer}\n"
    context_vars["chat_bot_ans"] = str(answer)

    # Second user message and response
    user_mssg = "I love history and philosophy, I'd like to learn something new about Greece, any suggestion?"
    prompt_template.add_user_message(user_mssg)
    answer = await openai_chat_completion.complete_async(user_mssg, settings)
    context_vars["chat_history"] += f"\nUser:> {user_mssg}\nChatBot:> {answer}\n"
    context_vars["chat_bot_ans"] += '\n' + str(answer)

    return context_vars

<<<<<<< HEAD
async def chat_request_example_2():
    # To use Logit Bias you will need to know the token ids of the words you want to use.
    # Getting the token ids using the GPT Tokenizer: https: // platform.openai.com/tokenizer
    kernel = sk.Kernel()
    api_key, org_id = sk.openai_settings_from_dot_env()
    openai_chat_completion = sk_oai.OpenAIChatCompletion("gpt-3.5-turbo", api_key, org_id)
    kernel.add_chat_service("ChatBot", openai_chat_completion)
    # The following text is the tokenized version of the basketball related tokens
    # "swish screen score dominant basketball game GOAT Shooting, Dribbling"
    keys = [2032, 680, 9612, 26675, 3438, 42483, 21265, 6057, 11230, 1404, 2484, 12494, 35, 822, 11108]
    # This will make the model try its best to avoid any of the above related words.
    settings = ChatRequestSettings()
    context_vars = sk.ContextVariables()
    # Map each token in the keys list to a bias value from -100 (a potential ban) to 100 (exclusive selection)
    for key in keys:
        # -100 to potentially ban all the tokens from the list.
        settings.token_selection_biases[key] = -100

    prompt_config = sk.PromptTemplateConfig.from_completion_parameters(
        max_tokens=2000, temperature=0.7, top_p=0.8
    )

    prompt_template = sk.ChatPromptTemplate(
        "{{$user_input}}", kernel.prompt_template_engine, prompt_config
    )

    prompt_template.add_system_message("You are a basketball expert")
    user_mssg = "Hi, I'm looking for some key words" #might use terms
    prompt_template.add_user_message(user_mssg)
    function_config = sk.SemanticFunctionConfig(prompt_config, prompt_template)
    chat_function = kernel.register_semantic_function("ChatBot", "Chat", function_config)
    answer = await kernel.run_async(chat_function, input_vars=None)
    context_vars["chat_history"] = f"User:> {user_mssg}\nChatBot:> {answer}\n"
    context_vars["chat_bot_ans"] = str(answer)
    user_mssg = "I love the LA Lakers, I'd like to learn something new about LeBron James, any suggestion?"
    prompt_template.add_user_message(user_mssg)
    answer = await kernel.run_async(chat_function, input_vars=None)
    context_vars["chat_history"] += f"\nUser:> {user_mssg}\nChatBot:> {answer}\n"
    context_vars["chat_bot_ans"] += '\n' + str(answer)


    return context_vars

=======
>>>>>>> fe6fbe45

async def main() -> None:
    chat = await chat_request_example()
    print("Chat completion example:")
    print("------------------------")
    print(chat["chat_history"])
    banned_words = ["novel", "literature", "reading", "author", "library",
                    "story", "chapter", "paperback", "hardcover", "ebook",
                    "publishing", "fiction", "nonfiction", "manuscript",
                    "textbook", "bestseller", "bookstore", "reading list",
                    "bookworm"]
    passed = True
    print("------------------------")
    chat_bot_ans_words =chat["chat_bot_ans"].split()
    for word in banned_words:
        if word in chat_bot_ans_words:
            print(f"The banned word \"{word}\" was found in the answer")
            passed = False
    if passed == True:
        print("None of the banned words were found in the answer")
    print("\n", "Text completion example:")
    print("------------------------")
    await text_complete_request_example()
    print("------------------------")
    return


async def text_complete_request_example():
    kernel = sk.Kernel()
    api_key, org_id = sk.openai_settings_from_dot_env()
    openai_text_completion = sk_oai.OpenAITextCompletion("text-davinci-002", api_key, org_id)
    kernel.add_text_completion_service("dv", openai_text_completion)

    # apple chocolate pecan pumpkin
    keys = [18040, 354, 9140, 431, 5171, 79, 931, 5116]

    # This will make the model try its best to avoid any of the above related words.
    settings = CompleteRequestSettings()

    # Map each token in the keys list to a bias value from -100 (a potential ban) to 100 (exclusive selection)
    for key in keys:
        # -100 to potentially ban all the tokens from the list.
        settings.token_selection_biases[key] = -100

    user_mssg = "The best pie flavor to have in autumn is"
    answer = await openai_text_completion.complete_async(user_mssg, settings)
    print(answer)
    return

    chat = await chat_request_example_2()
    print("Chat content:")
    print("------------------------")
    print(chat["chat_history"])
    banned_words = ["swish",'screen', 'score', 'dominant', 'basketball', 'game','GOAT', 'Shooting', 'Dribbling']
    passed = True
    print("------------------------")
    chat_bot_ans_words =chat["chat_bot_ans"].split()
    for word in banned_words:
        if word in chat_bot_ans_words:
            print(f"The banned word \"{word}\" was found in the answer")
            passed = False
    if passed == True:
        print("None of the banned words were found in the answer")    


if __name__ == "__main__":
    asyncio.run(main())<|MERGE_RESOLUTION|>--- conflicted
+++ resolved
@@ -61,7 +61,7 @@
 
     return context_vars
 
-<<<<<<< HEAD
+
 async def chat_request_example_2():
     # To use Logit Bias you will need to know the token ids of the words you want to use.
     # Getting the token ids using the GPT Tokenizer: https: // platform.openai.com/tokenizer
@@ -105,8 +105,6 @@
 
     return context_vars
 
-=======
->>>>>>> fe6fbe45
 
 async def main() -> None:
     chat = await chat_request_example()
@@ -127,35 +125,7 @@
             passed = False
     if passed == True:
         print("None of the banned words were found in the answer")
-    print("\n", "Text completion example:")
-    print("------------------------")
-    await text_complete_request_example()
-    print("------------------------")
-    return
-
-
-async def text_complete_request_example():
-    kernel = sk.Kernel()
-    api_key, org_id = sk.openai_settings_from_dot_env()
-    openai_text_completion = sk_oai.OpenAITextCompletion("text-davinci-002", api_key, org_id)
-    kernel.add_text_completion_service("dv", openai_text_completion)
-
-    # apple chocolate pecan pumpkin
-    keys = [18040, 354, 9140, 431, 5171, 79, 931, 5116]
-
-    # This will make the model try its best to avoid any of the above related words.
-    settings = CompleteRequestSettings()
-
-    # Map each token in the keys list to a bias value from -100 (a potential ban) to 100 (exclusive selection)
-    for key in keys:
-        # -100 to potentially ban all the tokens from the list.
-        settings.token_selection_biases[key] = -100
-
-    user_mssg = "The best pie flavor to have in autumn is"
-    answer = await openai_text_completion.complete_async(user_mssg, settings)
-    print(answer)
-    return
-
+    
     chat = await chat_request_example_2()
     print("Chat content:")
     print("------------------------")
@@ -170,6 +140,63 @@
             passed = False
     if passed == True:
         print("None of the banned words were found in the answer")    
+    
+    print("\n", "Text completion example:")
+    print("------------------------")
+    await text_complete_request_example()
+    print("------------------------")    
+    print("\n", "Text completion example:")
+    print("------------------------")
+    await text_complete_request_example()
+    print("------------------------")
+    return
+
+
+async def text_complete_request_example():
+    kernel = sk.Kernel()
+    api_key, org_id = sk.openai_settings_from_dot_env()
+    openai_text_completion = sk_oai.OpenAITextCompletion("text-davinci-002", api_key, org_id)
+    kernel.add_text_completion_service("dv", openai_text_completion)
+
+    # apple chocolate pecan pumpkin
+    keys = [18040, 354, 9140, 431, 5171, 79, 931, 5116]
+
+    # This will make the model try its best to avoid any of the above related words.
+    settings = CompleteRequestSettings()
+
+    # Map each token in the keys list to a bias value from -100 (a potential ban) to 100 (exclusive selection)
+    for key in keys:
+        # -100 to potentially ban all the tokens from the list.
+        settings.token_selection_biases[key] = -100
+
+    user_mssg = "The best pie flavor to have in autumn is"
+    answer = await openai_text_completion.complete_async(user_mssg, settings)
+    print(answer)
+    return
+
+
+async def text_complete_request_example():
+    kernel = sk.Kernel()
+    api_key, org_id = sk.openai_settings_from_dot_env()
+    openai_text_completion = sk_oai.OpenAITextCompletion("text-davinci-002", api_key, org_id)
+    kernel.add_text_completion_service("dv", openai_text_completion)
+
+    # apple chocolate pecan pumpkin
+    keys = [18040, 354, 9140, 431, 5171, 79, 931, 5116]
+
+    # This will make the model try its best to avoid any of the above related words.
+    settings = CompleteRequestSettings()
+
+    # Map each token in the keys list to a bias value from -100 (a potential ban) to 100 (exclusive selection)
+    for key in keys:
+        # -100 to potentially ban all the tokens from the list.
+        settings.token_selection_biases[key] = -100
+
+    user_mssg = "The best pie flavor to have in autumn is"
+    answer = await openai_text_completion.complete_async(user_mssg, settings)
+    print(answer)
+    return
+
 
 
 if __name__ == "__main__":
