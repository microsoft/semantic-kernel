# Copyright (c) Microsoft. All rights reserved.

from semantic_kernel.kernel import Kernel

<<<<<<< HEAD
__version__ = "1.10.0"
__all__ = ["Kernel", "__version__"]
import semantic_kernel.memory as memory
from semantic_kernel.configuration.kernel_config import KernelConfig
from semantic_kernel.kernel_base import KernelBase
from semantic_kernel.kernel_builder import KernelBuilder
from semantic_kernel.kernel_extensions import KernelExtensions as extensions
from semantic_kernel.memory.null_memory import NullMemory
from semantic_kernel.orchestration.context_variables import ContextVariables
from semantic_kernel.orchestration.sk_context import SKContext
from semantic_kernel.orchestration.sk_function_base import SKFunctionBase
from semantic_kernel.semantic_functions.prompt_template import PromptTemplate
from semantic_kernel.semantic_functions.prompt_template_config import (
    PromptTemplateConfig,
)
from semantic_kernel.semantic_functions.semantic_function_config import (
    SemanticFunctionConfig,
)
from semantic_kernel import core_plugins, memory
from semantic_kernel.functions.kernel_arguments import KernelArguments
from semantic_kernel.kernel import Kernel

# from semantic_kernel.prompt_template.chat_prompt_template import ChatPromptTemplate
# from semantic_kernel.prompt_template.prompt_template import PromptTemplate
from semantic_kernel.prompt_template.prompt_template_config import (
    PromptTemplateConfig,
)
from semantic_kernel.utils.logging import setup_logging
from semantic_kernel.utils.null_logger import NullLogger
from semantic_kernel.utils.settings import openai_settings_from_dot_env


def create_kernel() -> KernelBase:
    return KernelBuilder.create_kernel()


def kernel_builder() -> KernelBuilder:
    return KernelBuilder(KernelConfig(), NullMemory(), NullLogger())


__all__ = [
    "create_kernel",
    "openai_settings_from_dot_env",
    "extensions",
    "PromptTemplateConfig",
    "PromptTemplate",
    "SemanticFunctionConfig",
    "ContextVariables",
    "SKFunctionBase",
    "SKContext",
    "KernelArguments",
    "memory",
]
__version__ = "1.8.1"
=======
__version__ = "1.11.0"
>>>>>>> 6d5aa6e0
__all__ = ["Kernel", "__version__"]<|MERGE_RESOLUTION|>--- conflicted
+++ resolved
@@ -2,8 +2,7 @@
 
 from semantic_kernel.kernel import Kernel
 
-<<<<<<< HEAD
-__version__ = "1.10.0"
+__version__ = "1.11.0"
 __all__ = ["Kernel", "__version__"]
 import semantic_kernel.memory as memory
 from semantic_kernel.configuration.kernel_config import KernelConfig
@@ -57,7 +56,4 @@
     "memory",
 ]
 __version__ = "1.8.1"
-=======
-__version__ = "1.11.0"
->>>>>>> 6d5aa6e0
 __all__ = ["Kernel", "__version__"]