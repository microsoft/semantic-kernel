--- conflicted
+++ resolved
@@ -2,14 +2,8 @@
 
 from semantic_kernel.kernel import Kernel
 
-<<<<<<< HEAD
-__version__ = "1.29.0"
-
-DEFAULT_RC_VERSION = f"{__version__}-rc7"
-=======
 __version__ = "1.30.0"
 
 DEFAULT_RC_VERSION = f"{__version__}-rc8"
->>>>>>> 50cf7826
 
 __all__ = ["DEFAULT_RC_VERSION", "Kernel", "__version__"]