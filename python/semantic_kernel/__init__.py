--- conflicted
+++ resolved
@@ -8,12 +8,6 @@
 from semantic_kernel.prompt_template.prompt_template_config import (
     PromptTemplateConfig,
 )
-<<<<<<< HEAD
-=======
-from semantic_kernel.prompt_template.semantic_function_config import (
-    SemanticFunctionConfig,
-)
->>>>>>> 52d043b0
 from semantic_kernel.utils.logging import setup_logging
 from semantic_kernel.utils.null_logger import NullLogger
 from semantic_kernel.utils.settings import (
@@ -49,10 +43,6 @@
     "PromptTemplateConfig",
     "PromptTemplate",
     "ChatPromptTemplate",
-<<<<<<< HEAD
-=======
-    "SemanticFunctionConfig",
->>>>>>> 52d043b0
     "KernelArguments",
     "memory",
     "core_plugins",
