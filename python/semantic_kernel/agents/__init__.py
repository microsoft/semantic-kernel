# Copyright (c) Microsoft. All rights reserved.

import importlib

_AGENTS = {
    "Agent": ".agent",
    "AgentChat": ".group_chat.agent_chat",
    "AgentGroupChat": ".group_chat.agent_group_chat",
    "AgentSpec": ".agent",
    "AgentRegistry": ".agent",
    "AgentResponseItem": ".agent",
    "AgentThread": ".agent",
    "AutoGenConversableAgent": ".autogen.autogen_conversable_agent",
    "AutoGenConversableAgentThread": ".autogen.autogen_conversable_agent",
    "AzureAIAgent": ".azure_ai.azure_ai_agent",
    "AzureAIAgentSettings": ".azure_ai.azure_ai_agent_settings",
    "AzureAIAgentThread": ".azure_ai.azure_ai_agent",
    "AzureAssistantAgent": ".open_ai.azure_assistant_agent",
    "AssistantAgentThread": ".open_ai.open_ai_assistant_agent",
    "AzureResponsesAgent": ".open_ai.azure_responses_agent",
    "BedrockAgent": ".bedrock.bedrock_agent",
    "BedrockAgentThread": ".bedrock.bedrock_agent",
    "ChatCompletionAgent": ".chat_completion.chat_completion_agent",
    "ChatHistoryAgentThread": ".chat_completion.chat_completion_agent",
    "CopilotStudioAgent": ".copilot_studio.copilot_studio_agent",
    "CopilotStudioAgentAuthMode": ".copilot_studio.copilot_studio_agent_settings",
    "CopilotStudioAgentSettings": ".copilot_studio.copilot_studio_agent_settings",
    "CopilotStudioAgentThread": ".copilot_studio.copilot_studio_agent",
    "DeclarativeSpecMixin": ".agent",
    "OpenAIAssistantAgent": ".open_ai.open_ai_assistant_agent",
    "OpenAIResponsesAgent": ".open_ai.openai_responses_agent",
    "ModelConnection": ".agent",
    "ModelSpec": ".agent",
    "ResponsesAgentThread": ".open_ai.openai_responses_agent",
    "RunPollingOptions": ".open_ai.run_polling_options",
<<<<<<< HEAD
    "register_agent_type": ".agent",
    "ToolSpec": ".agent",
=======
    "ConcurrentOrchestration": ".orchestration.concurrent",
    "SequentialOrchestration": ".orchestration.sequential",
>>>>>>> bb3c0659
}


def __getattr__(name: str):
    if name in _AGENTS:
        submod_name = _AGENTS[name]
        module = importlib.import_module(submod_name, package=__name__)
        return getattr(module, name)
    raise AttributeError(f"module {__name__} has no attribute {name}")


def __dir__():
    return list(_AGENTS.keys())<|MERGE_RESOLUTION|>--- conflicted
+++ resolved
@@ -33,13 +33,10 @@
     "ModelSpec": ".agent",
     "ResponsesAgentThread": ".open_ai.openai_responses_agent",
     "RunPollingOptions": ".open_ai.run_polling_options",
-<<<<<<< HEAD
     "register_agent_type": ".agent",
     "ToolSpec": ".agent",
-=======
     "ConcurrentOrchestration": ".orchestration.concurrent",
     "SequentialOrchestration": ".orchestration.sequential",
->>>>>>> bb3c0659
 }
 
 
