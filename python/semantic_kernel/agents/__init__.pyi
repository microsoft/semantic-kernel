--- conflicted
+++ resolved
@@ -61,10 +61,7 @@
     "OpenAIResponsesAgent",
     "ResponsesAgentThread",
     "RunPollingOptions",
-<<<<<<< HEAD
+    "SequentialOrchestration",
     "ToolSpec",
     "register_agent_type",
-=======
-    "SequentialOrchestration",
->>>>>>> bb3c0659
 ]