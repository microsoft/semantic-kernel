# Copyright (c) Microsoft. All rights reserved.

from typing import TYPE_CHECKING, Any, cast

from azure.ai.agents.models import (
    MessageDeltaImageFileContent,
    MessageDeltaImageFileContentObject,
    MessageDeltaTextContent,
    MessageDeltaTextFileCitationAnnotation,
    MessageDeltaTextFilePathAnnotation,
    MessageDeltaTextUrlCitationAnnotation,
    MessageImageFileContent,
    MessageTextContent,
    MessageTextFileCitationAnnotation,
    MessageTextFilePathAnnotation,
    MessageTextUrlCitationAnnotation,
    RequiredFunctionToolCall,
    RunStep,
<<<<<<< HEAD
=======
    RunStepAzureAISearchToolCall,
>>>>>>> c084b067
    RunStepBingGroundingToolCall,
    RunStepDeltaCodeInterpreterImageOutput,
    RunStepDeltaCodeInterpreterLogOutput,
    RunStepDeltaCodeInterpreterToolCall,
    RunStepDeltaFileSearchToolCall,
    RunStepDeltaFunctionToolCall,
    RunStepFunctionToolCall,
    ThreadMessage,
    ThreadRun,
)

from semantic_kernel.contents.annotation_content import AnnotationContent, CitationType
from semantic_kernel.contents.chat_message_content import ChatMessageContent
from semantic_kernel.contents.file_reference_content import FileReferenceContent
from semantic_kernel.contents.function_call_content import FunctionCallContent
from semantic_kernel.contents.function_result_content import FunctionResultContent
from semantic_kernel.contents.image_content import ImageContent
from semantic_kernel.contents.streaming_annotation_content import StreamingAnnotationContent
from semantic_kernel.contents.streaming_chat_message_content import StreamingChatMessageContent
from semantic_kernel.contents.streaming_file_reference_content import StreamingFileReferenceContent
from semantic_kernel.contents.streaming_text_content import StreamingTextContent
from semantic_kernel.contents.text_content import TextContent
from semantic_kernel.contents.utils.author_role import AuthorRole
from semantic_kernel.utils.feature_stage_decorator import experimental

if TYPE_CHECKING:
    from azure.ai.agents.models import (
        MessageDeltaChunk,
        RunStepDeltaToolCallObject,
    )

"""
The methods in this file are used with Azure AI Agent
related code. They are used to invoke, create chat messages,
or generate message content.
"""


@experimental
def get_message_contents(message: "ChatMessageContent") -> list[dict[str, Any]]:
    """Get the message contents.

    Args:
        message: The message.
    """
    contents: list[dict[str, Any]] = []
    for content in message.items:
        match content:
            case TextContent():
                # Make sure text is a string
                final_text = content.text
                if not isinstance(final_text, str):
                    if isinstance(final_text, (list, tuple)):
                        final_text = " ".join(map(str, final_text))
                    else:
                        final_text = str(final_text)

                contents.append({"type": "text", "text": final_text})

            case ImageContent():
                if content.uri:
                    contents.append(content.to_dict())

            case FileReferenceContent():
                contents.append({
                    "type": "image_file",
                    "image_file": {"file_id": content.file_id},
                })

            case FunctionResultContent():
                final_result = content.result
                match final_result:
                    case str():
                        contents.append({"type": "text", "text": final_result})
                    case list() | tuple():
                        contents.append({"type": "text", "text": " ".join(map(str, final_result))})
                    case _:
                        contents.append({"type": "text", "text": str(final_result)})

    return contents


@experimental
def generate_message_content(
    assistant_name: str, message: "ThreadMessage", completed_step: "RunStep | None" = None
) -> ChatMessageContent:
    """Generate message content."""
    role = AuthorRole(message.role)

    metadata = (
        {
            "created_at": completed_step.created_at,
            "message_id": message.id,  # message needs to be defined in context
            "step_id": completed_step.id,
            "run_id": completed_step.run_id,
            "thread_id": completed_step.thread_id,
            "agent_id": completed_step.agent_id,
            "usage": completed_step.usage,
        }
        if completed_step is not None
        else None
    )

    content: ChatMessageContent = ChatMessageContent(role=role, name=assistant_name, metadata=metadata)  # type: ignore

    messages: list[MessageImageFileContent | MessageTextContent] = cast(
        list[MessageImageFileContent | MessageTextContent], message.content or []
    )
    for item_content in messages:
        if item_content.type == "text":
            content.items.append(
                TextContent(
                    text=item_content.text.value,
                )
            )
            for annotation in item_content.text.annotations:
                content.items.append(generate_annotation_content(annotation))  # type: ignore
        elif item_content.type == "image_file":
            content.items.append(
                FileReferenceContent(
                    file_id=item_content.image_file.file_id,
                )
            )
    return content


@experimental
def generate_streaming_message_content(
    assistant_name: str, message_delta_event: "MessageDeltaChunk"
) -> StreamingChatMessageContent:
    """Generate streaming message content from a MessageDeltaEvent."""
    delta = message_delta_event.delta

    # Determine the role
    role = AuthorRole(delta.role) if delta.role is not None else AuthorRole("assistant")

    items: list[StreamingTextContent | StreamingAnnotationContent | StreamingFileReferenceContent] = []

    delta_chunks: list[MessageDeltaImageFileContent | MessageDeltaTextContent] = cast(
        list[MessageDeltaImageFileContent | MessageDeltaTextContent], delta.content or []
    )

    for delta_block in delta_chunks:
        if delta_block.type == "text":
            if delta_block.text and delta_block.text.value:  # Ensure text is not None
                text_value = delta_block.text.value
                items.append(
                    StreamingTextContent(
                        text=text_value,
                        choice_index=delta_block.index,
                    )
                )
                # Process annotations if any
                if delta_block.text.annotations:
                    for annotation in delta_block.text.annotations or []:
                        if isinstance(
                            annotation,
                            (
                                MessageDeltaTextFileCitationAnnotation,
                                MessageDeltaTextFilePathAnnotation,
                                MessageDeltaTextUrlCitationAnnotation,
                            ),
                        ):
                            items.append(generate_streaming_annotation_content(annotation))
        elif delta_block.type == "image_file":
            assert isinstance(delta_block, MessageDeltaImageFileContent)  # nosec
            if delta_block.image_file and isinstance(delta_block.image_file, MessageDeltaImageFileContentObject):
                file_id = delta_block.image_file.file_id
                items.append(
                    StreamingFileReferenceContent(
                        file_id=file_id,
                    )
                )

    return StreamingChatMessageContent(role=role, name=assistant_name, items=items, choice_index=0)  # type: ignore


@experimental
def get_function_call_contents(
    run: "ThreadRun", function_steps: dict[str, FunctionCallContent]
) -> list[FunctionCallContent]:
    """Extract function call contents from the run.

    Args:
        run: The run.
        function_steps: The function steps

    Returns:
        The list of function call contents.
    """
    function_call_contents: list[FunctionCallContent] = []
    required_action = getattr(run, "required_action", None)
    submit_tool_outputs = getattr(required_action, "submit_tool_outputs", None)
    if not submit_tool_outputs or not hasattr(submit_tool_outputs, "tool_calls"):
        return function_call_contents
    tool_calls = getattr(submit_tool_outputs, "tool_calls", [])
    if not isinstance(tool_calls, (list, tuple)):
        return function_call_contents
    for tool_call in tool_calls:
        if not isinstance(tool_call, RequiredFunctionToolCall):
            continue
        fcc = FunctionCallContent(
            id=tool_call.id,
            index=getattr(tool_call, "index", None),
            name=tool_call.function.name,
            arguments=tool_call.function.arguments,
        )
        function_call_contents.append(fcc)
        function_steps[tool_call.id] = fcc
    return function_call_contents


@experimental
def generate_function_call_content(agent_name: str, fccs: list[FunctionCallContent]) -> ChatMessageContent:
    """Generate function call content.

    Args:
        agent_name: The agent name.
        fccs: The function call contents.

    Returns:
        ChatMessageContent: The chat message content containing the function call content as the items.
    """
    return ChatMessageContent(role=AuthorRole.ASSISTANT, name=agent_name, items=fccs)  # type: ignore


@experimental
def generate_function_call_streaming_content(
    agent_name: str,
    fccs: list[FunctionCallContent],
) -> StreamingChatMessageContent:
    """Generate function call content.

    Args:
        agent_name: The agent name.
        fccs: The function call contents.

    Returns:
        StreamingChatMessageContent: The chat message content containing the function call content as the items.
    """
    return StreamingChatMessageContent(role=AuthorRole.ASSISTANT, choice_index=0, name=agent_name, items=fccs)  # type: ignore


@experimental
def generate_function_result_content(
    agent_name: str, function_step: FunctionCallContent, tool_call: "RunStepFunctionToolCall"
) -> ChatMessageContent:
    """Generate function result content."""
    function_call_content: ChatMessageContent = ChatMessageContent(role=AuthorRole.TOOL, name=agent_name)  # type: ignore
    function_call_content.items.append(
        FunctionResultContent(
            function_name=function_step.function_name,
            plugin_name=function_step.plugin_name,
            id=function_step.id,
            result=tool_call.function.get("output"),  # type: ignore
        )
    )
    return function_call_content


@experimental
def generate_bing_grounding_content(
    agent_name: str, bing_tool_call: "RunStepBingGroundingToolCall"
) -> ChatMessageContent:
    """Generate function result content related to a Bing Grounding Tool."""
    message_content: ChatMessageContent = ChatMessageContent(role=AuthorRole.ASSISTANT, name=agent_name)  # type: ignore
    message_content.items.append(
        FunctionCallContent(
            id=bing_tool_call.id,
            name=bing_tool_call.type,
            function_name=bing_tool_call.type,
            arguments=bing_tool_call.bing_grounding,
        )
    )
    return message_content


@experimental
<<<<<<< HEAD
=======
def generate_azure_ai_search_content(
    agent_name: str, azure_ai_search_tool_call: "RunStepAzureAISearchToolCall"
) -> ChatMessageContent:
    """Generate function result content related to an Azure AI Search Tool."""
    message_content: ChatMessageContent = ChatMessageContent(role=AuthorRole.ASSISTANT, name=agent_name)  # type: ignore
    # Azure AI Search tool call contains both tool call input and output
    message_content.items.append(
        FunctionCallContent(
            id=azure_ai_search_tool_call.id,
            name=azure_ai_search_tool_call.type,
            function_name=azure_ai_search_tool_call.type,
            arguments=azure_ai_search_tool_call.azure_ai_search.get("input"),
        )
    )
    message_content.items.append(
        FunctionResultContent(
            function_name=azure_ai_search_tool_call.type,
            id=azure_ai_search_tool_call.id,
            result=azure_ai_search_tool_call.azure_ai_search.get("output"),
        )
    )
    return message_content


@experimental
>>>>>>> c084b067
def generate_code_interpreter_content(agent_name: str, code: str) -> "ChatMessageContent":
    """Generate code interpreter content.

    Args:
        agent_name: The agent name.
        code: The code.

    Returns:
        ChatMessageContent: The chat message content.
    """
    return ChatMessageContent(
        role=AuthorRole.ASSISTANT,
        content=code,
        name=agent_name,
        metadata={"code": True},
    )


@experimental
def generate_streaming_function_content(
    agent_name: str, step_details: "RunStepDeltaToolCallObject"
) -> "StreamingChatMessageContent | None":
    """Generate streaming function content.

    Args:
        agent_name: The agent name.
        step_details: The function step.

    Returns:
        StreamingChatMessageContent: The chat message content.
    """
    if not step_details.tool_calls:
        return None

    items: list[FunctionCallContent] = []

    tool_calls: list[
        RunStepDeltaCodeInterpreterToolCall | RunStepDeltaFileSearchToolCall | RunStepDeltaFunctionToolCall
    ] = cast(
        list[RunStepDeltaCodeInterpreterToolCall | RunStepDeltaFileSearchToolCall | RunStepDeltaFunctionToolCall],
        step_details.tool_calls or [],
    )

    for tool in tool_calls:
        if tool.type == "function" and tool.function:
            items.append(
                FunctionCallContent(
                    id=tool.id,
                    index=getattr(tool, "index", None),
                    name=tool.function.name,
                    arguments=tool.function.arguments,
                )
            )

    return (
        StreamingChatMessageContent(
            role=AuthorRole.ASSISTANT,
            name=agent_name,
            items=items,  # type: ignore
            choice_index=0,
        )
        if len(items) > 0
        else None
    )


@experimental
def generate_streaming_bing_grounding_content(
    agent_name: str, step_details: "RunStepDeltaToolCallObject"
) -> StreamingChatMessageContent | None:
    """Generate function result content related to a Bing Grounding Tool."""
    if not step_details.tool_calls:
        return None

    items: list[FunctionCallContent] = []

    for index, tool in enumerate(step_details.tool_calls):
        if tool.type == "bing_grounding":
            bing_tool = cast(RunStepBingGroundingToolCall, tool)
            arguments = getattr(bing_tool, "bing_grounding", None)
            items.append(
                FunctionCallContent(
                    id=bing_tool.id,
                    index=index,
                    name=bing_tool.type,
                    function_name=bing_tool.type,
                    arguments=arguments,
                )
            )

    return StreamingChatMessageContent(
        role=AuthorRole.ASSISTANT,
        name=agent_name,
        choice_index=0,
        items=items,  # type: ignore
    )  # type: ignore


@experimental
<<<<<<< HEAD
=======
def generate_streaming_azure_ai_search_content(
    agent_name: str, step_details: "RunStepDeltaToolCallObject"
) -> StreamingChatMessageContent | None:
    """Generate function result content related to a Bing Grounding Tool."""
    if not step_details.tool_calls:
        return None

    items: list[FunctionCallContent | FunctionResultContent] = []

    for index, tool in enumerate(step_details.tool_calls):
        if tool.type == "azure_ai_search":
            azure_ai_search_tool = cast(RunStepAzureAISearchToolCall, tool)
            arguments = getattr(azure_ai_search_tool, "azure_ai_search", None)
            items.append(
                FunctionCallContent(
                    id=azure_ai_search_tool.id,
                    index=index,
                    name=azure_ai_search_tool.type,
                    function_name=azure_ai_search_tool.type,
                    arguments=arguments,
                )
            )
            items.append(
                FunctionResultContent(
                    function_name=azure_ai_search_tool.type,
                    id=azure_ai_search_tool.id,
                    result=azure_ai_search_tool.azure_ai_search.get("output"),
                )
            )

    return StreamingChatMessageContent(
        role=AuthorRole.ASSISTANT,
        name=agent_name,
        choice_index=0,
        items=items,  # type: ignore
    )  # type: ignore


@experimental
>>>>>>> c084b067
def generate_streaming_code_interpreter_content(
    agent_name: str, step_details: "RunStepDeltaToolCallObject"
) -> "StreamingChatMessageContent | None":
    """Generate code interpreter content.

    Args:
        agent_name: The agent name.
        step_details: The current step details.

    Returns:
        StreamingChatMessageContent: The chat message content.
    """
    items: list[StreamingTextContent | StreamingFileReferenceContent] = []

    if not step_details.tool_calls:
        return None

    metadata: dict[str, bool] = {}
    for index, tool in enumerate(step_details.tool_calls):
        if isinstance(tool, RunStepDeltaCodeInterpreterToolCall):
            code_interpreter_tool_call = tool.code_interpreter
            if code_interpreter_tool_call is None:
                continue
            if code_interpreter_tool_call.input:
                items.append(
                    StreamingTextContent(
                        choice_index=index,
                        text=code_interpreter_tool_call.input,
                    )
                )
                metadata["code"] = True
            if code_interpreter_tool_call.outputs:
                for output in code_interpreter_tool_call.outputs:
                    if (
                        isinstance(output, RunStepDeltaCodeInterpreterImageOutput)
                        and output.image is not None
                        and output.image.file_id
                    ):
                        items.append(
                            StreamingFileReferenceContent(
                                file_id=output.image.file_id,
                            )
                        )
                    if isinstance(output, RunStepDeltaCodeInterpreterLogOutput) and output.logs:
                        items.append(
                            StreamingTextContent(
                                choice_index=index,
                                text=output.logs,
                            )
                        )

    return (
        StreamingChatMessageContent(
            role=AuthorRole.ASSISTANT,
            name=agent_name,
            items=items,  # type: ignore
            choice_index=0,
            metadata=metadata if metadata else None,
        )
        if len(items) > 0
        else None
    )


@experimental
def generate_annotation_content(
    annotation: MessageTextFilePathAnnotation | MessageTextFileCitationAnnotation | MessageTextUrlCitationAnnotation,
) -> AnnotationContent:
    """Generate annotation content with safe attribute access."""
    file_id = None
    url = None
    title = None
    citation_type = None
    if isinstance(annotation, MessageTextFilePathAnnotation) and annotation.file_path:
        file_id = annotation.file_path.file_id
        citation_type = CitationType.FILE_PATH
    elif isinstance(annotation, MessageTextFileCitationAnnotation) and annotation.file_citation:
        file_id = annotation.file_citation.file_id
        citation_type = CitationType.FILE_CITATION
    elif isinstance(annotation, MessageTextUrlCitationAnnotation) and annotation.url_citation:
        url = annotation.url_citation.url
        title = annotation.url_citation.title
        citation_type = CitationType.URL_CITATION

    return AnnotationContent(
        file_id=file_id,
        quote=getattr(annotation, "text", None),
        start_index=getattr(annotation, "start_index", None),
        end_index=getattr(annotation, "end_index", None),
        url=url,
        title=title,
        citation_type=citation_type,
    )


@experimental
def generate_streaming_annotation_content(
    annotation: MessageDeltaTextFilePathAnnotation
    | MessageDeltaTextFileCitationAnnotation
    | MessageDeltaTextUrlCitationAnnotation,
) -> StreamingAnnotationContent:
    """Generate streaming annotation content with defensive checks."""
    file_id = None
    url = None
    quote = None
    title = None
    citation_type = None
    if isinstance(annotation, MessageDeltaTextFilePathAnnotation) and annotation.file_path:
        file_id = annotation.file_path.file_id
        quote = getattr(annotation, "text", None)
        citation_type = CitationType.FILE_PATH
    elif isinstance(annotation, MessageDeltaTextFileCitationAnnotation) and annotation.file_citation:
        file_id = annotation.file_citation.file_id
        quote = getattr(annotation, "text", None)
        citation_type = CitationType.FILE_CITATION
    elif isinstance(annotation, MessageDeltaTextUrlCitationAnnotation) and annotation.url_citation:
        url = annotation.url_citation.url
        title = annotation.url_citation.title
        citation_type = CitationType.URL_CITATION

    return StreamingAnnotationContent(
        file_id=file_id,
        quote=quote,
        start_index=getattr(annotation, "start_index", None),
        end_index=getattr(annotation, "end_index", None),
        url=url,
        title=title,
        citation_type=citation_type,
    )<|MERGE_RESOLUTION|>--- conflicted
+++ resolved
@@ -16,10 +16,7 @@
     MessageTextUrlCitationAnnotation,
     RequiredFunctionToolCall,
     RunStep,
-<<<<<<< HEAD
-=======
     RunStepAzureAISearchToolCall,
->>>>>>> c084b067
     RunStepBingGroundingToolCall,
     RunStepDeltaCodeInterpreterImageOutput,
     RunStepDeltaCodeInterpreterLogOutput,
@@ -298,8 +295,6 @@
 
 
 @experimental
-<<<<<<< HEAD
-=======
 def generate_azure_ai_search_content(
     agent_name: str, azure_ai_search_tool_call: "RunStepAzureAISearchToolCall"
 ) -> ChatMessageContent:
@@ -325,7 +320,6 @@
 
 
 @experimental
->>>>>>> c084b067
 def generate_code_interpreter_content(agent_name: str, code: str) -> "ChatMessageContent":
     """Generate code interpreter content.
 
@@ -425,8 +419,6 @@
 
 
 @experimental
-<<<<<<< HEAD
-=======
 def generate_streaming_azure_ai_search_content(
     agent_name: str, step_details: "RunStepDeltaToolCallObject"
 ) -> StreamingChatMessageContent | None:
@@ -466,7 +458,6 @@
 
 
 @experimental
->>>>>>> c084b067
 def generate_streaming_code_interpreter_content(
     agent_name: str, step_details: "RunStepDeltaToolCallObject"
 ) -> "StreamingChatMessageContent | None":
