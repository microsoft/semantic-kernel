--- conflicted
+++ resolved
@@ -55,11 +55,8 @@
         RunStepDeltaToolCallObject,
     )
 
-<<<<<<< HEAD
 _URL_PATTERN = re.compile(r"https?://[^\s\]\)]+", re.IGNORECASE)
-=======
 THREAD_MESSAGE_ID = "thread_message_id"
->>>>>>> 86b10b95
 
 """
 The methods in this file are used with Azure AI Agent
