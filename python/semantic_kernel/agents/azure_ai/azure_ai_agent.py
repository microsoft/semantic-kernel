--- conflicted
+++ resolved
@@ -573,25 +573,12 @@
             raise AgentInitializationException(f"Expected AzureAIAgentSettings, got {type(settings).__name__}")
 
         field_mapping.update({
-<<<<<<< HEAD
-            "ChatModelId": cls._get_setting(getattr(settings, "model_deployment_name", None)),
-            "ConnectionString": cls._get_setting(getattr(settings, "project_connection_string", None)),
-            "AgentId": cls._get_setting(getattr(settings, "agent_id", None)),
-            "Endpoint": cls._get_setting(getattr(settings, "endpoint", None)),
-            "SubscriptionId": cls._get_setting(getattr(settings, "subscription_id", None)),
-            "ResourceGroup": cls._get_setting(getattr(settings, "resource_group_name", None)),
-            "ProjectName": cls._get_setting(getattr(settings, "project_name", None)),
-            "BingConnectionId": cls._get_setting(getattr(settings, "bing_connection_id", None)),
-            "AzureAISearchConnectionId": cls._get_setting(getattr(settings, "azure_ai_search_connection_id", None)),
-            "AzureAISearchIndexName": cls._get_setting(getattr(settings, "azure_ai_search_index_name", None)),
-=======
             "ChatModelId": getattr(settings, "model_deployment_name", None),
             "Endpoint": getattr(settings, "endpoint", None),
             "AgentId": getattr(settings, "agent_id", None),
             "BingConnectionId": getattr(settings, "bing_connection_id", None),
             "AzureAISearchConnectionId": getattr(settings, "azure_ai_search_connection_id", None),
             "AzureAISearchIndexName": getattr(settings, "azure_ai_search_index_name", None),
->>>>>>> 6efcc847
         })
 
         if extras:
