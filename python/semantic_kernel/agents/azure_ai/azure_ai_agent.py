--- conflicted
+++ resolved
@@ -55,11 +55,7 @@
     definition: AzureAIAgentModel
     polling_options: RunPollingOptions = Field(default_factory=RunPollingOptions)
 
-<<<<<<< HEAD
-    channel_type: ClassVar[type[AgentChannel] | None] = AzureAIChannel
-=======
-    channel_type: ClassVar[type[AgentChannel]] = AzureAIChannel  # type: ignore
->>>>>>> 9e979f84
+    channel_type: ClassVar[type[AgentChannel]] = AzureAIChannel
 
     def __init__(
         self,
