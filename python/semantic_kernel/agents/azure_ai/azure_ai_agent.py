--- conflicted
+++ resolved
@@ -5,14 +5,11 @@
 from collections.abc import AsyncIterable, Awaitable, Callable, Iterable
 from typing import TYPE_CHECKING, Any, ClassVar, Literal, TypeVar
 
-<<<<<<< HEAD
-=======
 if sys.version_info >= (3, 12):
     from typing import override  # pragma: no cover
 else:
     from typing_extensions import override  # pragma: no cover
 
->>>>>>> de57bb39
 from azure.ai.projects.aio import AIProjectClient
 from azure.ai.projects.models import Agent as AzureAIAgentModel
 from azure.ai.projects.models import (
@@ -34,7 +31,6 @@
     TruncationObject,
 )
 from pydantic import Field, SecretStr
-from typing_extensions import deprecated
 
 from semantic_kernel.agents.agent import (
     Agent,
