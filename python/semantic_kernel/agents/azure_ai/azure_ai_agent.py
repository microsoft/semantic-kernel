# Copyright (c) Microsoft. All rights reserved.

import inspect
import json
import logging
import sys
from collections.abc import AsyncIterable, Awaitable, Callable, Iterable
from copy import deepcopy
from typing import TYPE_CHECKING, Any, ClassVar, Literal, TypeVar

<<<<<<< HEAD
if sys.version_info >= (3, 12):
    from typing import override  # pragma: no cover
else:
    from typing_extensions import override  # pragma: no cover

from azure.ai.agents.models import Agent as AzureAIAgentModel
from azure.ai.agents.models import (
=======
from azure.ai.projects.aio import AIProjectClient
from azure.ai.projects.models import Agent as AzureAIAgentModel
from azure.ai.projects.models import (
    AgentsApiResponseFormat,
    AgentsApiResponseFormatMode,
    AzureAISearchQueryType,
    AzureAISearchTool,
    BingGroundingTool,
    CodeInterpreterTool,
    FileSearchTool,
    OpenApiAnonymousAuthDetails,
    OpenApiTool,
>>>>>>> 50cf7826
    ResponseFormatJsonSchemaType,
    ThreadMessageOptions,
    ToolDefinition,
    ToolResources,
    TruncationObject,
)
<<<<<<< HEAD
from azure.ai.projects.aio import AIProjectClient
from pydantic import Field

from semantic_kernel.agents.agent import Agent, AgentResponseItem, AgentThread
=======
from pydantic import Field, SecretStr

from semantic_kernel.agents import (
    Agent,
    AgentResponseItem,
    AgentSpec,
    AgentThread,
    AzureAIAgentSettings,
    DeclarativeSpecMixin,
    ToolSpec,
    register_agent_type,
)
>>>>>>> 50cf7826
from semantic_kernel.agents.azure_ai.agent_thread_actions import AgentThreadActions
from semantic_kernel.agents.azure_ai.azure_ai_channel import AzureAIChannel
from semantic_kernel.agents.channels.agent_channel import AgentChannel
from semantic_kernel.agents.open_ai.run_polling_options import RunPollingOptions
from semantic_kernel.connectors.ai.function_calling_utils import kernel_function_metadata_to_function_call_format
from semantic_kernel.contents.chat_message_content import ChatMessageContent
from semantic_kernel.contents.utils.author_role import AuthorRole
from semantic_kernel.exceptions.agent_exceptions import (
    AgentInitializationException,
    AgentInvokeException,
    AgentThreadOperationException,
)
from semantic_kernel.functions import KernelArguments
from semantic_kernel.functions.kernel_function import TEMPLATE_FORMAT_MAP
from semantic_kernel.functions.kernel_plugin import KernelPlugin
from semantic_kernel.kernel import Kernel
from semantic_kernel.prompt_template.prompt_template_config import PromptTemplateConfig
from semantic_kernel.utils.feature_stage_decorator import experimental
from semantic_kernel.utils.naming import generate_random_ascii_name
from semantic_kernel.utils.telemetry.agent_diagnostics.decorators import (
    trace_agent_get_response,
    trace_agent_invocation,
)
from semantic_kernel.utils.telemetry.user_agent import APP_INFO, SEMANTIC_KERNEL_USER_AGENT

if TYPE_CHECKING:
    from azure.ai.agents.models import ToolResources
    from azure.identity.aio import DefaultAzureCredential

    from semantic_kernel.contents.streaming_chat_message_content import StreamingChatMessageContent
    from semantic_kernel.kernel_pydantic import KernelBaseSettings

if sys.version_info >= (3, 12):
    from typing import override  # pragma: no cover
else:
    from typing_extensions import override  # pragma: no cover

logger: logging.Logger = logging.getLogger(__name__)

AgentsApiResponseFormatOption = str | ResponseFormatJsonSchemaType

_T = TypeVar("_T", bound="AzureAIAgent")


# region Declarative Spec

_TOOL_BUILDERS: dict[str, Callable[[ToolSpec, Kernel | None], ToolDefinition]] = {}


def _register_tool(tool_type: str):
    def decorator(fn: Callable[[ToolSpec, Kernel | None], ToolDefinition]):
        _TOOL_BUILDERS[tool_type.lower()] = fn
        return fn

    return decorator


@_register_tool("azure_ai_search")
def _azure_ai_search(spec: ToolSpec) -> AzureAISearchTool:
    opts = spec.options or {}

    connections = opts.get("tool_connections")
    if not connections or not isinstance(connections, list) or not connections[0]:
        raise AgentInitializationException(f"Missing or malformed 'tool_connections' in: {spec}")
    conn_id = connections[0]

    index_name = opts.get("index_name")
    if not index_name or not isinstance(index_name, str):
        raise AgentInitializationException(f"Missing or malformed 'index_name' in: {spec}")

    raw_query_type = opts.get("query_type", AzureAISearchQueryType.SIMPLE)
    if type(raw_query_type) is str:
        try:
            query_type = AzureAISearchQueryType(raw_query_type.lower())
        except ValueError:
            raise AgentInitializationException(f"Invalid query_type '{raw_query_type}' in: {spec}")
    else:
        query_type = raw_query_type

    filter_expr = opts.get("filter", "")

    top_k = opts.get("top_k", 5)
    if not isinstance(top_k, int):
        raise AgentInitializationException(f"'top_k' must be an integer in: {spec}")

    return AzureAISearchTool(
        index_connection_id=conn_id,
        index_name=index_name,
        query_type=query_type,
        filter=filter_expr,
        top_k=top_k,
    )


@_register_tool("azure_function")
def _azure_function(spec: ToolSpec) -> ToolDefinition:
    # TODO(evmattso): Implement Azure Function tool support
    raise NotImplementedError("Azure Function tools are not yet supported with the Azure AI Agent Declarative Spec.")


@_register_tool("bing_grounding")
def _bing_grounding(spec: ToolSpec) -> BingGroundingTool:
    connections = spec.options.get("tool_connections")
    if not connections or not isinstance(connections, list) or not connections[0]:
        raise AgentInitializationException(f"Missing or malformed 'tool_connections' in: {spec}")

    conn_id = connections[0]
    return BingGroundingTool(connection_id=conn_id)


@_register_tool("code_interpreter")
def _code_interpreter(spec: ToolSpec) -> CodeInterpreterTool:
    file_ids = spec.options.get("file_ids")
    return CodeInterpreterTool(file_ids=file_ids) if file_ids else CodeInterpreterTool()


@_register_tool("file_search")
def _file_search(spec: ToolSpec) -> FileSearchTool:
    vector_store_ids = spec.options.get("vector_store_ids")
    if not vector_store_ids or not isinstance(vector_store_ids, list) or not vector_store_ids[0]:
        raise AgentInitializationException(f"Missing or malformed 'vector_store_ids' in: {spec}")
    return FileSearchTool(vector_store_ids=vector_store_ids)


@_register_tool("function")
def _function(spec: ToolSpec, kernel: "Kernel") -> ToolDefinition:
    def parse_fqn(fqn: str) -> tuple[str, str]:
        parts = fqn.split(".")
        if len(parts) != 2:
            raise AgentInitializationException(f"Function `{fqn}` must be in the form `pluginName.functionName`.")
        return parts[0], parts[1]

    if not spec.id:
        raise AgentInitializationException("Function ID is required for function tools.")
    plugin_name, function_name = parse_fqn(spec.id)
    funcs = kernel.get_list_of_function_metadata_filters({"included_functions": f"{plugin_name}-{function_name}"})

    match len(funcs):
        case 0:
            raise AgentInitializationException(f"Function `{spec.id}` not found in kernel.")
        case 1:
            return kernel_function_metadata_to_function_call_format(funcs[0])  # type: ignore[return-value]
        case _:
            raise AgentInitializationException(f"Multiple definitions found for `{spec.id}`. Please remove duplicates.")


@_register_tool("openapi")
def _openapi(spec: ToolSpec) -> OpenApiTool:
    opts = spec.options or {}

    if not spec.id:
        raise AgentInitializationException("OpenAPI tool requires a non-empty 'id' (used as name).")
    if not spec.description:
        raise AgentInitializationException(f"OpenAPI tool '{spec.id}' requires a 'description'.")

    raw_spec = opts.get("specification")
    if not raw_spec:
        raise AgentInitializationException(f"OpenAPI tool '{spec.id}' is missing required 'specification' field.")

    try:
        parsed_spec = json.loads(raw_spec) if isinstance(raw_spec, str) else raw_spec
    except json.JSONDecodeError as e:
        raise AgentInitializationException(f"Invalid JSON in OpenAPI 'specification' field: {e}") from e

    auth = opts.get("auth", OpenApiAnonymousAuthDetails())

    return OpenApiTool(
        name=spec.id,
        description=spec.description,
        spec=parsed_spec,
        auth=auth,
        default_parameters=opts.get("default_parameters"),
    )


def _build_tool(spec: ToolSpec, kernel: "Kernel") -> ToolDefinition:
    if not spec.type:
        raise AgentInitializationException("Tool spec must include a 'type' field.")

    try:
        builder = _TOOL_BUILDERS[spec.type.lower()]
    except KeyError as exc:
        raise AgentInitializationException(f"Unsupported tool type: {spec.type}") from exc

    sig = inspect.signature(builder)
    return builder(spec) if len(sig.parameters) == 1 else builder(spec, kernel)  # type: ignore[call-arg]


def _build_tool_resources(tool_defs: list[ToolDefinition]) -> ToolResources | None:
    """Collects tool resources from known tool types with resource needs."""
    resources: dict[str, Any] = {}

    for tool in tool_defs:
        if isinstance(tool, CodeInterpreterTool):
            resources["code_interpreter"] = tool.resources.code_interpreter
        elif isinstance(tool, AzureAISearchTool):
            resources["azure_ai_search"] = tool.resources.azure_ai_search
        elif isinstance(tool, FileSearchTool):
            resources["file_search"] = tool.resources.file_search

    return ToolResources(**resources) if resources else None


# endregion

# region Thread


@experimental
class AzureAIAgentThread(AgentThread):
    """Azure AI Agent Thread class."""

    def __init__(
        self,
        *,
        client: AIProjectClient,
        messages: list[ThreadMessageOptions] | None = None,
        metadata: dict[str, str] | None = None,
        thread_id: str | None = None,
        tool_resources: "ToolResources | None" = None,
    ) -> None:
        """Initialize the Azure AI Agent Thread.

        Args:
            client: The Azure AI Project client.
            messages: The messages to initialize the thread with.
            metadata: The metadata for the thread.
            thread_id: The ID of the thread
            tool_resources: The tool resources for the thread.
        """
        super().__init__()

        if client is None:
            raise ValueError("Client cannot be None")

        self._client = client
        self._id = thread_id
        self._messages = messages or []
        self._metadata = metadata
        self._tool_resources = tool_resources

    @override
    async def _create(self) -> str:
        """Starts the thread and returns its ID."""
        try:
            response = await self._client.agents.threads.create(
                messages=self._messages,
                metadata=self._metadata,
                tool_resources=self._tool_resources,
            )
        except Exception as ex:
            raise AgentThreadOperationException(
                "The thread could not be created due to an error response from the service."
            ) from ex
        return response.id

    @override
    async def _delete(self) -> None:
        """Ends the current thread."""
        if self._id is None:
            raise AgentThreadOperationException("The thread cannot be deleted because it has not been created yet.")
        try:
            await self._client.agents.threads.delete(self._id)
        except Exception as ex:
            raise AgentThreadOperationException(
                "The thread could not be deleted due to an error response from the service."
            ) from ex

    @override
    async def _on_new_message(self, new_message: str | ChatMessageContent) -> None:
        """Called when a new message has been contributed to the chat."""
        if isinstance(new_message, str):
            new_message = ChatMessageContent(role=AuthorRole.USER, content=new_message)

        if (
            not new_message.metadata
            or "thread_id" not in new_message.metadata
            or new_message.metadata["thread_id"] != self.id
        ):
            assert self.id is not None  # nosec
            await AgentThreadActions.create_message(self._client, self.id, new_message)

    async def get_messages(self, sort_order: Literal["asc", "desc"] = "desc") -> AsyncIterable[ChatMessageContent]:
        """Get the messages in the thread.

        Args:
            sort_order: The order to sort the messages in. Either "asc" or "desc".

        Yields:
            An AsyncIterable of ChatMessageContent of the messages in the thread.
        """
        if self._is_deleted:
            raise ValueError("The thread has been deleted.")
        if self._id is None:
            await self.create()
        assert self.id is not None  # nosec
        async for message in AgentThreadActions.get_messages(self._client, self.id, sort_order=sort_order):
            yield message


@experimental
@register_agent_type("foundry_agent")
class AzureAIAgent(DeclarativeSpecMixin, Agent):
    """Azure AI Agent class."""

    client: AIProjectClient
    definition: AzureAIAgentModel
    polling_options: RunPollingOptions = Field(default_factory=RunPollingOptions)

    channel_type: ClassVar[type[AgentChannel]] = AzureAIChannel

    def __init__(
        self,
        *,
        arguments: "KernelArguments | None" = None,
        client: AIProjectClient,
        definition: AzureAIAgentModel,
        kernel: "Kernel | None" = None,
        plugins: list[KernelPlugin | object] | dict[str, KernelPlugin | object] | None = None,
        polling_options: RunPollingOptions | None = None,
        prompt_template_config: "PromptTemplateConfig | None" = None,
        **kwargs: Any,
    ) -> None:
        """Initialize the Azure AI Agent.

        Args:
            arguments: The KernelArguments instance
            client: The AzureAI Project client. See "Quickstart: Create a new agent" guide
                https://learn.microsoft.com/en-us/azure/ai-services/agents/quickstart?pivots=programming-language-python-azure
                for details on how to create a new agent.
            definition: The AzureAI Agent model created via the AzureAI Project client.
            kernel: The Kernel instance used if invoking plugins
            plugins: The plugins for the agent. If plugins are included along with a kernel, any plugins
                that already exist in the kernel will be overwritten.
            polling_options: The polling options for the agent.
            prompt_template_config: The prompt template configuration. If this is provided along with
                instructions, the prompt template will be used in place of the instructions.
            **kwargs: Additional keyword arguments
        """
        args: dict[str, Any] = {
            "client": client,
            "definition": definition,
            "name": definition.name or f"azure_agent_{generate_random_ascii_name(length=8)}",
            "description": definition.description,
        }

        if definition.id is not None:
            args["id"] = definition.id
        if kernel is not None:
            args["kernel"] = kernel
        if arguments is not None:
            args["arguments"] = arguments
        if (
            definition.instructions
            and prompt_template_config
            and definition.instructions != prompt_template_config.template
        ):
            logger.info(
                f"Both `instructions` ({definition.instructions}) and `prompt_template_config` "
                f"({prompt_template_config.template}) were provided. Using template in `prompt_template_config` "
                "and ignoring `instructions`."
            )

        if plugins is not None:
            args["plugins"] = plugins
        if definition.instructions is not None:
            args["instructions"] = definition.instructions
        if prompt_template_config is not None:
            args["prompt_template"] = TEMPLATE_FORMAT_MAP[prompt_template_config.template_format](
                prompt_template_config=prompt_template_config
            )
            if prompt_template_config.template is not None:
                # Use the template from the prompt_template_config if it is provided
                args["instructions"] = prompt_template_config.template
        if polling_options is not None:
            args["polling_options"] = polling_options
        if kwargs:
            args.update(kwargs)

        super().__init__(**args)

    @staticmethod
    def create_client(
        credential: "DefaultAzureCredential",
        endpoint: str | None = None,
        **kwargs: Any,
    ) -> AIProjectClient:
        """Create the Azure AI Project client using the connection string.

        Args:
            credential: The credential
            endpoint: The Azure AI Foundry endpoint
            kwargs: Additional keyword arguments

        Returns:
            AIProjectClient: The Azure AI Project client
        """
        if endpoint is None:
            ai_agent_settings = AzureAIAgentSettings()
            if not ai_agent_settings.endpoint:
                raise AgentInitializationException("Please provide a valid Azure AI endpoint.")
            endpoint = ai_agent_settings.endpoint

        return AIProjectClient(
            credential=credential,
            endpoint=endpoint,
            **({"user_agent": SEMANTIC_KERNEL_USER_AGENT} if APP_INFO else {}),
            **kwargs,
        )

    # region Declarative Spec

    @override
    @classmethod
    async def _from_dict(
        cls: type[_T],
        data: dict,
        *,
        kernel: Kernel,
        prompt_template_config: PromptTemplateConfig | None = None,
        **kwargs,
    ) -> _T:
        """Create an Azure AI Agent from the provided dictionary.

        Args:
            data: The dictionary containing the agent data.
            kernel: The kernel to use for the agent.
            prompt_template_config: The prompt template configuration.
            kwargs: Additional keyword arguments. Note: unsupported keys may raise validation errors.

        Returns:
            AzureAIAgent: The Azure AI Agent instance.
        """
        client: AIProjectClient = kwargs.pop("client", None)
        if client is None:
            raise AgentInitializationException("Missing required 'client' in AzureAIAgent._from_dict()")

        spec = AgentSpec.model_validate(data)

        if "settings" in kwargs:
            kwargs.pop("settings")

        if spec.id:
            existing_definition = await client.agents.get_agent(spec.id)

            # Create a mutable clone
            definition = deepcopy(existing_definition)

            # Selectively override attributes from spec
            if spec.name is not None:
                setattr(definition, "name", spec.name)
            if spec.description is not None:
                setattr(definition, "description", spec.description)
            if spec.instructions is not None:
                setattr(definition, "instructions", spec.instructions)
            if spec.extras:
                merged_metadata = dict(getattr(definition, "metadata", {}) or {})
                merged_metadata.update(spec.extras)
                setattr(definition, "metadata", merged_metadata)

            return cls(
                definition=definition,
                client=client,
                kernel=kernel,
                prompt_template_config=prompt_template_config,
                **kwargs,
            )

        if not (spec.model and spec.model.id):
            raise ValueError("model.id required when creating a new Azure AI agent")

        # Build tool definitions & resources
        tool_objs = [_build_tool(t, kernel) for t in spec.tools if t.type != "function"]
        tool_defs = [d for tool in tool_objs for d in (tool.definitions if hasattr(tool, "definitions") else [tool])]
        tool_resources = _build_tool_resources(tool_objs)

        try:
            agent_definition = await client.agents.create_agent(
                model=spec.model.id,
                name=spec.name,
                description=spec.description,
                instructions=spec.instructions,
                tools=tool_defs,
                tool_resources=tool_resources,
                metadata=spec.extras,
                **kwargs,
            )
        except Exception as ex:
            print(f"Error creating agent: {ex}")

        return cls(
            definition=agent_definition,
            client=client,
            kernel=kernel,
            prompt_template_config=prompt_template_config,
            **kwargs,
        )

    @classmethod
    def _get_setting(cls: type[_T], value: Any) -> Any:
        """Return raw value if `SecretStr`, otherwise pass through."""
        if isinstance(value, SecretStr):
            return value.get_secret_value()
        return value

    @override
    @classmethod
    def resolve_placeholders(
        cls: type[_T],
        yaml_str: str,
        settings: "KernelBaseSettings | None" = None,
        extras: dict[str, Any] | None = None,
    ) -> str:
        """Substitute ${AzureAI:Key} placeholders with fields from AzureAIAgentSettings and extras."""
        import re

        pattern = re.compile(r"\$\{([^}]+)\}")

        # Build the mapping only if settings is provided and valid
        field_mapping: dict[str, Any] = {}

        if settings is not None:
            if not isinstance(settings, AzureAIAgentSettings):
                raise AgentInitializationException(f"Expected AzureAIAgentSettings, got {type(settings).__name__}")

            field_mapping.update({
                "ChatModelId": cls._get_setting(getattr(settings, "model_deployment_name", None)),
                "ConnectionString": cls._get_setting(getattr(settings, "project_connection_string", None)),
                "AgentId": cls._get_setting(getattr(settings, "agent_id", None)),
                "Endpoint": cls._get_setting(getattr(settings, "endpoint", None)),
                "SubscriptionId": cls._get_setting(getattr(settings, "subscription_id", None)),
                "ResourceGroup": cls._get_setting(getattr(settings, "resource_group_name", None)),
                "ProjectName": cls._get_setting(getattr(settings, "project_name", None)),
                "BingConnectionId": cls._get_setting(getattr(settings, "bing_connection_id", None)),
                "AzureAISearchConnectionId": cls._get_setting(getattr(settings, "azure_ai_search_connection_id", None)),
                "AzureAISearchIndexName": cls._get_setting(getattr(settings, "azure_ai_search_index_name", None)),
            })

        if extras:
            field_mapping.update(extras)

        def replacer(match: re.Match[str]) -> str:
            """Replace the matched placeholder with the corresponding value from field_mapping."""
            full_key = match.group(1)  # for example, AzureAI:AzureAISearchConnectionId
            section, _, key = full_key.partition(":")
            if section != "AzureAI":
                return match.group(0)

            # Try short key first (AzureAISearchConnectionId), then full (AzureAI:AzureAISearchConnectionId)
            return str(field_mapping.get(key) or field_mapping.get(full_key) or match.group(0))

        result = pattern.sub(replacer, yaml_str)

        # Safety check for unresolved placeholders
        unresolved = pattern.findall(result)
        if unresolved:
            raise AgentInitializationException(
                f"Unresolved placeholders in spec: {', '.join(f'${{{key}}}' for key in unresolved)}"
            )

        return result

    # endregion

    # region Invocation Methods

    @trace_agent_get_response
    @override
    async def get_response(
        self,
        *,
        messages: str | ChatMessageContent | list[str | ChatMessageContent] | None = None,
        thread: AgentThread | None = None,
        arguments: KernelArguments | None = None,
        kernel: Kernel | None = None,
        model: str | None = None,
        instructions_override: str | None = None,
        additional_instructions: str | None = None,
        additional_messages: list[ThreadMessageOptions] | None = None,
        tools: list[ToolDefinition] | None = None,
        temperature: float | None = None,
        top_p: float | None = None,
        max_prompt_tokens: int | None = None,
        max_completion_tokens: int | None = None,
        truncation_strategy: TruncationObject | None = None,
        response_format: AgentsApiResponseFormatOption | None = None,
        parallel_tool_calls: bool | None = None,
        metadata: dict[str, str] | None = None,
        polling_options: RunPollingOptions | None = None,
        **kwargs: Any,
    ) -> AgentResponseItem[ChatMessageContent]:
        """Get a response from the agent on a thread.

        Args:
            messages: The input chat message content either as a string, ChatMessageContent or
                a list of strings or ChatMessageContent.
            thread: The thread to use for the agent.
            arguments: The arguments for the agent.
            kernel: The kernel to use for the agent.
            model: The model to use for the agent.
            instructions_override: Instructions to override the default instructions.
            additional_instructions: Additional instructions for the agent.
            additional_messages: Additional messages for the agent.
            tools: Tools for the agent.
            temperature: Temperature for the agent.
            top_p: Top p for the agent.
            max_prompt_tokens: Maximum prompt tokens for the agent.
            max_completion_tokens: Maximum completion tokens for the agent.
            truncation_strategy: Truncation strategy for the agent.
            response_format: Response format for the agent.
            parallel_tool_calls: Whether to allow parallel tool calls.
            metadata: Metadata for the agent.
            polling_options: The polling options for the agent.
            **kwargs: Additional keyword arguments.

        Returns:
            AgentResponseItem[ChatMessageContent]: The response from the agent.
        """
        thread = await self._ensure_thread_exists_with_messages(
            messages=messages,
            thread=thread,
            construct_thread=lambda: AzureAIAgentThread(client=self.client),
            expected_type=AzureAIAgentThread,
        )
        assert thread.id is not None  # nosec

        if arguments is None:
            arguments = KernelArguments(**kwargs)
        else:
            arguments.update(kwargs)

        kernel = kernel or self.kernel
        arguments = self._merge_arguments(arguments)

        run_level_params = {
            "model": model,
            "instructions_override": instructions_override,
            "additional_instructions": additional_instructions,
            "additional_messages": additional_messages,
            "tools": tools,
            "temperature": temperature,
            "top_p": top_p,
            "max_prompt_tokens": max_prompt_tokens,
            "max_completion_tokens": max_completion_tokens,
            "truncation_strategy": truncation_strategy,
            "response_format": response_format,
            "parallel_tool_calls": parallel_tool_calls,
            "polling_options": polling_options,
            "metadata": metadata,
        }
        run_level_params = {k: v for k, v in run_level_params.items() if v is not None}

        response_messages: list[ChatMessageContent] = []
        async for is_visible, response in AgentThreadActions.invoke(
            agent=self,
            thread_id=thread.id,
            kernel=kernel,
            arguments=arguments,
            **run_level_params,  # type: ignore
        ):
            if is_visible and response.metadata.get("code") is not True:
                response.metadata["thread_id"] = thread.id
                response_messages.append(response)

        if not response_messages:
            raise AgentInvokeException("No response messages were returned from the agent.")
        final_message = response_messages[-1]
        await thread.on_new_message(final_message)
        return AgentResponseItem(message=final_message, thread=thread)

    @trace_agent_invocation
    @override
    async def invoke(
        self,
        *,
        messages: str | ChatMessageContent | list[str | ChatMessageContent] | None = None,
        thread: AgentThread | None = None,
        on_intermediate_message: Callable[[ChatMessageContent], Awaitable[None]] | None = None,
        arguments: KernelArguments | None = None,
        kernel: Kernel | None = None,
        model: str | None = None,
        instructions_override: str | None = None,
        additional_instructions: str | None = None,
        additional_messages: list[ThreadMessageOptions] | None = None,
        tools: list[ToolDefinition] | None = None,
        temperature: float | None = None,
        top_p: float | None = None,
        max_prompt_tokens: int | None = None,
        max_completion_tokens: int | None = None,
        truncation_strategy: TruncationObject | None = None,
        response_format: AgentsApiResponseFormatOption | None = None,
        parallel_tool_calls: bool | None = None,
        metadata: dict[str, str] | None = None,
        polling_options: RunPollingOptions | None = None,
        **kwargs: Any,
    ) -> AsyncIterable[AgentResponseItem[ChatMessageContent]]:
        """Invoke the agent on the specified thread.

        Args:
            messages: The input chat message content either as a string, ChatMessageContent or
                a list of strings or ChatMessageContent.
            thread: The thread to use for the agent.
            on_intermediate_message: A callback function to handle intermediate steps of the agent's execution.
            arguments: The arguments for the agent.
            kernel: The kernel to use for the agent.
            model: The model to use for the agent.
            instructions_override: Instructions to override the default instructions.
            additional_instructions: Additional instructions for the agent.
            additional_messages: Additional messages for the agent.
            tools: Tools for the agent.
            temperature: Temperature for the agent.
            top_p: Top p for the agent.
            max_prompt_tokens: Maximum prompt tokens for the agent.
            max_completion_tokens: Maximum completion tokens for the agent.
            truncation_strategy: Truncation strategy for the agent.
            response_format: Response format for the agent.
            parallel_tool_calls: Whether to allow parallel tool calls.
            polling_options: The polling options for the agent.
            metadata: Metadata for the agent.
            **kwargs: Additional keyword arguments.

        Yields:
            AgentResponseItem[ChatMessageContent]: The response from the agent.
        """
        thread = await self._ensure_thread_exists_with_messages(
            messages=messages,
            thread=thread,
            construct_thread=lambda: AzureAIAgentThread(client=self.client),
            expected_type=AzureAIAgentThread,
        )
        assert thread.id is not None  # nosec

        if arguments is None:
            arguments = KernelArguments(**kwargs)
        else:
            arguments.update(kwargs)

        kernel = kernel or self.kernel
        arguments = self._merge_arguments(arguments)

        run_level_params = {
            "model": model,
            "instructions_override": instructions_override,
            "additional_instructions": additional_instructions,
            "additional_messages": additional_messages,
            "tools": tools,
            "temperature": temperature,
            "top_p": top_p,
            "max_prompt_tokens": max_prompt_tokens,
            "max_completion_tokens": max_completion_tokens,
            "truncation_strategy": truncation_strategy,
            "response_format": response_format,
            "parallel_tool_calls": parallel_tool_calls,
            "metadata": metadata,
            "polling_options": polling_options,
        }
        run_level_params = {k: v for k, v in run_level_params.items() if v is not None}

        async for is_visible, message in AgentThreadActions.invoke(
            agent=self,
            thread_id=thread.id,
            kernel=kernel,
            arguments=arguments,
            **run_level_params,  # type: ignore
        ):
            message.metadata["thread_id"] = thread.id
            await thread.on_new_message(message)

            if is_visible:
                # Only yield visible messages
                yield AgentResponseItem(message=message, thread=thread)
            elif on_intermediate_message:
                # Emit tool-related messages only via callback
                await on_intermediate_message(message)

    @trace_agent_invocation
    @override
    async def invoke_stream(
        self,
        *,
        messages: str | ChatMessageContent | list[str | ChatMessageContent] | None = None,
        thread: AgentThread | None = None,
        on_intermediate_message: Callable[[ChatMessageContent], Awaitable[None]] | None = None,
        arguments: KernelArguments | None = None,
        additional_instructions: str | None = None,
        additional_messages: list[ThreadMessageOptions] | None = None,
        instructions_override: str | None = None,
        kernel: Kernel | None = None,
        model: str | None = None,
        tools: list[ToolDefinition] | None = None,
        temperature: float | None = None,
        top_p: float | None = None,
        max_prompt_tokens: int | None = None,
        max_completion_tokens: int | None = None,
        truncation_strategy: TruncationObject | None = None,
        response_format: AgentsApiResponseFormatOption | None = None,
        parallel_tool_calls: bool | None = None,
        metadata: dict[str, str] | None = None,
        **kwargs: Any,
    ) -> AsyncIterable[AgentResponseItem["StreamingChatMessageContent"]]:
        """Invoke the agent on the specified thread with a stream of messages.

        Args:
            messages: The input chat message content either as a string, ChatMessageContent or
                a list of strings or ChatMessageContent.
            thread: The thread to use for the agent.
            on_intermediate_message: A callback function to handle intermediate steps of the
                                     agent's execution as fully formed messages.
            arguments: The arguments for the agent.
            additional_instructions: Additional instructions for the agent.
            additional_messages: Additional messages for the agent.
            instructions_override: Instructions to override the default instructions.
            kernel: The kernel to use for the agent.
            model: The model to use for the agent.
            tools: Tools for the agent.
            temperature: Temperature for the agent.
            top_p: Top p for the agent.
            max_prompt_tokens: Maximum prompt tokens for the agent.
            max_completion_tokens: Maximum completion tokens for the agent.
            truncation_strategy: Truncation strategy for the agent.
            response_format: Response format for the agent.
            parallel_tool_calls: Whether to allow parallel tool calls.
            metadata: Metadata for the agent.
            **kwargs: Additional keyword arguments.

        Yields:
            AgentResponseItem[StreamingChatMessageContent]: The response from the agent.
        """
        thread = await self._ensure_thread_exists_with_messages(
            messages=messages,
            thread=thread,
            construct_thread=lambda: AzureAIAgentThread(client=self.client),
            expected_type=AzureAIAgentThread,
        )
        assert thread.id is not None  # nosec

        if arguments is None:
            arguments = KernelArguments(**kwargs)
        else:
            arguments.update(kwargs)

        kernel = kernel or self.kernel
        arguments = self._merge_arguments(arguments)

        run_level_params = {
            "model": model,
            "instructions_override": instructions_override,
            "additional_instructions": additional_instructions,
            "additional_messages": additional_messages,
            "tools": tools,
            "temperature": temperature,
            "top_p": top_p,
            "max_prompt_tokens": max_prompt_tokens,
            "max_completion_tokens": max_completion_tokens,
            "truncation_strategy": truncation_strategy,
            "response_format": response_format,
            "parallel_tool_calls": parallel_tool_calls,
            "metadata": metadata,
        }
        run_level_params = {k: v for k, v in run_level_params.items() if v is not None}

        collected_messages: list[ChatMessageContent] | None = [] if on_intermediate_message else None

        start_idx = 0
        async for message in AgentThreadActions.invoke_stream(
            agent=self,
            thread_id=thread.id,
            output_messages=collected_messages,
            kernel=kernel,
            arguments=arguments,
            **run_level_params,  # type: ignore
        ):
            # Before yielding the current streamed message, emit any new full messages first
            if collected_messages is not None:
                new_messages = collected_messages[start_idx:]
                start_idx = len(collected_messages)

                for new_msg in new_messages:
                    new_msg.metadata["thread_id"] = thread.id
                    await thread.on_new_message(new_msg)
                    if on_intermediate_message:
                        await on_intermediate_message(new_msg)

            # Now yield the current streamed content (StreamingTextContent)
            message.metadata["thread_id"] = thread.id
            yield AgentResponseItem(message=message, thread=thread)

    def get_channel_keys(self) -> Iterable[str]:
        """Get the channel keys.

        Returns:
            Iterable[str]: The channel keys.
        """
        # Distinguish from other channel types.
        yield f"{AzureAIAgent.__name__}"

        # Distinguish between different agent IDs
        yield self.id

        # Distinguish between agent names
        yield self.name

    async def create_channel(self, thread_id: str | None = None) -> AgentChannel:
        """Create a channel.

        Args:
            thread_id: The ID of the thread to create the channel for. If not provided
                a new thread will be created.
        """
        thread = AzureAIAgentThread(client=self.client, thread_id=thread_id)

        if thread.id is None:
            await thread.create()

        assert thread.id is not None  # nosec

        return AzureAIChannel(client=self.client, thread_id=thread.id)<|MERGE_RESOLUTION|>--- conflicted
+++ resolved
@@ -8,20 +8,8 @@
 from copy import deepcopy
 from typing import TYPE_CHECKING, Any, ClassVar, Literal, TypeVar
 
-<<<<<<< HEAD
-if sys.version_info >= (3, 12):
-    from typing import override  # pragma: no cover
-else:
-    from typing_extensions import override  # pragma: no cover
-
 from azure.ai.agents.models import Agent as AzureAIAgentModel
 from azure.ai.agents.models import (
-=======
-from azure.ai.projects.aio import AIProjectClient
-from azure.ai.projects.models import Agent as AzureAIAgentModel
-from azure.ai.projects.models import (
-    AgentsApiResponseFormat,
-    AgentsApiResponseFormatMode,
     AzureAISearchQueryType,
     AzureAISearchTool,
     BingGroundingTool,
@@ -29,20 +17,14 @@
     FileSearchTool,
     OpenApiAnonymousAuthDetails,
     OpenApiTool,
->>>>>>> 50cf7826
     ResponseFormatJsonSchemaType,
     ThreadMessageOptions,
     ToolDefinition,
     ToolResources,
     TruncationObject,
 )
-<<<<<<< HEAD
 from azure.ai.projects.aio import AIProjectClient
 from pydantic import Field
-
-from semantic_kernel.agents.agent import Agent, AgentResponseItem, AgentThread
-=======
-from pydantic import Field, SecretStr
 
 from semantic_kernel.agents import (
     Agent,
@@ -54,7 +36,6 @@
     ToolSpec,
     register_agent_type,
 )
->>>>>>> 50cf7826
 from semantic_kernel.agents.azure_ai.agent_thread_actions import AgentThreadActions
 from semantic_kernel.agents.azure_ai.azure_ai_channel import AzureAIChannel
 from semantic_kernel.agents.channels.agent_channel import AgentChannel
@@ -553,13 +534,6 @@
             **kwargs,
         )
 
-    @classmethod
-    def _get_setting(cls: type[_T], value: Any) -> Any:
-        """Return raw value if `SecretStr`, otherwise pass through."""
-        if isinstance(value, SecretStr):
-            return value.get_secret_value()
-        return value
-
     @override
     @classmethod
     def resolve_placeholders(
@@ -581,16 +555,12 @@
                 raise AgentInitializationException(f"Expected AzureAIAgentSettings, got {type(settings).__name__}")
 
             field_mapping.update({
-                "ChatModelId": cls._get_setting(getattr(settings, "model_deployment_name", None)),
-                "ConnectionString": cls._get_setting(getattr(settings, "project_connection_string", None)),
-                "AgentId": cls._get_setting(getattr(settings, "agent_id", None)),
-                "Endpoint": cls._get_setting(getattr(settings, "endpoint", None)),
-                "SubscriptionId": cls._get_setting(getattr(settings, "subscription_id", None)),
-                "ResourceGroup": cls._get_setting(getattr(settings, "resource_group_name", None)),
-                "ProjectName": cls._get_setting(getattr(settings, "project_name", None)),
-                "BingConnectionId": cls._get_setting(getattr(settings, "bing_connection_id", None)),
-                "AzureAISearchConnectionId": cls._get_setting(getattr(settings, "azure_ai_search_connection_id", None)),
-                "AzureAISearchIndexName": cls._get_setting(getattr(settings, "azure_ai_search_index_name", None)),
+                "ChatModelId": getattr(settings, "deployment_name", None),
+                "Endpoint": getattr(settings, "endpoint", None),
+                "AgentId": getattr(settings, "agent_id", None),
+                "BingConnectionId": getattr(settings, "bing_connection_id", None),
+                "AzureAISearchConnectionId": getattr(settings, "azure_ai_search_connection_id", None),
+                "AzureAISearchIndexName": getattr(settings, "azure_ai_search_index_name", None),
             })
 
         if extras:
