--- conflicted
+++ resolved
@@ -603,7 +603,6 @@
         Returns:
             ThreadMessage | None: The thread message
         """
-<<<<<<< HEAD
         return await AgentThreadActions.create_message(client=self.client, thread_id=thread_id, message=message)
 
     async def _configure_thread(
@@ -637,7 +636,4 @@
 
         await thread._on_new_message(message)
 
-        return thread
-=======
-        return await AgentThreadActions.create_message(client=self.client, thread_id=thread_id, message=message)
->>>>>>> 56fe7ee5
+        return thread