--- conflicted
+++ resolved
@@ -67,60 +67,27 @@
             bedrock_runtime_client: The Bedrock Runtime Client.
             session_id: The session ID.
         """
-        self._is_active = session_id is not None
+        super().__init__()
         self._bedrock_runtime_client = bedrock_runtime_client
         self._session_id = session_id
 
     @override
-    @property
-    def is_active(self) -> bool:
-        """Indicates whether the thread is currently active."""
-        return self._is_active
+    async def _create(self) -> str:
+        """Starts the thread and returns the underlying Bedrock session ID."""
+        response = await run_in_executor(
+            None,
+            partial(
+                self._bedrock_runtime_client.create_session,
+            ),
+        )
+        return response["sessionId"]
 
     @override
-    @property
-    def id(self) -> str | None:
-        """Returns the ID of the underlying Bedrock session ID."""
-        return self._session_id
-
-    @override
-<<<<<<< HEAD
-    async def create(self) -> str:
-        """Starts the thread and returns its ID."""
-=======
-    async def start(self) -> str:
-        """Starts the thread and returns the underlying Bedrock session ID."""
->>>>>>> 3f0fc804
-        if self._is_active:
-            raise RuntimeError("You cannot start this thread, since the thread is already active.")
-
-        if not self._session_id:
-            # Create a new session.
-            response = await run_in_executor(
-                None,
-                partial(
-                    self._bedrock_runtime_client.create_session,
-                ),
-            )
-            self._session_id = response["sessionId"]
-
-        self._is_active = True
-        return self._session_id
-
-    @override
-<<<<<<< HEAD
-    async def delete(self) -> None:
-        """Ends the current thread."""
-=======
-    async def end(self) -> None:
+    async def _delete(self) -> None:
         """Ends the current thread.
 
         This will only end the underlying Bedrock session but not delete it.
         """
->>>>>>> 3f0fc804
-        if not self._is_active:
-            raise RuntimeError("This thread cannot be ended, since it is not currently active.")
-
         # Must end the session before deleting it.
         await run_in_executor(
             None,
@@ -130,11 +97,8 @@
             ),
         )
 
-        self._is_active = False
-        self._session_id = None
-
     @override
-    async def on_new_message(self, new_message: str | ChatMessageContent) -> None:
+    async def _on_new_message(self, new_message: str | ChatMessageContent) -> None:
         """Called when a new message has been contributed to the chat."""
         raise NotImplementedError(
             "This method is not implemented for BedrockAgentThread. "
@@ -704,7 +668,7 @@
 
         thread = BedrockAgentThread(bedrock_runtime_client=self.bedrock_runtime_client, session_id=thread_id)
 
-        if not thread.is_active:
+        if thread.id is None:
             await thread.create()
 
         return BedrockAgentChannel(thread=thread)
@@ -733,7 +697,7 @@
                 f"The thread must be an BedrockAgentThread, but got {type(thread).__name__}."
             )
 
-        if not thread.is_active:
+        if thread.id is None:
             await thread.create()
 
         return thread