--- conflicted
+++ resolved
@@ -91,17 +91,12 @@
         ):
             self._chat_history.add_message(new_message)
 
-<<<<<<< HEAD
-    async def get_messages(self) -> AsyncGenerator[ChatMessageContent]:
-        """Retrieve the current chat history as a deep copy to avoid mutation."""
-=======
     async def get_messages(self) -> AsyncIterable[ChatMessageContent]:
         """Retrieve the current chat history.
 
         Returns:
             An async iterable of ChatMessageContent.
         """
->>>>>>> 635eb24f
         if self._is_deleted:
             raise AgentThreadOperationException("Cannot retrieve chat history, since the thread has been deleted.")
         if self._id is None:
@@ -236,13 +231,7 @@
         if thread.id is None:
             await thread.create()
 
-<<<<<<< HEAD
         messages = [message async for message in thread.get_messages()]
-=======
-        chat_history = ChatHistory()
-        async for message in thread.get_messages():
-            chat_history.add_message(message)
->>>>>>> 635eb24f
 
         return ChatHistoryChannel(messages=messages, thread=thread)
 
