--- conflicted
+++ resolved
@@ -5,14 +5,12 @@
 from collections.abc import AsyncGenerator, AsyncIterable
 from typing import TYPE_CHECKING, Any, ClassVar
 
-<<<<<<< HEAD
 from pydantic import Field, model_validator
-=======
+
 if sys.version_info >= (3, 12):
     from typing import override  # pragma: no cover
 else:
     from typing_extensions import override  # pragma: no cover
->>>>>>> 15ca7a71
 
 from semantic_kernel.agents import Agent
 from semantic_kernel.agents.channels.agent_channel import AgentChannel
@@ -26,24 +24,16 @@
 from semantic_kernel.contents.streaming_chat_message_content import StreamingChatMessageContent
 from semantic_kernel.contents.utils.author_role import AuthorRole
 from semantic_kernel.exceptions import KernelServiceNotFoundError
-<<<<<<< HEAD
-from semantic_kernel.exceptions.agent_exceptions import AgentInitializationException
-=======
-from semantic_kernel.exceptions.agent_exceptions import AgentInvokeException
->>>>>>> 15ca7a71
+from semantic_kernel.exceptions.agent_exceptions import AgentInitializationException, AgentInvokeException
 from semantic_kernel.functions.kernel_arguments import KernelArguments
 from semantic_kernel.functions.kernel_function import TEMPLATE_FORMAT_MAP
 from semantic_kernel.functions.kernel_plugin import KernelPlugin
 from semantic_kernel.prompt_template.prompt_template_config import PromptTemplateConfig
-<<<<<<< HEAD
-from semantic_kernel.utils.telemetry.agent_diagnostics.decorators import trace_agent_invocation
-=======
 from semantic_kernel.utils.feature_stage_decorator import experimental
 from semantic_kernel.utils.telemetry.agent_diagnostics.decorators import (
     trace_agent_get_response,
     trace_agent_invocation,
 )
->>>>>>> 15ca7a71
 
 if TYPE_CHECKING:
     from semantic_kernel.kernel import Kernel
@@ -51,6 +41,7 @@
 logger: logging.Logger = logging.getLogger(__name__)
 
 
+@experimental
 class ChatCompletionAgent(Agent):
     """A Chat Completion Agent based on ChatCompletionClientBase."""
 
@@ -137,7 +128,6 @@
                 args["instructions"] = prompt_template_config.template
         super().__init__(**args)
 
-<<<<<<< HEAD
     @model_validator(mode="after")
     def configure_service(self) -> "ChatCompletionAgent":
         """Configure the service used by the ChatCompletionAgent."""
@@ -150,7 +140,7 @@
             )
         self.kernel.add_service(self.service, overwrite=True)
         return self
-=======
+
     @trace_agent_get_response
     @override
     async def get_response(
@@ -179,7 +169,6 @@
             raise AgentInvokeException("No response from agent.")
 
         return responses[0]
->>>>>>> 15ca7a71
 
     @trace_agent_invocation
     @override
@@ -217,9 +206,9 @@
 
         Args:
             history: The chat history.
-            arguments: The kernel arguments. (optional)
-            kernel: The kernel instance. (optional)
-            kwargs: The keyword arguments. (optional)
+            arguments: The kernel arguments.
+            kernel: The kernel instance.
+            kwargs: The keyword arguments.
 
         Returns:
             An async generator of StreamingChatMessageContent.
@@ -231,28 +220,22 @@
 
         # Add the chat history to the args in the event that it is needed for prompt template configuration
         arguments["chat_history"] = history
+
+        kernel = kernel or self.kernel
+        arguments = self._merge_arguments(arguments)
         # Remove the chat history from the arguments, potentially used for the prompt,
         # to avoid passing it to the service
         arguments.pop("chat_history", None)
 
-        kernel = kernel or self.kernel
-        arguments = self._merge_arguments(arguments)
-
         chat_completion_service, settings = await self._get_chat_completion_service_and_settings(
             kernel=kernel, arguments=arguments
         )
 
-<<<<<<< HEAD
         # If the user hasn't provided a function choice behavior, use the agent's default.
         if settings.function_choice_behavior is None:
             settings.function_choice_behavior = self.function_choice_behavior
 
-        assert isinstance(chat_completion_service, ChatCompletionClientBase)  # nosec
-
-        chat = await self._setup_agent_chat_history(
-=======
         agent_chat_history = await self._prepare_agent_chat_history(
->>>>>>> 15ca7a71
             history=history,
             kernel=kernel,
             arguments=arguments,
@@ -299,23 +282,8 @@
         arguments: KernelArguments | None = None,
         kernel: "Kernel | None" = None,
         **kwargs: Any,
-<<<<<<< HEAD
-    ) -> AsyncIterable[StreamingChatMessageContent]:
-        """Invoke the chat history handler in streaming mode.
-
-        Args:
-            history: The chat history.
-            arguments: The kernel arguments.
-            kernel: The kernel instance.
-            kwargs: The keyword arguments.
-
-        Returns:
-            An async generator of StreamingChatMessageContent.
-        """
-=======
     ) -> AsyncIterable[ChatMessageContent]:
         """Helper method to invoke the agent with a chat history in non-streaming mode."""
->>>>>>> 15ca7a71
         if arguments is None:
             arguments = KernelArguments(**kwargs)
         else:
@@ -326,23 +294,16 @@
 
         kernel = kernel or self.kernel
         arguments = self._merge_arguments(arguments)
-        # Remove the chat history from the arguments, potentially used for the prompt,
-        # to avoid passing it to the service
-        arguments.pop("chat_history", None)
 
         chat_completion_service, settings = await self._get_chat_completion_service_and_settings(
             kernel=kernel, arguments=arguments
         )
 
-<<<<<<< HEAD
         # If the user hasn't provided a function choice behavior, use the agent's default.
         if settings.function_choice_behavior is None:
             settings.function_choice_behavior = self.function_choice_behavior
 
-        chat = await self._setup_agent_chat_history(
-=======
         agent_chat_history = await self._prepare_agent_chat_history(
->>>>>>> 15ca7a71
             history=history,
             kernel=kernel,
             arguments=arguments,
