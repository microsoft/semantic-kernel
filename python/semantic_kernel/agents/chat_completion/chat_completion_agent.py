--- conflicted
+++ resolved
@@ -591,20 +591,6 @@
         history: ChatHistory,
         start: int,
         thread: ChatHistoryAgentThread,
-<<<<<<< HEAD
-        on_intermediate_message: Callable[[ChatMessageContent], Awaitable[None]] | None = None,
-    ) -> None:
-        """Capture mutated messages related function calling/tools."""
-        for message_index in range(start, len(agent_chat_history)):
-            message = agent_chat_history[message_index]  # type: ignore
-            message.name = self.name
-            await thread.on_new_message(message)
-
-            if on_intermediate_message:
-                await on_intermediate_message(message)
-
-    # endregion
-=======
     ) -> list[ChatMessageContent]:
         """Return messages appended to history after start and push them to thread."""
         drained: list[ChatMessageContent] = []
@@ -612,5 +598,4 @@
             msg: ChatMessageContent = history[i]  # type: ignore
             await thread.on_new_message(msg)
             drained.append(msg)
-        return drained
->>>>>>> fb2fc6b3
+        return drained