--- conflicted
+++ resolved
@@ -142,7 +142,6 @@
         if not client and not azure_openai_settings.api_key and not ad_token and not ad_token_provider:
             raise AgentInitializationException("Please provide either api_key, ad_token or ad_token_provider.")
 
-<<<<<<< HEAD
         client = self._create_client(
             api_key=(
                 azure_openai_settings.api_key.get_secret_value()
@@ -155,7 +154,6 @@
             ad_token_provider=ad_token_provider,
             default_headers=default_headers,
         )
-=======
         if not client:
             client = self._create_client(
                 api_key=azure_openai_settings.api_key.get_secret_value() if azure_openai_settings.api_key else None,
@@ -165,7 +163,6 @@
                 ad_token_provider=ad_token_provider,
                 default_headers=default_headers,
             )
->>>>>>> 6d5aa6e0
         service_id = service_id if service_id else DEFAULT_SERVICE_NAME
 
         args: dict[str, Any] = {
