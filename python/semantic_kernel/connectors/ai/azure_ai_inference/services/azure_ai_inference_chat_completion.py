--- conflicted
+++ resolved
@@ -32,7 +32,6 @@
     AzureAIInferenceChatPromptExecutionSettings,
     AzureAIInferenceSettings,
 )
-<<<<<<< HEAD
 from semantic_kernel.connectors.ai.azure_ai_inference.services.azure_ai_inference_base import (
     AzureAIInferenceBase,
 )
@@ -48,7 +47,6 @@
 from semantic_kernel.connectors.ai.function_choice_behavior import (
     FunctionChoiceBehavior,
 )
-=======
 from semantic_kernel.connectors.ai.azure_ai_inference.services.azure_ai_inference_base import AzureAIInferenceBase
 from semantic_kernel.connectors.ai.azure_ai_inference.services.utils import MESSAGE_CONVERTERS
 from semantic_kernel.connectors.ai.chat_completion_client_base import ChatCompletionClientBase
@@ -57,7 +55,6 @@
     update_settings_from_function_call_configuration,
 )
 from semantic_kernel.connectors.ai.function_choice_behavior import FunctionChoiceBehavior
->>>>>>> 06f34715
 from semantic_kernel.contents.chat_history import ChatHistory
 from semantic_kernel.contents.chat_message_content import ITEM_TYPES, ChatMessageContent
 from semantic_kernel.contents.function_call_content import FunctionCallContent
@@ -185,7 +182,6 @@
         ):
             return await self._send_chat_request(chat_history, settings)
 
-<<<<<<< HEAD
         kernel = kwargs.get("kernel")
         if not isinstance(kernel, Kernel):
             raise ServiceInvalidExecutionSettingsError(
@@ -205,11 +201,9 @@
                 for item in chat_history.messages[-1].items
                 if isinstance(item, FunctionCallContent)
             ]
-=======
         for request_index in range(settings.function_choice_behavior.maximum_auto_invoke_attempts):
             completions = await self._send_chat_request(chat_history, settings)
             function_calls = [item for item in completions[0].items if isinstance(item, FunctionCallContent)]
->>>>>>> 06f34715
             if (fc_count := len(function_calls)) == 0:
                 return completions
 
@@ -334,14 +328,11 @@
         else:
             # Auto invoke is required.
             async_generator = self._get_streaming_chat_message_contents_auto_invoke(
-<<<<<<< HEAD
                 chat_history, settings, **kwargs
-=======
                 kernel,  # type: ignore
                 kwargs.get("arguments"),
                 chat_history,
                 settings,
->>>>>>> 06f34715
             )
 
         async for messages in async_generator:
@@ -355,7 +346,6 @@
         settings: AzureAIInferenceChatPromptExecutionSettings,
     ) -> AsyncGenerator[list[StreamingChatMessageContent], Any]:
         """Get streaming chat message contents from the Azure AI Inference service with auto invoking functions."""
-<<<<<<< HEAD
         kernel = kwargs.get("kernel")
         if not isinstance(kernel, Kernel):
             raise ServiceInvalidExecutionSettingsError(
@@ -365,8 +355,6 @@
         self._verify_function_choice_behavior(settings)
         self._configure_function_choice_behavior(settings, kernel)
 
-=======
->>>>>>> 06f34715
         # mypy doesn't recognize the settings.function_choice_behavior is not None by the check above
         request_attempts = settings.function_choice_behavior.maximum_auto_invoke_attempts  # type: ignore
 
@@ -531,7 +519,6 @@
         self, settings: AzureAIInferenceChatPromptExecutionSettings
     ):
         """Verify the function choice behavior."""
-<<<<<<< HEAD
         if not settings.function_choice_behavior:
             raise ServiceInvalidExecutionSettingsError(
                 "Function choice behavior is required for tool calls."
@@ -540,9 +527,7 @@
             settings.extra_parameters is not None
             and settings.extra_parameters.get("n", 1) > 1
         ):
-=======
         if settings.extra_parameters is not None and settings.extra_parameters.get("n", 1) > 1:
->>>>>>> 06f34715
             # Currently only OpenAI models allow multiple completions but the Azure AI Inference service
             # does not expose the functionality directly. If users want to have more than 1 responses, they
             # need to configure `extra_parameters` with a key of "n" and a value greater than 1.
@@ -555,13 +540,10 @@
     ):
         """Configure the function choice behavior to include the kernel functions."""
         if not settings.function_choice_behavior:
-<<<<<<< HEAD
             raise ServiceInvalidExecutionSettingsError(
                 "Function choice behavior is required for tool calls."
             )
-=======
             return
->>>>>>> 06f34715
 
         settings.function_choice_behavior.configure(
             kernel=kernel,
