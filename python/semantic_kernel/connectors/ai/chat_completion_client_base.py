--- conflicted
+++ resolved
@@ -95,8 +95,6 @@
         Returns:
             A list of chat message contents representing the response(s) from the LLM.
         """
-<<<<<<< HEAD
-=======
         # Create a copy of the settings to avoid modifying the original settings
         settings = copy.deepcopy(settings)
 
@@ -170,7 +168,6 @@
             # Do a final call, without function calling when the max has been reached.
             self._reset_function_choice_settings(settings)
             return await self._inner_get_chat_message_contents(chat_history, settings)
->>>>>>> 98c4e3b5
 
     async def get_chat_message_content(
         self,
@@ -362,13 +359,7 @@
         return [
             message.to_dict(role_key=role_key, content_key=content_key)
             for message in chat_history.messages
-<<<<<<< main
-=======
             if not isinstance(message, (AnnotationContent, FileReferenceContent))
-<<<<<<< HEAD
->>>>>>> upstream/main
-        ]
-=======
         ]
 
     def _verify_function_choice_settings(self, settings: "PromptExecutionSettings") -> None:
@@ -401,5 +392,4 @@
         """
         return
 
-    # endregion
->>>>>>> 98c4e3b5
+    # endregion