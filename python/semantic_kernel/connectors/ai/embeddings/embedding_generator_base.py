--- conflicted
+++ resolved
@@ -20,10 +20,7 @@
 class EmbeddingGeneratorBase(AIServiceClientBase, ABC):
     """Base class for embedding generators."""
 
-<<<<<<< HEAD
-=======
 class EmbeddingGeneratorBase(AIServiceClientBase, ABC):
->>>>>>> f40c1f20
     @abstractmethod
     async def generate_embeddings(
         self,
