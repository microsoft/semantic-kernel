--- conflicted
+++ resolved
@@ -47,32 +47,21 @@
             logger.warning("The `log` parameter is deprecated. Please use the `logging` module instead.")
 
     async def complete(
-<<<<<<< HEAD
-        self,
-        prompt: str,
-        prompt_execution_settings: GooglePalmTextPromptExecutionSettings,
-        logger: Optional[Any] = None,
-    ) -> Union[str, List[str]]:
-        prompt_execution_settings.prompt = prompt
-        if not prompt_execution_settings.ai_model_id:
-            prompt_execution_settings.ai_model_id = self.ai_model_id
-=======
-        self, prompt: str, request_settings: GooglePalmTextRequestSettings, **kwargs
+        self, prompt: str, settings: GooglePalmTextPromptExecutionSettings, **kwargs
     ) -> List[TextContent]:
         """
         This is the method that is called from the kernel to get a response from a text-optimized LLM.
 
         Arguments:
             prompt {str} -- The prompt to send to the LLM.
-            settings {GooglePalmTextRequestSettings} -- Settings for the request.
+            settings {GooglePalmTextPromptExecutionSettings} -- Settings for the request.
 
         Returns:
             List[TextContent] -- A list of TextContent objects representing the response(s) from the LLM.
         """
-        request_settings.prompt = prompt
-        if not request_settings.ai_model_id:
-            request_settings.ai_model_id = self.ai_model_id
->>>>>>> 11cf8eac
+        settings.prompt = prompt
+        if not settings.ai_model_id:
+            settings.ai_model_id = self.ai_model_id
         try:
             palm.configure(api_key=self.api_key)
         except Exception as ex:
@@ -81,18 +70,13 @@
                 ex,
             )
         try:
-            response = palm.generate_text(**prompt_execution_settings.prepare_settings_dict())
+            response = palm.generate_text(**settings.prepare_settings_dict())
         except Exception as ex:
             raise AIException(
                 AIException.ErrorCodes.ServiceError,
                 "Google PaLM service failed to complete the prompt",
                 ex,
             )
-<<<<<<< HEAD
-        if prompt_execution_settings.candidate_count > 1:
-            return [candidate["output"] for candidate in response.candidates]
-        return response.result
-=======
         return [self._create_text_content(response, candidate) for candidate in response.candidates]
 
     def _create_text_content(self, response: Completion, candidate: TextCompletion) -> TextContent:
@@ -108,12 +92,11 @@
                 "safety_ratings": candidate.get("safety_ratings"),
             },
         )
->>>>>>> 11cf8eac
 
     async def complete_stream(
         self,
         prompt: str,
-        prompt_execution_settings: GooglePalmTextPromptExecutionSettings,
+        settings: GooglePalmTextPromptExecutionSettings,
         logger: Optional[Any] = None,
     ):
         raise NotImplementedError("Google Palm API does not currently support streaming")
