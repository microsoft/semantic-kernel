# Copyright (c) Microsoft. All rights reserved.

from typing import ClassVar

from pydantic import SecretStr

from semantic_kernel.kernel_pydantic import KernelBaseSettings


<<<<<<< HEAD
class GooglePalmSettings(KernelBaseSettings):
    """Google Palm model settings
=======
class GooglePalmSettings(BaseSettings):
    """Google Palm model settings.
>>>>>>> 246b8435

    The settings are first loaded from environment variables with the prefix 'GOOGLE_PALM_'. If the
    environment variables are not found, the settings can be loaded from a .env file with the
    encoding 'utf-8'. If the settings are not found in the .env file, the settings are ignored;
    however, validation will fail alerting that the settings are missing.

    Optional settings for prefix 'GOOGLE_PALM_' are:
    - api_key: SecretStr - GooglePalm API key, see https://developers.generativeai.google/products/palm
        (Env var GOOGLE_PALM_API_KEY)
    - env_file_path: {str | None} - Use the environment settings file as a fallback to environment variables. (Optional)
    - chat_model_id: str | None - The GooglePalm chat model ID to use.
        (Env var GOOGLE_PALM_CHAT_MODEL_ID)
    - text_model_id: str | None - The GooglePalm text model ID to use.
        (Env var GOOGLE_PALM_TEXT_MODEL_ID)
    - embedding_model_id: str | None - The GooglePalm embedding model ID to use.
        (Env var GOOGLE_PALM_EMBEDDING_MODEL_ID)
    """

    env_prefix: ClassVar[str] = "GOOGLE_PALM_"

    api_key: SecretStr | None = None
    chat_model_id: str | None = None
    text_model_id: str | None = None
<<<<<<< HEAD
    embedding_model_id: str | None = None
=======
    embedding_model_id: str | None = None

    class Config:
        """Pydantic configuration settings."""

        env_prefix = "GOOGLE_PALM_"
        env_file = None
        env_file_encoding = "utf-8"
        extra = "ignore"
        case_sensitive = False

    @classmethod
    def create(cls, **kwargs):
        """Create the settings object."""
        if "env_file_path" in kwargs and kwargs["env_file_path"]:
            cls.Config.env_file = kwargs["env_file_path"]
        else:
            cls.Config.env_file = None
        return cls(**kwargs)
>>>>>>> 246b8435
<|MERGE_RESOLUTION|>--- conflicted
+++ resolved
@@ -7,13 +7,8 @@
 from semantic_kernel.kernel_pydantic import KernelBaseSettings
 
 
-<<<<<<< HEAD
 class GooglePalmSettings(KernelBaseSettings):
-    """Google Palm model settings
-=======
-class GooglePalmSettings(BaseSettings):
     """Google Palm model settings.
->>>>>>> 246b8435
 
     The settings are first loaded from environment variables with the prefix 'GOOGLE_PALM_'. If the
     environment variables are not found, the settings can be loaded from a .env file with the
@@ -37,26 +32,4 @@
     api_key: SecretStr | None = None
     chat_model_id: str | None = None
     text_model_id: str | None = None
-<<<<<<< HEAD
-    embedding_model_id: str | None = None
-=======
-    embedding_model_id: str | None = None
-
-    class Config:
-        """Pydantic configuration settings."""
-
-        env_prefix = "GOOGLE_PALM_"
-        env_file = None
-        env_file_encoding = "utf-8"
-        extra = "ignore"
-        case_sensitive = False
-
-    @classmethod
-    def create(cls, **kwargs):
-        """Create the settings object."""
-        if "env_file_path" in kwargs and kwargs["env_file_path"]:
-            cls.Config.env_file = kwargs["env_file_path"]
-        else:
-            cls.Config.env_file = None
-        return cls(**kwargs)
->>>>>>> 246b8435
+    embedding_model_id: str | None = None