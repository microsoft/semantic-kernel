# Copyright (c) Microsoft. All rights reserved.

import logging
import sys
from typing import Any, Literal

from mistralai import utils

if sys.version_info >= (3, 11):
    pass  # pragma: no cover
else:
    pass  # pragma: no cover

from pydantic import Field, field_validator

from semantic_kernel.connectors.ai.prompt_execution_settings import PromptExecutionSettings

logger = logging.getLogger(__name__)


class MistralAIPromptExecutionSettings(PromptExecutionSettings):
    """Common request settings for MistralAI services."""

    ai_model_id: str | None = Field(None, serialization_alias="model")


class MistralAIChatPromptExecutionSettings(MistralAIPromptExecutionSettings):
    """Specific settings for the Chat Completion endpoint."""

    response_format: dict[Literal["type"], Literal["text", "json_object"]] | None = None
    messages: list[dict[str, Any]] | None = None
    safe_mode: bool = Field(False, exclude=True)
    safe_prompt: bool = False
    max_tokens: int | None = Field(None, gt=0)
    seed: int | None = None
    temperature: float | None = Field(None, ge=0.0, le=2.0)
    top_p: float | None = Field(None, ge=0.0, le=1.0)
    random_seed: int | None = None
    presence_penalty: float | None = Field(None, gt=0)
    frequency_penalty: float | None = Field(None, gt=0)
    n: int | None = Field(None, gt=1)
    retries: utils.RetryConfig | None = None
    server_url: str | None = None
    timeout_ms: int | None = None
    tools: list[dict[str, Any]] | None = Field(
        None,
        max_length=64,
        description="Do not set this manually. It is set by the service based on the function choice configuration.",
    )
    tool_choice: str | None = Field(
        None,
        description="Do not set this manually. It is set by the service based on the function choice configuration.",
<<<<<<< HEAD
    )
    
    # The safe_mode setting is no longer supported in Mistral 1.0, ensure backwards compatibility by ignoring it.
    @field_validator('safe_mode')
    @classmethod
    def check_safe_mode(cls, v: bool) -> bool:
        logger.warning(
            "The 'safe_mode' setting is no longer supported and is being ignored, it will be removed in the Future."
        )
        return v
    
    
=======
    )
>>>>>>> b67eb846
<|MERGE_RESOLUTION|>--- conflicted
+++ resolved
@@ -50,19 +50,13 @@
     tool_choice: str | None = Field(
         None,
         description="Do not set this manually. It is set by the service based on the function choice configuration.",
-<<<<<<< HEAD
     )
-    
-    # The safe_mode setting is no longer supported in Mistral 1.0, ensure backwards compatibility by ignoring it.
-    @field_validator('safe_mode')
+
+    @field_validator("safe_mode")
     @classmethod
     def check_safe_mode(cls, v: bool) -> bool:
+        """The safe_mode setting is no longer supported."""
         logger.warning(
             "The 'safe_mode' setting is no longer supported and is being ignored, it will be removed in the Future."
         )
-        return v
-    
-    
-=======
-    )
->>>>>>> b67eb846
+        return v