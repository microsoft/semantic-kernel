# Copyright (c) Microsoft. All rights reserved.

import json
import logging
from typing import AsyncIterable, Dict, List, Optional

import aiohttp
from pydantic import HttpUrl

from semantic_kernel.connectors.ai.ai_service_client_base import AIServiceClientBase
from semantic_kernel.connectors.ai.chat_completion_client_base import (
    ChatCompletionClientBase,
)
from semantic_kernel.connectors.ai.ollama.ollama_prompt_execution_settings import (
    OllamaChatPromptExecutionSettings,
)
from semantic_kernel.connectors.ai.ollama.utils import AsyncSession
from semantic_kernel.connectors.ai.prompt_execution_settings import PromptExecutionSettings
from semantic_kernel.connectors.ai.text_completion_client_base import (
    TextCompletionClientBase,
)
from semantic_kernel.models.contents.chat_message_content import ChatMessageContent
from semantic_kernel.models.contents.streaming_chat_message_content import StreamingChatMessageContent
from semantic_kernel.models.contents.streaming_text_content import StreamingTextContent
from semantic_kernel.models.contents.text_content import TextContent

logger: logging.Logger = logging.getLogger(__name__)


class OllamaChatCompletion(TextCompletionClientBase, ChatCompletionClientBase, AIServiceClientBase):
    """
    Initializes a new instance of the OllamaChatCompletion class.

    Make sure to have the ollama service running either locally or remotely.

    Arguments:
        ai_model_id {str} -- Ollama model name, see https://ollama.ai/library
        url {Optional[Union[str, HttpUrl]]} -- URL of the Ollama server, defaults to http://localhost:11434/api/chat
        session {Optional[aiohttp.ClientSession]} -- Optional client session to use for requests.
    """

    url: HttpUrl = "http://localhost:11434/api/chat"
    session: Optional[aiohttp.ClientSession] = None

    async def complete_chat(
        self,
        messages: List[Dict[str, str]],
        prompt_execution_settings: OllamaChatPromptExecutionSettings,
        **kwargs,
    ) -> List[ChatMessageContent]:
        """
        This is the method that is called from the kernel to get a response from a chat-optimized LLM.

        Arguments:
            messages {List[ChatMessage]} -- A list of chat messages, that can be rendered into a
                set of messages, from system, user, assistant and function.
            settings {PromptExecutionSettings} -- Settings for the request.
            logger {Logger} -- A logger to use for logging. (Deprecated)

        Returns:
            List[ChatMessageContent] -- A list of ChatMessageContent objects representing the response(s) from the LLM.
        """
        prompt_execution_settings.messages = messages
        prompt_execution_settings.stream = False
        async with AsyncSession(self.session) as session:
            async with session.post(str(self.url), json=prompt_execution_settings.prepare_settings_dict()) as response:
                response.raise_for_status()
                response_object = await response.json()
                return [
                    ChatMessageContent(
                        inner_content=response_object,
                        ai_model_id=self.ai_model_id,
                        role="assistant",
                        content=response_object.get("message", {"content": None}).get("content", None),
                    )
                ]

    async def complete_chat_stream(
        self,
        messages: List[Dict[str, str]],
        settings: OllamaChatPromptExecutionSettings,
        **kwargs,
    ) -> AsyncIterable[List[StreamingChatMessageContent]]:
        """
        Streams a text completion using a Ollama model.
        Note that this method does not support multiple responses.

        Arguments:
            prompt {str} -- Prompt to complete.
            prompt_execution_settings {OllamaChatPromptExecutionSettings} -- Request settings.

        Yields:
            List[StreamingChatMessageContent] -- Stream of StreamingChatMessageContent objects.
        """
        settings.messages = messages
        settings.stream = True
        async with AsyncSession(self.session) as session:
            async with session.post(str(self.url), json=settings.prepare_settings_dict()) as response:
                response.raise_for_status()
                async for line in response.content:
                    body = json.loads(line)
                    if body.get("done") and body.get("message", {}).get("content") is None:
                        break
                    yield [
                        StreamingChatMessageContent(
                            choice_index=0,
                            inner_content=body,
                            ai_model_id=self.ai_model_id,
                            content=body.get("message", {"content": None}).get("content", None),
                        )
                    ]
                    if body.get("done"):
                        break

    async def complete(
        self,
        prompt: str,
        prompt_execution_settings: OllamaChatPromptExecutionSettings,
        **kwargs,
    ) -> List[TextContent]:
        """
        This is the method that is called from the kernel to get a response from a text-optimized LLM.

        Arguments:
            prompt {str} -- The prompt to send to the LLM.
            settings {PromptExecutionSettings} -- Settings for the request.
            logger {Logger} -- A logger to use for logging (deprecated).

        Returns:
            List["TextContent"] -- The completion result(s).
        """
<<<<<<< HEAD
        return await self.complete_chat([{"role": "user", "content": prompt}], prompt_execution_settings, **kwargs)
=======
        request_settings.messages = [{"role": "user", "content": prompt}]
        request_settings.stream = False
        async with AsyncSession(self.session) as session:
            async with session.post(str(self.url), json=request_settings.prepare_settings_dict()) as response:
                response.raise_for_status()
                response_object = await response.json()
                return [
                    TextContent(
                        inner_content=response_object,
                        ai_model_id=self.ai_model_id,
                        text=response_object.get("message", {"content": None}).get("content", None),
                    )
                ]
>>>>>>> 11cf8eac

    async def complete_stream(
        self,
        prompt: str,
<<<<<<< HEAD
        prompt_execution_settings: OllamaChatPromptExecutionSettings,
=======
        settings: OllamaChatRequestSettings,
>>>>>>> 11cf8eac
        **kwargs,
    ) -> AsyncIterable[List[StreamingTextContent]]:
        """
        Streams a text completion using a Ollama model.
        Note that this method does not support multiple responses.

        Arguments:
            prompt {str} -- Prompt to complete.
            prompt_execution_settings {OllamaChatPromptExecutionSettings} -- Request settings.

        Yields:
            List["StreamingTextContent"] -- The result stream made up of StreamingTextContent objects.
        """
<<<<<<< HEAD
        response = self.complete_chat_stream([{"role": "user", "content": prompt}], prompt_execution_settings, **kwargs)
        async for line in response:
            yield line
=======

        settings.messages = [{"role": "user", "content": prompt}]
        settings.stream = True
        async with AsyncSession(self.session) as session:
            async with session.post(str(self.url), json=settings.prepare_settings_dict()) as response:
                response.raise_for_status()
                async for line in response.content:
                    body = json.loads(line)
                    if body.get("done") and body.get("message", {}).get("content") is None:
                        break
                    yield [
                        StreamingTextContent(
                            choice_index=0,
                            inner_content=body,
                            ai_model_id=self.ai_model_id,
                            text=body.get("message", {"content": None}).get("content", None),
                        )
                    ]
                    if body.get("done"):
                        break
>>>>>>> 11cf8eac

    def get_prompt_execution_settings_class(self) -> "PromptExecutionSettings":
        """Get the request settings class."""
        return OllamaChatPromptExecutionSettings<|MERGE_RESOLUTION|>--- conflicted
+++ resolved
@@ -15,7 +15,6 @@
     OllamaChatPromptExecutionSettings,
 )
 from semantic_kernel.connectors.ai.ollama.utils import AsyncSession
-from semantic_kernel.connectors.ai.prompt_execution_settings import PromptExecutionSettings
 from semantic_kernel.connectors.ai.text_completion_client_base import (
     TextCompletionClientBase,
 )
@@ -45,7 +44,7 @@
     async def complete_chat(
         self,
         messages: List[Dict[str, str]],
-        prompt_execution_settings: OllamaChatPromptExecutionSettings,
+        settings: OllamaChatPromptExecutionSettings,
         **kwargs,
     ) -> List[ChatMessageContent]:
         """
@@ -60,10 +59,10 @@
         Returns:
             List[ChatMessageContent] -- A list of ChatMessageContent objects representing the response(s) from the LLM.
         """
-        prompt_execution_settings.messages = messages
-        prompt_execution_settings.stream = False
+        settings.messages = messages
+        settings.stream = False
         async with AsyncSession(self.session) as session:
-            async with session.post(str(self.url), json=prompt_execution_settings.prepare_settings_dict()) as response:
+            async with session.post(str(self.url), json=settings.prepare_settings_dict()) as response:
                 response.raise_for_status()
                 response_object = await response.json()
                 return [
@@ -87,7 +86,7 @@
 
         Arguments:
             prompt {str} -- Prompt to complete.
-            prompt_execution_settings {OllamaChatPromptExecutionSettings} -- Request settings.
+            settings {OllamaChatPromptExecutionSettings} -- Request settings.
 
         Yields:
             List[StreamingChatMessageContent] -- Stream of StreamingChatMessageContent objects.
@@ -115,7 +114,7 @@
     async def complete(
         self,
         prompt: str,
-        prompt_execution_settings: OllamaChatPromptExecutionSettings,
+        settings: OllamaChatPromptExecutionSettings,
         **kwargs,
     ) -> List[TextContent]:
         """
@@ -123,19 +122,16 @@
 
         Arguments:
             prompt {str} -- The prompt to send to the LLM.
-            settings {PromptExecutionSettings} -- Settings for the request.
+            settings {OllamaChatPromptExecutionSettings} -- Settings for the request.
             logger {Logger} -- A logger to use for logging (deprecated).
 
         Returns:
             List["TextContent"] -- The completion result(s).
         """
-<<<<<<< HEAD
-        return await self.complete_chat([{"role": "user", "content": prompt}], prompt_execution_settings, **kwargs)
-=======
-        request_settings.messages = [{"role": "user", "content": prompt}]
-        request_settings.stream = False
+        settings.messages = [{"role": "user", "content": prompt}]
+        settings.stream = False
         async with AsyncSession(self.session) as session:
-            async with session.post(str(self.url), json=request_settings.prepare_settings_dict()) as response:
+            async with session.post(str(self.url), json=settings.prepare_settings_dict()) as response:
                 response.raise_for_status()
                 response_object = await response.json()
                 return [
@@ -145,16 +141,11 @@
                         text=response_object.get("message", {"content": None}).get("content", None),
                     )
                 ]
->>>>>>> 11cf8eac
 
     async def complete_stream(
         self,
         prompt: str,
-<<<<<<< HEAD
-        prompt_execution_settings: OllamaChatPromptExecutionSettings,
-=======
-        settings: OllamaChatRequestSettings,
->>>>>>> 11cf8eac
+        settings: OllamaChatPromptExecutionSettings,
         **kwargs,
     ) -> AsyncIterable[List[StreamingTextContent]]:
         """
@@ -163,16 +154,11 @@
 
         Arguments:
             prompt {str} -- Prompt to complete.
-            prompt_execution_settings {OllamaChatPromptExecutionSettings} -- Request settings.
+            settings {OllamaChatPromptExecutionSettings} -- Request settings.
 
         Yields:
             List["StreamingTextContent"] -- The result stream made up of StreamingTextContent objects.
         """
-<<<<<<< HEAD
-        response = self.complete_chat_stream([{"role": "user", "content": prompt}], prompt_execution_settings, **kwargs)
-        async for line in response:
-            yield line
-=======
 
         settings.messages = [{"role": "user", "content": prompt}]
         settings.stream = True
@@ -193,8 +179,7 @@
                     ]
                     if body.get("done"):
                         break
->>>>>>> 11cf8eac
 
-    def get_prompt_execution_settings_class(self) -> "PromptExecutionSettings":
+    def get_prompt_execution_settings_class(self) -> "OllamaChatPromptExecutionSettings":
         """Get the request settings class."""
         return OllamaChatPromptExecutionSettings