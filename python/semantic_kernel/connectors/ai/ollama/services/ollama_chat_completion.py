# Copyright (c) Microsoft. All rights reserved.

import json
import logging
from collections.abc import AsyncGenerator
from typing import Any

import aiohttp
from pydantic import HttpUrl

from semantic_kernel.connectors.ai.chat_completion_client_base import ChatCompletionClientBase
from semantic_kernel.connectors.ai.ollama.ollama_prompt_execution_settings import OllamaChatPromptExecutionSettings
from semantic_kernel.connectors.ai.ollama.utils import AsyncSession
from semantic_kernel.connectors.ai.text_completion_client_base import TextCompletionClientBase
from semantic_kernel.contents.chat_history import ChatHistory
from semantic_kernel.contents.chat_message_content import ChatMessageContent
from semantic_kernel.contents.streaming_chat_message_content import StreamingChatMessageContent
from semantic_kernel.contents.streaming_text_content import StreamingTextContent
from semantic_kernel.contents.text_content import TextContent

logger: logging.Logger = logging.getLogger(__name__)


class OllamaChatCompletion(TextCompletionClientBase, ChatCompletionClientBase):
    """Initializes a new instance of the OllamaChatCompletion class.

    Make sure to have the ollama service running either locally or remotely.

    Args:
        ai_model_id (str): Ollama model name, see https://ollama.ai/library
        url (Optional[Union[str, HttpUrl]]): URL of the Ollama server, defaults to http://localhost:11434/api/chat
        session (Optional[aiohttp.ClientSession]): Optional client session to use for requests.
    """

    url: HttpUrl = "http://localhost:11434/api/chat"
    session: aiohttp.ClientSession | None = None

    async def get_chat_message_contents(
        self,
        chat_history: ChatHistory,
        settings: OllamaChatPromptExecutionSettings,
        **kwargs: Any,
    ) -> list[ChatMessageContent]:
        """This is the method that is called from the kernel to get a response from a chat-optimized LLM.

        Args:
            chat_history (ChatHistory): A chat history that contains a list of chat messages,
                that can be rendered into a set of messages, from system, user, assistant and function.
            settings (PromptExecutionSettings): Settings for the request.
            kwargs (Dict[str, Any]): The optional arguments.

        Returns:
            List[ChatMessageContent]: A list of ChatMessageContent objects representing the response(s) from the LLM.
        """
        if not settings.ai_model_id:
            settings.ai_model_id = self.ai_model_id
        settings.messages = self._prepare_chat_history_for_request(chat_history)
        settings.stream = False
        async with AsyncSession(self.session) as session:
            async with session.post(str(self.url), json=settings.prepare_settings_dict()) as response:
                response.raise_for_status()
                response_object = await response.json()
                return [
                    ChatMessageContent(
                        inner_content=response_object,
                        ai_model_id=self.ai_model_id,
                        role="assistant",
                        content=response_object.get("message", {"content": None}).get("content", None),
                    )
                ]

    async def get_streaming_chat_message_contents(
        self,
        chat_history: ChatHistory,
        settings: OllamaChatPromptExecutionSettings,
        **kwargs: Any,
    ) -> AsyncGenerator[list[StreamingChatMessageContent], Any]:
<<<<<<< HEAD
        """Streams a text completion using a Ollama model.

=======
        """
        Streams a text completion using an Ollama model.
>>>>>>> 65515468
        Note that this method does not support multiple responses.

        Args:
            chat_history (ChatHistory): A chat history that contains a list of chat messages,
                that can be rendered into a set of messages, from system, user, assistant and function.
            settings (OllamaChatPromptExecutionSettings): Request settings.
            kwargs (Dict[str, Any]): The optional arguments.

        Yields:
            List[StreamingChatMessageContent]: Stream of StreamingChatMessageContent objects.
        """
        if not settings.ai_model_id:
            settings.ai_model_id = self.ai_model_id
        settings.messages = self._prepare_chat_history_for_request(chat_history)
        settings.stream = True
        async with AsyncSession(self.session) as session:
            async with session.post(str(self.url), json=settings.prepare_settings_dict()) as response:
                response.raise_for_status()
                async for line in response.content:
                    body = json.loads(line)
                    if body.get("done") and body.get("message", {}).get("content") is None:
                        break
                    yield [
                        StreamingChatMessageContent(
                            role="assistant",
                            choice_index=0,
                            inner_content=body,
                            ai_model_id=self.ai_model_id,
                            content=body.get("message", {"content": None}).get("content", None),
                        )
                    ]
                    if body.get("done"):
                        break

    async def get_text_contents(
        self,
        prompt: str,
        settings: OllamaChatPromptExecutionSettings,
    ) -> list[TextContent]:
        """This is the method that is called from the kernel to get a response from a text-optimized LLM.

        Args:
            prompt (str): A prompt to complete
            settings (OllamaChatPromptExecutionSettings): Settings for the request.

        Returns:
            List["TextContent"]: The completion result(s).
        """
        if not settings.ai_model_id:
            settings.ai_model_id = self.ai_model_id
        settings.messages = [{"role": "user", "content": prompt}]
        settings.stream = False
        async with AsyncSession(self.session) as session:
            async with session.post(str(self.url), json=settings.prepare_settings_dict()) as response:
                response.raise_for_status()
                response_object = await response.json()
                return [
                    TextContent(
                        inner_content=response_object,
                        ai_model_id=self.ai_model_id,
                        text=response_object.get("message", {"content": None}).get("content", None),
                    )
                ]

    async def get_streaming_text_contents(
        self,
        prompt: str,
        settings: OllamaChatPromptExecutionSettings,
    ) -> AsyncGenerator[list[StreamingTextContent], Any]:
<<<<<<< HEAD
        """Streams a text completion using a Ollama model.

=======
        """
        Streams a text completion using an Ollama model.
>>>>>>> 65515468
        Note that this method does not support multiple responses.

        Args:
            prompt (str): A chat history that contains the prompt to complete.
            settings (OllamaChatPromptExecutionSettings): Request settings.

        Yields:
            List["StreamingTextContent"]: The result stream made up of StreamingTextContent objects.
        """
        if not settings.ai_model_id:
            settings.ai_model_id = self.ai_model_id
        settings.messages = [{"role": "user", "content": prompt}]
        settings.stream = True
        async with AsyncSession(self.session) as session:
            async with session.post(str(self.url), json=settings.prepare_settings_dict()) as response:
                response.raise_for_status()
                async for line in response.content:
                    body = json.loads(line)
                    if body.get("done") and body.get("message", {}).get("content") is None:
                        break
                    yield [
                        StreamingTextContent(
                            choice_index=0,
                            inner_content=body,
                            ai_model_id=self.ai_model_id,
                            text=body.get("message", {"content": None}).get("content", None),
                        )
                    ]
                    if body.get("done"):
                        break

    def get_prompt_execution_settings_class(self) -> "OllamaChatPromptExecutionSettings":
        """Get the request settings class."""
        return OllamaChatPromptExecutionSettings<|MERGE_RESOLUTION|>--- conflicted
+++ resolved
@@ -75,13 +75,8 @@
         settings: OllamaChatPromptExecutionSettings,
         **kwargs: Any,
     ) -> AsyncGenerator[list[StreamingChatMessageContent], Any]:
-<<<<<<< HEAD
-        """Streams a text completion using a Ollama model.
+        """Streams a text completion using an Ollama model.
 
-=======
-        """
-        Streams a text completion using an Ollama model.
->>>>>>> 65515468
         Note that this method does not support multiple responses.
 
         Args:
@@ -151,13 +146,8 @@
         prompt: str,
         settings: OllamaChatPromptExecutionSettings,
     ) -> AsyncGenerator[list[StreamingTextContent], Any]:
-<<<<<<< HEAD
-        """Streams a text completion using a Ollama model.
+        """Streams a text completion using an Ollama model.
 
-=======
-        """
-        Streams a text completion using an Ollama model.
->>>>>>> 65515468
         Note that this method does not support multiple responses.
 
         Args:
