# Copyright (c) Microsoft. All rights reserved.

import logging
import sys
<<<<<<< Updated upstream
<<<<<<< HEAD
<<<<<<< Updated upstream
=======
>>>>>>> 4aefd213
from collections.abc import AsyncGenerator, AsyncIterator, Callable, Mapping
from typing import TYPE_CHECKING, Any, ClassVar
import sys
=======
>>>>>>> Stashed changes
<<<<<<< HEAD
=======
>>>>>>> Stashed changes
=======
>>>>>>> 4aefd213
from collections.abc import AsyncGenerator, AsyncIterator, Mapping
from typing import TYPE_CHECKING, Any, ClassVar
from typing import AsyncIterable, List, Optional

if sys.version_info >= (3, 12):
    from typing import override  # pragma: no cover
else:
    from typing_extensions import override  # pragma: no cover

from ollama import AsyncClient
<<<<<<< Updated upstream
<<<<<<< HEAD
<<<<<<< Updated upstream
from ollama._types import Message
=======
>>>>>>> Stashed changes
=======
>>>>>>> Stashed changes
=======
from ollama._types import Message
=======
>>>>>>> Stashed changes
>>>>>>> 4aefd213
from pydantic import ValidationError

from semantic_kernel.connectors.ai.chat_completion_client_base import (
    ChatCompletionClientBase,
)
from semantic_kernel.connectors.ai.ollama.ollama_prompt_execution_settings import (
    OllamaChatPromptExecutionSettings,
)
from semantic_kernel.connectors.ai.ollama.ollama_settings import OllamaSettings
from semantic_kernel.connectors.ai.ollama.services.ollama_base import OllamaBase
from semantic_kernel.connectors.ai.text_completion_client_base import (
    TextCompletionClientBase,
)
from semantic_kernel.contents import AuthorRole
from semantic_kernel.contents.chat_history import ChatHistory
from semantic_kernel.contents.chat_message_content import ChatMessageContent
from semantic_kernel.contents.streaming_chat_message_content import (
    StreamingChatMessageContent,
)
from semantic_kernel.contents.streaming_text_content import StreamingTextContent
from semantic_kernel.contents.text_content import TextContent
from semantic_kernel.exceptions.service_exceptions import (
    ServiceInitializationError,
    ServiceInvalidResponseError,
<<<<<<< Updated upstream
<<<<<<< HEAD
<<<<<<< Updated upstream
=======
>>>>>>> 4aefd213
from semantic_kernel.connectors.ai.chat_completion_client_base import ChatCompletionClientBase
from semantic_kernel.connectors.ai.completion_usage import CompletionUsage
from semantic_kernel.connectors.ai.function_call_choice_configuration import FunctionCallChoiceConfiguration
from semantic_kernel.connectors.ai.function_choice_behavior import FunctionChoiceType
from semantic_kernel.connectors.ai.ollama.ollama_prompt_execution_settings import OllamaChatPromptExecutionSettings
from semantic_kernel.connectors.ai.ollama.ollama_settings import OllamaSettings
from semantic_kernel.connectors.ai.ollama.services.ollama_base import OllamaBase
from semantic_kernel.connectors.ai.ollama.services.utils import (
    MESSAGE_CONVERTERS,
    update_settings_from_function_choice_configuration,
)
from semantic_kernel.contents import AuthorRole
from semantic_kernel.contents.chat_history import ChatHistory
from semantic_kernel.contents.chat_message_content import ITEM_TYPES, ChatMessageContent
from semantic_kernel.contents.function_call_content import FunctionCallContent
from semantic_kernel.contents.streaming_chat_message_content import ITEM_TYPES as STREAMING_ITEM_TYPES
from semantic_kernel.contents.streaming_chat_message_content import StreamingChatMessageContent
from semantic_kernel.exceptions.service_exceptions import ServiceInitializationError, ServiceInvalidResponseError
from semantic_kernel.utils.telemetry.model_diagnostics.decorators import trace_chat_completion
from semantic_kernel.utils.telemetry.model_diagnostics.decorators import trace_chat_completion
from semantic_kernel.utils.telemetry.model_diagnostics.decorators import trace_chat_completion
from semantic_kernel.utils.telemetry.model_diagnostics.decorators import trace_chat_completion
from semantic_kernel.utils.telemetry.model_diagnostics.decorators import trace_chat_completion
from semantic_kernel.utils.telemetry.model_diagnostics.decorators import trace_chat_completion, trace_text_completion
from semantic_kernel.contents.streaming_text_content import StreamingTextContent
from semantic_kernel.contents.text_content import TextContent
from semantic_kernel.exceptions.service_exceptions import (
    ServiceInitializationError,
    ServiceInvalidExecutionSettingsError,
    ServiceInvalidResponseError,
)
from semantic_kernel.utils.telemetry.model_diagnostics.decorators import (
    trace_chat_completion,
    trace_streaming_chat_completion,
)
=======
<<<<<<< HEAD
=======
>>>>>>> Stashed changes
=======
>>>>>>> 4aefd213
)
from semantic_kernel.contents import AuthorRole
from semantic_kernel.contents.chat_history import ChatHistory
from semantic_kernel.contents.chat_message_content import ChatMessageContent
from semantic_kernel.contents.streaming_chat_message_content import StreamingChatMessageContent
from semantic_kernel.exceptions.service_exceptions import ServiceInitializationError, ServiceInvalidResponseError
<<<<<<< HEAD
<<<<<<< div
=======
<<<<<<< Updated upstream
<<<<<<< Updated upstream
>>>>>>> head
<<<<<<< Updated upstream
<<<<<<< Updated upstream
<<<<<<< Updated upstream
<<<<<<< Updated upstream
<<<<<<< Updated upstream
<<<<<<< Updated upstream
from semantic_kernel.utils.telemetry.model_diagnostics.decorators import trace_chat_completion
=======
=======
>>>>>>> Stashed changes
=======
>>>>>>> Stashed changes
=======
>>>>>>> Stashed changes
=======
>>>>>>> Stashed changes
=======
>>>>>>> Stashed changes
<<<<<<< HEAD
from semantic_kernel.utils.telemetry.model_diagnostics.decorators import trace_chat_completion
=======
=======
>>>>>>> eab985c52d058dc92abc75034bc790079131ce75
<<<<<<< div
=======
=======
from semantic_kernel.utils.telemetry.model_diagnostics.decorators import trace_chat_completion
=======
>>>>>>> Stashed changes
=======
from semantic_kernel.utils.telemetry.model_diagnostics.decorators import trace_chat_completion
=======
>>>>>>> Stashed changes
>>>>>>> head
<<<<<<< main
from semantic_kernel.utils.telemetry.model_diagnostics.decorators import trace_chat_completion
=======
from semantic_kernel.utils.telemetry.model_diagnostics.decorators import trace_chat_completion, trace_text_completion
>>>>>>> ms/features/bugbash-prep
<<<<<<< div
=======
<<<<<<< Updated upstream
<<<<<<< Updated upstream
>>>>>>> head
<<<<<<< HEAD
>>>>>>> main
<<<<<<< Updated upstream
<<<<<<< Updated upstream
<<<<<<< Updated upstream
<<<<<<< Updated upstream
<<<<<<< Updated upstream
>>>>>>> Stashed changes
=======
>>>>>>> Stashed changes
=======
>>>>>>> Stashed changes
=======
>>>>>>> Stashed changes
=======
>>>>>>> Stashed changes
=======
>>>>>>> Stashed changes
=======
>>>>>>> eab985c52d058dc92abc75034bc790079131ce75
<<<<<<< div
=======
=======
>>>>>>> main
>>>>>>> Stashed changes
=======
>>>>>>> main
>>>>>>> Stashed changes
>>>>>>> head
<<<<<<< HEAD
<<<<<<< Updated upstream
>>>>>>> Stashed changes
=======
=======
>>>>>>> 4aefd213
>>>>>>> Stashed changes

if TYPE_CHECKING:
    from semantic_kernel.connectors.ai.prompt_execution_settings import (
        PromptExecutionSettings,
    )
<<<<<<< Updated upstream
<<<<<<< HEAD
<<<<<<< Updated upstream
=======
=======
>>>>>>> Stashed changes
=======
=======
>>>>>>> 4aefd213
<<<<<<< HEAD
<<<<<<< div
=======
<<<<<<< Updated upstream
<<<<<<< Updated upstream
>>>>>>> head
<<<<<<< Updated upstream
<<<<<<< Updated upstream
<<<<<<< Updated upstream
<<<<<<< Updated upstream
<<<<<<< Updated upstream
<<<<<<< Updated upstream
=======
=======
>>>>>>> Stashed changes
=======
>>>>>>> Stashed changes
=======
>>>>>>> Stashed changes
=======
>>>>>>> Stashed changes
=======
>>>>>>> Stashed changes
<<<<<<< HEAD
=======
<<<<<<< div
=======
>>>>>>> eab985c52d058dc92abc75034bc790079131ce75
=======
>>>>>>> head
=======
>>>>>>> eab985c52d058dc92abc75034bc790079131ce75
=======
=======
=======
=======
>>>>>>> Stashed changes
=======
=======
=======
>>>>>>> Stashed changes
<<<<<<< HEAD
<<<<<<< Updated upstream
>>>>>>> Stashed changes
=======
=======
>>>>>>> 4aefd213
>>>>>>> Stashed changes
from semantic_kernel.contents.chat_history import ChatHistory
from semantic_kernel.contents.chat_message_content import ChatMessageContent
from semantic_kernel.contents.streaming_chat_message_content import StreamingChatMessageContent
from semantic_kernel.contents.streaming_text_content import StreamingTextContent
from semantic_kernel.contents.text_content import TextContent
<<<<<<< Updated upstream
<<<<<<< HEAD
<<<<<<< Updated upstream
=======
>>>>>>> 4aefd213

logger: logging.Logger = logging.getLogger(__name__)

=======
<<<<<<< HEAD
=======
>>>>>>> Stashed changes
=======
>>>>>>> 4aefd213
>>>>>>> ms/small_fixes
<<<<<<< div
=======
<<<<<<< Updated upstream
<<<<<<< Updated upstream
>>>>>>> head
<<<<<<< HEAD
>>>>>>> main
<<<<<<< Updated upstream
<<<<<<< Updated upstream
<<<<<<< Updated upstream
<<<<<<< Updated upstream
<<<<<<< Updated upstream
>>>>>>> Stashed changes
=======
>>>>>>> Stashed changes
=======
>>>>>>> Stashed changes
=======
>>>>>>> Stashed changes
=======
>>>>>>> Stashed changes
=======
>>>>>>> Stashed changes
=======
>>>>>>> eab985c52d058dc92abc75034bc790079131ce75
<<<<<<< div
=======
=======
>>>>>>> main
>>>>>>> Stashed changes
=======
>>>>>>> main
>>>>>>> Stashed changes
>>>>>>> head

logger: logging.Logger = logging.getLogger(__name__)


<<<<<<< HEAD
<<<<<<< div
=======
<<<<<<< Updated upstream
<<<<<<< Updated upstream
>>>>>>> head
<<<<<<< Updated upstream
<<<<<<< Updated upstream
<<<<<<< Updated upstream
<<<<<<< Updated upstream
<<<<<<< Updated upstream
<<<<<<< Updated upstream
=======
=======
>>>>>>> Stashed changes
=======
>>>>>>> Stashed changes
=======
>>>>>>> Stashed changes
=======
>>>>>>> Stashed changes
=======
>>>>>>> Stashed changes
<<<<<<< HEAD
=======
<<<<<<< main
>>>>>>> main
<<<<<<< Updated upstream
<<<<<<< Updated upstream
<<<<<<< Updated upstream
<<<<<<< Updated upstream
<<<<<<< Updated upstream
>>>>>>> Stashed changes
=======
>>>>>>> Stashed changes
=======
>>>>>>> Stashed changes
=======
>>>>>>> Stashed changes
=======
>>>>>>> Stashed changes
=======
>>>>>>> Stashed changes
=======
<<<<<<< main
>>>>>>> eab985c52d058dc92abc75034bc790079131ce75
<<<<<<< div
=======
=======
=======
<<<<<<< main
>>>>>>> main
>>>>>>> Stashed changes
=======
=======
<<<<<<< main
>>>>>>> main
>>>>>>> Stashed changes
>>>>>>> head
<<<<<<< HEAD
<<<<<<< Updated upstream
>>>>>>> Stashed changes
=======
=======
>>>>>>> 4aefd213
>>>>>>> Stashed changes
class OllamaChatCompletion(
    OllamaBase, TextCompletionClientBase, ChatCompletionClientBase
):
class OllamaChatCompletion(OllamaBase, ChatCompletionClientBase):
    """Initializes a new instance of the OllamaChatCompletion class.
<<<<<<< Updated upstream
<<<<<<< HEAD
<<<<<<< Updated upstream
=======
>>>>>>> 4aefd213
class OllamaChatCompletion(TextCompletionClientBase, ChatCompletionClientBase):
    """
    Initializes a new instance of the OllamaChatCompletion class.
=======
<<<<<<< HEAD
=======
>>>>>>> Stashed changes
=======
>>>>>>> 4aefd213
<<<<<<< HEAD
<<<<<<< div
=======
<<<<<<< Updated upstream
<<<<<<< Updated upstream
>>>>>>> head
<<<<<<< Updated upstream
<<<<<<< Updated upstream
<<<<<<< Updated upstream
<<<<<<< Updated upstream
<<<<<<< Updated upstream
<<<<<<< Updated upstream
=======
=======
>>>>>>> Stashed changes
=======
>>>>>>> Stashed changes
=======
>>>>>>> Stashed changes
=======
>>>>>>> Stashed changes
=======
>>>>>>> Stashed changes
<<<<<<< HEAD
=======
=======
>>>>>>> eab985c52d058dc92abc75034bc790079131ce75
<<<<<<< div
=======
=======
=======
>>>>>>> Stashed changes
=======
=======
>>>>>>> Stashed changes
>>>>>>> head
=======
class OllamaChatCompletion(TextCompletionClientBase, ChatCompletionClientBase):
    """
    Initializes a new instance of the OllamaChatCompletion class.
>>>>>>> ms/small_fixes
<<<<<<< div
=======
<<<<<<< Updated upstream
<<<<<<< Updated upstream
>>>>>>> head
<<<<<<< HEAD
>>>>>>> main
<<<<<<< Updated upstream
<<<<<<< Updated upstream
<<<<<<< Updated upstream
<<<<<<< Updated upstream
<<<<<<< Updated upstream
>>>>>>> Stashed changes
=======
>>>>>>> Stashed changes
=======
>>>>>>> Stashed changes
=======
>>>>>>> Stashed changes
=======
>>>>>>> Stashed changes
=======
>>>>>>> Stashed changes
=======
>>>>>>> eab985c52d058dc92abc75034bc790079131ce75
<<<<<<< div
=======
=======
>>>>>>> main
>>>>>>> Stashed changes
=======
>>>>>>> main
>>>>>>> Stashed changes
>>>>>>> head
<<<<<<< HEAD
<<<<<<< Updated upstream
>>>>>>> Stashed changes
=======
=======
>>>>>>> 4aefd213
>>>>>>> Stashed changes

    Make sure to have the ollama service running either locally or remotely.
    """

<<<<<<< Updated upstream
<<<<<<< HEAD
<<<<<<< Updated upstream
=======
>>>>>>> 4aefd213
    SUPPORTS_FUNCTION_CALLING: ClassVar[bool] = True

    def __init__(
        self,
=======
<<<<<<< HEAD
=======
>>>>>>> Stashed changes
=======
>>>>>>> 4aefd213
    SUPPORTS_FUNCTION_CALLING: ClassVar[bool] = False

    def __init__(
        self,
<<<<<<< HEAD
<<<<<<< div
=======
<<<<<<< Updated upstream
<<<<<<< Updated upstream
>>>>>>> head
<<<<<<< Updated upstream
<<<<<<< Updated upstream
<<<<<<< Updated upstream
<<<<<<< Updated upstream
<<<<<<< Updated upstream
<<<<<<< Updated upstream
=======
=======
>>>>>>> Stashed changes
=======
>>>>>>> Stashed changes
=======
>>>>>>> Stashed changes
=======
>>>>>>> Stashed changes
=======
>>>>>>> Stashed changes
<<<<<<< HEAD
=======
<<<<<<< main
>>>>>>> main
<<<<<<< Updated upstream
<<<<<<< Updated upstream
<<<<<<< Updated upstream
<<<<<<< Updated upstream
<<<<<<< Updated upstream
>>>>>>> Stashed changes
=======
>>>>>>> Stashed changes
=======
>>>>>>> Stashed changes
=======
>>>>>>> Stashed changes
=======
>>>>>>> Stashed changes
=======
>>>>>>> Stashed changes
=======
<<<<<<< main
>>>>>>> eab985c52d058dc92abc75034bc790079131ce75
<<<<<<< div
=======
=======
=======
<<<<<<< main
>>>>>>> main
>>>>>>> Stashed changes
=======
=======
<<<<<<< main
>>>>>>> main
>>>>>>> Stashed changes
>>>>>>> head
<<<<<<< HEAD
<<<<<<< Updated upstream
>>>>>>> Stashed changes
=======
=======
>>>>>>> 4aefd213
>>>>>>> Stashed changes
        service_id: str | None = None,
        ai_model_id: str | None = None,
        host: str | None = None,
        client: AsyncClient | None = None,
        env_file_path: str | None = None,
        env_file_encoding: str | None = None,
    ) -> None:
        """Initialize an OllamaChatCompletion service.

        Args:
            service_id (Optional[str]): Service ID tied to the execution settings. (Optional)
            ai_model_id (Optional[str]): The model name. (Optional)
            host (Optional[str]): URL of the Ollama server, defaults to None and
                will use the default Ollama service address: http://127.0.0.1:11434. (Optional)
            client (Optional[AsyncClient]): A custom Ollama client to use for the service. (Optional)
            env_file_path (str | None): Use the environment settings file as a fallback to using env vars.
            env_file_encoding (str | None): The encoding of the environment settings file, defaults to 'utf-8'.
<<<<<<< Updated upstream
<<<<<<< HEAD
<<<<<<< Updated upstream
=======
>>>>>>> 4aefd213
        chat_history: ChatHistory,
        settings: OllamaChatPromptExecutionSettings,
    ) -> List[ChatMessageContent]:
        """
        try:
            ollama_settings = OllamaSettings.create(
                model=ai_model_id,
=======
<<<<<<< HEAD
=======
>>>>>>> Stashed changes
=======
>>>>>>> 4aefd213
<<<<<<< HEAD
<<<<<<< div
=======
<<<<<<< Updated upstream
<<<<<<< Updated upstream
>>>>>>> head
<<<<<<< Updated upstream
<<<<<<< Updated upstream
<<<<<<< Updated upstream
<<<<<<< Updated upstream
<<<<<<< Updated upstream
<<<<<<< Updated upstream
=======
=======
>>>>>>> Stashed changes
=======
>>>>>>> Stashed changes
=======
>>>>>>> Stashed changes
=======
>>>>>>> Stashed changes
=======
>>>>>>> Stashed changes
<<<<<<< HEAD
=======
<<<<<<< div
=======
>>>>>>> eab985c52d058dc92abc75034bc790079131ce75
=======
>>>>>>> head
=======
>>>>>>> eab985c52d058dc92abc75034bc790079131ce75
=======
=======
>>>>>>> Stashed changes
=======
=======
=======
=======
>>>>>>> Stashed changes
        chat_history: ChatHistory,
        settings: OllamaChatPromptExecutionSettings,
    ) -> List[ChatMessageContent]:
>>>>>>> ms/small_fixes
<<<<<<< div
=======
<<<<<<< Updated upstream
<<<<<<< Updated upstream
>>>>>>> head
<<<<<<< HEAD
>>>>>>> main
<<<<<<< Updated upstream
<<<<<<< Updated upstream
<<<<<<< Updated upstream
<<<<<<< Updated upstream
<<<<<<< Updated upstream
>>>>>>> Stashed changes
=======
>>>>>>> Stashed changes
=======
>>>>>>> Stashed changes
=======
>>>>>>> Stashed changes
=======
>>>>>>> Stashed changes
=======
>>>>>>> Stashed changes
=======
>>>>>>> eab985c52d058dc92abc75034bc790079131ce75
<<<<<<< div
=======
=======
>>>>>>> main
>>>>>>> Stashed changes
=======
>>>>>>> main
>>>>>>> Stashed changes
>>>>>>> head
        """
        try:
            ollama_settings = OllamaSettings.create(
                chat_model_id=ai_model_id,
<<<<<<< HEAD
<<<<<<< Updated upstream
>>>>>>> Stashed changes
=======
=======
>>>>>>> 4aefd213
>>>>>>> Stashed changes
                host=host,
                env_file_path=env_file_path,
                env_file_encoding=env_file_encoding,
            )
        except ValidationError as ex:
            raise ServiceInitializationError(
                "Failed to create Ollama settings.", ex
            ) from ex

<<<<<<< Updated upstream
<<<<<<< HEAD
<<<<<<< Updated upstream
=======
>>>>>>> 4aefd213
        if not ollama_settings.model:
            raise ServiceInitializationError("Please provide ai_model_id or OLLAMA_MODEL env variable is required")

        super().__init__(
            service_id=service_id or ollama_settings.model,
            ai_model_id=ollama_settings.model,
            client=client or AsyncClient(host=ollama_settings.host),
        )

=======
<<<<<<< HEAD
=======
>>>>>>> Stashed changes
=======
>>>>>>> 4aefd213
<<<<<<< main
<<<<<<< HEAD
<<<<<<< div
=======
<<<<<<< Updated upstream
<<<<<<< Updated upstream
>>>>>>> head
<<<<<<< Updated upstream
<<<<<<< Updated upstream
<<<<<<< Updated upstream
<<<<<<< Updated upstream
<<<<<<< Updated upstream
<<<<<<< Updated upstream
=======
=======
>>>>>>> Stashed changes
=======
>>>>>>> Stashed changes
=======
>>>>>>> Stashed changes
=======
>>>>>>> Stashed changes
=======
>>>>>>> Stashed changes
<<<<<<< HEAD
=======
<<<<<<< main
>>>>>>> main
<<<<<<< Updated upstream
<<<<<<< Updated upstream
<<<<<<< Updated upstream
<<<<<<< Updated upstream
<<<<<<< Updated upstream
>>>>>>> Stashed changes
=======
>>>>>>> Stashed changes
=======
>>>>>>> Stashed changes
=======
>>>>>>> Stashed changes
=======
>>>>>>> Stashed changes
=======
>>>>>>> Stashed changes
=======
<<<<<<< main
>>>>>>> eab985c52d058dc92abc75034bc790079131ce75
<<<<<<< div
=======
=======
=======
<<<<<<< main
>>>>>>> main
>>>>>>> Stashed changes
=======
=======
<<<<<<< main
>>>>>>> main
>>>>>>> Stashed changes
>>>>>>> head
        if not ollama_settings.model:
            raise ServiceInitializationError("Please provide ai_model_id or OLLAMA_MODEL env variable is required")
=======
        if not ollama_settings.chat_model_id:
            raise ServiceInitializationError("Ollama chat model ID is required.")
>>>>>>> microsoft/main

        super().__init__(
            service_id=service_id or ollama_settings.chat_model_id,
            ai_model_id=ollama_settings.chat_model_id,
            client=client or AsyncClient(host=ollama_settings.host),
        )

<<<<<<< HEAD
<<<<<<< div
=======
<<<<<<< Updated upstream
<<<<<<< Updated upstream
>>>>>>> head
<<<<<<< Updated upstream
<<<<<<< Updated upstream
<<<<<<< Updated upstream
<<<<<<< Updated upstream
<<<<<<< Updated upstream
<<<<<<< Updated upstream
=======
=======
>>>>>>> Stashed changes
=======
>>>>>>> Stashed changes
=======
>>>>>>> Stashed changes
=======
>>>>>>> Stashed changes
=======
>>>>>>> Stashed changes
<<<<<<< HEAD
=======
<<<<<<< main
>>>>>>> main
<<<<<<< Updated upstream
<<<<<<< Updated upstream
<<<<<<< Updated upstream
<<<<<<< Updated upstream
<<<<<<< Updated upstream
>>>>>>> Stashed changes
=======
>>>>>>> Stashed changes
=======
>>>>>>> Stashed changes
=======
>>>>>>> Stashed changes
=======
>>>>>>> Stashed changes
=======
>>>>>>> Stashed changes
=======
<<<<<<< main
>>>>>>> eab985c52d058dc92abc75034bc790079131ce75
<<<<<<< div
=======
=======
=======
<<<<<<< main
>>>>>>> main
>>>>>>> Stashed changes
=======
=======
<<<<<<< main
>>>>>>> main
>>>>>>> Stashed changes
>>>>>>> head
<<<<<<< HEAD
<<<<<<< Updated upstream
>>>>>>> Stashed changes
=======
=======
>>>>>>> 4aefd213
>>>>>>> Stashed changes
    # region Overriding base class methods

    # Override from AIServiceClientBase
    @override
    def get_prompt_execution_settings_class(self) -> type["PromptExecutionSettings"]:
        """Get the request settings class."""
        return OllamaChatPromptExecutionSettings

    @override
<<<<<<< Updated upstream
<<<<<<< HEAD
<<<<<<< Updated upstream
=======
>>>>>>> 4aefd213
    def _prepare_chat_history_for_request(
        self,
        chat_history: ChatHistory,
        role_key: str = "role",
        content_key: str = "content",
    ) -> list[Message]:
        return [MESSAGE_CONVERTERS[message.role](message) for message in chat_history.messages]

    @override
    def _verify_function_choice_settings(self, settings: "PromptExecutionSettings") -> None:
        if settings.function_choice_behavior and settings.function_choice_behavior.type_ in [
            FunctionChoiceType.REQUIRED,
            FunctionChoiceType.NONE,
        ]:
            raise ServiceInvalidExecutionSettingsError(
                "Ollama does not support function choice behavior of type 'required' or 'none' yet."
            )

    @override
    def _update_function_choice_settings_callback(
        self,
    ) -> Callable[[FunctionCallChoiceConfiguration, "PromptExecutionSettings", FunctionChoiceType], None]:
        return update_settings_from_function_choice_configuration

    @override
    def _reset_function_choice_settings(self, settings: "PromptExecutionSettings") -> None:
        if hasattr(settings, "tools"):
            settings.tools = None

    @override
    @trace_chat_completion(OllamaBase.MODEL_PROVIDER_NAME)
    async def _inner_get_chat_message_contents(
    @override
    @trace_chat_completion(OllamaBase.MODEL_PROVIDER_NAME)
    async def get_chat_message_contents(
=======
<<<<<<< HEAD
=======
>>>>>>> Stashed changes
=======
>>>>>>> 4aefd213
    @trace_chat_completion(OllamaBase.MODEL_PROVIDER_NAME)
    async def _inner_get_chat_message_contents(
<<<<<<< HEAD
<<<<<<< div
=======
<<<<<<< Updated upstream
<<<<<<< Updated upstream
>>>>>>> head
<<<<<<< Updated upstream
<<<<<<< Updated upstream
<<<<<<< Updated upstream
<<<<<<< Updated upstream
<<<<<<< Updated upstream
<<<<<<< Updated upstream
=======
=======
>>>>>>> Stashed changes
=======
>>>>>>> Stashed changes
=======
>>>>>>> Stashed changes
=======
>>>>>>> Stashed changes
=======
>>>>>>> Stashed changes
<<<<<<< HEAD
=======
<<<<<<< div
=======
>>>>>>> eab985c52d058dc92abc75034bc790079131ce75
=======
>>>>>>> head
=======
>>>>>>> eab985c52d058dc92abc75034bc790079131ce75
=======
=======
=======
=======
>>>>>>> Stashed changes
=======
=======
=======
>>>>>>> Stashed changes
    @override
    @trace_chat_completion(OllamaBase.MODEL_PROVIDER_NAME)
    async def get_chat_message_contents(
>>>>>>> ms/features/bugbash-prep
<<<<<<< div
=======
<<<<<<< Updated upstream
<<<<<<< Updated upstream
>>>>>>> head
<<<<<<< HEAD
>>>>>>> main
<<<<<<< Updated upstream
<<<<<<< Updated upstream
<<<<<<< Updated upstream
<<<<<<< Updated upstream
<<<<<<< Updated upstream
>>>>>>> Stashed changes
=======
>>>>>>> Stashed changes
=======
>>>>>>> Stashed changes
=======
>>>>>>> Stashed changes
=======
>>>>>>> Stashed changes
=======
>>>>>>> Stashed changes
=======
>>>>>>> eab985c52d058dc92abc75034bc790079131ce75
<<<<<<< div
=======
=======
>>>>>>> main
>>>>>>> Stashed changes
=======
>>>>>>> main
>>>>>>> Stashed changes
>>>>>>> head
<<<<<<< HEAD
<<<<<<< Updated upstream
>>>>>>> Stashed changes
=======
=======
>>>>>>> 4aefd213
>>>>>>> Stashed changes
        self,
        chat_history: "ChatHistory",
        settings: "PromptExecutionSettings",
    ) -> list["ChatMessageContent"]:
        if not isinstance(settings, OllamaChatPromptExecutionSettings):
            settings = self.get_prompt_execution_settings_from_settings(settings)
        assert isinstance(settings, OllamaChatPromptExecutionSettings)  # nosec

        prepared_chat_history = self._prepare_chat_history_for_request(chat_history)

        response_object = await self.client.chat(
            model=self.ai_model_id,
            messages=prepared_chat_history,
            stream=False,
            **settings.prepare_settings_dict(),
        )

        if not isinstance(response_object, Mapping):
            raise ServiceInvalidResponseError(
                "Invalid response type from Ollama chat completion. "
                f"Expected Mapping but got {type(response_object)}."
            )

        return [
            ChatMessageContent(
                inner_content=response_object,
                ai_model_id=self.ai_model_id,
                role=AuthorRole.ASSISTANT,
                content=response_object.get("message", {"content": None}).get(
                    "content", None
                ),
<<<<<<< Updated upstream
<<<<<<< HEAD
<<<<<<< Updated upstream
=======
>>>>>>> 4aefd213
            self._create_chat_message_content(
                response_object,
                self._get_metadata_from_response(response_object),
=======
>>>>>>> Stashed changes
<<<<<<< HEAD
=======
>>>>>>> Stashed changes
=======
>>>>>>> 4aefd213
            )
        ]

    @override
    async def _inner_get_streaming_chat_message_contents(
        self,
        chat_history: "ChatHistory",
        settings: "PromptExecutionSettings",
    ) -> AsyncGenerator[list["StreamingChatMessageContent"], Any]:
        if not isinstance(settings, OllamaChatPromptExecutionSettings):
            settings = self.get_prompt_execution_settings_from_settings(settings)
        assert isinstance(settings, OllamaChatPromptExecutionSettings)  # nosec

<<<<<<< Updated upstream
<<<<<<< HEAD
<<<<<<< Updated upstream
=======
>>>>>>> 4aefd213
        if settings.tools:
            raise ServiceInvalidExecutionSettingsError(
                "Ollama does not support tool calling in streaming chat completion."
            )

=======
>>>>>>> Stashed changes
<<<<<<< HEAD
=======
>>>>>>> Stashed changes
=======
>>>>>>> 4aefd213
        prepared_chat_history = self._prepare_chat_history_for_request(chat_history)

        response_object = await self.client.chat(
            model=self.ai_model_id,
            messages=prepared_chat_history,
            stream=True,
            **settings.prepare_settings_dict(),
        )

        if not isinstance(response_object, AsyncIterator):
            raise ServiceInvalidResponseError(
                "Invalid response type from Ollama chat completion. "
                f"Expected AsyncIterator but got {type(response_object)}."
            )

        async for part in response_object:
            yield [
<<<<<<< Updated upstream
<<<<<<< HEAD
<<<<<<< Updated upstream
=======
>>>>>>> 4aefd213
                self._create_streaming_chat_message_content(
                    part,
                    self._get_metadata_from_response(part),
=======
<<<<<<< HEAD
=======
>>>>>>> Stashed changes
=======
>>>>>>> 4aefd213
                StreamingChatMessageContent(
                    role=AuthorRole.ASSISTANT,
                    choice_index=0,
                    inner_content=part,
                    ai_model_id=self.ai_model_id,
                    content=part.get("message", {"content": None}).get("content", None),
<<<<<<< HEAD
<<<<<<< Updated upstream
>>>>>>> Stashed changes
=======
=======
>>>>>>> 4aefd213
>>>>>>> Stashed changes
                )
            ]

    @override
    @trace_text_completion(OllamaBase.MODEL_PROVIDER_NAME)
    async def get_text_contents(
        self,
        prompt: str,
        settings: "PromptExecutionSettings",
    ) -> list[TextContent]:
        """This is the method that is called from the kernel to get a response from a text-optimized LLM.

        Args:
            prompt (str): A prompt to complete
            settings (PromptExecutionSettings): Settings for the request.
<<<<<<< Updated upstream
<<<<<<< HEAD
<<<<<<< Updated upstream
=======
=======
>>>>>>> Stashed changes
=======
=======
>>>>>>> 4aefd213
<<<<<<< HEAD
<<<<<<< div
=======
<<<<<<< Updated upstream
<<<<<<< Updated upstream
>>>>>>> head
<<<<<<< Updated upstream
<<<<<<< Updated upstream
<<<<<<< Updated upstream
<<<<<<< Updated upstream
<<<<<<< Updated upstream
<<<<<<< Updated upstream
=======
=======
>>>>>>> Stashed changes
=======
>>>>>>> Stashed changes
=======
>>>>>>> Stashed changes
=======
>>>>>>> Stashed changes
=======
>>>>>>> Stashed changes
<<<<<<< HEAD
=======
<<<<<<< div
=======
>>>>>>> eab985c52d058dc92abc75034bc790079131ce75
=======
>>>>>>> head
=======
>>>>>>> eab985c52d058dc92abc75034bc790079131ce75
=======
=======
>>>>>>> Stashed changes
=======
=======
=======
=======
>>>>>>> Stashed changes
<<<<<<< HEAD
<<<<<<< Updated upstream
>>>>>>> Stashed changes
=======
=======
>>>>>>> 4aefd213
>>>>>>> Stashed changes
        Arguments:
            chat_history {ChatHistory} -- A chat history that contains a list of chat messages,
                that can be rendered into a set of messages, from system, user, assistant and function.
            settings {PromptExecutionSettings} -- Settings for the request.
            logger {Logger} -- A logger to use for logging. (Deprecated)

        Returns:
            List[ChatMessageContent] -- A list of ChatMessageContent objects representing the response(s) from the LLM.
        """
        settings.messages = self._prepare_chat_history_for_request(chat_history)
        settings.stream = False
        async with AsyncSession(self.session) as session:
            async with session.post(str(self.url), json=settings.prepare_settings_dict()) as response:
                response.raise_for_status()
                response_object = await response.json()
                return [
                    ChatMessageContent(
                        inner_content=response_object,
                        ai_model_id=self.ai_model_id,
                        role="assistant",
                        content=response_object.get("message", {"content": None}).get("content", None),
                    )
                ]

    async def complete_chat_stream(
        self,
        chat_history: ChatHistory,
        settings: OllamaChatPromptExecutionSettings,
    ) -> AsyncIterable[List[StreamingChatMessageContent]]:
        """
        Streams a text completion using a Ollama model.
        Note that this method does not support multiple responses.

        Arguments:
            chat_history {ChatHistory} -- A chat history that contains a list of chat messages,
                that can be rendered into a set of messages, from system, user, assistant and function.
            settings {OllamaChatPromptExecutionSettings} -- Request settings.

        Yields:
            List[StreamingChatMessageContent] -- Stream of StreamingChatMessageContent objects.
        """
        settings.messages = self._prepare_chat_history_for_request(chat_history)
        settings.stream = True
        async with AsyncSession(self.session) as session:
            async with session.post(str(self.url), json=settings.prepare_settings_dict()) as response:
                response.raise_for_status()
                async for line in response.content:
                    body = json.loads(line)
                    if body.get("done") and body.get("message", {}).get("content") is None:
                        break
                    yield [
                        StreamingChatMessageContent(
                            choice_index=0,
                            inner_content=body,
                            ai_model_id=self.ai_model_id,
                            content=body.get("message", {"content": None}).get("content", None),
                        )
                    ]
                    if body.get("done"):
                        break

    async def complete(
        self,
        prompt: str,
        settings: OllamaChatPromptExecutionSettings,
    ) -> List[TextContent]:
        """
        This is the method that is called from the kernel to get a response from a text-optimized LLM.

        Arguments:
            chat_history {ChatHistory} -- A chat history that contains the prompt to complete.
            settings {OllamaChatPromptExecutionSettings} -- Settings for the request.
<<<<<<< Updated upstream
<<<<<<< HEAD
<<<<<<< Updated upstream
=======
=======
>>>>>>> Stashed changes
=======
=======
>>>>>>> 4aefd213
>>>>>>> ms/small_fixes
<<<<<<< div
=======
<<<<<<< Updated upstream
<<<<<<< Updated upstream
>>>>>>> head
<<<<<<< HEAD
>>>>>>> main
<<<<<<< Updated upstream
<<<<<<< Updated upstream
<<<<<<< Updated upstream
<<<<<<< Updated upstream
<<<<<<< Updated upstream
>>>>>>> Stashed changes
=======
>>>>>>> Stashed changes
=======
>>>>>>> Stashed changes
=======
>>>>>>> Stashed changes
=======
>>>>>>> Stashed changes
=======
>>>>>>> Stashed changes
=======
>>>>>>> eab985c52d058dc92abc75034bc790079131ce75
<<<<<<< div
=======
=======
>>>>>>> main
>>>>>>> Stashed changes
=======
>>>>>>> main
>>>>>>> Stashed changes
>>>>>>> head
<<<<<<< HEAD
<<<<<<< Updated upstream
>>>>>>> Stashed changes
=======
=======
>>>>>>> 4aefd213
>>>>>>> Stashed changes

        Returns:
            List["TextContent"]: The completion result(s).
        """
        settings = self.get_prompt_execution_settings_from_settings(settings)
        prepared_chat_history = [Message(role=AuthorRole.USER.value, content=prompt)]

        response_object = await self.client.chat(
            model=self.ai_model_id,
            messages=prepared_chat_history,
            stream=False,
            **settings.prepare_settings_dict(),
        )

        if not isinstance(response_object, Mapping):
            raise ServiceInvalidResponseError(
                "Invalid response type from Ollama chat completion. "
                f"Expected Mapping but got {type(response_object)}."
            )

        return [
            TextContent(
                inner_content=response_object,
                ai_model_id=self.ai_model_id,
                text=response_object.get("message", {"content": None}).get(
                    "content", None
                ),
            )
        ]

    async def get_streaming_text_contents(
        self,
        prompt: str,
<<<<<<< Updated upstream
<<<<<<< HEAD
<<<<<<< Updated upstream
        m
=======
=======
>>>>>>> Stashed changes
=======
        m
=======
>>>>>>> 4aefd213
<<<<<<< HEAD
<<<<<<< div
=======
<<<<<<< Updated upstream
<<<<<<< Updated upstream
>>>>>>> head
<<<<<<< Updated upstream
<<<<<<< Updated upstream
<<<<<<< Updated upstream
<<<<<<< Updated upstream
<<<<<<< Updated upstream
<<<<<<< Updated upstream
=======
=======
>>>>>>> Stashed changes
=======
>>>>>>> Stashed changes
=======
>>>>>>> Stashed changes
=======
>>>>>>> Stashed changes
=======
>>>>>>> Stashed changes
<<<<<<< HEAD
=======
<<<<<<< main
>>>>>>> main
<<<<<<< Updated upstream
<<<<<<< Updated upstream
<<<<<<< Updated upstream
<<<<<<< Updated upstream
<<<<<<< Updated upstream
>>>>>>> Stashed changes
=======
>>>>>>> Stashed changes
=======
>>>>>>> Stashed changes
=======
>>>>>>> Stashed changes
=======
>>>>>>> Stashed changes
=======
>>>>>>> Stashed changes
=======
<<<<<<< main
>>>>>>> eab985c52d058dc92abc75034bc790079131ce75
<<<<<<< div
=======
=======
=======
<<<<<<< main
>>>>>>> main
>>>>>>> Stashed changes
=======
=======
<<<<<<< main
>>>>>>> main
>>>>>>> Stashed changes
>>>>>>> head
<<<<<<< HEAD
<<<<<<< Updated upstream
>>>>>>> Stashed changes
=======
=======
>>>>>>> 4aefd213
>>>>>>> Stashed changes
        settings: "PromptExecutionSettings",
    ) -> AsyncGenerator[list[StreamingTextContent], Any]:
        """Streams a text completion using an Ollama model.

        Note that this method does not support multiple responses.

        Args:
            prompt (str): A chat history that contains the prompt to complete.
            settings (PromptExecutionSettings): Request settings.
<<<<<<< Updated upstream
<<<<<<< HEAD
<<<<<<< Updated upstream
=======
=======
>>>>>>> Stashed changes
=======
=======
>>>>>>> 4aefd213
<<<<<<< HEAD
<<<<<<< div
=======
<<<<<<< Updated upstream
<<<<<<< Updated upstream
>>>>>>> head
<<<<<<< Updated upstream
<<<<<<< Updated upstream
<<<<<<< Updated upstream
<<<<<<< Updated upstream
<<<<<<< Updated upstream
<<<<<<< Updated upstream
=======
=======
>>>>>>> Stashed changes
=======
>>>>>>> Stashed changes
=======
>>>>>>> Stashed changes
=======
>>>>>>> Stashed changes
=======
>>>>>>> Stashed changes
<<<<<<< HEAD
=======
=======
>>>>>>> eab985c52d058dc92abc75034bc790079131ce75
<<<<<<< div
=======
=======
=======
>>>>>>> Stashed changes
=======
=======
>>>>>>> Stashed changes
>>>>>>> head
=======
<<<<<<< HEAD
<<<<<<< Updated upstream
>>>>>>> Stashed changes
=======
=======
>>>>>>> 4aefd213
>>>>>>> Stashed changes
        settings: OllamaChatPromptExecutionSettings,
    ) -> AsyncIterable[List[StreamingTextContent]]:
        """
        Streams a text completion using a Ollama model.
        Note that this method does not support multiple responses.

        Arguments:
            prompt {str} -- A chat history that contains the prompt to complete.
            settings {OllamaChatPromptExecutionSettings} -- Request settings.
<<<<<<< Updated upstream
<<<<<<< HEAD
<<<<<<< Updated upstream
=======
=======
>>>>>>> Stashed changes
=======
=======
>>>>>>> 4aefd213
>>>>>>> ms/small_fixes
<<<<<<< div
=======
<<<<<<< Updated upstream
<<<<<<< Updated upstream
>>>>>>> head
<<<<<<< HEAD
>>>>>>> main
<<<<<<< Updated upstream
<<<<<<< Updated upstream
<<<<<<< Updated upstream
<<<<<<< Updated upstream
<<<<<<< Updated upstream
>>>>>>> Stashed changes
=======
>>>>>>> Stashed changes
=======
>>>>>>> Stashed changes
=======
>>>>>>> Stashed changes
=======
>>>>>>> Stashed changes
=======
>>>>>>> Stashed changes
=======
>>>>>>> eab985c52d058dc92abc75034bc790079131ce75
<<<<<<< div
=======
=======
>>>>>>> main
>>>>>>> Stashed changes
=======
>>>>>>> main
>>>>>>> Stashed changes
>>>>>>> head
<<<<<<< HEAD
<<<<<<< Updated upstream
>>>>>>> Stashed changes
=======
=======
>>>>>>> 4aefd213
>>>>>>> Stashed changes

        Yields:
            List["StreamingTextContent"]: The result stream made up of StreamingTextContent objects.
        """
        settings = self.get_prompt_execution_settings_from_settings(settings)
        prepared_chat_history = [Message(role=AuthorRole.USER.value, content=prompt)]

        response_object = await self.client.chat(
            model=self.ai_model_id,
            messages=prepared_chat_history,
            stream=True,
            **settings.prepare_settings_dict(),
        )

        if not isinstance(response_object, AsyncIterator):
            raise ServiceInvalidResponseError(
                "Invalid response type from Ollama chat completion. "
                f"Expected AsyncIterator but got {type(response_object)}."
            )

        async for part in response_object:
            yield [
                StreamingTextContent(
                    choice_index=0,
                    inner_content=part,
                    ai_model_id=self.ai_model_id,
                    text=part.get("message", {"content": None}).get("content", None),
                )
            ]

    @override
    def get_prompt_execution_settings_class(self) -> type["PromptExecutionSettings"]:
        """Get the request settings class."""
        return OllamaChatPromptExecutionSettings
    # endregion
<<<<<<< Updated upstream
<<<<<<< HEAD
<<<<<<< Updated upstream
=======
>>>>>>> 4aefd213

    def _create_chat_message_content(self, response: Mapping[str, Any], metadata: dict[str, Any]) -> ChatMessageContent:
        """Create a chat message content from the response."""
        items: list[ITEM_TYPES] = []
        if not (message := response.get("message", None)):
            raise ServiceInvalidResponseError("No message content found in response.")

        if content := message.get("content", None):
            items.append(
                TextContent(
                    text=content,
                    inner_content=message,
                )
            )
        if tool_calls := message.get("tool_calls", None):
            for tool_call in tool_calls:
                items.append(
                    FunctionCallContent(
                        inner_content=tool_call,
                        ai_model_id=self.ai_model_id,
                        name=tool_call.get("function").get("name"),
                        arguments=tool_call.get("function").get("arguments"),
                    )
                )

        return ChatMessageContent(
            role=AuthorRole.ASSISTANT,
            items=items,
            inner_content=response,
            metadata=metadata,
        )

    def _create_streaming_chat_message_content(
        self, part: Mapping[str, Any], metadata: dict[str, Any]
    ) -> StreamingChatMessageContent:
        """Create a streaming chat message content from the response part."""
        items: list[STREAMING_ITEM_TYPES] = []
        if not (message := part.get("message", None)):
            raise ServiceInvalidResponseError("No message content found in response part.")

        if content := message.get("content", None):
            items.append(
                StreamingTextContent(
                    choice_index=0,
                    text=content,
                    inner_content=message,
                )
            )

        return StreamingChatMessageContent(
            role=AuthorRole.ASSISTANT,
            choice_index=0,
            items=items,
            inner_content=part,
            ai_model_id=self.ai_model_id,
            metadata=metadata,
        )

    def _get_metadata_from_response(self, response: Mapping[str, Any]) -> dict[str, Any]:
        """Get metadata from the response."""
        metadata = {
            "model": response.get("model"),
        }

        if "prompt_eval_count" in response and "eval_count" in response:
            metadata["usage"] = CompletionUsage(
                prompt_tokens=response.get("prompt_eval_count"),
                completion_tokens=response.get("eval_count"),
            )

        return metadata
=======
<<<<<<< HEAD
>>>>>>> Stashed changes
=======
=======
>>>>>>> 4aefd213
>>>>>>> Stashed changes<|MERGE_RESOLUTION|>--- conflicted
+++ resolved
@@ -2,21 +2,9 @@
 
 import logging
 import sys
-<<<<<<< Updated upstream
-<<<<<<< HEAD
-<<<<<<< Updated upstream
-=======
->>>>>>> 4aefd213
 from collections.abc import AsyncGenerator, AsyncIterator, Callable, Mapping
 from typing import TYPE_CHECKING, Any, ClassVar
 import sys
-=======
->>>>>>> Stashed changes
-<<<<<<< HEAD
-=======
->>>>>>> Stashed changes
-=======
->>>>>>> 4aefd213
 from collections.abc import AsyncGenerator, AsyncIterator, Mapping
 from typing import TYPE_CHECKING, Any, ClassVar
 from typing import AsyncIterable, List, Optional
@@ -27,19 +15,8 @@
     from typing_extensions import override  # pragma: no cover
 
 from ollama import AsyncClient
-<<<<<<< Updated upstream
-<<<<<<< HEAD
-<<<<<<< Updated upstream
 from ollama._types import Message
-=======
->>>>>>> Stashed changes
-=======
->>>>>>> Stashed changes
-=======
 from ollama._types import Message
-=======
->>>>>>> Stashed changes
->>>>>>> 4aefd213
 from pydantic import ValidationError
 
 from semantic_kernel.connectors.ai.chat_completion_client_base import (
@@ -64,11 +41,6 @@
 from semantic_kernel.exceptions.service_exceptions import (
     ServiceInitializationError,
     ServiceInvalidResponseError,
-<<<<<<< Updated upstream
-<<<<<<< HEAD
-<<<<<<< Updated upstream
-=======
->>>>>>> 4aefd213
 from semantic_kernel.connectors.ai.chat_completion_client_base import ChatCompletionClientBase
 from semantic_kernel.connectors.ai.completion_usage import CompletionUsage
 from semantic_kernel.connectors.ai.function_call_choice_configuration import FunctionCallChoiceConfiguration
@@ -104,480 +76,58 @@
     trace_chat_completion,
     trace_streaming_chat_completion,
 )
-=======
-<<<<<<< HEAD
-=======
->>>>>>> Stashed changes
-=======
->>>>>>> 4aefd213
 )
 from semantic_kernel.contents import AuthorRole
 from semantic_kernel.contents.chat_history import ChatHistory
 from semantic_kernel.contents.chat_message_content import ChatMessageContent
 from semantic_kernel.contents.streaming_chat_message_content import StreamingChatMessageContent
 from semantic_kernel.exceptions.service_exceptions import ServiceInitializationError, ServiceInvalidResponseError
-<<<<<<< HEAD
-<<<<<<< div
-=======
-<<<<<<< Updated upstream
-<<<<<<< Updated upstream
->>>>>>> head
-<<<<<<< Updated upstream
-<<<<<<< Updated upstream
-<<<<<<< Updated upstream
-<<<<<<< Updated upstream
-<<<<<<< Updated upstream
-<<<<<<< Updated upstream
-from semantic_kernel.utils.telemetry.model_diagnostics.decorators import trace_chat_completion
-=======
-=======
->>>>>>> Stashed changes
-=======
->>>>>>> Stashed changes
-=======
->>>>>>> Stashed changes
-=======
->>>>>>> Stashed changes
-=======
->>>>>>> Stashed changes
-<<<<<<< HEAD
-from semantic_kernel.utils.telemetry.model_diagnostics.decorators import trace_chat_completion
-=======
-=======
->>>>>>> eab985c52d058dc92abc75034bc790079131ce75
-<<<<<<< div
-=======
-=======
-from semantic_kernel.utils.telemetry.model_diagnostics.decorators import trace_chat_completion
-=======
->>>>>>> Stashed changes
-=======
-from semantic_kernel.utils.telemetry.model_diagnostics.decorators import trace_chat_completion
-=======
->>>>>>> Stashed changes
->>>>>>> head
-<<<<<<< main
-from semantic_kernel.utils.telemetry.model_diagnostics.decorators import trace_chat_completion
-=======
+from semantic_kernel.utils.telemetry.model_diagnostics.decorators import trace_chat_completion
+from semantic_kernel.utils.telemetry.model_diagnostics.decorators import trace_chat_completion
+from semantic_kernel.utils.telemetry.model_diagnostics.decorators import trace_chat_completion
+from semantic_kernel.utils.telemetry.model_diagnostics.decorators import trace_chat_completion
+from semantic_kernel.utils.telemetry.model_diagnostics.decorators import trace_chat_completion
 from semantic_kernel.utils.telemetry.model_diagnostics.decorators import trace_chat_completion, trace_text_completion
->>>>>>> ms/features/bugbash-prep
-<<<<<<< div
-=======
-<<<<<<< Updated upstream
-<<<<<<< Updated upstream
->>>>>>> head
-<<<<<<< HEAD
->>>>>>> main
-<<<<<<< Updated upstream
-<<<<<<< Updated upstream
-<<<<<<< Updated upstream
-<<<<<<< Updated upstream
-<<<<<<< Updated upstream
->>>>>>> Stashed changes
-=======
->>>>>>> Stashed changes
-=======
->>>>>>> Stashed changes
-=======
->>>>>>> Stashed changes
-=======
->>>>>>> Stashed changes
-=======
->>>>>>> Stashed changes
-=======
->>>>>>> eab985c52d058dc92abc75034bc790079131ce75
-<<<<<<< div
-=======
-=======
->>>>>>> main
->>>>>>> Stashed changes
-=======
->>>>>>> main
->>>>>>> Stashed changes
->>>>>>> head
-<<<<<<< HEAD
-<<<<<<< Updated upstream
->>>>>>> Stashed changes
-=======
-=======
->>>>>>> 4aefd213
->>>>>>> Stashed changes
 
 if TYPE_CHECKING:
     from semantic_kernel.connectors.ai.prompt_execution_settings import (
         PromptExecutionSettings,
     )
-<<<<<<< Updated upstream
-<<<<<<< HEAD
-<<<<<<< Updated upstream
-=======
-=======
->>>>>>> Stashed changes
-=======
-=======
->>>>>>> 4aefd213
-<<<<<<< HEAD
-<<<<<<< div
-=======
-<<<<<<< Updated upstream
-<<<<<<< Updated upstream
->>>>>>> head
-<<<<<<< Updated upstream
-<<<<<<< Updated upstream
-<<<<<<< Updated upstream
-<<<<<<< Updated upstream
-<<<<<<< Updated upstream
-<<<<<<< Updated upstream
-=======
-=======
->>>>>>> Stashed changes
-=======
->>>>>>> Stashed changes
-=======
->>>>>>> Stashed changes
-=======
->>>>>>> Stashed changes
-=======
->>>>>>> Stashed changes
-<<<<<<< HEAD
-=======
-<<<<<<< div
-=======
->>>>>>> eab985c52d058dc92abc75034bc790079131ce75
-=======
->>>>>>> head
-=======
->>>>>>> eab985c52d058dc92abc75034bc790079131ce75
-=======
-=======
-=======
-=======
->>>>>>> Stashed changes
-=======
-=======
-=======
->>>>>>> Stashed changes
-<<<<<<< HEAD
-<<<<<<< Updated upstream
->>>>>>> Stashed changes
-=======
-=======
->>>>>>> 4aefd213
->>>>>>> Stashed changes
 from semantic_kernel.contents.chat_history import ChatHistory
 from semantic_kernel.contents.chat_message_content import ChatMessageContent
 from semantic_kernel.contents.streaming_chat_message_content import StreamingChatMessageContent
 from semantic_kernel.contents.streaming_text_content import StreamingTextContent
 from semantic_kernel.contents.text_content import TextContent
-<<<<<<< Updated upstream
-<<<<<<< HEAD
-<<<<<<< Updated upstream
-=======
->>>>>>> 4aefd213
 
 logger: logging.Logger = logging.getLogger(__name__)
 
-=======
-<<<<<<< HEAD
-=======
->>>>>>> Stashed changes
-=======
->>>>>>> 4aefd213
->>>>>>> ms/small_fixes
-<<<<<<< div
-=======
-<<<<<<< Updated upstream
-<<<<<<< Updated upstream
->>>>>>> head
-<<<<<<< HEAD
->>>>>>> main
-<<<<<<< Updated upstream
-<<<<<<< Updated upstream
-<<<<<<< Updated upstream
-<<<<<<< Updated upstream
-<<<<<<< Updated upstream
->>>>>>> Stashed changes
-=======
->>>>>>> Stashed changes
-=======
->>>>>>> Stashed changes
-=======
->>>>>>> Stashed changes
-=======
->>>>>>> Stashed changes
-=======
->>>>>>> Stashed changes
-=======
->>>>>>> eab985c52d058dc92abc75034bc790079131ce75
-<<<<<<< div
-=======
-=======
->>>>>>> main
->>>>>>> Stashed changes
-=======
->>>>>>> main
->>>>>>> Stashed changes
->>>>>>> head
 
 logger: logging.Logger = logging.getLogger(__name__)
 
 
-<<<<<<< HEAD
-<<<<<<< div
-=======
-<<<<<<< Updated upstream
-<<<<<<< Updated upstream
->>>>>>> head
-<<<<<<< Updated upstream
-<<<<<<< Updated upstream
-<<<<<<< Updated upstream
-<<<<<<< Updated upstream
-<<<<<<< Updated upstream
-<<<<<<< Updated upstream
-=======
-=======
->>>>>>> Stashed changes
-=======
->>>>>>> Stashed changes
-=======
->>>>>>> Stashed changes
-=======
->>>>>>> Stashed changes
-=======
->>>>>>> Stashed changes
-<<<<<<< HEAD
-=======
-<<<<<<< main
->>>>>>> main
-<<<<<<< Updated upstream
-<<<<<<< Updated upstream
-<<<<<<< Updated upstream
-<<<<<<< Updated upstream
-<<<<<<< Updated upstream
->>>>>>> Stashed changes
-=======
->>>>>>> Stashed changes
-=======
->>>>>>> Stashed changes
-=======
->>>>>>> Stashed changes
-=======
->>>>>>> Stashed changes
-=======
->>>>>>> Stashed changes
-=======
-<<<<<<< main
->>>>>>> eab985c52d058dc92abc75034bc790079131ce75
-<<<<<<< div
-=======
-=======
-=======
-<<<<<<< main
->>>>>>> main
->>>>>>> Stashed changes
-=======
-=======
-<<<<<<< main
->>>>>>> main
->>>>>>> Stashed changes
->>>>>>> head
-<<<<<<< HEAD
-<<<<<<< Updated upstream
->>>>>>> Stashed changes
-=======
-=======
->>>>>>> 4aefd213
->>>>>>> Stashed changes
 class OllamaChatCompletion(
     OllamaBase, TextCompletionClientBase, ChatCompletionClientBase
 ):
 class OllamaChatCompletion(OllamaBase, ChatCompletionClientBase):
     """Initializes a new instance of the OllamaChatCompletion class.
-<<<<<<< Updated upstream
-<<<<<<< HEAD
-<<<<<<< Updated upstream
-=======
->>>>>>> 4aefd213
 class OllamaChatCompletion(TextCompletionClientBase, ChatCompletionClientBase):
     """
     Initializes a new instance of the OllamaChatCompletion class.
-=======
-<<<<<<< HEAD
-=======
->>>>>>> Stashed changes
-=======
->>>>>>> 4aefd213
-<<<<<<< HEAD
-<<<<<<< div
-=======
-<<<<<<< Updated upstream
-<<<<<<< Updated upstream
->>>>>>> head
-<<<<<<< Updated upstream
-<<<<<<< Updated upstream
-<<<<<<< Updated upstream
-<<<<<<< Updated upstream
-<<<<<<< Updated upstream
-<<<<<<< Updated upstream
-=======
-=======
->>>>>>> Stashed changes
-=======
->>>>>>> Stashed changes
-=======
->>>>>>> Stashed changes
-=======
->>>>>>> Stashed changes
-=======
->>>>>>> Stashed changes
-<<<<<<< HEAD
-=======
-=======
->>>>>>> eab985c52d058dc92abc75034bc790079131ce75
-<<<<<<< div
-=======
-=======
-=======
->>>>>>> Stashed changes
-=======
-=======
->>>>>>> Stashed changes
->>>>>>> head
-=======
 class OllamaChatCompletion(TextCompletionClientBase, ChatCompletionClientBase):
     """
     Initializes a new instance of the OllamaChatCompletion class.
->>>>>>> ms/small_fixes
-<<<<<<< div
-=======
-<<<<<<< Updated upstream
-<<<<<<< Updated upstream
->>>>>>> head
-<<<<<<< HEAD
->>>>>>> main
-<<<<<<< Updated upstream
-<<<<<<< Updated upstream
-<<<<<<< Updated upstream
-<<<<<<< Updated upstream
-<<<<<<< Updated upstream
->>>>>>> Stashed changes
-=======
->>>>>>> Stashed changes
-=======
->>>>>>> Stashed changes
-=======
->>>>>>> Stashed changes
-=======
->>>>>>> Stashed changes
-=======
->>>>>>> Stashed changes
-=======
->>>>>>> eab985c52d058dc92abc75034bc790079131ce75
-<<<<<<< div
-=======
-=======
->>>>>>> main
->>>>>>> Stashed changes
-=======
->>>>>>> main
->>>>>>> Stashed changes
->>>>>>> head
-<<<<<<< HEAD
-<<<<<<< Updated upstream
->>>>>>> Stashed changes
-=======
-=======
->>>>>>> 4aefd213
->>>>>>> Stashed changes
 
     Make sure to have the ollama service running either locally or remotely.
     """
 
-<<<<<<< Updated upstream
-<<<<<<< HEAD
-<<<<<<< Updated upstream
-=======
->>>>>>> 4aefd213
     SUPPORTS_FUNCTION_CALLING: ClassVar[bool] = True
 
     def __init__(
         self,
-=======
-<<<<<<< HEAD
-=======
->>>>>>> Stashed changes
-=======
->>>>>>> 4aefd213
     SUPPORTS_FUNCTION_CALLING: ClassVar[bool] = False
 
     def __init__(
         self,
-<<<<<<< HEAD
-<<<<<<< div
-=======
-<<<<<<< Updated upstream
-<<<<<<< Updated upstream
->>>>>>> head
-<<<<<<< Updated upstream
-<<<<<<< Updated upstream
-<<<<<<< Updated upstream
-<<<<<<< Updated upstream
-<<<<<<< Updated upstream
-<<<<<<< Updated upstream
-=======
-=======
->>>>>>> Stashed changes
-=======
->>>>>>> Stashed changes
-=======
->>>>>>> Stashed changes
-=======
->>>>>>> Stashed changes
-=======
->>>>>>> Stashed changes
-<<<<<<< HEAD
-=======
-<<<<<<< main
->>>>>>> main
-<<<<<<< Updated upstream
-<<<<<<< Updated upstream
-<<<<<<< Updated upstream
-<<<<<<< Updated upstream
-<<<<<<< Updated upstream
->>>>>>> Stashed changes
-=======
->>>>>>> Stashed changes
-=======
->>>>>>> Stashed changes
-=======
->>>>>>> Stashed changes
-=======
->>>>>>> Stashed changes
-=======
->>>>>>> Stashed changes
-=======
-<<<<<<< main
->>>>>>> eab985c52d058dc92abc75034bc790079131ce75
-<<<<<<< div
-=======
-=======
-=======
-<<<<<<< main
->>>>>>> main
->>>>>>> Stashed changes
-=======
-=======
-<<<<<<< main
->>>>>>> main
->>>>>>> Stashed changes
->>>>>>> head
-<<<<<<< HEAD
-<<<<<<< Updated upstream
->>>>>>> Stashed changes
-=======
-=======
->>>>>>> 4aefd213
->>>>>>> Stashed changes
         service_id: str | None = None,
         ai_model_id: str | None = None,
         host: str | None = None,
@@ -595,11 +145,6 @@
             client (Optional[AsyncClient]): A custom Ollama client to use for the service. (Optional)
             env_file_path (str | None): Use the environment settings file as a fallback to using env vars.
             env_file_encoding (str | None): The encoding of the environment settings file, defaults to 'utf-8'.
-<<<<<<< Updated upstream
-<<<<<<< HEAD
-<<<<<<< Updated upstream
-=======
->>>>>>> 4aefd213
         chat_history: ChatHistory,
         settings: OllamaChatPromptExecutionSettings,
     ) -> List[ChatMessageContent]:
@@ -607,101 +152,13 @@
         try:
             ollama_settings = OllamaSettings.create(
                 model=ai_model_id,
-=======
-<<<<<<< HEAD
-=======
->>>>>>> Stashed changes
-=======
->>>>>>> 4aefd213
-<<<<<<< HEAD
-<<<<<<< div
-=======
-<<<<<<< Updated upstream
-<<<<<<< Updated upstream
->>>>>>> head
-<<<<<<< Updated upstream
-<<<<<<< Updated upstream
-<<<<<<< Updated upstream
-<<<<<<< Updated upstream
-<<<<<<< Updated upstream
-<<<<<<< Updated upstream
-=======
-=======
->>>>>>> Stashed changes
-=======
->>>>>>> Stashed changes
-=======
->>>>>>> Stashed changes
-=======
->>>>>>> Stashed changes
-=======
->>>>>>> Stashed changes
-<<<<<<< HEAD
-=======
-<<<<<<< div
-=======
->>>>>>> eab985c52d058dc92abc75034bc790079131ce75
-=======
->>>>>>> head
-=======
->>>>>>> eab985c52d058dc92abc75034bc790079131ce75
-=======
-=======
->>>>>>> Stashed changes
-=======
-=======
-=======
-=======
->>>>>>> Stashed changes
         chat_history: ChatHistory,
         settings: OllamaChatPromptExecutionSettings,
     ) -> List[ChatMessageContent]:
->>>>>>> ms/small_fixes
-<<<<<<< div
-=======
-<<<<<<< Updated upstream
-<<<<<<< Updated upstream
->>>>>>> head
-<<<<<<< HEAD
->>>>>>> main
-<<<<<<< Updated upstream
-<<<<<<< Updated upstream
-<<<<<<< Updated upstream
-<<<<<<< Updated upstream
-<<<<<<< Updated upstream
->>>>>>> Stashed changes
-=======
->>>>>>> Stashed changes
-=======
->>>>>>> Stashed changes
-=======
->>>>>>> Stashed changes
-=======
->>>>>>> Stashed changes
-=======
->>>>>>> Stashed changes
-=======
->>>>>>> eab985c52d058dc92abc75034bc790079131ce75
-<<<<<<< div
-=======
-=======
->>>>>>> main
->>>>>>> Stashed changes
-=======
->>>>>>> main
->>>>>>> Stashed changes
->>>>>>> head
         """
         try:
             ollama_settings = OllamaSettings.create(
                 chat_model_id=ai_model_id,
-<<<<<<< HEAD
-<<<<<<< Updated upstream
->>>>>>> Stashed changes
-=======
-=======
->>>>>>> 4aefd213
->>>>>>> Stashed changes
                 host=host,
                 env_file_path=env_file_path,
                 env_file_encoding=env_file_encoding,
@@ -711,11 +168,6 @@
                 "Failed to create Ollama settings.", ex
             ) from ex
 
-<<<<<<< Updated upstream
-<<<<<<< HEAD
-<<<<<<< Updated upstream
-=======
->>>>>>> 4aefd213
         if not ollama_settings.model:
             raise ServiceInitializationError("Please provide ai_model_id or OLLAMA_MODEL env variable is required")
 
@@ -725,78 +177,10 @@
             client=client or AsyncClient(host=ollama_settings.host),
         )
 
-=======
-<<<<<<< HEAD
-=======
->>>>>>> Stashed changes
-=======
->>>>>>> 4aefd213
-<<<<<<< main
-<<<<<<< HEAD
-<<<<<<< div
-=======
-<<<<<<< Updated upstream
-<<<<<<< Updated upstream
->>>>>>> head
-<<<<<<< Updated upstream
-<<<<<<< Updated upstream
-<<<<<<< Updated upstream
-<<<<<<< Updated upstream
-<<<<<<< Updated upstream
-<<<<<<< Updated upstream
-=======
-=======
->>>>>>> Stashed changes
-=======
->>>>>>> Stashed changes
-=======
->>>>>>> Stashed changes
-=======
->>>>>>> Stashed changes
-=======
->>>>>>> Stashed changes
-<<<<<<< HEAD
-=======
-<<<<<<< main
->>>>>>> main
-<<<<<<< Updated upstream
-<<<<<<< Updated upstream
-<<<<<<< Updated upstream
-<<<<<<< Updated upstream
-<<<<<<< Updated upstream
->>>>>>> Stashed changes
-=======
->>>>>>> Stashed changes
-=======
->>>>>>> Stashed changes
-=======
->>>>>>> Stashed changes
-=======
->>>>>>> Stashed changes
-=======
->>>>>>> Stashed changes
-=======
-<<<<<<< main
->>>>>>> eab985c52d058dc92abc75034bc790079131ce75
-<<<<<<< div
-=======
-=======
-=======
-<<<<<<< main
->>>>>>> main
->>>>>>> Stashed changes
-=======
-=======
-<<<<<<< main
->>>>>>> main
->>>>>>> Stashed changes
->>>>>>> head
         if not ollama_settings.model:
             raise ServiceInitializationError("Please provide ai_model_id or OLLAMA_MODEL env variable is required")
-=======
         if not ollama_settings.chat_model_id:
             raise ServiceInitializationError("Ollama chat model ID is required.")
->>>>>>> microsoft/main
 
         super().__init__(
             service_id=service_id or ollama_settings.chat_model_id,
@@ -804,72 +188,6 @@
             client=client or AsyncClient(host=ollama_settings.host),
         )
 
-<<<<<<< HEAD
-<<<<<<< div
-=======
-<<<<<<< Updated upstream
-<<<<<<< Updated upstream
->>>>>>> head
-<<<<<<< Updated upstream
-<<<<<<< Updated upstream
-<<<<<<< Updated upstream
-<<<<<<< Updated upstream
-<<<<<<< Updated upstream
-<<<<<<< Updated upstream
-=======
-=======
->>>>>>> Stashed changes
-=======
->>>>>>> Stashed changes
-=======
->>>>>>> Stashed changes
-=======
->>>>>>> Stashed changes
-=======
->>>>>>> Stashed changes
-<<<<<<< HEAD
-=======
-<<<<<<< main
->>>>>>> main
-<<<<<<< Updated upstream
-<<<<<<< Updated upstream
-<<<<<<< Updated upstream
-<<<<<<< Updated upstream
-<<<<<<< Updated upstream
->>>>>>> Stashed changes
-=======
->>>>>>> Stashed changes
-=======
->>>>>>> Stashed changes
-=======
->>>>>>> Stashed changes
-=======
->>>>>>> Stashed changes
-=======
->>>>>>> Stashed changes
-=======
-<<<<<<< main
->>>>>>> eab985c52d058dc92abc75034bc790079131ce75
-<<<<<<< div
-=======
-=======
-=======
-<<<<<<< main
->>>>>>> main
->>>>>>> Stashed changes
-=======
-=======
-<<<<<<< main
->>>>>>> main
->>>>>>> Stashed changes
->>>>>>> head
-<<<<<<< HEAD
-<<<<<<< Updated upstream
->>>>>>> Stashed changes
-=======
-=======
->>>>>>> 4aefd213
->>>>>>> Stashed changes
     # region Overriding base class methods
 
     # Override from AIServiceClientBase
@@ -879,11 +197,6 @@
         return OllamaChatPromptExecutionSettings
 
     @override
-<<<<<<< Updated upstream
-<<<<<<< HEAD
-<<<<<<< Updated upstream
-=======
->>>>>>> 4aefd213
     def _prepare_chat_history_for_request(
         self,
         chat_history: ChatHistory,
@@ -919,100 +232,11 @@
     @override
     @trace_chat_completion(OllamaBase.MODEL_PROVIDER_NAME)
     async def get_chat_message_contents(
-=======
-<<<<<<< HEAD
-=======
->>>>>>> Stashed changes
-=======
->>>>>>> 4aefd213
     @trace_chat_completion(OllamaBase.MODEL_PROVIDER_NAME)
     async def _inner_get_chat_message_contents(
-<<<<<<< HEAD
-<<<<<<< div
-=======
-<<<<<<< Updated upstream
-<<<<<<< Updated upstream
->>>>>>> head
-<<<<<<< Updated upstream
-<<<<<<< Updated upstream
-<<<<<<< Updated upstream
-<<<<<<< Updated upstream
-<<<<<<< Updated upstream
-<<<<<<< Updated upstream
-=======
-=======
->>>>>>> Stashed changes
-=======
->>>>>>> Stashed changes
-=======
->>>>>>> Stashed changes
-=======
->>>>>>> Stashed changes
-=======
->>>>>>> Stashed changes
-<<<<<<< HEAD
-=======
-<<<<<<< div
-=======
->>>>>>> eab985c52d058dc92abc75034bc790079131ce75
-=======
->>>>>>> head
-=======
->>>>>>> eab985c52d058dc92abc75034bc790079131ce75
-=======
-=======
-=======
-=======
->>>>>>> Stashed changes
-=======
-=======
-=======
->>>>>>> Stashed changes
     @override
     @trace_chat_completion(OllamaBase.MODEL_PROVIDER_NAME)
     async def get_chat_message_contents(
->>>>>>> ms/features/bugbash-prep
-<<<<<<< div
-=======
-<<<<<<< Updated upstream
-<<<<<<< Updated upstream
->>>>>>> head
-<<<<<<< HEAD
->>>>>>> main
-<<<<<<< Updated upstream
-<<<<<<< Updated upstream
-<<<<<<< Updated upstream
-<<<<<<< Updated upstream
-<<<<<<< Updated upstream
->>>>>>> Stashed changes
-=======
->>>>>>> Stashed changes
-=======
->>>>>>> Stashed changes
-=======
->>>>>>> Stashed changes
-=======
->>>>>>> Stashed changes
-=======
->>>>>>> Stashed changes
-=======
->>>>>>> eab985c52d058dc92abc75034bc790079131ce75
-<<<<<<< div
-=======
-=======
->>>>>>> main
->>>>>>> Stashed changes
-=======
->>>>>>> main
->>>>>>> Stashed changes
->>>>>>> head
-<<<<<<< HEAD
-<<<<<<< Updated upstream
->>>>>>> Stashed changes
-=======
-=======
->>>>>>> 4aefd213
->>>>>>> Stashed changes
         self,
         chat_history: "ChatHistory",
         settings: "PromptExecutionSettings",
@@ -1044,21 +268,9 @@
                 content=response_object.get("message", {"content": None}).get(
                     "content", None
                 ),
-<<<<<<< Updated upstream
-<<<<<<< HEAD
-<<<<<<< Updated upstream
-=======
->>>>>>> 4aefd213
             self._create_chat_message_content(
                 response_object,
                 self._get_metadata_from_response(response_object),
-=======
->>>>>>> Stashed changes
-<<<<<<< HEAD
-=======
->>>>>>> Stashed changes
-=======
->>>>>>> 4aefd213
             )
         ]
 
@@ -1072,23 +284,11 @@
             settings = self.get_prompt_execution_settings_from_settings(settings)
         assert isinstance(settings, OllamaChatPromptExecutionSettings)  # nosec
 
-<<<<<<< Updated upstream
-<<<<<<< HEAD
-<<<<<<< Updated upstream
-=======
->>>>>>> 4aefd213
         if settings.tools:
             raise ServiceInvalidExecutionSettingsError(
                 "Ollama does not support tool calling in streaming chat completion."
             )
 
-=======
->>>>>>> Stashed changes
-<<<<<<< HEAD
-=======
->>>>>>> Stashed changes
-=======
->>>>>>> 4aefd213
         prepared_chat_history = self._prepare_chat_history_for_request(chat_history)
 
         response_object = await self.client.chat(
@@ -1106,33 +306,15 @@
 
         async for part in response_object:
             yield [
-<<<<<<< Updated upstream
-<<<<<<< HEAD
-<<<<<<< Updated upstream
-=======
->>>>>>> 4aefd213
                 self._create_streaming_chat_message_content(
                     part,
                     self._get_metadata_from_response(part),
-=======
-<<<<<<< HEAD
-=======
->>>>>>> Stashed changes
-=======
->>>>>>> 4aefd213
                 StreamingChatMessageContent(
                     role=AuthorRole.ASSISTANT,
                     choice_index=0,
                     inner_content=part,
                     ai_model_id=self.ai_model_id,
                     content=part.get("message", {"content": None}).get("content", None),
-<<<<<<< HEAD
-<<<<<<< Updated upstream
->>>>>>> Stashed changes
-=======
-=======
->>>>>>> 4aefd213
->>>>>>> Stashed changes
                 )
             ]
 
@@ -1148,62 +330,6 @@
         Args:
             prompt (str): A prompt to complete
             settings (PromptExecutionSettings): Settings for the request.
-<<<<<<< Updated upstream
-<<<<<<< HEAD
-<<<<<<< Updated upstream
-=======
-=======
->>>>>>> Stashed changes
-=======
-=======
->>>>>>> 4aefd213
-<<<<<<< HEAD
-<<<<<<< div
-=======
-<<<<<<< Updated upstream
-<<<<<<< Updated upstream
->>>>>>> head
-<<<<<<< Updated upstream
-<<<<<<< Updated upstream
-<<<<<<< Updated upstream
-<<<<<<< Updated upstream
-<<<<<<< Updated upstream
-<<<<<<< Updated upstream
-=======
-=======
->>>>>>> Stashed changes
-=======
->>>>>>> Stashed changes
-=======
->>>>>>> Stashed changes
-=======
->>>>>>> Stashed changes
-=======
->>>>>>> Stashed changes
-<<<<<<< HEAD
-=======
-<<<<<<< div
-=======
->>>>>>> eab985c52d058dc92abc75034bc790079131ce75
-=======
->>>>>>> head
-=======
->>>>>>> eab985c52d058dc92abc75034bc790079131ce75
-=======
-=======
->>>>>>> Stashed changes
-=======
-=======
-=======
-=======
->>>>>>> Stashed changes
-<<<<<<< HEAD
-<<<<<<< Updated upstream
->>>>>>> Stashed changes
-=======
-=======
->>>>>>> 4aefd213
->>>>>>> Stashed changes
         Arguments:
             chat_history {ChatHistory} -- A chat history that contains a list of chat messages,
                 that can be rendered into a set of messages, from system, user, assistant and function.
@@ -1276,57 +402,6 @@
         Arguments:
             chat_history {ChatHistory} -- A chat history that contains the prompt to complete.
             settings {OllamaChatPromptExecutionSettings} -- Settings for the request.
-<<<<<<< Updated upstream
-<<<<<<< HEAD
-<<<<<<< Updated upstream
-=======
-=======
->>>>>>> Stashed changes
-=======
-=======
->>>>>>> 4aefd213
->>>>>>> ms/small_fixes
-<<<<<<< div
-=======
-<<<<<<< Updated upstream
-<<<<<<< Updated upstream
->>>>>>> head
-<<<<<<< HEAD
->>>>>>> main
-<<<<<<< Updated upstream
-<<<<<<< Updated upstream
-<<<<<<< Updated upstream
-<<<<<<< Updated upstream
-<<<<<<< Updated upstream
->>>>>>> Stashed changes
-=======
->>>>>>> Stashed changes
-=======
->>>>>>> Stashed changes
-=======
->>>>>>> Stashed changes
-=======
->>>>>>> Stashed changes
-=======
->>>>>>> Stashed changes
-=======
->>>>>>> eab985c52d058dc92abc75034bc790079131ce75
-<<<<<<< div
-=======
-=======
->>>>>>> main
->>>>>>> Stashed changes
-=======
->>>>>>> main
->>>>>>> Stashed changes
->>>>>>> head
-<<<<<<< HEAD
-<<<<<<< Updated upstream
->>>>>>> Stashed changes
-=======
-=======
->>>>>>> 4aefd213
->>>>>>> Stashed changes
 
         Returns:
             List["TextContent"]: The completion result(s).
@@ -1360,83 +435,6 @@
     async def get_streaming_text_contents(
         self,
         prompt: str,
-<<<<<<< Updated upstream
-<<<<<<< HEAD
-<<<<<<< Updated upstream
-        m
-=======
-=======
->>>>>>> Stashed changes
-=======
-        m
-=======
->>>>>>> 4aefd213
-<<<<<<< HEAD
-<<<<<<< div
-=======
-<<<<<<< Updated upstream
-<<<<<<< Updated upstream
->>>>>>> head
-<<<<<<< Updated upstream
-<<<<<<< Updated upstream
-<<<<<<< Updated upstream
-<<<<<<< Updated upstream
-<<<<<<< Updated upstream
-<<<<<<< Updated upstream
-=======
-=======
->>>>>>> Stashed changes
-=======
->>>>>>> Stashed changes
-=======
->>>>>>> Stashed changes
-=======
->>>>>>> Stashed changes
-=======
->>>>>>> Stashed changes
-<<<<<<< HEAD
-=======
-<<<<<<< main
->>>>>>> main
-<<<<<<< Updated upstream
-<<<<<<< Updated upstream
-<<<<<<< Updated upstream
-<<<<<<< Updated upstream
-<<<<<<< Updated upstream
->>>>>>> Stashed changes
-=======
->>>>>>> Stashed changes
-=======
->>>>>>> Stashed changes
-=======
->>>>>>> Stashed changes
-=======
->>>>>>> Stashed changes
-=======
->>>>>>> Stashed changes
-=======
-<<<<<<< main
->>>>>>> eab985c52d058dc92abc75034bc790079131ce75
-<<<<<<< div
-=======
-=======
-=======
-<<<<<<< main
->>>>>>> main
->>>>>>> Stashed changes
-=======
-=======
-<<<<<<< main
->>>>>>> main
->>>>>>> Stashed changes
->>>>>>> head
-<<<<<<< HEAD
-<<<<<<< Updated upstream
->>>>>>> Stashed changes
-=======
-=======
->>>>>>> 4aefd213
->>>>>>> Stashed changes
         settings: "PromptExecutionSettings",
     ) -> AsyncGenerator[list[StreamingTextContent], Any]:
         """Streams a text completion using an Ollama model.
@@ -1446,59 +444,6 @@
         Args:
             prompt (str): A chat history that contains the prompt to complete.
             settings (PromptExecutionSettings): Request settings.
-<<<<<<< Updated upstream
-<<<<<<< HEAD
-<<<<<<< Updated upstream
-=======
-=======
->>>>>>> Stashed changes
-=======
-=======
->>>>>>> 4aefd213
-<<<<<<< HEAD
-<<<<<<< div
-=======
-<<<<<<< Updated upstream
-<<<<<<< Updated upstream
->>>>>>> head
-<<<<<<< Updated upstream
-<<<<<<< Updated upstream
-<<<<<<< Updated upstream
-<<<<<<< Updated upstream
-<<<<<<< Updated upstream
-<<<<<<< Updated upstream
-=======
-=======
->>>>>>> Stashed changes
-=======
->>>>>>> Stashed changes
-=======
->>>>>>> Stashed changes
-=======
->>>>>>> Stashed changes
-=======
->>>>>>> Stashed changes
-<<<<<<< HEAD
-=======
-=======
->>>>>>> eab985c52d058dc92abc75034bc790079131ce75
-<<<<<<< div
-=======
-=======
-=======
->>>>>>> Stashed changes
-=======
-=======
->>>>>>> Stashed changes
->>>>>>> head
-=======
-<<<<<<< HEAD
-<<<<<<< Updated upstream
->>>>>>> Stashed changes
-=======
-=======
->>>>>>> 4aefd213
->>>>>>> Stashed changes
         settings: OllamaChatPromptExecutionSettings,
     ) -> AsyncIterable[List[StreamingTextContent]]:
         """
@@ -1508,57 +453,6 @@
         Arguments:
             prompt {str} -- A chat history that contains the prompt to complete.
             settings {OllamaChatPromptExecutionSettings} -- Request settings.
-<<<<<<< Updated upstream
-<<<<<<< HEAD
-<<<<<<< Updated upstream
-=======
-=======
->>>>>>> Stashed changes
-=======
-=======
->>>>>>> 4aefd213
->>>>>>> ms/small_fixes
-<<<<<<< div
-=======
-<<<<<<< Updated upstream
-<<<<<<< Updated upstream
->>>>>>> head
-<<<<<<< HEAD
->>>>>>> main
-<<<<<<< Updated upstream
-<<<<<<< Updated upstream
-<<<<<<< Updated upstream
-<<<<<<< Updated upstream
-<<<<<<< Updated upstream
->>>>>>> Stashed changes
-=======
->>>>>>> Stashed changes
-=======
->>>>>>> Stashed changes
-=======
->>>>>>> Stashed changes
-=======
->>>>>>> Stashed changes
-=======
->>>>>>> Stashed changes
-=======
->>>>>>> eab985c52d058dc92abc75034bc790079131ce75
-<<<<<<< div
-=======
-=======
->>>>>>> main
->>>>>>> Stashed changes
-=======
->>>>>>> main
->>>>>>> Stashed changes
->>>>>>> head
-<<<<<<< HEAD
-<<<<<<< Updated upstream
->>>>>>> Stashed changes
-=======
-=======
->>>>>>> 4aefd213
->>>>>>> Stashed changes
 
         Yields:
             List["StreamingTextContent"]: The result stream made up of StreamingTextContent objects.
@@ -1594,11 +488,6 @@
         """Get the request settings class."""
         return OllamaChatPromptExecutionSettings
     # endregion
-<<<<<<< Updated upstream
-<<<<<<< HEAD
-<<<<<<< Updated upstream
-=======
->>>>>>> 4aefd213
 
     def _create_chat_message_content(self, response: Mapping[str, Any], metadata: dict[str, Any]) -> ChatMessageContent:
         """Create a chat message content from the response."""
@@ -1669,11 +558,4 @@
                 completion_tokens=response.get("eval_count"),
             )
 
-        return metadata
-=======
-<<<<<<< HEAD
->>>>>>> Stashed changes
-=======
-=======
->>>>>>> 4aefd213
->>>>>>> Stashed changes+        return metadata