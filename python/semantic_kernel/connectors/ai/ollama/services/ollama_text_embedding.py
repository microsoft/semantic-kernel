# Copyright (c) Microsoft. All rights reserved.

import logging
import sys
from typing import TYPE_CHECKING, Any

from ollama import AsyncClient
from pydantic import ValidationError

from semantic_kernel.connectors.ai.ollama.ollama_prompt_execution_settings import OllamaEmbeddingPromptExecutionSettings
from semantic_kernel.connectors.ai.ollama.ollama_settings import OllamaSettings
from semantic_kernel.connectors.ai.ollama.services.ollama_base import OllamaBase
from semantic_kernel.exceptions.service_exceptions import ServiceInitializationError

if TYPE_CHECKING:
    from semantic_kernel.connectors.ai.prompt_execution_settings import PromptExecutionSettings

if sys.version_info >= (3, 12):
    from typing import override  # pragma: no cover
else:
    from typing_extensions import override  # pragma: no cover

from numpy import array, ndarray

from semantic_kernel.connectors.ai.embeddings.embedding_generator_base import EmbeddingGeneratorBase
from semantic_kernel.utils.experimental_decorator import experimental_class

logger: logging.Logger = logging.getLogger(__name__)


@experimental_class
class OllamaTextEmbedding(OllamaBase, EmbeddingGeneratorBase):
    """Ollama embeddings client.

    Make sure to have the ollama service running either locally or remotely.
    """

    def __init__(
        self,
        service_id: str | None = None,
        ai_model_id: str | None = None,
        host: str | None = None,
        client: AsyncClient | None = None,
        env_file_path: str | None = None,
        env_file_encoding: str | None = None,
    ) -> None:
        """Initialize an OllamaChatCompletion service.

        Args:
            service_id (Optional[str]): Service ID tied to the execution settings. (Optional)
            ai_model_id (Optional[str]): The model name. (Optional)
            host (Optional[str]): URL of the Ollama server, defaults to None and
                will use the default Ollama service address: http://127.0.0.1:11434. (Optional)
            client (Optional[AsyncClient]): A custom Ollama client to use for the service. (Optional)
            env_file_path (str | None): Use the environment settings file as a fallback to using env vars.
            env_file_encoding (str | None): The encoding of the environment settings file, defaults to 'utf-8'.
        """
        try:
            ollama_settings = OllamaSettings.create(
                model=ai_model_id,
                host=host,
                env_file_path=env_file_path,
                env_file_encoding=env_file_encoding,
            )
        except ValidationError as ex:
            raise ServiceInitializationError("Failed to create Ollama settings.", ex) from ex

        super().__init__(
            service_id=service_id or ollama_settings.model,
            ai_model_id=ollama_settings.model,
            client=client or AsyncClient(host=ollama_settings.host),
        )

    @override
    async def generate_embeddings(
        self,
        texts: list[str],
        settings: "PromptExecutionSettings | None" = None,
        **kwargs: Any,
    ) -> ndarray:
        raw_embeddings = await self.generate_raw_embeddings(texts, settings, **kwargs)
        return array(raw_embeddings)

    @override
    async def generate_raw_embeddings(
        self,
        texts: list[str],
        settings: "PromptExecutionSettings | None" = None,
        **kwargs: Any,
    ) -> Any:
        if not settings:
            settings = OllamaEmbeddingPromptExecutionSettings()
        else:
            settings = self.get_prompt_execution_settings_from_settings(settings)

        result = []
        for text in texts:
<<<<<<< HEAD
            async with AsyncSession(self.session) as session:
                async with session.post(
                    self.url,
                    json={"model": self.ai_model_id, "prompt": text, "options": kwargs},
                ) as response:
                response.raise_for_status()
                response = await response.json()
                result.append(response["embedding"])
        return array(result)
=======
            response_object = await self.client.embeddings(
                model=self.ai_model_id,
                prompt=text,
                **settings.prepare_settings_dict(),
            )
            result.append(response_object["embedding"])

        return result

    @override
    def get_prompt_execution_settings_class(self) -> type["PromptExecutionSettings"]:
        return OllamaEmbeddingPromptExecutionSettings
>>>>>>> 200b9b22
<|MERGE_RESOLUTION|>--- conflicted
+++ resolved
@@ -95,7 +95,6 @@
 
         result = []
         for text in texts:
-<<<<<<< HEAD
             async with AsyncSession(self.session) as session:
                 async with session.post(
                     self.url,
@@ -105,7 +104,6 @@
                 response = await response.json()
                 result.append(response["embedding"])
         return array(result)
-=======
             response_object = await self.client.embeddings(
                 model=self.ai_model_id,
                 prompt=text,
@@ -117,5 +115,4 @@
 
     @override
     def get_prompt_execution_settings_class(self) -> type["PromptExecutionSettings"]:
-        return OllamaEmbeddingPromptExecutionSettings
->>>>>>> 200b9b22
+        return OllamaEmbeddingPromptExecutionSettings