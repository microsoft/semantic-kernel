--- conflicted
+++ resolved
@@ -77,14 +77,11 @@
         None,
         description="Do not set this manually. It is set by the service based on the function choice configuration.",
     )
-<<<<<<< HEAD
+    structured_json_response: bool = Field(False, description="Do not set this manually. It is set by the service.")
     stream_options: dict[str, Any] | None = Field(
         None,
         description="Additional options to pass when streaming is used. Do not set this manually.",
     )
-=======
-    structured_json_response: bool = Field(False, description="Do not set this manually. It is set by the service.")
->>>>>>> 3d0a890e
 
     @field_validator("functions", "function_call", mode="after")
     @classmethod
