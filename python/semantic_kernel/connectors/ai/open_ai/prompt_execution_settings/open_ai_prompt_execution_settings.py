--- conflicted
+++ resolved
@@ -145,35 +145,6 @@
 
         return values
 
-<<<<<<< HEAD
-=======
-    @model_validator(mode="before")
-    @classmethod
-    def validate_function_calling_behaviors(cls, data: Any) -> Any:
-        """Check if function_call_behavior is set and if so, move to use function_choice_behavior instead."""
-        # In an attempt to phase out the use of `function_call_behavior` in favor of `function_choice_behavior`,
-        # we are syncing the `function_call_behavior` with `function_choice_behavior` if the former is set.
-        # This allows us to make decisions off of `function_choice_behavior`. Anytime the `function_call_behavior`
-        # is updated, this validation will run to ensure the `function_choice_behavior` stays in sync.
-        from semantic_kernel.connectors.ai.function_choice_behavior import FunctionChoiceBehavior
-
-        if isinstance(data, dict) and "function_call_behavior" in data.get("extension_data", {}):
-            data["function_choice_behavior"] = FunctionChoiceBehavior.from_function_call_behavior(
-                data.get("extension_data", {}).get("function_call_behavior")
-            )
-        return data
-
-    @field_validator("function_call_behavior", mode="after")
-    @classmethod
-    def check_for_function_call_behavior(cls, v) -> Self:
-        """Check if function_choice_behavior is set, if not, set it to default."""
-        if v is not None:
-            logger.warning(
-                "The `function_call_behavior` parameter is deprecated. Please use the `function_choice_behavior` parameter instead."  # noqa: E501
-            )
-        return v
-
->>>>>>> e44f70d9
 
 class OpenAIEmbeddingPromptExecutionSettings(PromptExecutionSettings):
     """Specific settings for the text embedding endpoint."""
