--- conflicted
+++ resolved
@@ -22,7 +22,6 @@
         self, name: str, content: Any, tool_call_id: str
     ) -> None:
         """Add a function response message to the chat template."""
-<<<<<<< HEAD
         self._messages.append(
             OpenAIChatMessage(
                 role="function",
@@ -31,9 +30,6 @@
                 tool_call_id=tool_call_id,
             )
         )
-=======
-        self.messages.append(OpenAIChatMessage(role="function", name=name, fixed_content=str(content)))
->>>>>>> f5ec4b71
 
     def add_message(self, role: str, message: Optional[str] = None, **kwargs: Any) -> None:
         """Add a message to the chat template.
