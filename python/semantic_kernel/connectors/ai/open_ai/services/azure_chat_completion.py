--- conflicted
+++ resolved
@@ -23,7 +23,6 @@
 from semantic_kernel.connectors.ai.open_ai.prompt_execution_settings.azure_chat_prompt_execution_settings import (
     AzureChatPromptExecutionSettings,
 )
-<<<<<<< HEAD
 from semantic_kernel.connectors.ai.open_ai.services.azure_config_base import (
     AzureOpenAIConfigBase,
 )
@@ -36,14 +35,12 @@
 from semantic_kernel.connectors.ai.open_ai.services.open_ai_text_completion_base import (
     OpenAITextCompletionBase,
 )
-<<<<<<< main
 from semantic_kernel.connectors.ai.open_ai.settings.azure_open_ai_settings import (
     AzureOpenAISettings,
 )
 from semantic_kernel.connectors.ai.prompt_execution_settings import (
     PromptExecutionSettings,
 )
-=======
 from semantic_kernel.connectors.ai.open_ai.prompt_execution_settings.open_ai_prompt_execution_settings import (
     OpenAIChatPromptExecutionSettings,
 )
@@ -54,7 +51,6 @@
 from semantic_kernel.connectors.ai.open_ai.settings.azure_open_ai_settings import AzureOpenAISettings
 from semantic_kernel.connectors.ai.prompt_execution_settings import PromptExecutionSettings
 from semantic_kernel.contents.chat_history import ChatHistory
->>>>>>> cb500e6e
 from semantic_kernel.contents.chat_message_content import ChatMessageContent
 from semantic_kernel.contents.function_call_content import FunctionCallContent
 from semantic_kernel.contents.function_result_content import FunctionResultContent
@@ -63,18 +59,13 @@
 )
 from semantic_kernel.contents.text_content import TextContent
 from semantic_kernel.contents.utils.finish_reason import FinishReason
-<<<<<<< HEAD
 from semantic_kernel.exceptions.service_exceptions import ServiceInitializationError
-=======
 from semantic_kernel.connectors.ai.prompt_execution_settings import PromptExecutionSettings
 from semantic_kernel.contents.chat_role import ChatRole
 from semantic_kernel.contents.finish_reason import FinishReason
 from semantic_kernel.kernel_pydantic import HttpsUrl
->>>>>>> ms/small_fixes
-=======
 from semantic_kernel.exceptions.service_exceptions import ServiceInitializationError, ServiceInvalidResponseError
 from semantic_kernel.utils.telemetry.model_diagnostics.decorators import trace_streaming_chat_completion
->>>>>>> cb500e6e
 
 logger: logging.Logger = logging.getLogger(__name__)
 
@@ -90,7 +81,6 @@
 
     def __init__(
         self,
-<<<<<<< main
         service_id: str | None = None,
         api_key: str | None = None,
         deployment_name: str | None = None,
@@ -104,7 +94,6 @@
         async_client: AsyncAzureOpenAI | None = None,
         env_file_path: str | None = None,
         env_file_encoding: str | None = None,
-=======
         deployment_name: str,
         base_url: Union[HttpsUrl, str],
         service_id: Optional[str] = None,
@@ -113,7 +102,6 @@
         ad_token: Optional[str] = None,
         ad_token_provider: Optional[AsyncAzureADTokenProvider] = None,
         default_headers: Optional[Mapping[str, str]] = None,
->>>>>>> ms/small_fixes
     ) -> None:
         """Initialize an AzureChatCompletion service.
 
@@ -134,12 +122,9 @@
             token_endpoint (str | None): The token endpoint to request an Azure token. (Optional)
             default_headers (Mapping[str, str]): The default headers mapping of string keys to
                 string values for HTTP requests. (Optional)
-<<<<<<< main
             async_client (AsyncAzureOpenAI | None): An existing client to use. (Optional)
             env_file_path (str | None): Use the environment settings file as a fallback to using env vars.
             env_file_encoding (str | None): The encoding of the environment settings file, defaults to 'utf-8'.
-=======
->>>>>>> ms/small_fixes
         """
         try:
             azure_openai_settings = AzureOpenAISettings.create(
@@ -157,7 +142,6 @@
                 f"Failed to validate settings: {exc}"
             ) from exc
 
-<<<<<<< main
         if not azure_openai_settings.chat_deployment_name:
             raise ServiceInitializationError("chat_deployment_name is required.")
 
@@ -200,7 +184,6 @@
                 if azure_openai_settings.api_key
                 else None
             ),
-=======
     @overload
     def __init__(
         self,
@@ -352,7 +335,6 @@
             api_version=api_version,
             service_id=service_id,
             api_key=api_key,
->>>>>>> ms/small_fixes
             ad_token=ad_token,
             ad_token_provider=ad_token_provider,
             default_headers=default_headers,
@@ -411,13 +393,10 @@
             deployment_name=settings.get("deployment_name"),
             endpoint=settings.get("endpoint"),
             base_url=settings.get("base_url"),
-<<<<<<< main
             api_version=settings.get("api_version"),
-=======
             api_version=settings.get("api_version", DEFAULT_AZURE_API_VERSION),
             service_id=settings.get("service_id"),
             api_key=settings.get("api_key"),
->>>>>>> ms/small_fixes
             ad_token=settings.get("ad_token"),
             ad_token_provider=settings.get("ad_token_provider"),
             default_headers=settings.get("default_headers"),
