--- conflicted
+++ resolved
@@ -127,15 +127,9 @@
                 token_endpoint=azure_openai_settings.token_endpoint
             )
 
-<<<<<<< HEAD
-        if not azure_openai_settings.api_key and not ad_token and not ad_token_provider:
-            raise ServiceInitializationError(
-                "Please provide either api_key, ad_token or ad_token_provider"
-=======
         if not async_client and not azure_openai_settings.api_key and not ad_token and not ad_token_provider:
             raise ServiceInitializationError(
                 "Please provide either a custom client, or an api_key, an ad_token or an ad_token_provider"
->>>>>>> 51639f76
             )
 
         super().__init__(
