--- conflicted
+++ resolved
@@ -138,11 +138,7 @@
             )
 
             if any(result.terminate for result in results if result is not None):
-<<<<<<< HEAD
-                return self._create_early_terminate_chat_message_content(chat_history.messages[-len(results) :])
-=======
                 return self._create_filter_early_terminate_chat_message_content(chat_history.messages[-len(results) :])
->>>>>>> 7e2bca7c
 
             self._update_settings(settings, chat_history, kernel=kernel)
         else:
@@ -242,11 +238,7 @@
                 ],
             )
             if any(result.terminate for result in results if result is not None):
-<<<<<<< HEAD
-                yield self._create_early_terminate_chat_message_content(chat_history.messages[-len(results) :])  # type: ignore
-=======
                 yield self._create_filter_early_terminate_chat_message_content(chat_history.messages[-len(results) :])  # type: ignore
->>>>>>> 7e2bca7c
                 break
 
             self._update_settings(settings, chat_history, kernel=kernel)
@@ -325,11 +317,7 @@
             items=items,
         )
 
-<<<<<<< HEAD
-    def _create_early_terminate_chat_message_content(
-=======
     def _create_filter_early_terminate_chat_message_content(
->>>>>>> 7e2bca7c
         self,
         messages: list[ChatMessageContent],
     ) -> list[ChatMessageContent]:
