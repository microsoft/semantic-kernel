--- conflicted
+++ resolved
@@ -20,25 +20,12 @@
 
 from semantic_kernel.connectors.ai.chat_completion_client_base import ChatCompletionClientBase
 from semantic_kernel.connectors.ai.function_call_behavior import FunctionCallBehavior
-<<<<<<< HEAD
-from semantic_kernel.connectors.ai.function_calling_utils import (
-    update_settings_from_function_call_configuration,
-)
-from semantic_kernel.connectors.ai.function_choice_behavior import (
-    FunctionChoiceBehavior,
-)
-=======
 from semantic_kernel.connectors.ai.function_calling_utils import update_settings_from_function_call_configuration
 from semantic_kernel.connectors.ai.function_choice_behavior import FunctionChoiceBehavior
->>>>>>> 200b9b22
 from semantic_kernel.connectors.ai.open_ai.prompt_execution_settings.open_ai_prompt_execution_settings import (
     OpenAIChatPromptExecutionSettings,
 )
 from semantic_kernel.connectors.ai.open_ai.services.open_ai_handler import OpenAIHandler
-<<<<<<< HEAD
-from semantic_kernel.connectors.ai.prompt_execution_settings import PromptExecutionSettings
-=======
->>>>>>> 200b9b22
 from semantic_kernel.contents.chat_history import ChatHistory
 from semantic_kernel.contents.chat_message_content import ChatMessageContent
 from semantic_kernel.contents.function_call_content import FunctionCallContent
@@ -47,21 +34,11 @@
 from semantic_kernel.contents.text_content import TextContent
 from semantic_kernel.contents.utils.author_role import AuthorRole
 from semantic_kernel.contents.utils.finish_reason import FinishReason
-<<<<<<< HEAD
-from semantic_kernel.exceptions import (
-    ServiceInvalidExecutionSettingsError,
-    ServiceInvalidResponseError,
-)
-from semantic_kernel.filters.auto_function_invocation.auto_function_invocation_context import (
-    AutoFunctionInvocationContext,
-)
-=======
 from semantic_kernel.exceptions import ServiceInvalidExecutionSettingsError, ServiceInvalidResponseError
 from semantic_kernel.filters.auto_function_invocation.auto_function_invocation_context import (
     AutoFunctionInvocationContext,
 )
 from semantic_kernel.utils.telemetry.decorators import trace_chat_completion
->>>>>>> 200b9b22
 
 if TYPE_CHECKING:
     from semantic_kernel.connectors.ai.prompt_execution_settings import PromptExecutionSettings
@@ -110,34 +87,10 @@
                 settings.function_call_behavior
             )
 
-<<<<<<< HEAD
-        Returns:
-            List[ChatMessageContent]: The completion result(s).
-        """
-        # For backwards compatibility we need to convert the `FunctionCallBehavior` to `FunctionChoiceBehavior`
-        # if this method is called with a `FunctionCallBehavior` object as pat of the settings
-        if hasattr(settings, "function_call_behavior") and isinstance(
-            settings.function_call_behavior, FunctionCallBehavior
-        ):
-            settings.function_choice_behavior = FunctionChoiceBehavior.from_function_call_behavior(
-                settings.function_call_behavior
-            )
-
-        kernel = kwargs.get("kernel", None)
-        arguments = kwargs.get("arguments", None)
-        if settings.function_choice_behavior is not None:
-            if kernel is None:
-                raise ServiceInvalidExecutionSettingsError("The kernel is required for OpenAI tool calls.")
-            if arguments is None and settings.function_choice_behavior.auto_invoke_kernel_functions:
-                raise ServiceInvalidExecutionSettingsError(
-                    "The kernel arguments are required for auto invoking OpenAI tool calls."
-                )
-=======
         kernel = kwargs.get("kernel", None)
         if settings.function_choice_behavior is not None:
             if kernel is None:
                 raise ServiceInvalidExecutionSettingsError("The kernel is required for OpenAI tool calls.")
->>>>>>> 200b9b22
             if settings.number_of_responses is not None and settings.number_of_responses > 1:
                 raise ServiceInvalidExecutionSettingsError(
                     "Auto-invocation of tool calls may only be used with a "
@@ -196,27 +149,11 @@
         chat_history: ChatHistory,
         settings: "PromptExecutionSettings",
         **kwargs: Any,
-<<<<<<< HEAD
-    ) -> AsyncGenerator[list[StreamingChatMessageContent | None], Any]:
-        """Executes a streaming chat completion request and returns the result.
-
-        Args:
-            chat_history (ChatHistory): The chat history to use for the chat completion.
-            settings (OpenAIChatPromptExecutionSettings | AzureChatPromptExecutionSettings): The settings to use
-                for the chat completion request.
-            kwargs (Dict[str, Any]): The optional arguments.
-
-        Yields:
-            List[StreamingChatMessageContent]: A stream of
-                StreamingChatMessageContent when using Azure.
-        """
-=======
     ) -> AsyncGenerator[list[StreamingChatMessageContent], Any]:
         if not isinstance(settings, OpenAIChatPromptExecutionSettings):
             settings = self.get_prompt_execution_settings_from_settings(settings)
         assert isinstance(settings, OpenAIChatPromptExecutionSettings)  # nosec
 
->>>>>>> 200b9b22
         # For backwards compatibility we need to convert the `FunctionCallBehavior` to `FunctionChoiceBehavior`
         # if this method is called with a `FunctionCallBehavior` object as part of the settings
         if hasattr(settings, "function_call_behavior") and isinstance(
@@ -227,20 +164,9 @@
             )
 
         kernel = kwargs.get("kernel", None)
-<<<<<<< HEAD
-        arguments = kwargs.get("arguments", None)
         if settings.function_choice_behavior is not None:
             if kernel is None:
                 raise ServiceInvalidExecutionSettingsError("The kernel is required for OpenAI tool calls.")
-            if arguments is None and settings.function_choice_behavior.auto_invoke_kernel_functions:
-                raise ServiceInvalidExecutionSettingsError(
-                    "The kernel arguments are required for auto invoking OpenAI tool calls."
-                )
-=======
-        if settings.function_choice_behavior is not None:
-            if kernel is None:
-                raise ServiceInvalidExecutionSettingsError("The kernel is required for OpenAI tool calls.")
->>>>>>> 200b9b22
             if settings.number_of_responses is not None and settings.number_of_responses > 1:
                 raise ServiceInvalidExecutionSettingsError(
                     "Auto-invocation of tool calls may only be used with a "
@@ -485,12 +411,8 @@
         function_call_behavior: FunctionChoiceBehavior | FunctionCallBehavior,
     ) -> "AutoFunctionInvocationContext | None":
         """Processes the tool calls in the result and update the chat history."""
-<<<<<<< HEAD
-        if isinstance(function_call_behavior, FunctionCallBehavior):
-=======
         # deprecated and might not even be used anymore, hard to trigger directly
         if isinstance(function_call_behavior, FunctionCallBehavior):  # pragma: no cover
->>>>>>> 200b9b22
             # We need to still support a `FunctionCallBehavior` input so it doesn't break current
             # customers. Map from `FunctionCallBehavior` -> `FunctionChoiceBehavior`
             function_call_behavior = FunctionChoiceBehavior.from_function_call_behavior(function_call_behavior)
