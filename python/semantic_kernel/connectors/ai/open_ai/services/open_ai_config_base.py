# Copyright (c) Microsoft. All rights reserved.

from logging import Logger
from typing import Any, Dict, Mapping, Optional

from openai import AsyncOpenAI
from pydantic import Field, validate_call

from semantic_kernel.connectors.ai.open_ai.services.open_ai_handler import (
    OpenAIHandler,
)
from semantic_kernel.connectors.ai.open_ai.services.open_ai_model_types import (
    OpenAIModelTypes,
)
from semantic_kernel.connectors.telemetry import APP_INFO


class OpenAIConfigBase(OpenAIHandler):
    @validate_call(config=dict(arbitrary_types_allowed=True))
    def __init__(
        self,
        ai_model_id: str = Field(min_length=1),
        api_key: str = Field(min_length=1),
        ai_model_type: Optional[OpenAIModelTypes] = OpenAIModelTypes.CHAT,
        org_id: Optional[str] = None,
        default_headers: Optional[Mapping[str, str]] = None,
        log: Optional[Logger] = None,
    ) -> None:
        """Initialize a client for OpenAI services.

        This constructor sets up a client to interact with OpenAI's API, allowing for different types of AI model interactions, like chat or text completion.

        Arguments:
            ai_model_id {str} -- OpenAI model identifier. Must be non-empty. Default to a preset value.
            api_key {str} -- OpenAI API key for authentication. Must be non-empty.
            ai_model_type {Optional[OpenAIModelTypes]} -- The type of OpenAI model to interact with. Defaults to CHAT.
            org_id {Optional[str]} -- OpenAI organization ID. This is optional unless the account belongs to multiple organizations.
            default_headers {Optional[Mapping[str, str]]} -- Default headers for HTTP requests. (Optional)
            log {Optional[Logger]} -- Logger instance for logging purposes. (Optional)

        The constructor also initializes an asynchronous OpenAI client with the provided API key, organization ID, and default headers.

        Note: The 'Field' function from Pydantic is used to enforce minimum length constraints on 'ai_model_id' and 'api_key'.
        """

        # TODO: add SK user-agent here
        client = AsyncOpenAI(
<<<<<<< HEAD
            api_key=api_key, 
            organization=org_id,
            default_headers=default_headers,
=======
            api_key=api_key,
            organization=org_id,
            default_headers={"User-Agent": APP_INFO},
>>>>>>> ffd37b8c
        )
        super().__init__(
            ai_model_id=ai_model_id,
            client=client,
            log=log,
            ai_model_type=ai_model_type,
        )

    def to_dict(self) -> Dict[str, str]:
        """
        Create a dict of the service settings.
        """
        client_settings = {
            "api_key": self.client.api_key,
            "default_headers": self.client.default_headers,
        }
        if self.client.organization:
            client_settings["org_id"] = self.client.organization
        base = self.model_dump(
            exclude={
                "prompt_tokens",
                "completion_tokens",
                "total_tokens",
                "api_type",
                "ai_model_type",
                "client",
            },
            by_alias=True,
            exclude_none=True,
        )
        base.update(client_settings)
        return base

    def get_model_args(self) -> Dict[str, Any]:
        return {
            "model": self.ai_model_id,
        }<|MERGE_RESOLUTION|>--- conflicted
+++ resolved
@@ -1,5 +1,6 @@
 # Copyright (c) Microsoft. All rights reserved.
 
+import json
 from logging import Logger
 from typing import Any, Dict, Mapping, Optional
 
@@ -24,6 +25,7 @@
         ai_model_type: Optional[OpenAIModelTypes] = OpenAIModelTypes.CHAT,
         org_id: Optional[str] = None,
         default_headers: Optional[Mapping[str, str]] = None,
+        async_client: Optional[AsyncOpenAI] = None,
         log: Optional[Logger] = None,
     ) -> None:
         """Initialize a client for OpenAI services.
@@ -43,21 +45,22 @@
         Note: The 'Field' function from Pydantic is used to enforce minimum length constraints on 'ai_model_id' and 'api_key'.
         """
 
-        # TODO: add SK user-agent here
-        client = AsyncOpenAI(
-<<<<<<< HEAD
-            api_key=api_key, 
-            organization=org_id,
-            default_headers=default_headers,
-=======
-            api_key=api_key,
-            organization=org_id,
-            default_headers={"User-Agent": APP_INFO},
->>>>>>> ffd37b8c
-        )
+        # Merge APP_INFO into the headers if it exists
+        merged_headers = default_headers.copy() if default_headers else {}
+        if APP_INFO:
+            merged_headers["User-Agent"] = json.dumps(APP_INFO)
+
+        if not async_client:
+            # TODO: add SK user-agent here
+            async_client = AsyncOpenAI(
+                api_key=api_key,
+                organization=org_id,
+                default_headers=merged_headers,
+            )
+
         super().__init__(
             ai_model_id=ai_model_id,
-            client=client,
+            client=async_client,
             log=log,
             ai_model_type=ai_model_type,
         )
@@ -68,7 +71,7 @@
         """
         client_settings = {
             "api_key": self.client.api_key,
-            "default_headers": self.client.default_headers,
+            "default_headers": {k: v for k, v in self.client.default_headers.items() if k != "User-agent"},
         }
         if self.client.organization:
             client_settings["org_id"] = self.client.organization
