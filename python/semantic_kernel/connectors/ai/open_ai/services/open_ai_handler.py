# Copyright (c) Microsoft. All rights reserved.

import logging
from abc import ABC
from typing import Any, Union

from openai import AsyncOpenAI, AsyncStream, BadRequestError
from openai.lib._parsing._completions import type_to_response_format_param
from openai.types import Completion
from openai.types.audio import Transcription
from openai.types.chat import ChatCompletion, ChatCompletionChunk
from openai.types.images_response import ImagesResponse
from pydantic import BaseModel

from semantic_kernel.connectors.ai.open_ai.exceptions.content_filter_ai_exception import ContentFilterAIException
from semantic_kernel.connectors.ai.open_ai.prompt_execution_settings.open_ai_audio_to_text_execution_settings import (
    OpenAIAudioToTextExecutionSettings,
)
from semantic_kernel.connectors.ai.open_ai.prompt_execution_settings.open_ai_prompt_execution_settings import (
    OpenAIChatPromptExecutionSettings,
    OpenAIEmbeddingPromptExecutionSettings,
    OpenAIPromptExecutionSettings,
)
from semantic_kernel.connectors.ai.open_ai.prompt_execution_settings.open_ai_text_to_image_execution_settings import (
    OpenAITextToImageExecutionSettings,
)
from semantic_kernel.connectors.ai.open_ai.services.open_ai_model_types import OpenAIModelTypes
from semantic_kernel.connectors.ai.prompt_execution_settings import PromptExecutionSettings
from semantic_kernel.connectors.utils.structured_output_schema import generate_structured_output_response_format_schema
from semantic_kernel.exceptions import ServiceResponseException
from semantic_kernel.exceptions.service_exceptions import ServiceInvalidRequestError
from semantic_kernel.kernel_pydantic import KernelBaseModel
from semantic_kernel.schema.kernel_json_schema_builder import KernelJsonSchemaBuilder

logger: logging.Logger = logging.getLogger(__name__)

RESPONSE_TYPE = Union[
    ChatCompletion,
    Completion,
    AsyncStream[ChatCompletionChunk],
    AsyncStream[Completion],
    list[Any],
    ImagesResponse,
    Transcription,
]


class OpenAIHandler(KernelBaseModel, ABC):
    """Internal class for calls to OpenAI API's."""

    client: AsyncOpenAI
    ai_model_type: OpenAIModelTypes = OpenAIModelTypes.CHAT

    async def _send_request(self, settings: PromptExecutionSettings) -> RESPONSE_TYPE:
        """Send a request to the OpenAI API."""
        if self.ai_model_type == OpenAIModelTypes.TEXT or self.ai_model_type == OpenAIModelTypes.CHAT:
            assert isinstance(settings, OpenAIPromptExecutionSettings)  # nosec
            return await self._send_completion_request(settings)
        if self.ai_model_type == OpenAIModelTypes.EMBEDDING:
            assert isinstance(settings, OpenAIEmbeddingPromptExecutionSettings)  # nosec
            return await self._send_embedding_request(settings)
        if self.ai_model_type == OpenAIModelTypes.TEXT_TO_IMAGE:
            assert isinstance(settings, OpenAITextToImageExecutionSettings)  # nosec
            return await self._send_text_to_image_request(settings)
        if self.ai_model_type == OpenAIModelTypes.AUDIO_TO_TEXT:
            assert isinstance(settings, OpenAIAudioToTextExecutionSettings)  # nosec
            return await self._send_audio_to_text_request(settings)

        raise NotImplementedError(f"Model type {self.ai_model_type} is not supported")

    async def _send_completion_request(
        self,
        settings: OpenAIPromptExecutionSettings,
    ) -> ChatCompletion | Completion | AsyncStream[ChatCompletionChunk] | AsyncStream[Completion]:
        """Execute the appropriate call to OpenAI models."""
        try:
            settings_dict = settings.prepare_settings_dict()
            if self.ai_model_type == OpenAIModelTypes.CHAT:
<<<<<<< HEAD
                assert isinstance(settings, OpenAIChatPromptExecutionSettings)  # nosec
                self._handle_structured_output(settings, settings_dict)
                response = await self.client.chat.completions.create(**settings_dict)
=======
                assert isinstance(request_settings, OpenAIChatPromptExecutionSettings)  # nosec
                self._handle_structured_output(request_settings, settings)
                if request_settings.tools is None:
                    settings.pop("parallel_tool_calls", None)
                response = await self.client.chat.completions.create(**settings)
>>>>>>> db45cfa7
            else:
                response = await self.client.completions.create(**settings_dict)
            return response
        except BadRequestError as ex:
            if ex.code == "content_filter":
                raise ContentFilterAIException(
                    f"{type(self)} service encountered a content error",
                    ex,
                ) from ex
            raise ServiceResponseException(
                f"{type(self)} service failed to complete the prompt",
                ex,
            ) from ex
        except Exception as ex:
            raise ServiceResponseException(
                f"{type(self)} service failed to complete the prompt",
                ex,
            ) from ex

    async def _send_embedding_request(self, settings: OpenAIEmbeddingPromptExecutionSettings) -> list[Any]:
        """Send a request to the OpenAI embeddings endpoint."""
        try:
            response = await self.client.embeddings.create(**settings.prepare_settings_dict())
            return [x.embedding for x in response.data]
        except Exception as ex:
            raise ServiceResponseException(
                f"{type(self)} service failed to generate embeddings",
                ex,
            ) from ex

    async def _send_text_to_image_request(self, settings: OpenAITextToImageExecutionSettings) -> ImagesResponse:
        """Send a request to the OpenAI text to image endpoint."""
        try:
            return await self.client.images.generate(
                **settings.prepare_settings_dict(),
            )
        except Exception as ex:
            raise ServiceResponseException(f"Failed to generate image: {ex}") from ex

    async def _send_audio_to_text_request(self, settings: OpenAIAudioToTextExecutionSettings) -> Transcription:
        """Send a request to the OpenAI audio to text endpoint."""
        if not settings.filename:
            raise ServiceInvalidRequestError("Audio file is required for audio to text service")

        try:
            with open(settings.filename, "rb") as audio_file:
                return await self.client.audio.transcriptions.create(
                    file=audio_file,
                    **settings.prepare_settings_dict(),
                )
        except Exception as ex:
            raise ServiceResponseException(
                f"{type(self)} service failed to transcribe audio",
                ex,
            ) from ex

    def _handle_structured_output(
        self, request_settings: OpenAIChatPromptExecutionSettings, settings: dict[str, Any]
    ) -> None:
        response_format = getattr(request_settings, "response_format", None)
        if getattr(request_settings, "structured_json_response", False) and response_format:
            # Case 1: response_format is a type and subclass of BaseModel
            if isinstance(response_format, type) and issubclass(response_format, BaseModel):
                settings["response_format"] = type_to_response_format_param(response_format)
            # Case 2: response_format is a type but not a subclass of BaseModel
            elif isinstance(response_format, type):
                generated_schema = KernelJsonSchemaBuilder.build(parameter_type=response_format, structured_output=True)
                assert generated_schema is not None  # nosec
                settings["response_format"] = generate_structured_output_response_format_schema(
                    name=response_format.__name__, schema=generated_schema
                )
            # Case 3: response_format is a dictionary, pass it without modification
            elif isinstance(response_format, dict):
                settings["response_format"] = response_format<|MERGE_RESOLUTION|>--- conflicted
+++ resolved
@@ -76,17 +76,11 @@
         try:
             settings_dict = settings.prepare_settings_dict()
             if self.ai_model_type == OpenAIModelTypes.CHAT:
-<<<<<<< HEAD
                 assert isinstance(settings, OpenAIChatPromptExecutionSettings)  # nosec
                 self._handle_structured_output(settings, settings_dict)
+                if settings.tools is None:
+                    settings_dict.pop("parallel_tool_calls", None)
                 response = await self.client.chat.completions.create(**settings_dict)
-=======
-                assert isinstance(request_settings, OpenAIChatPromptExecutionSettings)  # nosec
-                self._handle_structured_output(request_settings, settings)
-                if request_settings.tools is None:
-                    settings.pop("parallel_tool_calls", None)
-                response = await self.client.chat.completions.create(**settings)
->>>>>>> db45cfa7
             else:
                 response = await self.client.completions.create(**settings_dict)
             return response
