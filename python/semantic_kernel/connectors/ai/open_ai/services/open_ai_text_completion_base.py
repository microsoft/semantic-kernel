--- conflicted
+++ resolved
@@ -1,7 +1,7 @@
 # Copyright (c) Microsoft. All rights reserved.
 
 import logging
-from typing import TYPE_CHECKING, Any, AsyncIterable, Dict, List, Union
+from typing import Any, AsyncIterable, Dict, List, Union
 
 from openai import AsyncStream
 from openai.types import Completion, CompletionChoice
@@ -15,40 +15,27 @@
 from semantic_kernel.connectors.ai.open_ai.services.open_ai_handler import (
     OpenAIHandler,
 )
-<<<<<<< HEAD
-from semantic_kernel.connectors.ai.prompt_execution_settings import PromptExecutionSettings
-=======
 from semantic_kernel.models.contents import StreamingTextContent, TextContent
->>>>>>> 11cf8eac
-
-if TYPE_CHECKING:
-    from semantic_kernel.connectors.ai.open_ai.prompt_execution_settings.open_ai_prompt_execution_settings import (
-        OpenAIPromptExecutionSettings,
-    )
 
 logger: logging.Logger = logging.getLogger(__name__)
 
 
 class OpenAITextCompletionBase(OpenAIHandler, TextCompletionClientBase):
-    def get_request_settings_class(self) -> "AIRequestSettings":
+    def get_request_settings_class(self) -> "OpenAITextPromptExecutionSettings":
         """Create a request settings object."""
-        return OpenAITextRequestSettings
+        return OpenAITextPromptExecutionSettings
 
     async def complete(
         self,
         prompt: str,
-        settings: "OpenAIPromptExecutionSettings",
+        settings: "OpenAITextPromptExecutionSettings",
         **kwargs,
     ) -> List["TextContent"]:
         """Executes a completion request and returns the result.
 
         Arguments:
             prompt {str} -- The prompt to use for the completion request.
-<<<<<<< HEAD
-            settings {OpenAIPromptExecutionSettings} -- The settings to use for the completion request.
-=======
-            settings {OpenAITextRequestSettings} -- The settings to use for the completion request.
->>>>>>> 11cf8eac
+            settings {OpenAITextPromptExecutionSettings} -- The settings to use for the completion request.
 
         Returns:
             List["TextContent"] -- The completion result(s).
@@ -59,13 +46,9 @@
             settings.messages = [{"role": "user", "content": prompt}]
         if settings.ai_model_id is None:
             settings.ai_model_id = self.ai_model_id
-<<<<<<< HEAD
-        response = await self._send_request(prompt_execution_settings=settings)
-=======
         response = await self._send_request(request_settings=settings)
         metadata = self._get_metadata_from_text_response(response)
         return [self._create_text_content(response, choice, metadata) for choice in response.choices]
->>>>>>> 11cf8eac
 
     def _create_text_content(
         self,
@@ -87,7 +70,7 @@
     async def complete_stream(
         self,
         prompt: str,
-        settings: "OpenAIPromptExecutionSettings",
+        settings: "OpenAITextPromptExecutionSettings",
         **kwargs,
     ) -> AsyncIterable[List["StreamingTextContent"]]:
         """
@@ -96,11 +79,7 @@
 
         Arguments:
             prompt {str} -- The prompt to use for the completion request.
-<<<<<<< HEAD
-            settings {OpenAIPromptExecutionSettings} -- The settings to use for the completion request.
-=======
-            settings {OpenAITextRequestSettings} -- The settings to use for the completion request.
->>>>>>> 11cf8eac
+            settings {OpenAITextPromptExecutionSettings} -- The settings to use for the completion request.
 
         Yields:
             List["StreamingTextContent"] -- The result stream made up of StreamingTextContent objects.
@@ -114,44 +93,13 @@
                 settings.messages.append({"role": "user", "content": prompt})
         settings.ai_model_id = self.ai_model_id
         settings.stream = True
-<<<<<<< HEAD
-        response = await self._send_request(prompt_execution_settings=settings)
-=======
         response = await self._send_request(request_settings=settings)
         if not isinstance(response, AsyncStream):
             raise ValueError("Expected an AsyncStream[Completion] response.")
->>>>>>> 11cf8eac
 
         async for chunk in response:
             if len(chunk.choices) == 0:
                 continue
-<<<<<<< HEAD
-
-            if settings.number_of_responses > 1:
-                completions = [""] * settings.number_of_responses
-                for choice in partial.choices:
-                    if hasattr(choice, "delta") and hasattr(choice.delta, "content"):  # Chat completion
-                        completions[choice.index] = choice.delta.content
-                    elif hasattr(choice, "text"):  # Text completion
-                        completions[choice.index] = choice.text
-                if any(completions):
-                    yield completions
-            else:
-                if hasattr(partial.choices[0], "delta") and hasattr(
-                    partial.choices[0].delta, "content"
-                ):  # Chat completion
-                    content = partial.choices[0].delta.content
-                    if content:
-                        yield content
-                elif hasattr(partial.choices[0], "text"):  # Text completion
-                    text = partial.choices[0].text
-                    if text.strip():  # Exclude empty or whitespace-only text
-                        yield text
-
-    def get_prompt_execution_settings_class(self) -> "PromptExecutionSettings":
-        """Create a request settings object."""
-        return OpenAITextPromptExecutionSettings
-=======
             chunk_metadata = self._get_metadata_from_text_response(chunk)
             yield [self._create_streaming_text_content(chunk, choice, chunk_metadata) for choice in chunk.choices]
 
@@ -191,5 +139,4 @@
         """Get metadata from a completion choice."""
         return {
             "logprobs": choice.logprobs,
-        }
->>>>>>> 11cf8eac
+        }