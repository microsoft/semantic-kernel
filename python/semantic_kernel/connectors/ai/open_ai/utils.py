--- conflicted
+++ resolved
@@ -1,22 +1,9 @@
 # Copyright (c) Microsoft. All rights reserved.
 
 import logging
-<<<<<<< HEAD
-from typing import Any, Dict, List, Optional, Union
-
-from semantic_kernel import Kernel
-from semantic_kernel.connectors.ai.chat_completion_client_base import ChatCompletionClientBase
-from semantic_kernel.connectors.ai.open_ai.contents.function_call import FunctionCall
-from semantic_kernel.connectors.ai.open_ai.contents.tool_calls import ToolCall
-from semantic_kernel.connectors.ai.text_completion_client_base import TextCompletionClientBase
-from semantic_kernel.contents.chat_history import ChatHistory
-from semantic_kernel.functions.function_result import FunctionResult
-from semantic_kernel.functions.kernel_arguments import KernelArguments
-=======
 from typing import Dict, List, Optional
 
 from semantic_kernel import Kernel
->>>>>>> b8e01f9b
 from semantic_kernel.functions.kernel_function import KernelFunction
 
 logger: logging.Logger = logging.getLogger(__name__)
@@ -34,52 +21,11 @@
 
 def _describe_tool_call(function: KernelFunction) -> Dict[str, str]:
     """Create the object used for the tool call.
-<<<<<<< HEAD
 
     Assumes that arguments for semantic functions are optional, for native functions required.
     """
     func_metadata = function.metadata
     return {
-        "type": "function",
-        "function": {
-            "name": f"{func_metadata.plugin_name}-{func_metadata.name}",
-            "description": func_metadata.description,
-            "parameters": {
-                "type": "object",
-                "properties": {
-                    param.name: {
-                        "description": param.description,
-                        "type": parse_param(param.type_),
-                        **({"enum": param.enum} if hasattr(param, "enum") else {}),  # Added support for enum
-                    }
-                    for param in func_metadata.parameters
-                },
-                "required": [p.name for p in func_metadata.parameters if p.is_required],
-            },
-        },
-    }
-
-
-def parse_param(param_type: Optional[str]) -> str:
-    """Parse the parameter type."""
-    if not param_type:
-        return "string"
-    if "," in param_type:
-        param_type = param_type.split(",", maxsplit=1)[0]
-    return TYPE_MAPPER.get(param_type, "string")
-
-=======
->>>>>>> b8e01f9b
-
-def _describe_function(function: KernelFunction) -> Dict[str, str]:
-    """Create the object used for function_calling.
-    Assumes that arguments for semantic functions are optional, for native functions required.
-    """
-    func_metadata = function.metadata
-    return {
-<<<<<<< HEAD
-        "name": f"{func_metadata.plugin_name}-{func_metadata.name}",
-=======
         "type": "function",
         "function": {
             "name": func_metadata.fully_qualified_name,
@@ -116,7 +62,6 @@
     func_metadata = function.metadata
     return {
         "name": func_metadata.fully_qualified_name,
->>>>>>> b8e01f9b
         "description": func_metadata.description,
         "parameters": {
             "type": "object",
@@ -212,156 +157,10 @@
     ) in kernel.plugins.plugins.items():
         if plugin_name in exclude_plugin or (include_plugin and plugin_name not in include_plugin):
             continue
-<<<<<<< HEAD
-        for function_name, function in plugin.functions.items():
-            current_name = f"{plugin_name}-{function_name}"
-            if current_name in exclude_function or (include_function and current_name not in include_function):
-                continue
-            result.append(_describe_tool_call(function) if is_tool_call else _describe_function(function))
-    return result
-
-
-async def execute(kernel: Kernel, func: KernelFunction, arguments: KernelArguments) -> FunctionResult:
-    """Execute a function and return the result.
-
-    Args:
-        kernel: the kernel to use.
-        func: the function to execute.
-        arguments: the arguments to pass to the function.
-
-    Returns:
-        str: the result of the execution.
-    """
-    result = await kernel.invoke(functions=func, arguments=arguments)
-    logger.info(f"Execution result: {result}")
-    return result
-
-
-async def execute_function_call(kernel: Kernel, function_call: FunctionCall) -> FunctionResult:
-    """Execute a function call and return the result."""
-    func = kernel.func(**function_call.split_name_dict())
-    arguments = function_call.to_kernel_arguments()
-    return await execute(kernel, func, arguments)
-
-
-async def execute_and_store_tool_call(
-    kernel: Kernel,
-    tool_call: ToolCall,
-    chat_function: KernelFunction,
-):
-    """Execute a tool call and store the result in the chat prompt template."""
-    tool_call_result = await execute_tool_call(kernel, tool_call)
-    chat_function.chat_prompt_template.add_function_response_message(
-        name=tool_call.function.name, content=str(tool_call_result), tool_call_id=tool_call.id
-    )
-
-
-async def execute_tool_call(kernel: Kernel, tool_call: ToolCall) -> FunctionResult:
-    """Execute a tool call and return the result."""
-    func = kernel.func(**tool_call.function.split_name_dict())
-    arguments = tool_call.function.to_kernel_arguments()
-    return await execute(kernel, func, arguments)
-
-
-async def chat_completion_with_tool_call(
-    kernel: Kernel,
-    arguments: Optional[KernelArguments] = None,
-    chat_plugin_name: Optional[str] = None,
-    chat_function_name: Optional[str] = None,
-    chat_function: Optional[KernelFunction] = None,
-    chat_history: Optional[ChatHistory] = None,
-    **kwargs: Dict[str, Any],
-) -> FunctionResult:
-    """Perform a chat completion with auto-executing function calling.
-
-    This is a recursive function that will execute the chat function multiple times,
-    at least once to get a first completion, if a function_call is returned,
-    the function_call is executed (using the execute_function_call method),
-    the result is added to the chat prompt template and another completion is requested,
-    by calling the function again, if it returns a function_call, it is executed again,
-    until the maximum number of function calls is reached,
-    at that time a final completion is done without functions.
-
-    args:
-        kernel: the kernel to use.
-        arguments: the arguments to pass to the chat function.
-    Optional arguments:
-        chat_plugin_name: the plugin name of the chat function.
-        chat_function_name: the function name of the chat function.
-        chat_function: the chat function, if not provided, it will be retrieved from the kernel.
-            make sure to provide either the chat_function or the chat_plugin_name and chat_function_name.
-        chat_history: the chat history to use, if not provided, will attempt to retrieve from arguments
-            with key "chat_history".
-
-        max_function_calls: the maximum number of function calls to execute, defaults to 5.
-        current_call_count: the current number of function calls executed.
-
-    returns:
-        the FunctionResult with the result of the chat completion, just like a regular invoke/run_async.
-    """
-
-    chat_history or arguments["chat_history"]
-
-    # check the number of function calls
-    max_function_calls = kwargs.get("max_function_calls", 5)
-    current_call_count = kwargs.get("current_call_count", 0)
-    # get the chat function
-    if chat_function is None:
-        if chat_plugin_name is None or chat_function_name is None:
-            raise ValueError("Please provide either the chat_function or the chat_plugin_name and chat_function_name.")
-        chat_function = kernel.func(plugin_name=chat_plugin_name, function_name=chat_function_name)
-    assert issubclass(
-        type(chat_function.ai_service), Union[ChatCompletionClientBase, TextCompletionClientBase]
-    ), "Please make sure to initialize your chat function with the OpenAIChatPromptTemplate class."
-
-    settings = chat_function.prompt_execution_settings[chat_function.ai_service.service_id]
-
-    if not arguments:
-        arguments = KernelArguments()
-    arguments.execution_settings[settings.service_id] = settings
-    arguments["user_input"] = ("\n").join([f"{msg.role}: {msg.content}" for msg in chat_history])
-    if current_call_count >= max_function_calls:
-        settings.functions = []
-    result = await chat_function.invoke(
-        kernel=kernel,
-        arguments=arguments,
-        # when the maximum number of function calls is reached, execute the chat function without Functions.
-    )
-    if not isinstance(result, FunctionResult) and result.value[0].tool_call is None:
-        return result
-    function_call = next(
-        (
-            fc
-            for fc in (result.value[0].function_call or result.value[0].tool_calls or [None])
-            if isinstance(fc, (FunctionCall, ToolCall))
-        ),
-        None,
-    )
-    if function_call:
-        execute_call = execute_tool_call if isinstance(function_call, ToolCall) else execute_function_call
-        result = await execute_call(kernel, function_call)
-        tool_call_id = function_call.id
-    else:
-        return result
-    # add the result to the chat prompt template
-    chat_history.add_tool_message()
-    chat_function.chat_prompt_template.add_function_response_message(
-        name=function_call.function.name, content=str(result), tool_call_id=tool_call_id
-    )
-    # request another completion
-    return await chat_completion_with_tool_call(
-        kernel,
-        arguments=arguments,
-        chat_function=chat_function,
-        max_function_calls=max_function_calls,
-        current_call_count=current_call_count + 1,
-    )
-=======
         for function in plugin.functions.values():
             if function.fully_qualified_name in exclude_function or (
                 include_function and function.fully_qualified_name not in include_function
             ):
                 continue
             result.append(_describe_tool_call(function) if is_tool_call else _describe_function(function))
-    return result
->>>>>>> b8e01f9b
+    return result