--- conflicted
+++ resolved
@@ -36,19 +36,6 @@
 
     @model_validator(mode="before")
     @classmethod
-<<<<<<< HEAD
-    def parse_function_choice_behavior(cls, data: dict[str, Any]) -> dict[str, Any] | None:
-        """Parse the function choice behavior data."""
-        if data:
-            function_choice_behavior_data = data.get("function_choice_behavior")
-            if function_choice_behavior_data:
-                if isinstance(function_choice_behavior_data, str):
-                    data["function_choice_behavior"] = FunctionChoiceBehavior.from_string(function_choice_behavior_data)
-                elif isinstance(function_choice_behavior_data, dict):
-                    data["function_choice_behavior"] = FunctionChoiceBehavior.from_dict(function_choice_behavior_data)
-            return data
-        return None
-=======
     def parse_function_choice_behavior(cls, data: dict[str, Any]) -> dict[str, Any]:
         """Parse the function choice behavior data."""
         function_choice_behavior_data = data.get("function_choice_behavior")
@@ -58,7 +45,6 @@
             elif isinstance(function_choice_behavior_data, dict):
                 data["function_choice_behavior"] = FunctionChoiceBehavior.from_dict(function_choice_behavior_data)
         return data
->>>>>>> 200b9b22
 
     def __init__(self, service_id: str | None = None, **kwargs: Any):
         """Initialize the prompt execution settings.
