# Copyright (c) Microsoft. All rights reserved.

import logging
from typing import Any, TypeVar

from pydantic import Field, model_validator

from semantic_kernel.connectors.ai.function_choice_behavior import (
    FunctionChoiceBehavior,
)
from semantic_kernel.kernel_pydantic import KernelBaseModel

logger = logging.getLogger(__name__)

_T = TypeVar("_T", bound="PromptExecutionSettings")


class PromptExecutionSettings(KernelBaseModel):
    """Base class for prompt execution settings.

    Can be used by itself or as a base class for other prompt execution settings. The methods are used to create
    specific prompt execution settings objects based on the keys in the extension_data field, this way you can
    create a generic PromptExecutionSettings object in your application, which gets mapped into the keys of the
    prompt execution settings that each services returns by using the service.get_prompt_execution_settings() method.

<<<<<<< HEAD
    Attributes:
        service_id (str | None): The service ID to use for the request.
        extension_data (Dict[str, Any]): Any additional data to send with the request.
        function_choice_behavior (FunctionChoiceBehavior | None): The function choice behavior settings.

=======
    Parameters:
        service_id (str): The service ID to use for the request.
        extension_data (Dict[str, Any], optional): Any additional data to send with the request. Defaults to None.
        kwargs (Any): Additional keyword arguments,
            these are attempted to parse into the keys of the specific prompt execution settings.
>>>>>>> f40c1f20
    Methods:
        prepare_settings_dict: Prepares the settings as a dictionary for sending to the AI service.
        update_from_prompt_execution_settings: Update the keys from another prompt execution settings object.
        from_prompt_execution_settings: Create a prompt execution settings from another prompt execution settings.
    """

    service_id: str | None = Field(None, min_length=1)
    extension_data: dict[str, Any] = Field(default_factory=dict)
    function_choice_behavior: FunctionChoiceBehavior | None = Field(None, exclude=True)

    @model_validator(mode="before")
    @classmethod
    def parse_function_choice_behavior(
        cls: type[_T], data: dict[str, Any]
    ) -> dict[str, Any]:
        """Parse the function choice behavior data."""
        function_choice_behavior_data = data.get("function_choice_behavior")
        if function_choice_behavior_data:
            if isinstance(function_choice_behavior_data, str):
                data["function_choice_behavior"] = FunctionChoiceBehavior.from_string(
                    function_choice_behavior_data
                )
            elif isinstance(function_choice_behavior_data, dict):
                data["function_choice_behavior"] = FunctionChoiceBehavior.from_dict(
                    function_choice_behavior_data
                )
        return data
    def parse_function_choice_behavior(cls, data: dict[str, Any]) -> dict[str, Any] | None:
        """Parse the function choice behavior data."""
        if data:
            function_choice_behavior_data = data.get("function_choice_behavior")
            if function_choice_behavior_data:
                if isinstance(function_choice_behavior_data, str):
                    data["function_choice_behavior"] = FunctionChoiceBehavior.from_string(function_choice_behavior_data)
                elif isinstance(function_choice_behavior_data, dict):
                    data["function_choice_behavior"] = FunctionChoiceBehavior.from_dict(function_choice_behavior_data)
            return data
        return None

    def __init__(self, service_id: str | None = None, **kwargs: Any):
        """Initialize the prompt execution settings.

        Args:
            service_id (str): The service ID to use for the request.
            kwargs (Any): Additional keyword arguments,
                these are attempted to parse into the keys of the specific prompt execution settings.
        """
        extension_data = kwargs.pop("extension_data", {})
        function_choice_behavior = kwargs.pop("function_choice_behavior", None)
        extension_data.update(kwargs)
        super().__init__(
            service_id=service_id,
            extension_data=extension_data,
            function_choice_behavior=function_choice_behavior,
        )
        self.unpack_extension_data()

    @property
    def keys(self):
        """Get the keys of the prompt execution settings."""
        return self.model_fields.keys()

    def prepare_settings_dict(self, **kwargs) -> dict[str, Any]:
        """Prepare the settings as a dictionary for sending to the AI service.

        By default, this method excludes the service_id and extension_data fields.
        As well as any fields that are None.
        """
        return self.model_dump(
            exclude={
                "service_id",
                "extension_data",
            },
            exclude_none=True,
            by_alias=True,
        )

    def update_from_prompt_execution_settings(self, config: _T) -> None:
        """Update the prompt execution settings from a completion config."""
        if config.service_id is not None:
            self.service_id = config.service_id
        config.pack_extension_data()
        self.extension_data.update(config.extension_data)
        self.unpack_extension_data()

    @classmethod
    def from_prompt_execution_settings(cls: type[_T], config: _T) -> _T:
        """Create a prompt execution settings from a completion config."""
        config.pack_extension_data()
        return cls(
            service_id=config.service_id,
            extension_data=config.extension_data,
            function_choice_behavior=config.function_choice_behavior,
        )

    def unpack_extension_data(self) -> None:
        """Update the prompt execution settings from extension data.

        Does not overwrite existing values with None.
        """
        for key, value in self.extension_data.items():
            if value is None:
                continue
            if key in self.keys:
                setattr(self, key, value)

    def pack_extension_data(self) -> None:
        """Update the extension data from the prompt execution settings."""
        for key in self.model_fields_set:
            if (
                key not in ["service_id", "extension_data"]
                and getattr(self, key) is not None
            ):
                self.extension_data[key] = getattr(self, key)<|MERGE_RESOLUTION|>--- conflicted
+++ resolved
@@ -23,19 +23,16 @@
     create a generic PromptExecutionSettings object in your application, which gets mapped into the keys of the
     prompt execution settings that each services returns by using the service.get_prompt_execution_settings() method.
 
-<<<<<<< HEAD
     Attributes:
         service_id (str | None): The service ID to use for the request.
         extension_data (Dict[str, Any]): Any additional data to send with the request.
         function_choice_behavior (FunctionChoiceBehavior | None): The function choice behavior settings.
 
-=======
     Parameters:
         service_id (str): The service ID to use for the request.
         extension_data (Dict[str, Any], optional): Any additional data to send with the request. Defaults to None.
         kwargs (Any): Additional keyword arguments,
             these are attempted to parse into the keys of the specific prompt execution settings.
->>>>>>> f40c1f20
     Methods:
         prepare_settings_dict: Prepares the settings as a dictionary for sending to the AI service.
         update_from_prompt_execution_settings: Update the keys from another prompt execution settings object.
