--- conflicted
+++ resolved
@@ -9,30 +9,16 @@
 
 
 @experimental_class
-<<<<<<< HEAD
 class AzureCosmosDBSettings(KernelBaseSettings):
-    """Azure CosmosDB model settings
+    """Azure CosmosDB model settings.
 
     Optional:
     - api: str - Azure CosmosDB API version (Env var COSMOSDB_API)
-=======
-class AzureCosmosDBSettings(BaseModelSettings):
-    """Azure CosmosDB model settings.
-
-    Args:
->>>>>>> 246b8435
     - connection_string: str - Azure CosmosDB connection string
         (Env var COSMOSDB_CONNECTION_STRING)
     """
 
     env_prefix: ClassVar[str] = "COSMOSDB_"
 
-<<<<<<< HEAD
     api: str | None = None
-    connection_string: SecretStr | None = Field(None, alias="AZCOSMOS_CONNSTR")
-=======
-    class Config(BaseModelSettings.Config):
-        """Pydantic configuration settings."""
-
-        env_prefix = "COSMOSDB_"
->>>>>>> 246b8435
+    connection_string: SecretStr | None = Field(None, alias="AZCOSMOS_CONNSTR")