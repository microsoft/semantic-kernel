# Copyright (c) Microsoft. All rights reserved.

import asyncio
import logging
import sys
import uuid

from numpy import ndarray
from qdrant_client import QdrantClient
from qdrant_client import models as qdrant_models

if sys.version_info >= (3, 12):
    from typing import override
else:
    from typing_extensions import override

from semantic_kernel.exceptions import ServiceResponseException
from semantic_kernel.memory.memory_record import MemoryRecord
from semantic_kernel.memory.memory_store_base import MemoryStoreBase
from semantic_kernel.utils.experimental_decorator import experimental_class

logger: logging.Logger = logging.getLogger(__name__)


@experimental_class
class QdrantMemoryStore(MemoryStoreBase):
    _qdrantclient: QdrantClient

    def __init__(
        self,
        vector_size: int,
        url: str | None = None,
        port: int | None = 6333,
        local: bool | None = False,
        **kwargs,
    ) -> None:
        """Initializes a new instance of the QdrantMemoryStore class."""
        if local:
            if url:
                self._qdrantclient = QdrantClient(location=url)
            else:
                self._qdrantclient = QdrantClient(location=":memory:")
        else:
            self._qdrantclient = QdrantClient(url=url, port=port)

        self._default_vector_size = vector_size

    @override
    async def create_collection(self, collection_name: str) -> None:
        self._qdrantclient.recreate_collection(
            collection_name=collection_name,
            vectors_config=qdrant_models.VectorParams(
                size=self._default_vector_size, distance=qdrant_models.Distance.COSINE
            ),
        )

    @override
    async def get_collections(
        self,
    ) -> list[str]:
        collection_info = self._qdrantclient.get_collections()
        return [collection.name for collection in collection_info.collections]

    async def get_collection(self, collection_name: str) -> qdrant_models.CollectionInfo:
<<<<<<< HEAD
        """Gets the collection information."""
=======
        """Gets the collection based upon collection name.

        Returns:
            CollectionInfo -- Collection Information from Qdrant about collection.
        """
>>>>>>> 65515468
        collection_info = self._qdrantclient.get_collection(collection_name=collection_name)
        return collection_info

    @override
    async def delete_collection(self, collection_name: str) -> None:
        self._qdrantclient.delete_collection(collection_name=collection_name)

    @override
    async def does_collection_exist(self, collection_name: str) -> bool:
        try:
            result = await self.get_collection(collection_name=collection_name)
            return result.status == qdrant_models.CollectionStatus.GREEN
        except ValueError:
            return False

    @override
    async def upsert(self, collection_name: str, record: MemoryRecord) -> str:
        data_to_upsert = await self._convert_from_memory_record(
            collection_name=collection_name,
            record=record,
        )

        result = self._qdrantclient.upsert(
            collection_name=collection_name,
            points=[data_to_upsert],
        )

        if result.status == qdrant_models.UpdateStatus.COMPLETED:
            return data_to_upsert.id
        else:
            raise ServiceResponseException("Upsert failed")

    @override
    async def upsert_batch(self, collection_name: str, records: list[MemoryRecord]) -> list[str]:
        tasks = []
        for record in records:
            tasks.append(
                self._convert_from_memory_record(
                    collection_name=collection_name,
                    record=record,
                )
            )

        data_to_upsert = await asyncio.gather(*tasks)

        result = self._qdrantclient.upsert(
            collection_name=collection_name,
            points=data_to_upsert,
        )

        if result.status == qdrant_models.UpdateStatus.COMPLETED:
            return [data.id for data in data_to_upsert]
        else:
            raise ServiceResponseException("Batch upsert failed")

    @override
    async def get(self, collection_name: str, key: str, with_embedding: bool = False) -> MemoryRecord | None:
        result = await self._get_existing_record_by_payload_id(
            collection_name=collection_name,
            payload_id=key,
            with_embedding=with_embedding,
        )

        if result:
            return MemoryRecord(
                is_reference=result.payload["_is_reference"],
                external_source_name=result.payload["_external_source_name"],
                id=result.payload["_id"],
                description=result.payload["_description"],
                text=result.payload["_text"],
                additional_metadata=result.payload["_additional_metadata"],
                embedding=result.vector,
                key=result.id,
                timestamp=result.payload["_timestamp"],
            )
        else:
            return None

    @override
    async def get_batch(
        self,
        collection_name: str,
        keys: list[str],
        with_embeddings: bool = False,
    ) -> list[MemoryRecord]:
        tasks = []
        for key in keys:
            tasks.append(
                self.get(
                    collection_name=collection_name,
                    key=key,
                    with_embedding=with_embeddings,
                )
            )
        return await asyncio.gather(*tasks)

    @override
    async def remove(self, collection_name: str, key: str) -> None:
        existing_record = await self._get_existing_record_by_payload_id(
            collection_name=collection_name,
            payload_id=key,
            with_embedding=False,
        )

        if existing_record:
            pointId = existing_record.id
            result = self._qdrantclient.delete(collection_name=collection_name, points_selector=[pointId])
            if result.status != qdrant_models.UpdateStatus.COMPLETED:
                raise ServiceResponseException("Delete failed")

    @override
    async def remove_batch(self, collection_name: str, keys: list[str]) -> None:
        tasks = []
        for key in keys:
            tasks.append(
                self._get_existing_record_by_payload_id(
                    collection_name=collection_name,
                    payload_id=key,
                    with_embedding=False,
                )
            )

        existing_records = await asyncio.gather(*tasks)

        if len(existing_records) > 0:
            result = self._qdrantclient.delete(
                collection_name=collection_name,
                points_selector=[record.id for record in existing_records],
            )
            if result.status != qdrant_models.UpdateStatus.COMPLETED:
                raise ServiceResponseException("Delete failed")

    @override
    async def get_nearest_matches(
        self,
        collection_name: str,
        embedding: ndarray,
        limit: int,
        min_relevance_score: float,
        with_embeddings: bool = False,
    ) -> list[tuple[MemoryRecord, float]]:
        match_results = self._qdrantclient.search(
            collection_name=collection_name,
            query_vector=embedding,
            limit=limit,
            score_threshold=min_relevance_score,
            with_vectors=with_embeddings,
        )

        return [
            (
                MemoryRecord(
                    is_reference=result.payload["_is_reference"],
                    external_source_name=result.payload["_external_source_name"],
                    id=result.payload["_id"],
                    description=result.payload["_description"],
                    text=result.payload["_text"],
                    additional_metadata=result.payload["_additional_metadata"],
                    embedding=result.vector,
                    key=result.id,
                    timestamp=result.payload["_timestamp"],
                ),
                result.score,
            )
            for result in match_results
        ]

    @override
    async def get_nearest_match(
        self,
        collection_name: str,
        embedding: ndarray,
        min_relevance_score: float,
        with_embedding: bool = False,
    ) -> tuple[MemoryRecord, float]:
        result = await self.get_nearest_matches(
            collection_name=collection_name,
            embedding=embedding,
            limit=1,
            min_relevance_score=min_relevance_score,
            with_embeddings=with_embedding,
        )
        return result[0] if result else None

    async def _get_existing_record_by_payload_id(
        self,
        collection_name: str,
        payload_id: str,
        with_embedding: bool = False,
    ) -> qdrant_models.ScoredPoint | None:
        """Gets an existing record based upon payload id.

        Args:
            collection_name (str): The name of the collection.
            payload_id (str): The payload id to search for.
            with_embedding (bool): If true, the embedding will be returned in the memory records.

        Returns:
            Optional[ScoredPoint]: The existing record if found; otherwise, None.
        """
        filter = qdrant_models.Filter(
            must=[
                qdrant_models.FieldCondition(
                    key="_id",
                    match=qdrant_models.MatchText(text=payload_id),
                )
            ]
        )

        existing_record = self._qdrantclient.search(
            collection_name=collection_name,
            query_vector=[0.0] * self._default_vector_size,
            limit=1,
            query_filter=filter,
            with_payload=True,
            with_vectors=with_embedding,
        )

        if existing_record:
            return existing_record[0]
        else:
            return None

    async def _convert_from_memory_record(
        self, collection_name: str, record: MemoryRecord
    ) -> qdrant_models.PointStruct:
        if record._key is not None and record._key != "":
            pointId = record._key

        else:
            existing_record = await self._get_existing_record_by_payload_id(
                collection_name=collection_name,
                payload_id=record._id,
            )

            if existing_record:
                pointId = str(existing_record.id)
            else:
                pointId = str(uuid.uuid4())

        payload = record.__dict__.copy()
        embedding = payload.pop("_embedding")

        return qdrant_models.PointStruct(id=pointId, vector=embedding.tolist(), payload=payload)<|MERGE_RESOLUTION|>--- conflicted
+++ resolved
@@ -62,15 +62,11 @@
         return [collection.name for collection in collection_info.collections]
 
     async def get_collection(self, collection_name: str) -> qdrant_models.CollectionInfo:
-<<<<<<< HEAD
-        """Gets the collection information."""
-=======
         """Gets the collection based upon collection name.
 
         Returns:
             CollectionInfo -- Collection Information from Qdrant about collection.
         """
->>>>>>> 65515468
         collection_info = self._qdrantclient.get_collection(collection_name=collection_name)
         return collection_info
 
