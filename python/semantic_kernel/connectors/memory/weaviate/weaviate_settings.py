--- conflicted
+++ resolved
@@ -41,13 +41,10 @@
     @classmethod
     def validate_settings(cls, data: dict[str, Any]) -> dict[str, Any]:
         """Validate Weaviate settings."""
-<<<<<<< HEAD
         if not data.get("use_embed") and not data.get("url"):
             raise ValidationError(
                 "Weaviate config must have either url or use_embed set"
             )
-        return data
-=======
         enabled = sum([
             cls.is_using_weaviate_cloud(data),
             cls.is_using_local_weaviate(data),
@@ -87,5 +84,4 @@
     @classmethod
     def is_using_client_embedding(cls, data: dict[str, Any]) -> bool:
         """Return whether the Weaviate settings are using the client embedding options."""
-        return data.get("use_embed") is True
->>>>>>> 2577cc9e
+        return data.get("use_embed") is True