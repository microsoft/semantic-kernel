# Copyright (c) Microsoft. All rights reserved.

from typing import Any, ClassVar

from pydantic import SecretStr, ValidationError, model_validator

from semantic_kernel.kernel_pydantic import HttpsUrl, KernelBaseSettings
from semantic_kernel.utils.experimental_decorator import experimental_class


@experimental_class
<<<<<<< HEAD
class WeaviateSettings(KernelBaseSettings):
    """Weaviate model settings
=======
class WeaviateSettings(BaseModelSettings):
    """Weaviate model settings.
>>>>>>> 246b8435

    Args:
        url: HttpsUrl | None - Weaviate URL (Env var WEAVIATE_URL)
        api_key: SecretStr | None - Weaviate token (Env var WEAVIATE_API_KEY)
        use_embed: bool - Whether to use the client embedding options
          (Env var WEAVIATE_USE_EMBED)
    """

    env_prefix: ClassVar[str] = "WEAVIATE_"

    url: HttpsUrl | None = None
    api_key: SecretStr | None = None
    use_embed: bool = False

<<<<<<< HEAD
    @model_validator(mode="before")
    @classmethod
    def validate_settings(cls, data: dict[str, Any]) -> dict[str, Any]:
        """Validate Weaviate settings."""
        if not data.get("use_embed") and not data.get("url"):
            raise ValidationError("Weaviate config must have either url or use_embed set")
        return data
=======
    class Config(BaseModelSettings.Config):
        """Configuration for the Weaviate model settings."""

        env_prefix = "WEAVIATE_"

    def validate_settings(self):
        """Validate the Weaviate settings."""
        if not self.use_embed and not self.url:
            raise ValueError("Weaviate config must have either url or use_embed set")
>>>>>>> 246b8435
<|MERGE_RESOLUTION|>--- conflicted
+++ resolved
@@ -9,13 +9,8 @@
 
 
 @experimental_class
-<<<<<<< HEAD
 class WeaviateSettings(KernelBaseSettings):
-    """Weaviate model settings
-=======
-class WeaviateSettings(BaseModelSettings):
     """Weaviate model settings.
->>>>>>> 246b8435
 
     Args:
         url: HttpsUrl | None - Weaviate URL (Env var WEAVIATE_URL)
@@ -30,22 +25,10 @@
     api_key: SecretStr | None = None
     use_embed: bool = False
 
-<<<<<<< HEAD
     @model_validator(mode="before")
     @classmethod
     def validate_settings(cls, data: dict[str, Any]) -> dict[str, Any]:
         """Validate Weaviate settings."""
         if not data.get("use_embed") and not data.get("url"):
             raise ValidationError("Weaviate config must have either url or use_embed set")
-        return data
-=======
-    class Config(BaseModelSettings.Config):
-        """Configuration for the Weaviate model settings."""
-
-        env_prefix = "WEAVIATE_"
-
-    def validate_settings(self):
-        """Validate the Weaviate settings."""
-        if not self.use_embed and not self.url:
-            raise ValueError("Weaviate config must have either url or use_embed set")
->>>>>>> 246b8435
+        return data