--- conflicted
+++ resolved
@@ -71,16 +71,13 @@
         for param in parameters:
             name: str = param["name"]
             if not param.get("in"):
-<<<<<<< HEAD
                 raise PluginInitializationError(
                     f"Parameter {name} is missing 'in' field"
                 )
-=======
                 raise PluginInitializationError(f"Parameter {name} is missing 'in' field")
             if param.get("content", None) is not None:
                 # The schema and content fields are mutually exclusive.
                 raise PluginInitializationError(f"Parameter {name} cannot have a 'content' field. Expected: schema.")
->>>>>>> 38902ea2
             location = RestApiOperationParameterLocation(param["in"])
             description: str = param.get("description", None)
             is_required: bool = param.get("required", False)
