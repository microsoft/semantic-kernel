# Copyright (c) Microsoft. All rights reserved.

import logging
import os
from typing import Annotated, Any, ClassVar, Literal, TypeVar
from xml.etree.ElementTree import Element  # nosec

from pydantic import Field, FilePath, UrlConstraints, computed_field
from pydantic_core import Url

from semantic_kernel.contents.const import BINARY_CONTENT_TAG, ContentTypes
from semantic_kernel.contents.kernel_content import KernelContent
from semantic_kernel.contents.utils.data_uri import DataUri
from semantic_kernel.exceptions.content_exceptions import ContentInitializationError
from semantic_kernel.utils.experimental_decorator import experimental_class

logger = logging.getLogger(__name__)

_T = TypeVar("_T", bound="BinaryContent")

DataUrl = Annotated[Url, UrlConstraints(allowed_schemes=["data"])]


@experimental_class
class BinaryContent(KernelContent):
    """This is a base class for different types of binary content.

    This can be created either the bytes data or a data uri, additionally it can have a uri.
    The uri is a reference to the source, and might or might not point to the same thing as the data.

    Ideally only subclasses of this class are used, like ImageContent.

    Methods:
        __str__: Returns the string representation of the content.

    Raises:
        ValidationError: If any arguments are malformed.

    """

    content_type: Literal[ContentTypes.BINARY_CONTENT] = Field(BINARY_CONTENT_TAG, init=False)  # type: ignore
    uri: Url | FilePath | None = None
    default_mime_type: ClassVar[str] = "text/plain"
    tag: ClassVar[str] = BINARY_CONTENT_TAG
    _data_uri: DataUri | None = None

    def __init__(
        self,
        uri: Url | str | None = None,
        data_uri: DataUrl | str | None = None,
        data: str | bytes | None = None,
        data_format: str | None = None,
        mime_type: str | None = None,
        **kwargs: Any,
    ):
        """Create a Binary Content object, either from a data_uri or data.

        Args:
            uri (Url | str | None): The reference uri of the content.
            data_uri (DataUrl | None): The data uri of the content.
            data (str | bytes | None): The data of the content.
            data_format (str | None): The format of the data (e.g. base64).
            mime_type (str | None): The mime type of the image, only used with data.
            kwargs (Any): Any additional arguments:
                inner_content (Any): The inner content of the response,
                    this should hold all the information from the response so even
                    when not creating a subclass a developer can leverage the full thing.
                ai_model_id (str | None): The id of the AI model that generated this response.
                metadata (dict[str, Any]): Any metadata that should be attached to the response.
        """
        _data_uri = None
        if data_uri:
            _data_uri = DataUri.from_data_uri(data_uri, self.default_mime_type)
            if "metadata" in kwargs:
                kwargs["metadata"].update(_data_uri.parameters)
            else:
                kwargs["metadata"] = _data_uri.parameters
        elif data:
            if isinstance(data, str):
                _data_uri = DataUri(
                    data_str=data, data_format=data_format, mime_type=mime_type or self.default_mime_type
                )
            else:
                _data_uri = DataUri(
                    data_bytes=data, data_format=data_format, mime_type=mime_type or self.default_mime_type
                )
<<<<<<< HEAD
=======
        if uri is not None:
            if isinstance(uri, str) and os.path.exists(uri):
                uri = str(FilePath(uri))
            elif isinstance(uri, str):
                uri = Url(uri)
>>>>>>> 12a31daa

        parsed_uri = None
        if uri:
            uri_str = str(uri)
            parsed_uri = FilePath(uri_str) if os.path.exists(uri_str) else Url(uri_str)

        super().__init__(uri=parsed_uri, **kwargs)
        self._data_uri = _data_uri

    @computed_field  # type: ignore
    @property
    def data_uri(self) -> str:
        """Get the data uri."""
        if self._data_uri:
            return self._data_uri.to_string(self.metadata)
        return ""

    @data_uri.setter
    def data_uri(self, value: str):
        """Set the data uri."""
        self._data_uri = DataUri.from_data_uri(value)
        self.metadata.update(self._data_uri.parameters)

    @property
    def data(self) -> bytes:
        """Get the data."""
        if self._data_uri and self._data_uri.data_bytes:
            return self._data_uri.data_bytes
        if self._data_uri and self._data_uri.data_str:
            return self._data_uri.data_str.encode("utf-8")
        return b""

    @data.setter
    def data(self, value: str | bytes):
        """Set the data."""
        if self._data_uri:
            self._data_uri.update_data(value)
        else:
            if isinstance(value, str):
                self._data_uri = DataUri(data_str=value, mime_type=self.mime_type)
            else:
                self._data_uri = DataUri(data_bytes=value, mime_type=self.mime_type)

    @property
    def mime_type(self) -> str:
        """Get the mime type."""
        if self._data_uri and self._data_uri.mime_type:
            return self._data_uri.mime_type
        return self.default_mime_type

    @mime_type.setter
    def mime_type(self, value: str):
        """Set the mime type."""
        if self._data_uri:
            self._data_uri.mime_type = value

    def __str__(self) -> str:
        """Return the string representation of the content."""
        return self.data_uri if self._data_uri else str(self.uri)

    def to_element(self) -> Element:
        """Convert the instance to an Element."""
        element = Element(self.tag)
        if self._data_uri:
            element.text = self.data_uri
        if self.uri:
            element.set("uri", str(self.uri))
        return element

    @classmethod
    def from_element(cls: type[_T], element: Element) -> _T:
        """Create an instance from an Element."""
        if element.tag != cls.tag:
            raise ContentInitializationError(f"Element tag is not {cls.tag}")  # pragma: no cover

        if element.text:
            return cls(data_uri=element.text, uri=element.get("uri", None))

        return cls(uri=element.get("uri", None))

    def to_dict(self) -> dict[str, Any]:
        """Convert the instance to a dictionary."""
        return {"type": "binary", "binary": {"uri": str(self)}}<|MERGE_RESOLUTION|>--- conflicted
+++ resolved
@@ -84,21 +84,14 @@
                 _data_uri = DataUri(
                     data_bytes=data, data_format=data_format, mime_type=mime_type or self.default_mime_type
                 )
-<<<<<<< HEAD
-=======
+
         if uri is not None:
             if isinstance(uri, str) and os.path.exists(uri):
                 uri = str(FilePath(uri))
             elif isinstance(uri, str):
                 uri = Url(uri)
->>>>>>> 12a31daa
 
-        parsed_uri = None
-        if uri:
-            uri_str = str(uri)
-            parsed_uri = FilePath(uri_str) if os.path.exists(uri_str) else Url(uri_str)
-
-        super().__init__(uri=parsed_uri, **kwargs)
+        super().__init__(uri=uri, **kwargs)
         self._data_uri = _data_uri
 
     @computed_field  # type: ignore
