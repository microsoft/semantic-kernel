# Copyright (c) Microsoft. All rights reserved.

import logging
from enum import Enum
from html import unescape
from typing import Any, Union, overload
from xml.etree.ElementTree import Element  # nosec

from defusedxml import ElementTree
from pydantic import Field

from semantic_kernel.contents.author_role import AuthorRole
from semantic_kernel.contents.const import (
    CHAT_MESSAGE_CONTENT_TAG,
    FUNCTION_CALL_CONTENT_TAG,
    FUNCTION_RESULT_CONTENT_TAG,
    TEXT_CONTENT_TAG,
)
from semantic_kernel.contents.finish_reason import FinishReason
from semantic_kernel.contents.function_call_content import FunctionCallContent
from semantic_kernel.contents.function_result_content import FunctionResultContent
from semantic_kernel.contents.kernel_content import KernelContent
from semantic_kernel.contents.streaming_text_content import StreamingTextContent
from semantic_kernel.contents.text_content import TextContent

TAG_CONTENT_MAP = {
    TEXT_CONTENT_TAG: TextContent,
    FUNCTION_CALL_CONTENT_TAG: FunctionCallContent,
    FUNCTION_RESULT_CONTENT_TAG: FunctionResultContent,
}

ITEM_TYPES = Union[TextContent, StreamingTextContent, FunctionResultContent, FunctionCallContent]

logger = logging.getLogger(__name__)


class ChatMessageContent(KernelContent):
    """This is the class for chat message response content.

    All Chat Completion Services should return an instance of this class as response.
    Or they can implement their own subclass of this class and return an instance.

    Args:
        inner_content: Optional[Any] - The inner content of the response,
            this should hold all the information from the response so even
            when not creating a subclass a developer can leverage the full thing.
        ai_model_id: Optional[str] - The id of the AI model that generated this response.
        metadata: Dict[str, Any] - Any metadata that should be attached to the response.
        role: ChatRole - The role of the chat message.
        content: Optional[str] - The text of the response.
        encoding: Optional[str] - The encoding of the text.

    Methods:
        __str__: Returns the content of the response.
    """

    role: AuthorRole
    name: str | None = None
    items: list[ITEM_TYPES] = Field(default_factory=list)
    encoding: str | None = None
    finish_reason: FinishReason | None = None

    @overload
    def __init__(
        self,
        role: AuthorRole,
        items: list[ITEM_TYPES],
        name: str | None = None,
        inner_content: Any | None = None,
        encoding: str | None = None,
        finish_reason: FinishReason | None = None,
        ai_model_id: str | None = None,
        metadata: dict[str, Any] | None = None,
        **kwargs: Any,
<<<<<<< HEAD
    ) -> None: ...
=======
    ) -> None:
        """All Chat Completion Services should return an instance of this class as response.
        Or they can implement their own subclass of this class and return an instance.

        Args:
            inner_content: Optional[Any] - The inner content of the response,
                this should hold all the information from the response so even
                when not creating a subclass a developer can leverage the full thing.
            ai_model_id: Optional[str] - The id of the AI model that generated this response.
            metadata: Dict[str, Any] - Any metadata that should be attached to the response.
            role: ChatRole - The role of the chat message.
            items: list[TextContent, StreamingTextContent, FunctionCallContent, FunctionResultContent] - The content.
            encoding: Optional[str] - The encoding of the text.
        """
>>>>>>> 65515468

    @overload
    def __init__(
        self,
        role: AuthorRole,
        content: str,
        name: str | None = None,
        inner_content: Any | None = None,
        encoding: str | None = None,
        finish_reason: FinishReason | None = None,
        ai_model_id: str | None = None,
        metadata: dict[str, Any] | None = None,
        **kwargs: Any,
<<<<<<< HEAD
    ) -> None: ...
=======
    ) -> None:
        """All Chat Completion Services should return an instance of this class as response.
        Or they can implement their own subclass of this class and return an instance.

        Args:
            inner_content: Optional[Any] - The inner content of the response,
                this should hold all the information from the response so even
                when not creating a subclass a developer can leverage the full thing.
            ai_model_id: Optional[str] - The id of the AI model that generated this response.
            metadata: Dict[str, Any] - Any metadata that should be attached to the response.
            role: ChatRole - The role of the chat message.
            content: str - The text of the response.
            encoding: Optional[str] - The encoding of the text.
        """
>>>>>>> 65515468

    def __init__(  # type: ignore
        self,
        role: AuthorRole,
        items: list[ITEM_TYPES] | None = None,
        content: str | None = None,
        inner_content: Any | None = None,
        name: str | None = None,
        encoding: str | None = None,
        finish_reason: FinishReason | None = None,
        ai_model_id: str | None = None,
        metadata: dict[str, Any] | None = None,
        **kwargs: Any,
    ):
<<<<<<< HEAD
        """Create a ChatMessageContent instance.
=======
        """All Chat Completion Services should return an instance of this class as response.
        Or they can implement their own subclass of this class and return an instance.
>>>>>>> 65515468

        Args:
            role: ChatRole - The role of the chat message.
            items: list[TextContent, StreamingTextContent, FunctionCallContent, FunctionResultContent] - The content.
            content: str - The text of the response.
            inner_content: Optional[Any] - The inner content of the response,
                this should hold all the information from the response so even
                when not creating a subclass a developer can leverage the full thing.
            name: Optional[str] - The name of the response.
            encoding: Optional[str] - The encoding of the text.
            finish_reason: Optional[FinishReason] - The reason the response was finished.
            ai_model_id: Optional[str] - The id of the AI model that generated this response.
            metadata: Dict[str, Any] - Any metadata that should be attached to the response.
            **kwargs: Any - Any additional fields to set on the instance.
        """
        kwargs["role"] = role
        if encoding:
            kwargs["encoding"] = encoding
        if finish_reason:
            kwargs["finish_reason"] = finish_reason
        if name:
            kwargs["name"] = name
        if content:
            item = TextContent(
                ai_model_id=ai_model_id,
                inner_content=inner_content,
                metadata=metadata or {},
                text=content,
                encoding=encoding,
            )
            if items:
                items.append(item)
            else:
                items = [item]
        if items:
            kwargs["items"] = items
        if inner_content:
            kwargs["inner_content"] = inner_content
        if metadata:
            kwargs["metadata"] = metadata
        if ai_model_id:
            kwargs["ai_model_id"] = ai_model_id
        super().__init__(
            **kwargs,
        )

    @property
    def content(self) -> str:
        """Get the content of the response, will find the first TextContent's text."""
        for item in self.items:
            if isinstance(item, TextContent):
                return item.text
        return ""

    @content.setter
    def content(self, value: str):
        """Set the content of the response."""
        if not value:
            logger.warning(
                "Setting empty content on ChatMessageContent does not work, "
                "you can do this through the underlying items if needed, ignoring."
            )
            return
        for item in self.items:
            if isinstance(item, TextContent):
                item.text = value
                item.encoding = self.encoding
                return
        self.items.append(
            TextContent(
                ai_model_id=self.ai_model_id,
                inner_content=self.inner_content,
                metadata=self.metadata,
                text=value,
                encoding=self.encoding,
            )
        )

    def __str__(self) -> str:
        """Get the content of the response as a string."""
        return self.content or ""

    def to_element(self) -> "Element":
        """Convert the ChatMessageContent to an XML Element.

        Args:
            root_key: str - The key to use for the root of the XML Element.

        Returns:
            Element - The XML Element representing the ChatMessageContent.
        """
        root = Element(CHAT_MESSAGE_CONTENT_TAG)
        for field in self.model_fields_set:
            if field not in ["role", "name", "encoding", "finish_reason", "ai_model_id"]:
                continue
            value = getattr(self, field)
            if isinstance(value, Enum):
                value = value.value
            root.set(field, value)
        for index, item in enumerate(self.items):
            root.insert(index, item.to_element())
        return root

    @classmethod
    def from_element(cls, element: Element) -> "ChatMessageContent":
        """Create a new instance of ChatMessageContent from an XML element.

        Args:
            element: Element - The XML Element to create the ChatMessageContent from.

        Returns:
            ChatMessageContent - The new instance of ChatMessageContent or a subclass.
        """
        kwargs: dict[str, Any] = {key: value for key, value in element.items()}
        items: list[KernelContent] = []
        if element.text:
            items.append(TextContent(text=unescape(element.text)))
        for child in element:
            if child.tag not in TAG_CONTENT_MAP:
                logger.warning('Unknown tag "%s" in ChatMessageContent, treating as text', child.tag)
                text = ElementTree.tostring(child, encoding="unicode", short_empty_elements=False)
                items.append(TextContent(text=unescape(text) or ""))
            else:
                items.append(TAG_CONTENT_MAP[child.tag].from_element(child))  # type: ignore
        if len(items) == 1 and isinstance(items[0], TextContent):
            kwargs["content"] = items[0].text
        elif all(isinstance(item, TextContent) for item in items):
            kwargs["content"] = "".join(item.text for item in items)  # type: ignore
        else:
            kwargs["items"] = items
        if "choice_index" in kwargs and cls is ChatMessageContent:
            logger.info(
                "Seems like you are trying to create a StreamingChatMessageContent, "
                "use StreamingChatMessageContent.from_element instead, ignoring that field "
                "and creating a ChatMessageContent instance."
            )
            kwargs.pop("choice_index")
        return cls(**kwargs)

    def to_prompt(self) -> str:
        """Convert the ChatMessageContent to a prompt.

        Returns:
            str - The prompt from the ChatMessageContent.
        """
        root = self.to_element()
        return ElementTree.tostring(root, encoding=self.encoding or "unicode", short_empty_elements=False)

    def to_dict(self, role_key: str = "role", content_key: str = "content") -> dict[str, Any]:
        """Serialize the ChatMessageContent to a dictionary.

        Returns:
            dict - The dictionary representing the ChatMessageContent.
        """
        ret: dict[str, Any] = {
            role_key: self.role.value,
        }
        if self.role == AuthorRole.ASSISTANT and any(isinstance(item, FunctionCallContent) for item in self.items):
            ret["tool_calls"] = [item.to_dict() for item in self.items if isinstance(item, FunctionCallContent)]
        else:
            ret[content_key] = self._parse_items()
        if self.role == AuthorRole.TOOL:
            assert isinstance(self.items[0], FunctionResultContent)  # nosec
            ret["tool_call_id"] = self.items[0].id or ""
        if self.role != AuthorRole.TOOL and self.name:
            ret["name"] = self.name
        return ret

    def _parse_items(self) -> str | list[dict[str, Any]]:
        """Parse the items of the ChatMessageContent.

        Returns:
            str | dict - The parsed items.
        """
        if len(self.items) == 1 and isinstance(self.items[0], TextContent):
            return self.items[0].text
        if len(self.items) == 1 and isinstance(self.items[0], FunctionResultContent):
            return self.items[0].result
        return [item.to_dict() for item in self.items]<|MERGE_RESOLUTION|>--- conflicted
+++ resolved
@@ -72,24 +72,7 @@
         ai_model_id: str | None = None,
         metadata: dict[str, Any] | None = None,
         **kwargs: Any,
-<<<<<<< HEAD
     ) -> None: ...
-=======
-    ) -> None:
-        """All Chat Completion Services should return an instance of this class as response.
-        Or they can implement their own subclass of this class and return an instance.
-
-        Args:
-            inner_content: Optional[Any] - The inner content of the response,
-                this should hold all the information from the response so even
-                when not creating a subclass a developer can leverage the full thing.
-            ai_model_id: Optional[str] - The id of the AI model that generated this response.
-            metadata: Dict[str, Any] - Any metadata that should be attached to the response.
-            role: ChatRole - The role of the chat message.
-            items: list[TextContent, StreamingTextContent, FunctionCallContent, FunctionResultContent] - The content.
-            encoding: Optional[str] - The encoding of the text.
-        """
->>>>>>> 65515468
 
     @overload
     def __init__(
@@ -103,24 +86,7 @@
         ai_model_id: str | None = None,
         metadata: dict[str, Any] | None = None,
         **kwargs: Any,
-<<<<<<< HEAD
     ) -> None: ...
-=======
-    ) -> None:
-        """All Chat Completion Services should return an instance of this class as response.
-        Or they can implement their own subclass of this class and return an instance.
-
-        Args:
-            inner_content: Optional[Any] - The inner content of the response,
-                this should hold all the information from the response so even
-                when not creating a subclass a developer can leverage the full thing.
-            ai_model_id: Optional[str] - The id of the AI model that generated this response.
-            metadata: Dict[str, Any] - Any metadata that should be attached to the response.
-            role: ChatRole - The role of the chat message.
-            content: str - The text of the response.
-            encoding: Optional[str] - The encoding of the text.
-        """
->>>>>>> 65515468
 
     def __init__(  # type: ignore
         self,
@@ -135,12 +101,7 @@
         metadata: dict[str, Any] | None = None,
         **kwargs: Any,
     ):
-<<<<<<< HEAD
         """Create a ChatMessageContent instance.
-=======
-        """All Chat Completion Services should return an instance of this class as response.
-        Or they can implement their own subclass of this class and return an instance.
->>>>>>> 65515468
 
         Args:
             role: ChatRole - The role of the chat message.
