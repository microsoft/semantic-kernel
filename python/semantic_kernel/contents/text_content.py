# Copyright (c) Microsoft. All rights reserved.

from html import unescape
from typing import ClassVar, Literal, TypeVar
from xml.etree.ElementTree import Element  # nosec

from pydantic import Field

from semantic_kernel.contents.const import TEXT_CONTENT_TAG, ContentTypes
from semantic_kernel.contents.kernel_content import KernelContent
from semantic_kernel.exceptions.content_exceptions import ContentInitializationError
<<<<<<< HEAD

_T = TypeVar("_T", bound="TextContent")
=======
>>>>>>> 200b9b22

_T = TypeVar("_T", bound="TextContent")


class TextContent(KernelContent):
    """This represents text response content.

    Args:
        inner_content: Any - The inner content of the response,
            this should hold all the information from the response so even
            when not creating a subclass a developer can leverage the full thing.
        ai_model_id: str | None - The id of the AI model that generated this response.
        metadata: dict[str, Any] - Any metadata that should be attached to the response.
        text: str | None - The text of the response.
        encoding: str | None - The encoding of the text.

    Methods:
        __str__: Returns the text of the response.
    """

    content_type: Literal[ContentTypes.TEXT_CONTENT] = Field(TEXT_CONTENT_TAG, init=False)  # type: ignore
    tag: ClassVar[str] = TEXT_CONTENT_TAG
    text: str
    encoding: str | None = None

    def __str__(self) -> str:
        """Return the text of the response."""
        return self.text

    def to_element(self) -> Element:
        """Convert the instance to an Element."""
        element = Element(self.tag)
        element.text = self.text
        if self.encoding:
            element.set("encoding", self.encoding)
        return element

    @classmethod
    def from_element(cls: type[_T], element: Element) -> _T:
        """Create an instance from an Element."""
        if element.tag != cls.tag:
<<<<<<< HEAD
            raise ContentInitializationError(f"Element tag is not {cls.tag}")
=======
            raise ContentInitializationError(f"Element tag is not {cls.tag}")  # pragma: no cover
>>>>>>> 200b9b22

        return cls(text=unescape(element.text) if element.text else "", encoding=element.get("encoding", None))

    def to_dict(self) -> dict[str, str]:
        """Convert the instance to a dictionary."""
        return {"type": "text", "text": self.text}<|MERGE_RESOLUTION|>--- conflicted
+++ resolved
@@ -9,11 +9,6 @@
 from semantic_kernel.contents.const import TEXT_CONTENT_TAG, ContentTypes
 from semantic_kernel.contents.kernel_content import KernelContent
 from semantic_kernel.exceptions.content_exceptions import ContentInitializationError
-<<<<<<< HEAD
-
-_T = TypeVar("_T", bound="TextContent")
-=======
->>>>>>> 200b9b22
 
 _T = TypeVar("_T", bound="TextContent")
 
@@ -55,11 +50,7 @@
     def from_element(cls: type[_T], element: Element) -> _T:
         """Create an instance from an Element."""
         if element.tag != cls.tag:
-<<<<<<< HEAD
-            raise ContentInitializationError(f"Element tag is not {cls.tag}")
-=======
             raise ContentInitializationError(f"Element tag is not {cls.tag}")  # pragma: no cover
->>>>>>> 200b9b22
 
         return cls(text=unescape(element.text) if element.text else "", encoding=element.get("encoding", None))
 
