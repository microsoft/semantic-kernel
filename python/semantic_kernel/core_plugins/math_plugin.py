--- conflicted
+++ resolved
@@ -1,9 +1,5 @@
 # Copyright (c) Microsoft. All rights reserved.
 import sys
-<<<<<<< HEAD
-from typing import TYPE_CHECKING
-=======
->>>>>>> 4e95b895
 
 if sys.version_info >= (3, 9):
     from typing import Annotated
@@ -12,13 +8,7 @@
 
 from semantic_kernel.functions.kernel_function_decorator import kernel_function
 
-if TYPE_CHECKING:
-    from semantic_kernel.functions.kernel_arguments import KernelArguments
 
-<<<<<<< HEAD
-
-=======
->>>>>>> 4e95b895
 class MathPlugin:
     """
     Description: MathPlugin provides a set of functions to make Math calculations.
