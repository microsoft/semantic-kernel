--- conflicted
+++ resolved
@@ -18,7 +18,7 @@
     SessionsPythonSettings,
 )
 from semantic_kernel.core_plugins.sessions_python_tool.sessions_remote_file_metadata import SessionsRemoteFileMetadata
-from semantic_kernel.exceptions.function_exceptions import FunctionExecutionException, FunctionInitializationError
+from semantic_kernel.exceptions.function_exceptions import FunctionExecutionException
 from semantic_kernel.functions.kernel_function_decorator import kernel_function
 from semantic_kernel.kernel_pydantic import KernelBaseModel
 
@@ -57,15 +57,8 @@
                 env_file_path=env_file_path, pool_management_endpoint=pool_management_endpoint
             )
         except ValidationError as e:
-<<<<<<< HEAD
-            logger.error(f"Failed to load the ACASessionsSettings with message: {str(e)}")
-            raise FunctionInitializationError(f"Failed to load the ACASessionsSettings with message: {str(e)}") from e
-=======
             logger.error(f"Failed to load the ACASessionsSettings with message: {e!s}")
             raise FunctionExecutionException(f"Failed to load the ACASessionsSettings with message: {e!s}") from e
-
-        endpoint = pool_management_endpoint or aca_settings.pool_management_endpoint
->>>>>>> fbb26b5c
 
         super().__init__(
             pool_management_endpoint=aca_settings.pool_management_endpoint,
@@ -237,13 +230,7 @@
         response_json = response.json()
         return [SessionsRemoteFileMetadata.from_dict(entry) for entry in response_json["$values"]]
 
-<<<<<<< HEAD
     async def download_file(self, *, remote_file_path: str, local_file_path: str | None = None) -> BytesIO | None:
-=======
-    async def download_file(
-        self, *, remote_file_path: str, local_file_path: str | None = None
-    ) -> BufferedReader | None:
->>>>>>> fbb26b5c
         """Download a file from the session pool.
 
         Args:
