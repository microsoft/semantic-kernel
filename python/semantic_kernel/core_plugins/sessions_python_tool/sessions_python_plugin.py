# Copyright (c) Microsoft. All rights reserved.

import logging
import os
import re
from collections.abc import Awaitable, Callable
from io import BytesIO
from typing import Annotated, Any

from httpx import AsyncClient, HTTPStatusError
from pydantic import ValidationError

<<<<<<< HEAD
from semantic_kernel.connectors.telemetry import HTTP_USER_AGENT, version_info
=======
>>>>>>> 200b9b22
from semantic_kernel.const import USER_AGENT
from semantic_kernel.core_plugins.sessions_python_tool.sessions_python_settings import (
    ACASessionsSettings,
    SessionsPythonSettings,
)
from semantic_kernel.core_plugins.sessions_python_tool.sessions_remote_file_metadata import SessionsRemoteFileMetadata
from semantic_kernel.exceptions.function_exceptions import FunctionExecutionException, FunctionInitializationError
from semantic_kernel.functions.kernel_function_decorator import kernel_function
from semantic_kernel.kernel_pydantic import HttpsUrl, KernelBaseModel
from semantic_kernel.utils.telemetry.user_agent import HTTP_USER_AGENT, version_info

logger = logging.getLogger(__name__)


SESSIONS_USER_AGENT = f"{HTTP_USER_AGENT}/{version_info} (Language=Python)"

SESSIONS_API_VERSION = "2024-02-02-preview"


class SessionsPythonTool(KernelBaseModel):
    """A plugin for running Python code in an Azure Container Apps dynamic sessions code interpreter."""

    pool_management_endpoint: HttpsUrl
    settings: SessionsPythonSettings
    auth_callback: Callable[..., Awaitable[Any]]
    http_client: AsyncClient

    def __init__(
        self,
        auth_callback: Callable[..., Awaitable[Any]],
        pool_management_endpoint: str | None = None,
        settings: SessionsPythonSettings | None = None,
        http_client: AsyncClient | None = None,
        env_file_path: str | None = None,
        **kwargs,
    ):
        """Initializes a new instance of the SessionsPythonTool class."""
        try:
            aca_settings = ACASessionsSettings.create(
                env_file_path=env_file_path, pool_management_endpoint=pool_management_endpoint
            )
        except ValidationError as e:
            logger.error(f"Failed to load the ACASessionsSettings with message: {e!s}")
            raise FunctionInitializationError(f"Failed to load the ACASessionsSettings with message: {e!s}") from e

        if not settings:
            settings = SessionsPythonSettings()

        if not http_client:
            http_client = AsyncClient()

        super().__init__(
            pool_management_endpoint=aca_settings.pool_management_endpoint,
            settings=settings,
            auth_callback=auth_callback,
            http_client=http_client,
            **kwargs,
        )

    # region Helper Methods
    async def _ensure_auth_token(self) -> str:
        """Ensure the auth token is valid."""
        try:
            auth_token = await self.auth_callback()
        except Exception as e:
            logger.error(f"Failed to retrieve the client auth token with message: {e!s}")
            raise FunctionExecutionException(f"Failed to retrieve the client auth token with messages: {e!s}") from e

        return auth_token

    def _sanitize_input(self, code: str) -> str:
        """Sanitize input to the python REPL.

        Remove whitespace, backtick & python (if llm mistakes python console as terminal).

        Args:
            code (str): The query to sanitize
        Returns:
            str: The sanitized query
        """
        # Removes `, whitespace & python from start
        code = re.sub(r"^(\s|`)*(?i:python)?\s*", "", code)
        # Removes whitespace & ` from end
        return re.sub(r"(\s|`)*$", "", code)

    def _construct_remote_file_path(self, remote_file_path: str) -> str:
        """Construct the remote file path.

        Args:
            remote_file_path (str): The remote file path.

        Returns:
            str: The remote file path.
        """
        if not remote_file_path.startswith("/mnt/data/"):
            remote_file_path = f"/mnt/data/{remote_file_path}"
        return remote_file_path

    def _build_url_with_version(self, base_url, endpoint, params):
        """Builds a URL with the provided base URL, endpoint, and query parameters."""
        params["api-version"] = SESSIONS_API_VERSION
        query_string = "&".join([f"{key}={value}" for key, value in params.items()])
<<<<<<< HEAD
=======
        if not base_url.endswith("/"):
            base_url += "/"
        if endpoint.endswith("/"):
            endpoint = endpoint[:-1]
>>>>>>> 200b9b22
        return f"{base_url}{endpoint}?{query_string}"

    # endregion

    # region Kernel Functions
    @kernel_function(
        description="""Executes the provided Python code.
                     Start and end the code snippet with double quotes to define it as a string.
                     Insert \\n within the string wherever a new line should appear.
                     Add spaces directly after \\n sequences to replicate indentation.
                     Use \" to include double quotes within the code without ending the string.
                     Keep everything in a single line; the \\n sequences will represent line breaks
                     when the string is processed or displayed.
                     """,
        name="execute_code",
    )
    async def execute_code(self, code: Annotated[str, "The valid Python code to execute"]) -> str:
        """Executes the provided Python code.

        Args:
            code (str): The valid Python code to execute
        Returns:
            str: The result of the Python code execution in the form of Result, Stdout, and Stderr
        Raises:
            FunctionExecutionException: If the provided code is empty.
        """
        if not code:
            raise FunctionExecutionException("The provided code is empty")

        if self.settings.sanitize_input:
            code = self._sanitize_input(code)

        auth_token = await self._ensure_auth_token()

        logger.info(f"Executing Python code: {code}")

        self.http_client.headers.update(
            {
                "Authorization": f"Bearer {auth_token}",
                "Content-Type": "application/json",
                USER_AGENT: SESSIONS_USER_AGENT,
            }
        )

        self.settings.python_code = code

        request_body = {
            "properties": self.settings.model_dump(exclude_none=True, exclude={"sanitize_input"}, by_alias=True),
        }

        url = self._build_url_with_version(
            base_url=str(self.pool_management_endpoint),
            endpoint="code/execute/",
            params={"identifier": self.settings.session_id},
        )

        try:
            response = await self.http_client.post(
                url=url,
                json=request_body,
            )
            response.raise_for_status()
            result = response.json()["properties"]
            return f"Result:\n{result['result']}Stdout:\n{result['stdout']}Stderr:\n{result['stderr']}"
        except HTTPStatusError as e:
            error_message = e.response.text if e.response.text else e.response.reason_phrase
            raise FunctionExecutionException(
                f"Code execution failed with status code {e.response.status_code} and error: {error_message}"
            ) from e

    @kernel_function(name="upload_file", description="Uploads a file for the current Session ID")
    async def upload_file(
        self,
        *,
        local_file_path: Annotated[str, "The path to the local file on the machine"],
        remote_file_path: Annotated[
            str | None, "The remote path to the file in the session. Defaults to /mnt/data"
        ] = None,
    ) -> Annotated[SessionsRemoteFileMetadata, "The metadata of the uploaded file"]:
        """Upload a file to the session pool.

        Args:
            remote_file_path (str): The path to the file in the session.
            local_file_path (str): The path to the file on the local machine.

        Returns:
            RemoteFileMetadata: The metadata of the uploaded file.

        Raises:
            FunctionExecutionException: If local_file_path is not provided.
        """
        if not local_file_path:
            raise FunctionExecutionException("Please provide a local file path to upload.")

        remote_file_path = self._construct_remote_file_path(remote_file_path or os.path.basename(local_file_path))

        auth_token = await self._ensure_auth_token()
        self.http_client.headers.update(
            {
                "Authorization": f"Bearer {auth_token}",
                USER_AGENT: SESSIONS_USER_AGENT,
            }
        )

        url = self._build_url_with_version(
            base_url=str(self.pool_management_endpoint),
            endpoint="files/upload",
            params={"identifier": self.settings.session_id},
        )

<<<<<<< HEAD
            response_json = response.json()
            return SessionsRemoteFileMetadata.from_dict(response_json["$values"][0])
=======
        try:
            with open(local_file_path, "rb") as data:
                files = {"file": (remote_file_path, data, "application/octet-stream")}
                response = await self.http_client.post(url=url, files=files)
                response.raise_for_status()
                response_json = response.json()
                return SessionsRemoteFileMetadata.from_dict(response_json["value"][0]["properties"])
        except HTTPStatusError as e:
            error_message = e.response.text if e.response.text else e.response.reason_phrase
            raise FunctionExecutionException(
                f"Upload failed with status code {e.response.status_code} and error: {error_message}"
            ) from e
>>>>>>> 200b9b22

    @kernel_function(name="list_files", description="Lists all files in the provided Session ID")
    async def list_files(self) -> list[SessionsRemoteFileMetadata]:
        """List the files in the session pool.

        Returns:
            list[SessionsRemoteFileMetadata]: The metadata for the files in the session pool
        """
        auth_token = await self._ensure_auth_token()
        self.http_client.headers.update(
            {
                "Authorization": f"Bearer {auth_token}",
                USER_AGENT: SESSIONS_USER_AGENT,
            }
        )

        url = self._build_url_with_version(
<<<<<<< HEAD
            base_url=self.pool_management_endpoint,
            endpoint="python/files",
            params={"identifier": self.settings.session_id},
        )

        response = await self.http_client.get(
            url=url,
=======
            base_url=str(self.pool_management_endpoint),
            endpoint="files",
            params={"identifier": self.settings.session_id},
>>>>>>> 200b9b22
        )

        try:
            response = await self.http_client.get(
                url=url,
            )
            response.raise_for_status()
            response_json = response.json()
            return [SessionsRemoteFileMetadata.from_dict(entry["properties"]) for entry in response_json["value"]]
        except HTTPStatusError as e:
            error_message = e.response.text if e.response.text else e.response.reason_phrase
            raise FunctionExecutionException(
                f"List files failed with status code {e.response.status_code} and error: {error_message}"
            ) from e

    async def download_file(
        self,
        *,
        remote_file_name: Annotated[str, "The name of the file to download, relative to /mnt/data"],
        local_file_path: Annotated[str | None, "The local file path to save the file to, optional"] = None,
    ) -> Annotated[BytesIO | None, "The data of the downloaded file"]:
        """Download a file from the session pool.

        Args:
            remote_file_name: The name of the file to download, relative to `/mnt/data`.
            local_file_path: The path to save the downloaded file to. Should include the extension.
                If not provided, the file is returned as a BufferedReader.

        Returns:
            BufferedReader: The data of the downloaded file.
        """
        auth_token = await self._ensure_auth_token()
        self.http_client.headers.update(
            {
                "Authorization": f"Bearer {auth_token}",
                USER_AGENT: SESSIONS_USER_AGENT,
            }
        )

        url = self._build_url_with_version(
<<<<<<< HEAD
            base_url=self.pool_management_endpoint,
            endpoint="python/downloadFile",
            params={"identifier": self.settings.session_id, "filename": remote_file_path},
        )

        response = await self.http_client.get(
            url=url,
=======
            base_url=str(self.pool_management_endpoint),
            endpoint=f"files/content/{remote_file_name}",
            params={"identifier": self.settings.session_id},
>>>>>>> 200b9b22
        )

        try:
            response = await self.http_client.get(
                url=url,
            )
            response.raise_for_status()
            if local_file_path:
                with open(local_file_path, "wb") as f:
                    f.write(response.content)
                return None

            return BytesIO(response.content)
        except HTTPStatusError as e:
            error_message = e.response.text if e.response.text else e.response.reason_phrase
            raise FunctionExecutionException(
                f"Download failed with status code {e.response.status_code} and error: {error_message}"
            ) from e
        # endregion<|MERGE_RESOLUTION|>--- conflicted
+++ resolved
@@ -10,10 +10,6 @@
 from httpx import AsyncClient, HTTPStatusError
 from pydantic import ValidationError
 
-<<<<<<< HEAD
-from semantic_kernel.connectors.telemetry import HTTP_USER_AGENT, version_info
-=======
->>>>>>> 200b9b22
 from semantic_kernel.const import USER_AGENT
 from semantic_kernel.core_plugins.sessions_python_tool.sessions_python_settings import (
     ACASessionsSettings,
@@ -116,13 +112,10 @@
         """Builds a URL with the provided base URL, endpoint, and query parameters."""
         params["api-version"] = SESSIONS_API_VERSION
         query_string = "&".join([f"{key}={value}" for key, value in params.items()])
-<<<<<<< HEAD
-=======
         if not base_url.endswith("/"):
             base_url += "/"
         if endpoint.endswith("/"):
             endpoint = endpoint[:-1]
->>>>>>> 200b9b22
         return f"{base_url}{endpoint}?{query_string}"
 
     # endregion
@@ -233,10 +226,6 @@
             params={"identifier": self.settings.session_id},
         )
 
-<<<<<<< HEAD
-            response_json = response.json()
-            return SessionsRemoteFileMetadata.from_dict(response_json["$values"][0])
-=======
         try:
             with open(local_file_path, "rb") as data:
                 files = {"file": (remote_file_path, data, "application/octet-stream")}
@@ -249,7 +238,6 @@
             raise FunctionExecutionException(
                 f"Upload failed with status code {e.response.status_code} and error: {error_message}"
             ) from e
->>>>>>> 200b9b22
 
     @kernel_function(name="list_files", description="Lists all files in the provided Session ID")
     async def list_files(self) -> list[SessionsRemoteFileMetadata]:
@@ -267,19 +255,9 @@
         )
 
         url = self._build_url_with_version(
-<<<<<<< HEAD
-            base_url=self.pool_management_endpoint,
-            endpoint="python/files",
-            params={"identifier": self.settings.session_id},
-        )
-
-        response = await self.http_client.get(
-            url=url,
-=======
             base_url=str(self.pool_management_endpoint),
             endpoint="files",
             params={"identifier": self.settings.session_id},
->>>>>>> 200b9b22
         )
 
         try:
@@ -320,19 +298,9 @@
         )
 
         url = self._build_url_with_version(
-<<<<<<< HEAD
-            base_url=self.pool_management_endpoint,
-            endpoint="python/downloadFile",
-            params={"identifier": self.settings.session_id, "filename": remote_file_path},
-        )
-
-        response = await self.http_client.get(
-            url=url,
-=======
             base_url=str(self.pool_management_endpoint),
             endpoint=f"files/content/{remote_file_name}",
             params={"identifier": self.settings.session_id},
->>>>>>> 200b9b22
         )
 
         try:
