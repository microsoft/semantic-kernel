--- conflicted
+++ resolved
@@ -46,15 +46,10 @@
 
     HNSW = "hnsw"
     FLAT = "flat"
-<<<<<<< HEAD
-    QUANTIZED_FLAT = "quantized_flat"
-    DISK_ANN = "disk_ann"
-=======
     IVF_FLAT = "ivf_flat"
     DISK_ANN = "disk_ann"
     QUANTIZED_FLAT = "quantized_flat"
     DYNAMIC = "dynamic"
->>>>>>> e9a755df
 
 
 class DistanceFunction(str, Enum):
