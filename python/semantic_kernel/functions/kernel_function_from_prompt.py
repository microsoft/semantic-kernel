# Copyright (c) Microsoft. All rights reserved.

import logging
from typing import TYPE_CHECKING, Any, AsyncIterable, Dict, List, Optional, Tuple, Union

from pydantic import Field, ValidationError, model_validator

<<<<<<< HEAD
from semantic_kernel.connectors.ai.chat_completion_client_base import (
    ChatCompletionClientBase,
)
from semantic_kernel.connectors.ai.open_ai.contents.open_ai_chat_message_content import (
    OpenAIChatMessageContent,
)
from semantic_kernel.connectors.ai.open_ai.prompt_execution_settings.open_ai_prompt_execution_settings import (
    OpenAIPromptExecutionSettings,
)
=======
from semantic_kernel.connectors.ai.chat_completion_client_base import ChatCompletionClientBase
>>>>>>> 739e7f0e
from semantic_kernel.connectors.ai.prompt_execution_settings import PromptExecutionSettings
from semantic_kernel.connectors.ai.text_completion_client_base import TextCompletionClientBase
from semantic_kernel.contents.chat_history import ChatHistory
from semantic_kernel.contents.chat_message_content import ChatMessageContent
from semantic_kernel.contents.chat_role import ChatRole
from semantic_kernel.contents.finish_reason import FinishReason
from semantic_kernel.contents.streaming_kernel_content import StreamingKernelContent
from semantic_kernel.exceptions import FunctionExecutionException, FunctionInitializationError
from semantic_kernel.functions.function_result import FunctionResult
from semantic_kernel.functions.kernel_arguments import KernelArguments
from semantic_kernel.functions.kernel_function import KernelFunction
from semantic_kernel.functions.kernel_function_metadata import KernelFunctionMetadata
from semantic_kernel.functions.kernel_parameter_metadata import KernelParameterMetadata
from semantic_kernel.prompt_template.kernel_prompt_template import KernelPromptTemplate
from semantic_kernel.prompt_template.prompt_template_config import PromptTemplateConfig
from semantic_kernel.utils.chat import store_results

if TYPE_CHECKING:
    from semantic_kernel.kernel import Kernel

logger: logging.Logger = logging.getLogger(__name__)

PROMPT_RETURN_PARAM = KernelParameterMetadata(
    name="return",
    description="The completion result",
    default_value=None,
    type="FunctionResult",
    required=True,
)


class KernelFunctionFromPrompt(KernelFunction):
    """Semantic Kernel Function from a prompt."""

    prompt_template: KernelPromptTemplate
    prompt_execution_settings: Dict[str, PromptExecutionSettings] = Field(default_factory=dict)

    def __init__(
        self,
        function_name: str,
        plugin_name: str,
        description: Optional[str] = None,
        prompt: Optional[str] = None,
        template_format: Optional[str] = "semantic-kernel",
        prompt_template: Optional[KernelPromptTemplate] = None,
        prompt_template_config: Optional[PromptTemplateConfig] = None,
        prompt_execution_settings: Optional[
            Union[PromptExecutionSettings, List[PromptExecutionSettings], Dict[str, PromptExecutionSettings]]
        ] = None,
    ) -> None:
        """
        Initializes a new instance of the KernelFunctionFromPrompt class

        Args:
            function_name (str): The name of the function
            plugin_name (str): The name of the plugin
            description (str): The description for the function

            prompt (Optional[str]): The prompt
            template_format (Optional[str]): The template format, default is "semantic-kernel"
            prompt_template (Optional[KernelPromptTemplate]): The prompt template
            prompt_template_config (Optional[PromptTemplateConfig]): The prompt template configuration
            prompt_execution_settings (Optional): instance, list or dict of PromptExecutionSettings to be used
                by the function, can also be supplied through prompt_template_config,
                but the supplied one is used if both are present.
                prompt_template_config (Optional[PromptTemplateConfig]): the prompt template config.
        """
        if not prompt and not prompt_template_config and not prompt_template:
            raise FunctionInitializationError(
                "The prompt cannot be empty, must be supplied directly, \
through prompt_template_config or in the prompt_template."
            )

        if not prompt_template:
            if not prompt_template_config:
                # prompt must be there if prompt_template and prompt_template_config is not supplied
                prompt_template_config = PromptTemplateConfig(
                    name=function_name,
                    description=description,
                    template=prompt,
                    template_format=template_format,
                )
            prompt_template = KernelPromptTemplate(prompt_template_config=prompt_template_config)

        try:
            metadata = KernelFunctionMetadata(
                name=function_name,
                plugin_name=plugin_name,
                description=description,
                parameters=prompt_template.prompt_template_config.get_kernel_parameter_metadata(),
                is_prompt=True,
                is_asynchronous=True,
                return_parameter=PROMPT_RETURN_PARAM,
            )
        except ValidationError as exc:
            raise FunctionInitializationError("Failed to create KernelFunctionMetadata") from exc
        super().__init__(
            metadata=metadata, prompt_template=prompt_template, prompt_execution_settings=prompt_execution_settings
        )

    @model_validator(mode="before")
    @classmethod
    def rewrite_execution_settings(
        cls,
        data: Dict[str, Any],
    ) -> Dict[str, PromptExecutionSettings]:
        """Rewrite execution settings to a dictionary.

        If the prompt_execution_settings is not a dictionary, it is converted to a dictionary.
        If it is not supplied, but prompt_template is, the prompt_template's execution settings are used.
        """
        prompt_execution_settings = data.get("prompt_execution_settings")
        prompt_template = data.get("prompt_template")
        if not prompt_execution_settings:
            if prompt_template:
                prompt_execution_settings = prompt_template.prompt_template_config.execution_settings
                data["prompt_execution_settings"] = prompt_execution_settings
            if not prompt_execution_settings:
                return data
        if isinstance(prompt_execution_settings, PromptExecutionSettings):
            data["prompt_execution_settings"] = {
                prompt_execution_settings.service_id or "default": prompt_execution_settings
            }
        if isinstance(prompt_execution_settings, list):
            data["prompt_execution_settings"] = {s.service_id or "default": s for s in prompt_execution_settings}
        return data

    async def _invoke_internal(
        self,
        kernel: "Kernel",
        arguments: KernelArguments,
    ) -> "FunctionResult":
        """Invokes the function with the given arguments."""
        arguments = self.add_default_values(arguments)
        service, execution_settings = kernel.select_ai_service(self, arguments)
        prompt = await self.prompt_template.render(kernel, arguments)

        if isinstance(service, ChatCompletionClientBase):
<<<<<<< HEAD
            auto_invoke, max_iterations = self._get_auto_invoke_execution_settings(execution_settings)
            return await self._handle_chat_service(
                kernel=kernel,
                service=service,
                execution_settings=execution_settings,
                prompt=prompt,
                auto_invoke=auto_invoke,
                max_iterations=max_iterations,
                arguments=arguments,
            )

        if isinstance(service, TextCompletionClientBase):
            return await self._handle_text_service(
                service=service,
                execution_settings=execution_settings,
                prompt=prompt,
                arguments=arguments,
            )

        raise ValueError(f"Service `{type(service).__name__}` is not a valid AI service")

    def _get_auto_invoke_execution_settings(self, execution_settings: PromptExecutionSettings) -> Tuple[bool, int]:
        """Gets the auto invoke and max iterations settings."""
        if isinstance(execution_settings, OpenAIPromptExecutionSettings):
            auto_invoke = execution_settings.auto_invoke_kernel_functions
            max_iterations = execution_settings.max_allowed_tool_calls if auto_invoke else 1
        else:
            auto_invoke = False
            max_iterations = 1
        return auto_invoke, max_iterations

    async def _handle_chat_service(
        self,
        kernel: "Kernel",
        service: ChatCompletionClientBase,
        execution_settings: PromptExecutionSettings,
        prompt: str,
        auto_invoke: bool,
        max_iterations: int,
        arguments: KernelArguments,
    ) -> FunctionResult:
        """Handles the chat service call."""
        chat_history = ChatHistory.from_rendered_prompt(prompt, service.get_chat_message_content_class())
        try:
            for _ in range(max_iterations):
                completions = await service.complete_chat(chat_history, execution_settings)
                if not completions:
                    raise ValueError("No completions returned from the service")

                chat_history = store_results(chat_history=chat_history, results=completions)
                if self._should_return(completions, auto_invoke):
                    return self._create_function_result(completions, chat_history, arguments)

                # Process each tool call
                for result in completions:
                    await self._process_tool_calls(result, kernel, chat_history)

        except Exception as exc:
            logger.error(f"Error occurred while invoking function {self.name}: {exc}")
            raise

    async def _handle_text_service(
        self,
        service: TextCompletionClientBase,
        execution_settings: PromptExecutionSettings,
        prompt: str,
        arguments: KernelArguments,
    ) -> FunctionResult:
        """Handles the text service call."""
        try:
            completions = await service.complete(prompt, execution_settings)
            return self._create_function_result(completions, None, arguments, prompt=prompt)
        except Exception as e:
            logger.error(f"Error occurred while invoking function {self.name}: {e}")
            raise

    def _should_return(self, completions: List[ChatMessageContent], auto_invoke: bool) -> bool:
        """Determines if the completions should be returned."""
        return (
            not auto_invoke
            or any(not isinstance(completion, OpenAIChatMessageContent) for completion in completions)
            or len(completions) > 1
            or any(not hasattr(completion, "tool_calls") or not completion.tool_calls for completion in completions)
        )

    def _create_function_result(
        self, completions: List[ChatMessageContent], chat_history, arguments, prompt=None
    ) -> FunctionResult:
        """Creates a function result with the given completions."""
        metadata = {
            "arguments": arguments,
            "metadata": [completion.metadata for completion in completions],
        }
        if chat_history:
            metadata["messages"] = chat_history
        if prompt:
            metadata["prompt"] = prompt
        return FunctionResult(
            function=self.metadata,
            value=completions,
            metadata=metadata,
        )

    async def _process_tool_calls(
        self, result: ChatMessageContent, kernel: "Kernel", chat_history: ChatHistory
    ) -> None:
        """Processes the tool calls in the result."""
        for tool_call in result.tool_calls:
            func = kernel.func(**tool_call.function.split_name_dict())
            arguments = tool_call.function.to_kernel_arguments()
            func_result = await kernel.invoke(func, arguments)
            chat_history.add_tool_message(
                str(func_result.value),
                metadata={"tool_call_id": tool_call.id, "function_name": tool_call.function.name},
            )
=======
            chat_history = ChatHistory.from_rendered_prompt(prompt, service.get_chat_message_content_class())
            try:
                completions = await service.complete_chat(chat_history, execution_settings)
                # this can be expanded for auto-invoking function calls
                # store_results function is in utils.chat
                # chat_history = store_results(chat_history=chat_history, results=completions)
            except Exception as exc:
                raise FunctionExecutionException(f"Error occurred while invoking function {self.name}: {exc}") from exc

            return FunctionResult(
                function=self.metadata,
                value=completions,
                metadata={
                    "messages": chat_history,
                    "arguments": arguments,
                    "metadata": [completion.metadata for completion in completions],
                },
            )

        if isinstance(service, TextCompletionClientBase):
            try:
                completions = await service.complete(prompt, execution_settings)
            except Exception as e:
                raise FunctionExecutionException(f"Error occurred while invoking function {self.name}: {e}") from e

            return FunctionResult(
                function=self.metadata,
                value=completions,
                metadata={
                    "prompt": prompt,
                    "arguments": arguments,
                    "metadata": [completion.metadata for completion in completions],
                },
            )

        raise FunctionExecutionException(f"Service `{type(service)}` is not a valid AI service")  # pragma: no cover
>>>>>>> 739e7f0e

    async def _invoke_internal_stream(
        self,
        kernel: "Kernel",
        arguments: KernelArguments,
    ) -> AsyncIterable[Union[FunctionResult, List[StreamingKernelContent]]]:
        arguments = self.add_default_values(arguments)
        service, execution_settings = kernel.select_ai_service(self, arguments)
        prompt = await self.prompt_template.render(kernel, arguments)
        complete_stream_content = []
        tools = []
        auto_invoke, max_iterations = self._get_auto_invoke_execution_settings(execution_settings)

        if isinstance(service, ChatCompletionClientBase):
            chat_history = ChatHistory.from_rendered_prompt(prompt, service.get_chat_message_content_class())
            try:
                for _ in range(max_iterations):
                    async for partial_content, stored_data in service.complete_chat_stream(
                        chat_history=chat_history, settings=execution_settings
                    ):
                        finish_reason = getattr(partial_content[0], "finish_reason", None)

                        # Check for tool calls and accumulate if present
                        if partial_content[0].tool_calls:
                            complete_stream_content.append(partial_content)
                            tools.append(stored_data)
                            if finish_reason == FinishReason.STOP:
                                break  # Stop processing further if finish reason indicates to stop
                            continue
                        # yield partial_content

                        # Yield non-tool call content if not stopping
                        if finish_reason != FinishReason.STOP and finish_reason != FinishReason.TOOL_CALLS:
                            yield partial_content
                        else:
                            # If we hit STOP, break from the loop
                            break

                    # Process accumulated tool calls
                    if complete_stream_content:
                        chat_content = None
                        for result in complete_stream_content:
                            content_to_add = result[0]  # Assuming result[0] is the content
                            # TODO: This line is building up the tool_calls again, even though it is already formed
                            chat_content = content_to_add if chat_content is None else chat_content + content_to_add

                        # TODO: fix this -- right now overwrite the tool_calls with the last tool_calls
                        last_item = tools[-1]
                        tool_calls = last_item["tool_call_ids_by_index"]
                        tools_to_add = [tool_call_list[0] for tool_call_list in tool_calls.values()]
                        chat_content.tool_calls = tools_to_add  # Directly assign the list

                        chat_content.role = ChatRole.ASSISTANT
                        chat_history = store_results(chat_history=chat_history, results=[chat_content])

                        # Process each tool call
                        for _, tool_call_list in tool_calls.items():
                            tool_call = tool_call_list[0]
                            func = kernel.func(**tool_call.function.split_name_dict())
                            # print(f"Debugging only: {tool_call.function}")
                            arguments = tool_call.function.to_kernel_arguments()
                            func_result = await kernel.invoke(func, arguments)
                            chat_history.add_tool_message(
                                str(func_result.value),
                                metadata={"tool_call_id": tool_call.id, "function_name": tool_call.function.name},
                            )
                        complete_stream_content = []
                        tools = []  # Reset tools list for next iteration

                    if finish_reason == FinishReason.STOP:
                        break

                return  # Exit after processing all iterations
            except Exception as e:
                logger.error(f"Error occurred while invoking function {self.name}: {e}")
                yield FunctionResult(function=self.metadata, value=None, metadata={"error": e})

        if isinstance(service, TextCompletionClientBase):
            try:
                async for partial_content in service.complete_stream(prompt=prompt, settings=execution_settings):
                    yield partial_content
                return
            except Exception as e:
                logger.error(f"Error occurred while invoking function {self.name}: {e}")
                yield FunctionResult(function=self.metadata, value=None, metadata={"error": e})

        raise FunctionExecutionException(f"Service `{type(service)}` is not a valid AI service")  # pragma: no cover

    def add_default_values(self, arguments: "KernelArguments") -> KernelArguments:
        """Gathers the function parameters from the arguments."""
        for parameter in self.prompt_template.prompt_template_config.input_variables:
            if parameter.name not in arguments and parameter.default not in {None, "", False, 0}:
                arguments[parameter.name] = parameter.default
        return arguments<|MERGE_RESOLUTION|>--- conflicted
+++ resolved
@@ -5,7 +5,6 @@
 
 from pydantic import Field, ValidationError, model_validator
 
-<<<<<<< HEAD
 from semantic_kernel.connectors.ai.chat_completion_client_base import (
     ChatCompletionClientBase,
 )
@@ -15,9 +14,7 @@
 from semantic_kernel.connectors.ai.open_ai.prompt_execution_settings.open_ai_prompt_execution_settings import (
     OpenAIPromptExecutionSettings,
 )
-=======
 from semantic_kernel.connectors.ai.chat_completion_client_base import ChatCompletionClientBase
->>>>>>> 739e7f0e
 from semantic_kernel.connectors.ai.prompt_execution_settings import PromptExecutionSettings
 from semantic_kernel.connectors.ai.text_completion_client_base import TextCompletionClientBase
 from semantic_kernel.contents.chat_history import ChatHistory
@@ -156,7 +153,6 @@
         prompt = await self.prompt_template.render(kernel, arguments)
 
         if isinstance(service, ChatCompletionClientBase):
-<<<<<<< HEAD
             auto_invoke, max_iterations = self._get_auto_invoke_execution_settings(execution_settings)
             return await self._handle_chat_service(
                 kernel=kernel,
@@ -204,7 +200,7 @@
             for _ in range(max_iterations):
                 completions = await service.complete_chat(chat_history, execution_settings)
                 if not completions:
-                    raise ValueError("No completions returned from the service")
+                    raise FunctionExecutionException(f"No completions returned while invoking function {self.name}")
 
                 chat_history = store_results(chat_history=chat_history, results=completions)
                 if self._should_return(completions, auto_invoke):
@@ -215,8 +211,7 @@
                     await self._process_tool_calls(result, kernel, chat_history)
 
         except Exception as exc:
-            logger.error(f"Error occurred while invoking function {self.name}: {exc}")
-            raise
+            raise FunctionExecutionException(f"Error occurred while invoking function {self.name}: {exc}") from exc
 
     async def _handle_text_service(
         self,
@@ -272,44 +267,6 @@
                 str(func_result.value),
                 metadata={"tool_call_id": tool_call.id, "function_name": tool_call.function.name},
             )
-=======
-            chat_history = ChatHistory.from_rendered_prompt(prompt, service.get_chat_message_content_class())
-            try:
-                completions = await service.complete_chat(chat_history, execution_settings)
-                # this can be expanded for auto-invoking function calls
-                # store_results function is in utils.chat
-                # chat_history = store_results(chat_history=chat_history, results=completions)
-            except Exception as exc:
-                raise FunctionExecutionException(f"Error occurred while invoking function {self.name}: {exc}") from exc
-
-            return FunctionResult(
-                function=self.metadata,
-                value=completions,
-                metadata={
-                    "messages": chat_history,
-                    "arguments": arguments,
-                    "metadata": [completion.metadata for completion in completions],
-                },
-            )
-
-        if isinstance(service, TextCompletionClientBase):
-            try:
-                completions = await service.complete(prompt, execution_settings)
-            except Exception as e:
-                raise FunctionExecutionException(f"Error occurred while invoking function {self.name}: {e}") from e
-
-            return FunctionResult(
-                function=self.metadata,
-                value=completions,
-                metadata={
-                    "prompt": prompt,
-                    "arguments": arguments,
-                    "metadata": [completion.metadata for completion in completions],
-                },
-            )
-
-        raise FunctionExecutionException(f"Service `{type(service)}` is not a valid AI service")  # pragma: no cover
->>>>>>> 739e7f0e
 
     async def _invoke_internal_stream(
         self,
