# Copyright (c) Microsoft. All rights reserved.

import glob
import importlib
import inspect
import logging
import os
from copy import copy
<<<<<<< HEAD
from typing import Any, AsyncIterable, Callable, Dict, List, Optional, Tuple, Type, TypeVar, Union
=======
from typing import Any, AsyncIterable, Callable, Dict, List, Optional, Type, TypeVar, Union
>>>>>>> 4371aebc

from pydantic import Field

from semantic_kernel.connectors.ai.ai_exception import AIException
from semantic_kernel.connectors.ai.chat_completion_client_base import (
    ChatCompletionClientBase,
)
from semantic_kernel.connectors.ai.embeddings.embedding_generator_base import (
    EmbeddingGeneratorBase,
)
from semantic_kernel.connectors.ai.prompt_execution_settings import PromptExecutionSettings
from semantic_kernel.connectors.ai.text_completion_client_base import (
    TextCompletionClientBase,
)
from semantic_kernel.contents.streaming_kernel_content import StreamingKernelContent
from semantic_kernel.events import FunctionInvokedEventArgs, FunctionInvokingEventArgs
from semantic_kernel.functions.function_result import FunctionResult
from semantic_kernel.functions.kernel_arguments import KernelArguments
from semantic_kernel.functions.kernel_function import KernelFunction
from semantic_kernel.functions.kernel_function_metadata import KernelFunctionMetadata
from semantic_kernel.functions.kernel_plugin import KernelPlugin
from semantic_kernel.functions.kernel_plugin_collection import (
    KernelPluginCollection,
)
from semantic_kernel.kernel_exception import KernelException
from semantic_kernel.kernel_pydantic import KernelBaseModel
from semantic_kernel.memory.memory_store_base import MemoryStoreBase
from semantic_kernel.memory.null_memory import NullMemory
from semantic_kernel.memory.semantic_text_memory import SemanticTextMemory
from semantic_kernel.memory.semantic_text_memory_base import SemanticTextMemoryBase
<<<<<<< HEAD
from semantic_kernel.prompt_template.prompt_template_base import PromptTemplateBase
from semantic_kernel.prompt_template.prompt_template_config import (
    PromptTemplateConfig,
=======
from semantic_kernel.prompt_template.prompt_template import PromptTemplate
from semantic_kernel.prompt_template.prompt_template_config import (
    PromptTemplateConfig,
)
from semantic_kernel.prompt_template.semantic_function_config import (
    SemanticFunctionConfig,
>>>>>>> 4371aebc
)
from semantic_kernel.reliability.pass_through_without_retry import (
    PassThroughWithoutRetry,
)
from semantic_kernel.reliability.retry_mechanism_base import RetryMechanismBase
<<<<<<< HEAD
from semantic_kernel.services.ai_service_selector import get_ai_service
=======
>>>>>>> 4371aebc
from semantic_kernel.template_engine.prompt_template_engine import PromptTemplateEngine
from semantic_kernel.template_engine.protocols.prompt_templating_engine import (
    PromptTemplatingEngine,
)
from semantic_kernel.utils.naming import generate_random_ascii_name
from semantic_kernel.utils.validation import (
    validate_function_name,
    validate_plugin_name,
)
from semantic_kernel.prompt_template.kernel_prompt_template import KernelPromptTemplate

T = TypeVar("T")

logger: logging.Logger = logging.getLogger(__name__)


class Kernel(KernelBaseModel):
    """
    The Kernel class is the main entry point for the Semantic Kernel. It provides the ability to run
    semantic/native functions, and manage plugins, memory, and AI services.

    Attributes:
        plugins (Optional[KernelPluginCollection]): The collection of plugins to be used by the kernel
        prompt_template_engine (Optional[PromptTemplatingEngine]): The prompt template engine to be used by the kernel
        memory (Optional[SemanticTextMemoryBase]): The memory to be used by the kernel
        text_completion_services (Dict[str, Callable[["Kernel"], TextCompletionClientBase]]): The text
            completion services
        chat_services (Dict[str, Callable[["Kernel"], ChatCompletionClientBase]]): The chat services
        text_embedding_generation_services (Dict[str, Callable[["Kernel"], EmbeddingGeneratorBase]]): The text embedding
        default_text_completion_service (Optional[str]): The default text completion service
        default_chat_service (Optional[str]): The default chat service
        default_text_embedding_generation_service (Optional[str]): The default text embedding generation service
        retry_mechanism (RetryMechanismBase): The retry mechanism to be used by the kernel
        function_invoking_handlers (Dict): The function invoking handlers
        function_invoked_handlers (Dict): The function invoked handlers
    """

    plugins: Optional[KernelPluginCollection] = Field(default_factory=KernelPluginCollection)
    prompt_template_engine: Optional[PromptTemplatingEngine] = Field(default_factory=PromptTemplateEngine)
    memory: Optional[SemanticTextMemoryBase] = Field(default_factory=SemanticTextMemory)
    text_completion_services: Dict[str, Callable[["Kernel"], TextCompletionClientBase]] = Field(default_factory=dict)
    chat_services: Dict[str, Callable[["Kernel"], ChatCompletionClientBase]] = Field(default_factory=dict)
    text_embedding_generation_services: Dict[str, Callable[["Kernel"], EmbeddingGeneratorBase]] = Field(
        default_factory=dict
    )
    default_text_completion_service: Optional[str] = Field(default=None)
    default_chat_service: Optional[str] = Field(default=None)
    default_text_embedding_generation_service: Optional[str] = Field(default=None)
    retry_mechanism: RetryMechanismBase = Field(default_factory=PassThroughWithoutRetry)
    function_invoking_handlers: Dict = Field(default_factory=dict)
    function_invoked_handlers: Dict = Field(default_factory=dict)

    def __init__(
        self,
        plugins: Optional[KernelPluginCollection] = None,
        prompt_template_engine: Optional[PromptTemplatingEngine] = None,
        memory: Optional[SemanticTextMemoryBase] = None,
        **kwargs: Any,
    ) -> None:
        """
        Initialize a new instance of the Kernel class.

        Args:
            plugins (Optional[KernelPluginCollection]): The collection of plugins to be used by the kernel
            prompt_template_engine (Optional[PromptTemplatingEngine]): The prompt template engine to be
                used by the kernel
            memory (Optional[SemanticTextMemoryBase]): The memory to be used by the kernel
            **kwargs (Any): Additional fields to be passed to the Kernel model
        """
        plugins = plugins if plugins else KernelPluginCollection()
        prompt_template_engine = prompt_template_engine if prompt_template_engine else PromptTemplatingEngine()
        memory = memory if memory else NullMemory()

        super().__init__(plugins=plugins, prompt_template_engine=prompt_template_engine, memory=memory, **kwargs)

    def add_plugin(
        self, plugin_name: str, functions: List[KernelFunction], plugin: Optional[KernelPlugin] = None
    ) -> None:
        """
        Adds a plugin to the kernel's collection of plugins. If a plugin instance is provided,
        it uses that instance instead of creating a new KernelPlugin.

        Args:
            plugin_name (str): The name of the plugin
            functions (List[KernelFunction]): The functions to add to the plugin
            plugin (Optional[KernelPlugin]): An optional pre-defined plugin instance
        """
        if plugin is None:
            # If no plugin instance is provided, create a new KernelPlugin
            plugin = KernelPlugin(name=plugin_name, functions=functions)

        if plugin_name in self.plugins:
            self.plugins.add_functions_to_plugin(functions=functions, plugin_name=plugin_name)
        else:
            self.plugins.add(plugin)

    def create_function_from_prompt(
        self,
        template: Optional[str] = None,
        prompt_template_config: Optional[PromptTemplateConfig] = None,
        execution_settings: Optional[PromptExecutionSettings] = None,
        function_name: Optional[str] = None,
        plugin_name: Optional[str] = None,
        description: Optional[str] = None,
        template_format: Optional[str] = None,
        prompt_template: Optional[PromptTemplateBase] = None,
    ) -> KernelFunction:
        """
        Create a Kernel Function from a prompt.

        Args:
            template (Optional[str]): The prompt template
            prompt_template_config (Optional[PromptTemplateConfig]): The prompt template configuration
            execution_settings (Optional[PromptExecutionSettings]): The execution settings
            function_name (Optional[str]): The name of the function
            plugin_name (Optional[str]): The name of the plugin
            description (Optional[str]): The description of the function
            template_format (Optional[str]): The format of the prompt template
            prompt_template (Optional[PromptTemplateBase]): The prompt template

        Returns:
            KernelFunction: The created Kernel Function
        """
        if not plugin_name:
            plugin_name = f"p_{generate_random_ascii_name()}"
        assert plugin_name is not None  # for type checker

        if not function_name:
            function_name = f"f_{generate_random_ascii_name()}"
        assert function_name is not None  # for type checker

        validate_plugin_name(plugin_name)
        validate_function_name(function_name)

        function = KernelFunction.from_prompt(
            prompt=template,
            execution_settings=execution_settings,
            function_name=function_name,
            plugin_name=plugin_name,
            description=description,
            template_format=template_format,
            prompt_template=prompt_template,
            prompt_template_config=prompt_template_config,
        )

        # TODO: Can this `get_ai_service` call be moved to the function invoke?
        service, _, service_base_type = get_ai_service(self, function, KernelArguments())
        if service is None:
            raise AIException(
                AIException.ErrorCodes.InvalidConfiguration,
                (f"Could not load AI service for: {function.plugin_name}.{function.name}"),
            )

        if not execution_settings:
            execution_settings = function.prompt_execution_settings

        if issubclass(service_base_type, ChatCompletionClientBase):
            req_settings_type = service.__closure__[0].cell_contents.get_prompt_execution_settings_class()
            exec_settings = req_settings_type.from_prompt_execution_settings(
                execution_settings["default"]
            )  # TODO, make dynamic
            function.set_chat_configuration({"default": exec_settings})
            function.set_chat_service(lambda: service(self))
        elif issubclass(service_base_type, TextCompletionClientBase):
            req_settings_type = service.__closure__[0].cell_contents.get_prompt_execution_settings_class()
            exec_settings = req_settings_type.from_prompt_execution_settings(
                execution_settings["default"]
            )  # TODO, make dynamic
            function.set_ai_configuration({"default": exec_settings})
            function.set_ai_service(lambda: service(self))
        else:
            raise ValueError(f"Unknown AI service type: {service.__name__}")

        self.add_plugin(plugin_name, [function])
        function.set_default_plugin_collection(self.plugins)

        return function

    def register_native_function(
        self,
        plugin_name: Optional[str],
        kernel_function: Callable,
    ) -> KernelFunction:
        """
        Creates a native function from the plugin name and kernel function

        Args:
            plugin_name (Optional[str]): The name of the plugin. If empty, a random name will be generated.
            kernel_function (Callable): The kernel function

        Returns:
            KernelFunction: The created native function
        """
        if not hasattr(kernel_function, "__kernel_function__"):
            raise KernelException(
                KernelException.ErrorCodes.InvalidFunctionType,
                "kernel_function argument must be decorated with @kernel_function",
            )
        function_name = kernel_function.__kernel_function_name__

        if plugin_name is None or plugin_name == "":
            plugin_name = f"p_{generate_random_ascii_name()}"
        assert plugin_name is not None  # for type checker

        validate_plugin_name(plugin_name)
        validate_function_name(function_name)

        if plugin_name in self.plugins and function_name in self.plugins[plugin_name]:
            raise KernelException(
                KernelException.ErrorCodes.FunctionOverloadNotSupported,
                "Overloaded functions are not supported, " "please differentiate function names.",
            )

        function = KernelFunction.from_native_method(kernel_function, plugin_name)
        self.add_plugin(plugin_name, [function])
        function.set_default_plugin_collection(self.plugins)

        return function

    async def invoke_stream(
<<<<<<< HEAD
        self, functions: Union[KernelFunction, List[KernelFunction]], arguments: KernelArguments
    ) -> AsyncIterable["StreamingKernelContent"]:
        """Execute one or more stream functions.

        This will execute the functions in the order they are provided, if a list of functions is provided.
        When multiple functions are provided only the last one is streamed, the rest is executed as a pipeline.

        Arguments:
            functions (Union[KernelFunction, List[KernelFunction]]): The function or functions to execute
            arguments (KernelArguments): The arguments to pass to the function(s)

        Yields:
            StreamingKernelContent: The content of the stream of the last function provided.
        """
=======
        self,
        functions: Union[KernelFunction, List[KernelFunction]],
        arguments: Optional[KernelArguments] = None,
        **kwargs: Dict[str, Any],
    ) -> AsyncIterable[List["StreamingKernelContent"]]:
        """Execute one or more stream functions.

        This will execute the functions in the order they are provided, if a list of functions is provided.
        When multiple functions are provided only the last one is streamed, the rest is executed as a pipeline.

        Arguments:
            functions (Union[KernelFunction, List[KernelFunction]]): The function or functions to execute
            arguments (KernelArguments): The arguments to pass to the function(s), optional
            kwargs (Dict[str, Any]): arguments that can be used instead of supplying KernelArguments

        Yields:
            StreamingKernelContent: The content of the stream of the last function provided.
        """
        if not arguments:
            arguments = KernelArguments(**kwargs)
>>>>>>> 4371aebc
        if isinstance(functions, KernelFunction):
            stream_function = functions
            results = []
            pipeline_step = 0
        else:
            stream_function = functions[-1]
            if len(functions) > 1:
                pipeline_functions = functions[:-1]
                # run pipeline functions
                results = await self.invoke(pipeline_functions, arguments)
            else:
                raise ValueError("No functions passed to run")
            if not results:
                results = []
            pipeline_step = len(functions) - 1
        while True:
            function_invoking_args = self.on_function_invoking(stream_function.describe(), arguments)
            if function_invoking_args.is_cancel_requested:
                logger.info(
                    f"Execution was cancelled on function invoking event of pipeline step \
{pipeline_step}: {stream_function.plugin_name}.{stream_function.name}."
                )
                return
            if function_invoking_args.updated_arguments:
                logger.info(
                    f"Arguments updated by function_invoking_handler in pipeline step: \
{pipeline_step}, new arguments: {function_invoking_args.arguments}"
                )
                arguments = function_invoking_args.arguments
            if function_invoking_args.is_skip_requested:
                logger.info(
                    f"Execution was skipped on function invoking event of pipeline step \
{pipeline_step}: {stream_function.plugin_name}.{stream_function.name}."
                )
                return
                # TODO: decide how to put results into kernelarguments,
                # might need to be done as part of the invoked_handler
            function_result = []
            exception = None
            try:
                async for stream_message in stream_function.invoke_stream(self, arguments):
                    if isinstance(stream_message, FunctionResult):
                        raise stream_message.metadata.get("error", Exception("Error occurred in stream function"))
                    function_result.append(stream_message)
                    yield stream_message
            except Exception as exc:
                logger.error(
                    "Something went wrong in stream function. During function invocation:"
                    f" '{stream_function.plugin_name}.{stream_function.name}'. Error"
                    f" description: '{str(exc)}'"
                )
                exception = exc
            # TODO: process function_result list to FunctionResult
            output_function_result = []
            for result in function_result:
                for index, choice in enumerate(result):
                    if len(output_function_result) <= index:
                        output_function_result.append(copy(choice))
                    else:
                        output_function_result[index] += choice
            func_result = FunctionResult(function=stream_function.describe(), value=output_function_result)
            function_invoked_args = self.on_function_invoked(
                stream_function.describe(),
                arguments,
                func_result,
                exception,
            )
            results.append(function_invoked_args.function_result)
            if function_invoked_args.exception:
                raise KernelException(
                    KernelException.ErrorCodes.FunctionInvokeError,
                    "Error occurred while invoking stream function",
                    function_invoked_args.exception,
                ) from function_invoked_args.exception

            if function_invoked_args.is_cancel_requested:
                logger.info(
                    f"Execution was cancelled on function invoked event of pipeline step \
{pipeline_step}: {stream_function.plugin_name}.{stream_function.name}."
                )
                return
            if function_invoked_args.updated_arguments:
                logger.info(
                    f"Arguments updated by function_invoked_handler in pipeline step: \
{pipeline_step}, new arguments: {function_invoked_args.arguments}"
                )
                arguments = function_invoked_args.arguments
            if function_invoked_args.is_repeat_requested:
                logger.info(
                    f"Execution was repeated on function invoked event of pipeline step \
{pipeline_step}: {stream_function.plugin_name}.{stream_function.name}."
                )
                continue
            break
<<<<<<< HEAD

    async def invoke(
        self, functions: Union[KernelFunction, List[KernelFunction]], arguments: KernelArguments = KernelArguments()
    ) -> Optional[Union[FunctionResult, List[FunctionResult]]]:
        """Execute one or more functions.

=======

    async def invoke(
        self,
        functions: Union[KernelFunction, List[KernelFunction]],
        arguments: Optional[KernelArguments] = None,
        **kwargs: Dict[str, Any],
    ) -> Optional[Union[FunctionResult, List[FunctionResult]]]:
        """Execute one or more functions.

>>>>>>> 4371aebc
        When multiple functions are passed the FunctionResult of each is put into a list.

        Arguments:
            functions (Union[KernelFunction, List[KernelFunction]]): The function or functions to execute
<<<<<<< HEAD
            arguments (KernelArguments): The arguments to pass to the function(s)

        Returns:
            Optional[Union[FunctionResult, List[FunctionResult]]]: The result of the function(s)

        """
=======
            arguments (KernelArguments): The arguments to pass to the function(s), optional
            kwargs (Dict[str, Any]): arguments that can be used instead of supplying KernelArguments

        Returns:
            Optional[Union[FunctionResult, List[FunctionResult]]]: The result of the function(s)

        """
        if not arguments:
            arguments = KernelArguments(**kwargs)
>>>>>>> 4371aebc
        results = []
        pipeline_step = 0
        if not isinstance(functions, list):
            functions = [functions]
            number_of_steps = 1
        else:
            number_of_steps = len(functions)
        for func in functions:
            # While loop is used to repeat the function invocation, if requested
            while True:
                function_invoking_args = self.on_function_invoking(func.describe(), arguments)
                if function_invoking_args.is_cancel_requested:
                    logger.info(
                        f"Execution was cancelled on function invoking event of pipeline step \
{pipeline_step}: {func.plugin_name}.{func.name}."
                    )
                    return results if results else None
                if function_invoking_args.updated_arguments:
                    logger.info(
                        f"Arguments updated by function_invoking_handler in pipeline step: \
{pipeline_step}, new arguments: {function_invoking_args.arguments}"
                    )
                    arguments = function_invoking_args.arguments
                if function_invoking_args.is_skip_requested:
                    logger.info(
                        f"Execution was skipped on function invoking event of pipeline step \
{pipeline_step}: {func.plugin_name}.{func.name}."
                    )
                    break
                function_result = None
                exception = None
                try:
                    function_result = await func.invoke(self, arguments)
                except Exception as exc:
                    logger.error(
                        "Something went wrong in function invocation. During function invocation:"
                        f" '{func.plugin_name}.{func.name}'. Error description: '{str(exc)}'"
                    )
                    exception = exc

                # this allows a hook to alter the results before adding.
                function_invoked_args = self.on_function_invoked(func.describe(), arguments, function_result, exception)
                results.append(function_invoked_args.function_result)

                if function_invoked_args.exception:
                    raise KernelException(
                        KernelException.ErrorCodes.FunctionInvokeError,
                        f"Error occurred while invoking function: '{func.plugin_name}.{func.name}'",
                        function_invoked_args.exception,
                    ) from function_invoked_args.exception
                if function_invoked_args.is_cancel_requested:
                    logger.info(
                        f"Execution was cancelled on function invoked event of pipeline step \
{pipeline_step}: {func.plugin_name}.{func.name}."
<<<<<<< HEAD
                    )
                    return results if results else None
                if function_invoked_args.updated_arguments:
                    logger.info(
                        f"Arguments updated by function_invoked_handler in pipeline step: \
{pipeline_step}, new arguments: {function_invoked_args.arguments}"
                    )
                    arguments = function_invoked_args.arguments
                if function_invoked_args.is_repeat_requested:
                    logger.info(
                        f"Execution was repeated on function invoked event of pipeline step \
{pipeline_step}: {func.plugin_name}.{func.name}."
                    )
=======
                    )
                    return results if results else None
                if function_invoked_args.updated_arguments:
                    logger.info(
                        f"Arguments updated by function_invoked_handler in pipeline step: \
{pipeline_step}, new arguments: {function_invoked_args.arguments}"
                    )
                    arguments = function_invoked_args.arguments
                if function_invoked_args.is_repeat_requested:
                    logger.info(
                        f"Execution was repeated on function invoked event of pipeline step \
{pipeline_step}: {func.plugin_name}.{func.name}."
                    )
>>>>>>> 4371aebc
                    continue
                break

            pipeline_step += 1

        return results if number_of_steps > 1 else results[0]

    def func(self, plugin_name: str, function_name: str) -> KernelFunction:
        if plugin_name not in self.plugins:
            raise ValueError(f"Plugin '{plugin_name}' not found")
        if function_name not in self.plugins[plugin_name]:
            raise ValueError(f"Function '{function_name}' not found in plugin '{plugin_name}'")
        return self.plugins[plugin_name][function_name]

    def use_memory(
        self,
        storage: MemoryStoreBase,
        embeddings_generator: Optional[EmbeddingGeneratorBase] = None,
    ) -> None:
        if embeddings_generator is None:
            service_id = self.get_text_embedding_generation_service_id()
            if not service_id:
                raise ValueError("The embedding service id cannot be `None` or empty")

            embeddings_service = self.get_ai_service(EmbeddingGeneratorBase, service_id)
            if not embeddings_service:
                raise ValueError(f"AI configuration is missing for: {service_id}")

            embeddings_generator = embeddings_service(self)

        if storage is None:
            raise ValueError("The storage instance provided cannot be `None`")
        if embeddings_generator is None:
            raise ValueError("The embedding generator cannot be `None`")

        self.register_memory(SemanticTextMemory(storage, embeddings_generator))

    def register_memory(self, memory: SemanticTextMemoryBase) -> None:
        self.memory = memory

    def register_memory_store(self, memory_store: MemoryStoreBase) -> None:
        self.use_memory(memory_store)

    def on_function_invoking(
        self, kernel_function_metadata: KernelFunctionMetadata, arguments: KernelArguments
    ) -> FunctionInvokingEventArgs:
        args = FunctionInvokingEventArgs(kernel_function_metadata=kernel_function_metadata, arguments=arguments)
        if self.function_invoking_handlers:
            for handler in self.function_invoking_handlers.values():
                handler(self, args)
        return args

    def on_function_invoked(
        self,
        kernel_function_metadata: KernelFunctionMetadata,
        arguments: KernelArguments,
        function_result: Optional[FunctionResult] = None,
        exception: Optional[Exception] = None,
    ) -> FunctionInvokedEventArgs:
        # TODO: include logic that uses function_result
        args = FunctionInvokedEventArgs(
            kernel_function_metadata=kernel_function_metadata,
            arguments=arguments,
            function_result=function_result,
            exception=exception,
        )
        if self.function_invoked_handlers:
            for handler in self.function_invoked_handlers.values():
                handler(self, args)
        return args

    def import_plugin(self, plugin_instance: Union[Any, Dict[str, Any]], plugin_name: str) -> KernelPlugin:
        """
        Import a plugin into the kernel.

        Args:
            plugin_instance (Any | Dict[str, Any]): The plugin instance. This can be a custom class or a
                dictionary of classes that contains methods with the kernel_function decorator for one or
                several methods. See `TextMemoryPlugin` as an example.
            plugin_name (str): The name of the plugin. Allows chars: upper, lower ASCII and underscores.

        Returns:
            KernelPlugin: The imported plugin of type KernelPlugin.
        """
        if not plugin_name.strip():
            logger.warn("Unable to import plugin due to missing plugin_name")
            raise KernelException(
                KernelException.ErrorCodes.InvalidPluginName,
                "Plugin name cannot be empty",
            )
        logger.debug(f"Importing plugin {plugin_name}")

        functions = []

        if isinstance(plugin_instance, dict):
            candidates = plugin_instance.items()
        else:
            candidates = inspect.getmembers(plugin_instance, inspect.ismethod)
        # Read every method from the plugin instance
        for _, candidate in candidates:
            # If the method is a prompt function, register it
            if not hasattr(candidate, "__kernel_function__"):
                continue

            functions.append(KernelFunction.from_native_method(candidate, plugin_name))

        logger.debug(f"Methods imported: {len(functions)}")

        # Uniqueness check on function names
        function_names = [f.name for f in functions]
        if len(function_names) != len(set(function_names)):
            raise KernelException(
                KernelException.ErrorCodes.FunctionOverloadNotSupported,
                ("Overloaded functions are not supported, " "please differentiate function names."),
            )

        # This is legacy - figure out why we're setting all plugins on each function?
        for func in functions:
            func.set_default_plugin_collection(self.plugins)

        plugin = KernelPlugin(name=plugin_name, functions=functions)
        # TODO: we shouldn't have to be adding functions to a plugin after the fact
        # This isn't done in dotnet, and needs to be revisited as we move to v1.0
        # This is to support the current state of the code
        if plugin_name in self.plugins:
            self.plugins.add_functions_to_plugin(functions=functions, plugin_name=plugin_name)
        else:
            self.plugins.add(plugin)

        return plugin

    def get_prompt_execution_settings_from_service(
        self, type: Type[T], service_id: Optional[str] = None
    ) -> PromptExecutionSettings:
        """Get the specific request settings from the service, instantiated with the service_id and ai_model_id."""
        service = self.get_ai_service(type, service_id)
        service_instance = service.__closure__[0].cell_contents
        req_settings_type = service_instance.get_prompt_execution_settings_class()
        return req_settings_type(
            service_id=service_id,
            extension_data={"ai_model_id": service_instance.ai_model_id},
        )

    def get_ai_service(self, type: Type[T], service_id: Optional[str] = None) -> Callable[["Kernel"], T]:
        matching_type = {}
        if type == TextCompletionClientBase:
            service_id = service_id or self.default_text_completion_service
            matching_type = self.text_completion_services
        elif type == ChatCompletionClientBase:
            service_id = service_id or self.default_chat_service
            matching_type = self.chat_services
        elif type == EmbeddingGeneratorBase:
            service_id = service_id or self.default_text_embedding_generation_service
            matching_type = self.text_embedding_generation_services
        else:
            raise ValueError(f"Unknown AI service type: {type.__name__}")

        if service_id not in matching_type:
            raise ValueError(f"{type.__name__} service with service_id '{service_id}' not found")

        return matching_type[service_id]

    def all_text_completion_services(self) -> List[str]:
        return list(self.text_completion_services.keys())

    def all_text_completion_services_with_types(self) -> List[Tuple[str, Type[TextCompletionClientBase]]]:
        """
        Returns a list of tuples, each containing the key and the type of a text completion service.

        Returns:
        A list of tuples (service_id, service_type).
        """
        services_with_types = []
        for service_id in self.text_completion_services.keys():
            service_type = self.get_service_type(self.text_completion_services, service_id)
            if service_type is not None:
                services_with_types.append((service_id, service_type))

        return services_with_types

    def all_chat_services(self) -> List[str]:
        return list(self.chat_services.keys())

    def all_chat_services_with_types(self) -> List[Tuple[str, Type[ChatCompletionClientBase]]]:
        """
        Returns a list of tuples, each containing the key and the type of a chat service.

        Returns:
        A list of tuples (service_id, service_type).
        """
        services_with_types = []
        for service_id in self.chat_services.keys():
            service_type = self.get_service_type(self.chat_services, service_id)
            if service_type is not None:
                services_with_types.append((service_id, service_type))

        return services_with_types

    def all_text_embedding_generation_services(self) -> List[str]:
        return list(self.text_embedding_generation_services.keys())

    def all_text_embedding_generation_services_with_types(self) -> List[Tuple[str, Type[ChatCompletionClientBase]]]:
        """
        Returns a list of tuples, each containing the key and the type of a chat service.

        Returns:
        A list of tuples (service_id, service_type).
        """
        services_with_types = []
        for service_id in self.chat_services.keys():
            service_type = self.get_service_type(self.text_embedding_generation_services, service_id)
            if service_type is not None:
                services_with_types.append((service_id, service_type))

        return services_with_types

    def add_default_values(self, arguments, prompt_template_config):
        for parameter in prompt_template_config.input_variables:
            # if parameter.name not in arguments and not parameter.default:
            if not arguments.get(parameter.name) and parameter.default not in {None, "", False, 0}:
                arguments[parameter.name] = parameter.default

    def add_text_completion_service(
        self,
        service_id: str,
        service: Union[TextCompletionClientBase, Callable[["Kernel"], TextCompletionClientBase]],
        overwrite: bool = True,
    ) -> "Kernel":
        if not service_id:
            raise ValueError("service_id must be a non-empty string")
        if not overwrite and service_id in self.text_completion_services:
            raise ValueError(f"Text service with service_id '{service_id}' already exists")

        self.text_completion_services[service_id] = service if isinstance(service, Callable) else lambda _: service
        if self.default_text_completion_service is None:
            self.default_text_completion_service = service_id

        return self

    def add_chat_service(
        self,
        service_id: str,
        service: Union[ChatCompletionClientBase, Callable[["Kernel"], ChatCompletionClientBase]],
        overwrite: bool = True,
    ) -> "Kernel":
        if not service_id:
            raise ValueError("service_id must be a non-empty string")
        if not overwrite and service_id in self.chat_services:
            raise ValueError(f"Chat service with service_id '{service_id}' already exists")

        self.chat_services[service_id] = service if isinstance(service, Callable) else lambda _: service
        if self.default_chat_service is None:
            self.default_chat_service = service_id

        if isinstance(service, TextCompletionClientBase):
            self.add_text_completion_service(service_id, service)

        return self

    def get_service_type(self, service_type: Any, service_id: str) -> Union[Type[ChatCompletionClientBase], None]:
        """
        Get the type of a chat service stored in chat_services.

        Parameters:
        - service_id: The ID of the chat service.

        Returns:
        The type of the chat service if found, otherwise None.
        """
        service = service_type.get(service_id)
        if service is None:
            return None

        if isinstance(service, Callable):
            try:
                service_instance = service(self)  # Assuming 'self' is a valid Kernel instance
                return type(service_instance)
            except Exception as e:
                print(f"Error instantiating service from callable for service_id '{service_id}': {e}")
                return None
        else:
            return type(service)

        return None

    def add_text_embedding_generation_service(
        self,
        service_id: str,
        service: Union[EmbeddingGeneratorBase, Callable[["Kernel"], EmbeddingGeneratorBase]],
        overwrite: bool = False,
    ) -> "Kernel":
        if not service_id:
            raise ValueError("service_id must be a non-empty string")
        if not overwrite and service_id in self.text_embedding_generation_services:
            raise ValueError(f"Embedding service with service_id '{service_id}' already exists")

        self.text_embedding_generation_services[service_id] = (
            service if isinstance(service, Callable) else lambda _: service
        )
        if self.default_text_embedding_generation_service is None:
            self.default_text_embedding_generation_service = service_id

        return self

    def set_default_text_completion_service(self, service_id: str) -> "Kernel":
        if service_id not in self.text_completion_services:
            raise ValueError(f"AI service with service_id '{service_id}' does not exist")

        self.default_text_completion_service = service_id
        return self

    def set_default_chat_service(self, service_id: str) -> "Kernel":
        if service_id not in self.chat_services:
            raise ValueError(f"AI service with service_id '{service_id}' does not exist")

        self.default_chat_service = service_id
        return self

    def set_default_text_embedding_generation_service(self, service_id: str) -> "Kernel":
        if service_id not in self.text_embedding_generation_services:
            raise ValueError(f"AI service with service_id '{service_id}' does not exist")

        self.default_text_embedding_generation_service = service_id
        return self

    def get_text_completion_service_service_id(self, service_id: Optional[str] = None) -> str:
        if service_id is None or service_id not in self.text_completion_services:
            if self.default_text_completion_service is None:
                raise ValueError("No default text service is set")
            return self.default_text_completion_service

        return service_id

    def get_chat_service_service_id(self, service_id: Optional[str] = None) -> str:
        if service_id is None or service_id not in self.chat_services:
            if self.default_chat_service is None:
                raise ValueError("No default chat service is set")
            return self.default_chat_service

        return service_id

    def get_text_embedding_generation_service_id(self, service_id: Optional[str] = None) -> str:
        if service_id is None or service_id not in self.text_embedding_generation_services:
            if self.default_text_embedding_generation_service is None:
                raise ValueError("No default embedding service is set")
            return self.default_text_embedding_generation_service

        return service_id

    def remove_text_completion_service(self, service_id: str) -> "Kernel":
        if service_id not in self.text_completion_services:
            raise ValueError(f"AI service with service_id '{service_id}' does not exist")

        del self.text_completion_services[service_id]
        if self.default_text_completion_service == service_id:
            self.default_text_completion_service = next(iter(self.text_completion_services), None)
        return self

    def remove_chat_service(self, service_id: str) -> "Kernel":
        if service_id not in self.chat_services:
            raise ValueError(f"AI service with service_id '{service_id}' does not exist")

        del self.chat_services[service_id]
        if self.default_chat_service == service_id:
            self.default_chat_service = next(iter(self.chat_services), None)
        return self

    def remove_text_embedding_generation_service(self, service_id: str) -> "Kernel":
        if service_id not in self.text_embedding_generation_services:
            raise ValueError(f"AI service with service_id '{service_id}' does not exist")

        del self.text_embedding_generation_services[service_id]
        if self.default_text_embedding_generation_service == service_id:
            self.default_text_embedding_generation_service = next(iter(self.text_embedding_generation_services), None)
        return self

    def clear_all_text_completion_services(self) -> "Kernel":
        self.text_completion_services = {}
        self.default_text_completion_service = None
        return self

    def clear_all_chat_services(self) -> "Kernel":
        self.chat_services = {}
        self.default_chat_service = None
        return self

    def clear_all_text_embedding_generation_services(self) -> "Kernel":
        self.text_embedding_generation_services = {}
        self.default_text_embedding_generation_service = None
        return self

    def clear_all_services(self) -> "Kernel":
        self.text_completion_services = {}
        self.chat_services = {}
        self.text_embedding_generation_services = {}

        self.default_text_completion_service = None
        self.default_chat_service = None
        self.default_text_embedding_generation_service = None

        return self

    def import_native_plugin_from_directory(self, parent_directory: str, plugin_directory_name: str) -> KernelPlugin:
        MODULE_NAME = "native_function"

        validate_plugin_name(plugin_directory_name)

        plugin_directory = os.path.abspath(os.path.join(parent_directory, plugin_directory_name))
        native_py_file_path = os.path.join(plugin_directory, f"{MODULE_NAME}.py")

        if not os.path.exists(native_py_file_path):
            raise ValueError(f"Native Plugin Python File does not exist: {native_py_file_path}")

        plugin_name = os.path.basename(plugin_directory)

        spec = importlib.util.spec_from_file_location(MODULE_NAME, native_py_file_path)
        module = importlib.util.module_from_spec(spec)
        spec.loader.exec_module(module)

        class_name = next(
            (name for name, cls in inspect.getmembers(module, inspect.isclass) if cls.__module__ == MODULE_NAME),
            None,
        )
        if class_name:
            plugin_obj = getattr(module, class_name)()
            return self.import_plugin(plugin_obj, plugin_name)

        return {}

    def import_plugin_from_prompt_directory(self, parent_directory: str, plugin_directory_name: str) -> KernelPlugin:
        CONFIG_FILE = "config.json"
        PROMPT_FILE = "skprompt.txt"

        validate_plugin_name(plugin_directory_name)

        plugin_directory = os.path.join(parent_directory, plugin_directory_name)
        plugin_directory = os.path.abspath(plugin_directory)

        if not os.path.exists(plugin_directory):
            raise ValueError(f"Plugin directory does not exist: {plugin_directory_name}")

        functions = []

        directories = glob.glob(plugin_directory + "/*/")
        for directory in directories:
            dir_name = os.path.dirname(directory)
            function_name = os.path.basename(dir_name)
            prompt_path = os.path.join(directory, PROMPT_FILE)

            # Continue only if the prompt template exists
            if not os.path.exists(prompt_path):
                continue

            config_path = os.path.join(directory, CONFIG_FILE)
            with open(config_path, "r") as config_file:
                prompt_template_config = PromptTemplateConfig.from_json(config_file.read())
            prompt_template_config.name = function_name

            # Load Prompt Template
            with open(prompt_path, "r") as prompt_file:
                prompt = prompt_file.read()
                prompt_template_config.template = prompt
            
            kernel_prompt_template = KernelPromptTemplate(prompt_template_config)

            functions += [
                self.create_function_from_prompt(
                    prompt_template=kernel_prompt_template, 
                    prompt_template_config=prompt_template_config,
                    template_format="semantic-kernel",
                    function_name=function_name,
                )
            ]

        plugin = KernelPlugin(name=plugin_directory_name, functions=functions)

        return plugin

<<<<<<< HEAD
=======
    def create_semantic_function(
        self,
        prompt_template: str,
        function_name: Optional[str] = None,
        plugin_name: Optional[str] = None,
        description: Optional[str] = None,
        **kwargs: Any,
    ) -> "KernelFunction":
        function_name = function_name if function_name is not None else f"f_{generate_random_ascii_name()}"

        config = PromptTemplateConfig(
            description=(description if description is not None else "Generic function, unknown purpose"),
            type="completion",
            execution_settings=PromptExecutionSettings(extension_data=kwargs),
        )

        validate_function_name(function_name)
        if plugin_name is not None:
            validate_plugin_name(plugin_name)

        template = PromptTemplate(prompt_template, self.prompt_template_engine, config)
        function_config = SemanticFunctionConfig(config, template)

        return self.register_semantic_function(plugin_name, function_name, function_config)

>>>>>>> 4371aebc
    def add_function_invoking_handler(
        self, handler: Callable[["Kernel", FunctionInvokingEventArgs], FunctionInvokingEventArgs]
    ) -> None:
        self.function_invoking_handlers[id(handler)] = handler

    def add_function_invoked_handler(
        self, handler: Callable[["Kernel", FunctionInvokingEventArgs], FunctionInvokedEventArgs]
    ) -> None:
        self.function_invoked_handlers[id(handler)] = handler

    def remove_function_invoking_handler(self, handler: Callable) -> None:
        if id(handler) in self.function_invoking_handlers:
            del self.function_invoking_handlers[id(handler)]

    def remove_function_invoked_handler(self, handler: Callable) -> None:
        if id(handler) in self.function_invoked_handlers:
            del self.function_invoked_handlers[id(handler)]<|MERGE_RESOLUTION|>--- conflicted
+++ resolved
@@ -6,11 +6,7 @@
 import logging
 import os
 from copy import copy
-<<<<<<< HEAD
 from typing import Any, AsyncIterable, Callable, Dict, List, Optional, Tuple, Type, TypeVar, Union
-=======
-from typing import Any, AsyncIterable, Callable, Dict, List, Optional, Type, TypeVar, Union
->>>>>>> 4371aebc
 
 from pydantic import Field
 
@@ -41,27 +37,15 @@
 from semantic_kernel.memory.null_memory import NullMemory
 from semantic_kernel.memory.semantic_text_memory import SemanticTextMemory
 from semantic_kernel.memory.semantic_text_memory_base import SemanticTextMemoryBase
-<<<<<<< HEAD
 from semantic_kernel.prompt_template.prompt_template_base import PromptTemplateBase
 from semantic_kernel.prompt_template.prompt_template_config import (
     PromptTemplateConfig,
-=======
-from semantic_kernel.prompt_template.prompt_template import PromptTemplate
-from semantic_kernel.prompt_template.prompt_template_config import (
-    PromptTemplateConfig,
-)
-from semantic_kernel.prompt_template.semantic_function_config import (
-    SemanticFunctionConfig,
->>>>>>> 4371aebc
 )
 from semantic_kernel.reliability.pass_through_without_retry import (
     PassThroughWithoutRetry,
 )
 from semantic_kernel.reliability.retry_mechanism_base import RetryMechanismBase
-<<<<<<< HEAD
 from semantic_kernel.services.ai_service_selector import get_ai_service
-=======
->>>>>>> 4371aebc
 from semantic_kernel.template_engine.prompt_template_engine import PromptTemplateEngine
 from semantic_kernel.template_engine.protocols.prompt_templating_engine import (
     PromptTemplatingEngine,
@@ -282,22 +266,6 @@
         return function
 
     async def invoke_stream(
-<<<<<<< HEAD
-        self, functions: Union[KernelFunction, List[KernelFunction]], arguments: KernelArguments
-    ) -> AsyncIterable["StreamingKernelContent"]:
-        """Execute one or more stream functions.
-
-        This will execute the functions in the order they are provided, if a list of functions is provided.
-        When multiple functions are provided only the last one is streamed, the rest is executed as a pipeline.
-
-        Arguments:
-            functions (Union[KernelFunction, List[KernelFunction]]): The function or functions to execute
-            arguments (KernelArguments): The arguments to pass to the function(s)
-
-        Yields:
-            StreamingKernelContent: The content of the stream of the last function provided.
-        """
-=======
         self,
         functions: Union[KernelFunction, List[KernelFunction]],
         arguments: Optional[KernelArguments] = None,
@@ -318,7 +286,6 @@
         """
         if not arguments:
             arguments = KernelArguments(**kwargs)
->>>>>>> 4371aebc
         if isinstance(functions, KernelFunction):
             stream_function = functions
             results = []
@@ -413,46 +380,28 @@
                 )
                 continue
             break
-<<<<<<< HEAD
 
     async def invoke(
-        self, functions: Union[KernelFunction, List[KernelFunction]], arguments: KernelArguments = KernelArguments()
-    ) -> Optional[Union[FunctionResult, List[FunctionResult]]]:
-        """Execute one or more functions.
-
-=======
-
-    async def invoke(
-        self,
-        functions: Union[KernelFunction, List[KernelFunction]],
+        self, 
+        functions: Union[KernelFunction, List[KernelFunction]], 
         arguments: Optional[KernelArguments] = None,
         **kwargs: Dict[str, Any],
     ) -> Optional[Union[FunctionResult, List[FunctionResult]]]:
         """Execute one or more functions.
 
->>>>>>> 4371aebc
         When multiple functions are passed the FunctionResult of each is put into a list.
 
         Arguments:
             functions (Union[KernelFunction, List[KernelFunction]]): The function or functions to execute
-<<<<<<< HEAD
-            arguments (KernelArguments): The arguments to pass to the function(s)
+            arguments (KernelArguments): The arguments to pass to the function(s), optional
+            kwargs (Dict[str, Any]): arguments that can be used instead of supplying KernelArguments
 
         Returns:
             Optional[Union[FunctionResult, List[FunctionResult]]]: The result of the function(s)
 
         """
-=======
-            arguments (KernelArguments): The arguments to pass to the function(s), optional
-            kwargs (Dict[str, Any]): arguments that can be used instead of supplying KernelArguments
-
-        Returns:
-            Optional[Union[FunctionResult, List[FunctionResult]]]: The result of the function(s)
-
-        """
         if not arguments:
             arguments = KernelArguments(**kwargs)
->>>>>>> 4371aebc
         results = []
         pipeline_step = 0
         if not isinstance(functions, list):
@@ -507,7 +456,6 @@
                     logger.info(
                         f"Execution was cancelled on function invoked event of pipeline step \
 {pipeline_step}: {func.plugin_name}.{func.name}."
-<<<<<<< HEAD
                     )
                     return results if results else None
                 if function_invoked_args.updated_arguments:
@@ -521,21 +469,6 @@
                         f"Execution was repeated on function invoked event of pipeline step \
 {pipeline_step}: {func.plugin_name}.{func.name}."
                     )
-=======
-                    )
-                    return results if results else None
-                if function_invoked_args.updated_arguments:
-                    logger.info(
-                        f"Arguments updated by function_invoked_handler in pipeline step: \
-{pipeline_step}, new arguments: {function_invoked_args.arguments}"
-                    )
-                    arguments = function_invoked_args.arguments
-                if function_invoked_args.is_repeat_requested:
-                    logger.info(
-                        f"Execution was repeated on function invoked event of pipeline step \
-{pipeline_step}: {func.plugin_name}.{func.name}."
-                    )
->>>>>>> 4371aebc
                     continue
                 break
 
@@ -1014,34 +947,6 @@
 
         return plugin
 
-<<<<<<< HEAD
-=======
-    def create_semantic_function(
-        self,
-        prompt_template: str,
-        function_name: Optional[str] = None,
-        plugin_name: Optional[str] = None,
-        description: Optional[str] = None,
-        **kwargs: Any,
-    ) -> "KernelFunction":
-        function_name = function_name if function_name is not None else f"f_{generate_random_ascii_name()}"
-
-        config = PromptTemplateConfig(
-            description=(description if description is not None else "Generic function, unknown purpose"),
-            type="completion",
-            execution_settings=PromptExecutionSettings(extension_data=kwargs),
-        )
-
-        validate_function_name(function_name)
-        if plugin_name is not None:
-            validate_plugin_name(plugin_name)
-
-        template = PromptTemplate(prompt_template, self.prompt_template_engine, config)
-        function_config = SemanticFunctionConfig(config, template)
-
-        return self.register_semantic_function(plugin_name, function_name, function_config)
-
->>>>>>> 4371aebc
     def add_function_invoking_handler(
         self, handler: Callable[["Kernel", FunctionInvokingEventArgs], FunctionInvokingEventArgs]
     ) -> None:
