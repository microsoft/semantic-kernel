--- conflicted
+++ resolved
@@ -5,7 +5,7 @@
 import json
 import logging
 import uuid
-from collections.abc import Callable, MutableSequence, Sequence
+from collections.abc import Callable, MutableSequence
 from queue import Queue
 from typing import Any
 
@@ -223,7 +223,6 @@
         process_state = KernelProcessState(name=self.name, id=self.id.id)
 
         step_tasks = [step.to_dapr_step_info() for step in self.steps]
-<<<<<<< HEAD
         steps_as_dicts = await asyncio.gather(*step_tasks)
 
         dapr_process_info = DaprProcessInfo(
@@ -231,15 +230,6 @@
             edges=self.process.edges,
             state=process_state,
             steps=steps_as_dicts,
-=======
-        steps: Sequence[str] = await asyncio.gather(*step_tasks)
-        return DaprProcessInfo(
-            inner_step_python_type=self.inner_step_type,
-            edges=self.process.edges,
-            state=process_state,
-            # steps are model dumps of the classes, which pydantic can parse back.
-            steps=steps,  # type: ignore
->>>>>>> fd27470c
         )
         return dapr_process_info.model_dump()
 
