--- conflicted
+++ resolved
@@ -206,11 +206,7 @@
         """Builds a KernelProcess from the current LocalProcess."""
         from semantic_kernel.processes.kernel_process.kernel_process import KernelProcess
 
-<<<<<<< HEAD
         process_state = KernelProcessState(name=self.name, version=self.step_state.version, id=self.id)
-=======
-        process_state = KernelProcessState(name=self.name, id=self.id)
->>>>>>> d1201325
         step_tasks = [step.to_kernel_process_step_info() for step in self.steps]
         steps = await asyncio.gather(*step_tasks)
         return KernelProcess(state=process_state, steps=steps, edges=self.output_edges)
