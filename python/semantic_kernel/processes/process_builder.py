# Copyright (c) Microsoft. All rights reserved.

import contextlib
import inspect
from collections.abc import Callable
from copy import copy
from enum import Enum
from typing import TYPE_CHECKING

from pydantic import Field

from semantic_kernel.exceptions.process_exceptions import ProcessInvalidConfigurationException
from semantic_kernel.processes.kernel_process.kernel_process_function_target import KernelProcessFunctionTarget
from semantic_kernel.processes.kernel_process.kernel_process_state import KernelProcessState
from semantic_kernel.processes.kernel_process.kernel_process_state_metadata import KernelProcessStateMetadata
from semantic_kernel.processes.kernel_process.kernel_process_step_info import KernelProcessStepInfo
from semantic_kernel.processes.kernel_process.kernel_process_step_state_metadata import KernelProcessStepStateMetadata
from semantic_kernel.processes.process_edge_builder import ProcessEdgeBuilder
from semantic_kernel.processes.process_function_target_builder import ProcessFunctionTargetBuilder
from semantic_kernel.processes.process_state_metadata_utils import to_process_state_metadata
from semantic_kernel.processes.process_step_builder import ProcessStepBuilder
from semantic_kernel.processes.process_step_edge_builder import ProcessStepEdgeBuilder
from semantic_kernel.processes.process_types import TState, TStep
from semantic_kernel.processes.step_utils import get_fully_qualified_name
from semantic_kernel.utils.feature_stage_decorator import experimental

if TYPE_CHECKING:
    from semantic_kernel.processes.kernel_process.kernel_process import KernelProcess


@experimental
class ProcessBuilder(ProcessStepBuilder):
    """A builder for a process."""

    entry_steps: list["ProcessStepBuilder"] = Field(default_factory=list)
    external_event_target_map: dict[str, "ProcessFunctionTargetBuilder"] = Field(default_factory=dict)
    has_parent_process: bool = False
    version: str = "v1"

    steps: list["ProcessStepBuilder"] = Field(default_factory=list)
    factories: dict[str, Callable] = Field(default_factory=dict)

    def add_step(
        self,
        step_type: type[TStep],
        name: str | None = None,
        initial_state: TState | None = None,
<<<<<<< HEAD
        aliases: list[str] | None = None,
=======
        factory_function: Callable | None = None,
>>>>>>> d1201325
        **kwargs,
    ) -> ProcessStepBuilder[TState, TStep]:
        """Register a step type with optional constructor arguments.

        Args:
            step_type: The step type.
            name: The name of the step. Defaults to None.
            initial_state: The initial state of the step. Defaults to None.
            factory_function: The factory function. Allows for a callable that is used to create the step instance
                that may have complex dependencies that cannot be JSON serialized or deserialized. Defaults to None.
            kwargs: Additional keyword arguments.

        Returns:
            The process step builder.
        """
        if not inspect.isclass(step_type):
            raise ProcessInvalidConfigurationException(
                f"Expected a class type, but got an instance of {type(step_type).__name__}"
            )

        if factory_function:
            fq_name = get_fully_qualified_name(step_type)
            self.factories[fq_name] = factory_function

        name = name or step_type.__name__
        process_step_builder = ProcessStepBuilder(type=step_type, name=name, initial_state=initial_state, **kwargs)
        self.steps.append(process_step_builder)

        return process_step_builder

    def add_step_from_process(self, kernel_process: "ProcessBuilder") -> "ProcessBuilder":
        """Adds a step from the given process."""
        kernel_process.has_parent_process = True
        self.steps.append(kernel_process)
        return kernel_process

    def resolve_function_target(
        self, function_name: str | None, parameter_name: str | None
    ) -> KernelProcessFunctionTarget:
        """Resolves the function target."""
        targets = []
        for step in self.entry_steps:
            with contextlib.suppress(ValueError):
                targets.append(step.resolve_function_target(function_name, parameter_name))

        if len(targets) == 0:
            raise ValueError(f"No targets found for function '{function_name}.{parameter_name}'")
        if len(targets) > 1:
            raise ValueError(f"Multiple targets found for function '{function_name}.{parameter_name}'")

        return targets[0]

    def where_input_event_is(self, event_id: str | Enum) -> "ProcessFunctionTargetBuilder":
        """Filters the input event."""
        event_id_str: str = event_id.value if isinstance(event_id, Enum) else event_id

        if event_id_str not in self.external_event_target_map:
            raise ValueError(f"The process named '{self.name}' does not expose an event with Id '{event_id_str}'")

        target = self.external_event_target_map[event_id_str]
        target = copy(target)
        target.step = self
        target.target_event_id = event_id_str
        return target

    def on_input_event(self, event_id: str | Enum) -> "ProcessEdgeBuilder":  # type: ignore
        """Creates a new ProcessEdgeBuilder for the input event."""
        from semantic_kernel.processes.process_builder import ProcessBuilder  # noqa: F401

        ProcessEdgeBuilder.model_rebuild()

        event_id_str: str = event_id.value if isinstance(event_id, Enum) else event_id

        return ProcessEdgeBuilder(source=self, event_id=event_id_str)

    def link_to(self, event_id: str, edge_builder: ProcessStepEdgeBuilder) -> None:
        """Links to the given event ID."""
        if edge_builder.target is None:
            raise ValueError("Target must be set before linking")
        self.entry_steps.append(edge_builder.source)
        self.external_event_target_map[event_id] = edge_builder.target
        super().link_to(event_id, edge_builder)

    def build_step(self, state_metadata: KernelProcessStepStateMetadata | None = None) -> KernelProcessStepInfo:
        """Builds the process step."""
        # The process is a step so we can return the step info directly
        return self.build(state_metadata=state_metadata)

    def build(self, state_metadata: KernelProcessStateMetadata | None = None) -> "KernelProcess":
        """Builds the KernelProcess."""
        from semantic_kernel.processes.kernel_process.kernel_process import KernelProcess

        # Build the edges first
        built_edges = {key: [edge.build() for edge in edges] for key, edges in self.edges.items()}
<<<<<<< HEAD

        # Build the steps and inject initial state if any is provided
        built_steps = self._build_with_state_metadata(self, state_metadata)

        # Create the process
        state = KernelProcessState(
            name=self.name, version=self.version, id=self.id if self.has_parent_process else None
        )
        return KernelProcess(state, built_steps, built_edges)

    def _build_with_state_metadata(
        self, process_builder: "ProcessBuilder", state_metadata: KernelProcessStateMetadata | None
    ) -> list[KernelProcessStepInfo]:
        """Builds the steps with the given state metadata."""
        built_steps: list[KernelProcessStepInfo] = []

        sanitized_metadata = None
        if state_metadata is not None:
            sanitized_metadata = self._sanitize_process_state_metadata(state_metadata, process_builder.steps)

        for step in process_builder.steps:
            steps_state_object = None
            if sanitized_metadata and sanitized_metadata.steps_state:
                steps_state_object = sanitized_metadata.steps_state.get(step.name)

            # If we have a state object for this step, build with state
            if steps_state_object is not None:
                built_steps.append(step.build_step(steps_state_object))
            else:
                built_steps.append(step.build_step())

        return built_steps

    def _sanitize_process_state_metadata(
        self, state_metadata: KernelProcessStateMetadata, step_builders: list[ProcessStepBuilder]
    ) -> KernelProcessStateMetadata:
        """Sanitize the process state metadata by fixing aliases and version mismatches."""
        sanitized_state: KernelProcessStateMetadata = copy(state_metadata)

        # If there's no steps_state, nothing to fix
        if sanitized_state.steps_state is None:
            return sanitized_state

        for step in step_builders:
            # 1) find matching key name with exact match or by alias match
            step_aliases = step.aliases if hasattr(step, "aliases") else []
            step_key = None

            if step.name in sanitized_state.steps_state:
                step_key = step.name
            else:
                for alias in step_aliases:
                    if alias in sanitized_state.steps_state:
                        step_key = alias
                        break

            # 2) stepKey match found
            if step_key is not None:
                # Build the "current version state metadata" for the step
                current_version_state_metadata = to_process_state_metadata(step.build_step())

                saved_state_metadata: KernelProcessStepStateMetadata = sanitized_state.steps_state.get(step_key)
                if saved_state_metadata is not None and step_key != step.name:
                    # Compare versions
                    if saved_state_metadata.version_info == current_version_state_metadata.version_info:
                        # key mismatch only, but same version
                        sanitized_state.steps_state[step.name] = saved_state_metadata
                    else:
                        # version mismatch - check if migration logic is in place
                        if isinstance(step, ProcessBuilder):
                            # Recursively sanitize the child process state
                            # Here we assume saved_state_metadata is indeed a KernelProcessStateMetadata
                            # (the user is responsible for ensuring the JSON actually matches).
                            sanitized_subprocess_state = self.sanitize_process_state_metadata(
                                saved_state_metadata,
                                step.steps,  # type: ignore
                            )
                            sanitized_state.steps_state[step.name] = sanitized_subprocess_state
                        else:
                            # no compatible state found, migrating id only
                            # We create a brand new KernelProcessStepStateMetadata with
                            # just the name + id
                            sanitized_state.steps_state[step.name] = KernelProcessStepStateMetadata(
                                name=step.name,
                                id=step.id,
                            )

                    # Either way, we finalize by updating the new step’s name
                    # and removing the old key
                    sanitized_state.steps_state[step.name].name = step.name
                    del sanitized_state.steps_state[step_key]

        return sanitized_state
=======
        built_steps = [step.build_step() for step in self.steps]
        process_state = KernelProcessState(name=self.name, id=self.id if self.has_parent_process else None)
        return KernelProcess(state=process_state, steps=built_steps, edges=built_edges, factories=self.factories)
>>>>>>> d1201325
<|MERGE_RESOLUTION|>--- conflicted
+++ resolved
@@ -17,7 +17,6 @@
 from semantic_kernel.processes.kernel_process.kernel_process_step_state_metadata import KernelProcessStepStateMetadata
 from semantic_kernel.processes.process_edge_builder import ProcessEdgeBuilder
 from semantic_kernel.processes.process_function_target_builder import ProcessFunctionTargetBuilder
-from semantic_kernel.processes.process_state_metadata_utils import to_process_state_metadata
 from semantic_kernel.processes.process_step_builder import ProcessStepBuilder
 from semantic_kernel.processes.process_step_edge_builder import ProcessStepEdgeBuilder
 from semantic_kernel.processes.process_types import TState, TStep
@@ -45,11 +44,8 @@
         step_type: type[TStep],
         name: str | None = None,
         initial_state: TState | None = None,
-<<<<<<< HEAD
         aliases: list[str] | None = None,
-=======
         factory_function: Callable | None = None,
->>>>>>> d1201325
         **kwargs,
     ) -> ProcessStepBuilder[TState, TStep]:
         """Register a step type with optional constructor arguments.
@@ -144,102 +140,6 @@
 
         # Build the edges first
         built_edges = {key: [edge.build() for edge in edges] for key, edges in self.edges.items()}
-<<<<<<< HEAD
-
-        # Build the steps and inject initial state if any is provided
-        built_steps = self._build_with_state_metadata(self, state_metadata)
-
-        # Create the process
-        state = KernelProcessState(
-            name=self.name, version=self.version, id=self.id if self.has_parent_process else None
-        )
-        return KernelProcess(state, built_steps, built_edges)
-
-    def _build_with_state_metadata(
-        self, process_builder: "ProcessBuilder", state_metadata: KernelProcessStateMetadata | None
-    ) -> list[KernelProcessStepInfo]:
-        """Builds the steps with the given state metadata."""
-        built_steps: list[KernelProcessStepInfo] = []
-
-        sanitized_metadata = None
-        if state_metadata is not None:
-            sanitized_metadata = self._sanitize_process_state_metadata(state_metadata, process_builder.steps)
-
-        for step in process_builder.steps:
-            steps_state_object = None
-            if sanitized_metadata and sanitized_metadata.steps_state:
-                steps_state_object = sanitized_metadata.steps_state.get(step.name)
-
-            # If we have a state object for this step, build with state
-            if steps_state_object is not None:
-                built_steps.append(step.build_step(steps_state_object))
-            else:
-                built_steps.append(step.build_step())
-
-        return built_steps
-
-    def _sanitize_process_state_metadata(
-        self, state_metadata: KernelProcessStateMetadata, step_builders: list[ProcessStepBuilder]
-    ) -> KernelProcessStateMetadata:
-        """Sanitize the process state metadata by fixing aliases and version mismatches."""
-        sanitized_state: KernelProcessStateMetadata = copy(state_metadata)
-
-        # If there's no steps_state, nothing to fix
-        if sanitized_state.steps_state is None:
-            return sanitized_state
-
-        for step in step_builders:
-            # 1) find matching key name with exact match or by alias match
-            step_aliases = step.aliases if hasattr(step, "aliases") else []
-            step_key = None
-
-            if step.name in sanitized_state.steps_state:
-                step_key = step.name
-            else:
-                for alias in step_aliases:
-                    if alias in sanitized_state.steps_state:
-                        step_key = alias
-                        break
-
-            # 2) stepKey match found
-            if step_key is not None:
-                # Build the "current version state metadata" for the step
-                current_version_state_metadata = to_process_state_metadata(step.build_step())
-
-                saved_state_metadata: KernelProcessStepStateMetadata = sanitized_state.steps_state.get(step_key)
-                if saved_state_metadata is not None and step_key != step.name:
-                    # Compare versions
-                    if saved_state_metadata.version_info == current_version_state_metadata.version_info:
-                        # key mismatch only, but same version
-                        sanitized_state.steps_state[step.name] = saved_state_metadata
-                    else:
-                        # version mismatch - check if migration logic is in place
-                        if isinstance(step, ProcessBuilder):
-                            # Recursively sanitize the child process state
-                            # Here we assume saved_state_metadata is indeed a KernelProcessStateMetadata
-                            # (the user is responsible for ensuring the JSON actually matches).
-                            sanitized_subprocess_state = self.sanitize_process_state_metadata(
-                                saved_state_metadata,
-                                step.steps,  # type: ignore
-                            )
-                            sanitized_state.steps_state[step.name] = sanitized_subprocess_state
-                        else:
-                            # no compatible state found, migrating id only
-                            # We create a brand new KernelProcessStepStateMetadata with
-                            # just the name + id
-                            sanitized_state.steps_state[step.name] = KernelProcessStepStateMetadata(
-                                name=step.name,
-                                id=step.id,
-                            )
-
-                    # Either way, we finalize by updating the new step’s name
-                    # and removing the old key
-                    sanitized_state.steps_state[step.name].name = step.name
-                    del sanitized_state.steps_state[step_key]
-
-        return sanitized_state
-=======
         built_steps = [step.build_step() for step in self.steps]
         process_state = KernelProcessState(name=self.name, id=self.id if self.has_parent_process else None)
-        return KernelProcess(state=process_state, steps=built_steps, edges=built_edges, factories=self.factories)
->>>>>>> d1201325
+        return KernelProcess(state=process_state, steps=built_steps, edges=built_edges, factories=self.factories)