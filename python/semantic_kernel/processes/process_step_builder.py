# Copyright (c) Microsoft. All rights reserved.

import logging
import uuid
from enum import Enum
from typing import TYPE_CHECKING, Any, Generic

from pydantic import Field

from semantic_kernel.exceptions.kernel_exceptions import KernelException
from semantic_kernel.exceptions.process_exceptions import ProcessInvalidConfigurationException
from semantic_kernel.kernel_pydantic import KernelBaseModel
from semantic_kernel.processes.kernel_process.kernel_process_function_target import KernelProcessFunctionTarget
from semantic_kernel.processes.kernel_process.kernel_process_step import KernelProcessStep
from semantic_kernel.processes.kernel_process.kernel_process_step_info import KernelProcessStepInfo
from semantic_kernel.processes.kernel_process.kernel_process_step_state import KernelProcessStepState
from semantic_kernel.processes.kernel_process.kernel_process_step_state_metadata import KernelProcessStepStateMetadata
from semantic_kernel.processes.process_state_metadata_utils import extract_process_step_metadata_from_type
from semantic_kernel.processes.process_types import TState, TStep, get_generic_state_type
from semantic_kernel.utils.feature_stage_decorator import experimental

if TYPE_CHECKING:
    from semantic_kernel.functions import KernelFunctionMetadata
    from semantic_kernel.kernel import Kernel
    from semantic_kernel.processes.process_step_edge_builder import ProcessStepEdgeBuilder

logger: logging.Logger = logging.getLogger(__name__)


@experimental
class ProcessStepBuilder(KernelBaseModel, Generic[TState, TStep]):
    """A builder for a process step."""

    id: str | None = None
    name: str
    edges: dict[str, list[Any]] = Field(default_factory=dict)
    functions_dict: dict[str, "KernelFunctionMetadata"] = Field(default_factory=dict)
    event_namespace: str
    function_type: type[TStep] | None = None
    initial_state: TState | None = None
    aliases: list[str] = Field(default_factory=list)

    def __init__(self, name: str, type: type[TStep] | None = None, initial_state: TState | None = None, **kwargs):
        """Initialize the ProcessStepBuilder with a step class type and name."""
        from semantic_kernel.functions.kernel_function_metadata import KernelFunctionMetadata  # noqa: F401

        if not name or not name.strip():
            raise ValueError("Name cannot be null or empty")

        # Set a unique ID for the step
        id = uuid.uuid4().hex

        # Set the event namespace based on name and ID
        event_namespace = f"{name}_{id}"

        functions_dict = {}
        if type:
            # Initialize functions dictionary by fetching the function metadata
            functions_dict = self.get_function_metadata_map(type, name, kwargs.get("kernel"))

        # Call the parent Pydantic BaseModel constructor using super()
        super().__init__(
            name=name,
            function_type=type,
            event_namespace=event_namespace,
            id=id,
            functions_dict=functions_dict,
            initial_state=initial_state,
            **kwargs,
        )

    def on_input_event(self, event_id: str | Enum) -> "ProcessStepEdgeBuilder":
        """Creates a new ProcessStepEdgeBuilder for the input event."""
        from semantic_kernel.processes.process_step_edge_builder import ProcessStepEdgeBuilder

        event_id_str: str = event_id.value if isinstance(event_id, Enum) else event_id

        return ProcessStepEdgeBuilder(source=self, event_id=event_id_str)

    def on_event(self, event_id: str | Enum) -> "ProcessStepEdgeBuilder":
        """Creates a new ProcessStepEdgeBuilder for the event."""
        from semantic_kernel.processes.process_step_edge_builder import ProcessStepEdgeBuilder

        event_id_str: str = event_id.value if isinstance(event_id, Enum) else event_id

        scoped_event_id = self.get_scoped_event_id(event_id_str)
        return ProcessStepEdgeBuilder(source=self, event_id=scoped_event_id)

    def resolve_function_target(
        self, function_name: str | None, parameter_name: str | None
    ) -> KernelProcessFunctionTarget:
        """Resolves the function target for the given function name and parameter name."""
        verified_function_name = function_name
        verified_parameter_name = parameter_name

        if not self.functions_dict:
            raise KernelException(f"The target step {self.name} has no functions.")

        # Handle null or whitespace function name
        if not verified_function_name or verified_function_name.strip() == "":
            if len(self.functions_dict) > 1:
                raise KernelException(
                    "The target step has more than one function, so a function name must be provided."
                )

            # Only one function is available; use its name
            verified_function_name = next(iter(self.functions_dict.keys()))

        # Verify that the target function exists
        if verified_function_name not in self.functions_dict:
            raise KernelException(f"The function {verified_function_name} does not exist on step {self.name}")

        # Get function parameters using inspect
        kernel_function_metadata = self.functions_dict[verified_function_name]

        if verified_parameter_name is None:
            # Exclude parameters of type KernelProcessStepContext
            undetermined_parameters = [
                p for p in kernel_function_metadata.parameters if p.type_ != "KernelProcessStepContext"
            ]

            if len(undetermined_parameters) > 1:
                raise KernelException(
                    f"The function {verified_function_name} on step {self.name} has more than one parameter, "
                    "so a parameter name must be provided."
                )

            # We can infer the parameter name from the function metadata
            if len(undetermined_parameters) == 1:
                parameter_name = undetermined_parameters[0].name
                verified_parameter_name = parameter_name

        return KernelProcessFunctionTarget(
            step_id=self.id, function_name=verified_function_name, parameter_name=verified_parameter_name
        )

    def get_scoped_event_id(self, event_id: str) -> str:
        """Returns the scoped event ID."""
        return f"{self.event_namespace}.{event_id}"

    def get_subtype_of_stateful_step(self, type_to_check):
        """Check if the provided type is a subclass of a generic KernelProcessStep and return its generic type if so."""
        while type_to_check is not None and type_to_check is not object:
            if hasattr(type_to_check, "__orig_bases__"):
                for base in type_to_check.__orig_bases__:
                    if hasattr(base, "__origin__") and base.__origin__ == KernelProcessStep:
                        return base  # Return the generic type itself
            type_to_check = type_to_check.__base__

        return None

    def build_step(self, state_metadata: KernelProcessStepStateMetadata | None = None) -> KernelProcessStepInfo:
        """Builds the process step."""
        # 1. Determine the function type (the step class)
        step_cls = self.function_type
        if step_cls is None:
            raise ProcessInvalidConfigurationException("function_type is not set.")

        # 2. Extract metadata (version) from an attribute
        step_metadata_attr = extract_process_step_metadata_from_type(step_cls)
        version = step_metadata_attr.version

        # 3. Check if step_cls is a subclass of KernelProcessStep[TState]
        t_state = get_generic_state_type(step_cls)

        # We'll eventually create a 'state_object' (like 'KernelProcessStepState or KernelProcessStepState<TState>')
        state_object: KernelProcessStepState | None = None

        if t_state is not None:
            # The step is a subclass of KernelProcessStep<TState>
            # So we need to create a KernelProcessStepStateGeneric[t_state].
            # a) Possibly parse from 'state_metadata' if it has a .state
            parsed_state_from_metadata = None
            if state_metadata and state_metadata.state is not None:
                # This is analogous to the C# code that checks if stateMetadata.State is a JsonElement
                # Here, we assume it's already a dict or something parseable as t_state
                # We'll do a minimal approach. If it's not the correct type,
                # we raise a KernelException
                candidate = state_metadata.state
                # If it's a dict, we try to instantiate t_state from it
                if isinstance(candidate, dict):
                    try:
                        # If t_state is a pydantic model or something,
                        # you might do 'parsed_state_from_metadata = t_state(**candidate)'
                        # or a direct approach if it's just a type.
                        parsed_state_from_metadata = (
                            t_state(**candidate) if hasattr(t_state, "__fields__") else t_state()
                        )
                    except Exception as ex:
                        raise KernelException(
                            f"The initial state provided for step {self.name} is not valid JSON or cannot be parsed: {ex}"
                        )
                else:
                    # If candidate is already an instance of t_state, we can just use it
                    # or if it's some other type
                    if isinstance(candidate, t_state):
                        parsed_state_from_metadata = candidate
                    else:
                        raise KernelException(
                            f"The initial state for step {self.name} is not the correct type. Expected {t_state.__name__}."
                        )

            # If we didn't get anything from state_metadata, fallback to self.initial_state
            actual_state = parsed_state_from_metadata if parsed_state_from_metadata is not None else self.initial_state

            # Validate the type of actual_state, if it is not None
            if actual_state is not None and not isinstance(actual_state, t_state):
                raise ProcessInvalidConfigurationException(
                    f"The initial state provided for step {self.name} is not of the correct type. "
                    f"The expected type is {t_state.__name__}."
                )

            # If still None, create a fresh instance
            if actual_state is None:
                # We'll do the same: create a blank instance of t_state.
                # If t_state is a pydantic model, we do t_state()
                actual_state = t_state() if hasattr(t_state, "__fields__") else t_state

            # Now we create a KernelProcessStepStateGeneric[t_state]
            # We pass name, id, version, and set .state = actual_state
            # This is like the C# call: Activator.CreateInstance(stateType, this.Name, stepMetadataAttributes.Version, this.Id)
            state_object = KernelProcessStepState[t_state](
                name=self.name, id=self.id, version=version, state=actual_state
            )
        else:
            # The step is a KernelProcessStep with no user-defined state
            if self.initial_state is not None:
                raise ProcessInvalidConfigurationException(
                    f"An initial state was provided for step {self.name}, but the step does not accept a state."
                )
            # If state_metadata is present, we might see if there's a state. But the step doesn't accept a user-defined TState
            # so we can't do anything with it. We'll ignore or handle partial if you want to store a bit of data in .state
            if state_metadata and state_metadata.state is not None:
                # The step is stateless, but let's store it in .state anyway (like the base C# does).
                # Up to you if you want to store or skip. We'll store for completeness:
                state_object = KernelProcessStepState(
                    name=self.name, id=self.id, version=version, state=state_metadata.state
                )
            else:
                state_object = KernelProcessStepState(name=self.name, id=self.id, version=version, state=None)

        # 4. Build the edges from self.edges
        built_edges = {event_id: [edge.build() for edge in edges_list] for event_id, edges_list in self.edges.items()}

        # 5. Return a KernelProcessStepInfo with the final state
        return KernelProcessStepInfo(inner_step_type=step_cls, state=state_object, output_edges=built_edges)

<<<<<<< HEAD
    # def build_step(self, state_metadata: KernelProcessStepStateMetadata) -> "KernelProcessStepInfo":
    #     """Builds the process step."""
    #     from semantic_kernel.processes.process_builder import ProcessBuilder

    #     # Determine the function type (the step class)
    #     step_cls = self.function_type
    #     if step_cls is None:
    #         raise ProcessInvalidConfigurationException("function_type is not set.")

    #     # Retrieve metadata (version)
    #     step_metadata_attr = extract_process_step_metadata_from_type(step_cls)
    #     version = step_metadata_attr.version

    #     # Extract TState from step class (similar logic as before)
    #     t_state = get_generic_state_type(step_cls)

    #     if t_state is not None:
    #         # The step is a subclass of KernelProcessStep[TState], so we need to create a KernelProcessStepState[TState]

    #         # Validate that the initial state is of the correct type, if provided
    #         if self.initial_state is not None and not isinstance(self.initial_state, t_state):
    #             raise ProcessInvalidConfigurationException(
    #                 f"The initial state provided for step {self.name} is not of the correct type. "
    #                 f"The expected type is {t_state.__name__}."
    #             )

    #         # Create state_object as KernelProcessStepState[TState]
    #         state_type = KernelProcessStepState[t_state]  # type: ignore

    #         initial_state = self.initial_state or t_state()
    #         state_object = state_type(name=self.name, id=self.id, state=initial_state, version=version)
    #     else:
    #         # The step has no user-defined state; use the base KernelProcessStepState
    #         if self.initial_state is not None:
    #             raise ProcessInvalidConfigurationException(
    #                 f"An initial state was provided for step {self.name}, but the step does not accept a state."
    #             )
    #         state_object = KernelProcessStepState(name=self.name, id=self.id, state=None, version=version)

    #     # Build the edges based on the current step's edge definitions.
    #     built_edges = {event_id: [edge.build() for edge in edges] for event_id, edges in self.edges.items()}

    #     # Return an instance of KernelProcessStepInfo with the built state and edges.
    #     return KernelProcessStepInfo(inner_step_type=step_cls, state=state_object, output_edges=built_edges)

    def on_function_result(self, function_name: str) -> "ProcessStepEdgeBuilder":
        """Creates a new ProcessStepEdgeBuilder for the function result."""
        return self.on_event(f"{function_name}.OnResult")
=======
    def on_function_result(self, function_name: str | Enum) -> "ProcessStepEdgeBuilder":
        """Creates a new ProcessStepEdgeBuilder for the function result.

        Args:
            function_name: The function name as a string or Enum.

        Returns:
            ProcessStepEdgeBuilder: The ProcessStepEdgeBuilder instance.
        """
        function_name_str: str = function_name.value if isinstance(function_name, Enum) else function_name

        return self.on_event(f"{function_name_str}.OnResult")
>>>>>>> d1201325

    def get_function_metadata_map(
        self, plugin_type, name: str | None = None, kernel: "Kernel | None" = None
    ) -> dict[str, "KernelFunctionMetadata"]:
        """Returns a mapping of function names to their metadata."""
        from semantic_kernel.kernel import Kernel

        if not kernel:
            kernel = Kernel()

        step_instance = plugin_type()

        functions_dict = {}
        plugin_name = name or self.__class__.__name__
        plugin_functions = kernel.add_plugin(step_instance, plugin_name)
        for func_name, func in plugin_functions.functions.items():
            functions_dict[func_name] = func.metadata
        return functions_dict

    def link_to(self, event_id: str, edge_builder: "ProcessStepEdgeBuilder") -> None:
        """Links an event ID to a ProcessStepEdgeBuilder."""
        # Retrieve the list of edges for the event_id, or create a new list if it doesn't exist
        edges = self.edges.get(event_id)

        if edges is None:
            # If the list doesn't exist, initialize it and add it to the dictionary
            edges = []
            self.edges[event_id] = edges

        # Add the edge builder to the list
        edges.append(edge_builder)<|MERGE_RESOLUTION|>--- conflicted
+++ resolved
@@ -245,7 +245,6 @@
         # 5. Return a KernelProcessStepInfo with the final state
         return KernelProcessStepInfo(inner_step_type=step_cls, state=state_object, output_edges=built_edges)
 
-<<<<<<< HEAD
     # def build_step(self, state_metadata: KernelProcessStepStateMetadata) -> "KernelProcessStepInfo":
     #     """Builds the process step."""
     #     from semantic_kernel.processes.process_builder import ProcessBuilder
@@ -291,10 +290,6 @@
     #     # Return an instance of KernelProcessStepInfo with the built state and edges.
     #     return KernelProcessStepInfo(inner_step_type=step_cls, state=state_object, output_edges=built_edges)
 
-    def on_function_result(self, function_name: str) -> "ProcessStepEdgeBuilder":
-        """Creates a new ProcessStepEdgeBuilder for the function result."""
-        return self.on_event(f"{function_name}.OnResult")
-=======
     def on_function_result(self, function_name: str | Enum) -> "ProcessStepEdgeBuilder":
         """Creates a new ProcessStepEdgeBuilder for the function result.
 
@@ -307,7 +302,6 @@
         function_name_str: str = function_name.value if isinstance(function_name, Enum) else function_name
 
         return self.on_event(f"{function_name_str}.OnResult")
->>>>>>> d1201325
 
     def get_function_metadata_map(
         self, plugin_type, name: str | None = None, kernel: "Kernel | None" = None
