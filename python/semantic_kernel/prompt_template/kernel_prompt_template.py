# Copyright (c) Microsoft. All rights reserved.

import logging
from html import escape
from typing import TYPE_CHECKING, Any, Optional

from pydantic import PrivateAttr, field_validator

from semantic_kernel.exceptions import TemplateRenderException
from semantic_kernel.functions.kernel_arguments import KernelArguments
from semantic_kernel.prompt_template.const import KERNEL_TEMPLATE_FORMAT_NAME
from semantic_kernel.prompt_template.input_variable import InputVariable
from semantic_kernel.prompt_template.prompt_template_base import PromptTemplateBase
from semantic_kernel.template_engine.blocks.block import Block
from semantic_kernel.template_engine.blocks.code_block import CodeBlock
from semantic_kernel.template_engine.blocks.named_arg_block import NamedArgBlock
from semantic_kernel.template_engine.blocks.var_block import VarBlock
from semantic_kernel.template_engine.template_tokenizer import TemplateTokenizer

if TYPE_CHECKING:
    from semantic_kernel.kernel import Kernel
    from semantic_kernel.prompt_template.prompt_template_config import PromptTemplateConfig

logger: logging.Logger = logging.getLogger(__name__)


class KernelPromptTemplate(PromptTemplateBase):
    """Create a Kernel prompt template.

    Args:
        prompt_template_config (PromptTemplateConfig): The prompt template configuration
            This includes the actual template to use.
        allow_dangerously_set_content (bool = False): Allow content without encoding throughout, this overrides
            the same settings in the prompt template config and input variables.
            This reverts the behavior to unencoded input.

    Raises:
        ValueError: If the template format is not 'semantic-kernel'
        TemplateSyntaxError: If the template has a syntax error
    """

    _blocks: list[Block] = PrivateAttr(default_factory=list)

    @field_validator("prompt_template_config")
    @classmethod
    def validate_template_format(cls, v: "PromptTemplateConfig") -> "PromptTemplateConfig":
        """Validate the template format."""
        if v.template_format != KERNEL_TEMPLATE_FORMAT_NAME:
            raise ValueError(f"Invalid prompt template format: {v.template_format}. Expected: semantic-kernel")
        return v

    def model_post_init(self, __context: Any) -> None:
        """Post init model."""
        self._blocks = self.extract_blocks()
        # Add all of the existing input variables to our known set. We'll avoid adding any
        # dynamically discovered input variables with the same name.
        seen = {iv.name.lower() for iv in self.prompt_template_config.input_variables}

        # Enumerate every block in the template, adding any variables that are referenced.
        for block in self._blocks:
            if isinstance(block, VarBlock):
                # Add all variables from variable blocks, e.g. "{{$a}}".
                self._add_if_missing(block.name, seen)
                continue
            if isinstance(block, CodeBlock):
                for sub_block in block.tokens:
                    if isinstance(sub_block, VarBlock):
                        # Add all variables from code blocks, e.g. "{{p.bar $b}}".
                        self._add_if_missing(sub_block.name, seen)
                        continue
                    if isinstance(sub_block, NamedArgBlock) and sub_block.variable:
                        # Add all variables from named arguments, e.g. "{{p.bar b = $b}}".
                        # represents a named argument for a function call.
                        # For example, in the template {{ MyPlugin.MyFunction var1=$boo }}, var1=$boo
                        # is a named arg block.
                        self._add_if_missing(sub_block.variable.name, seen)

<<<<<<< HEAD
    def _add_if_missing(self, variable_name: str | None, seen: Optional[set] = None):
=======
    def _add_if_missing(self, variable_name: str, seen: set | None = None):
>>>>>>> 5195f03b
        # Convert variable_name to lower case to handle case-insensitivity
        if not seen:
            seen = set()
        if variable_name and variable_name.lower() not in seen:
            seen.add(variable_name.lower())
            self.prompt_template_config.input_variables.append(InputVariable(name=variable_name))

    def extract_blocks(self) -> list[Block]:
        """Given the prompt template, extract all the blocks (text, variables, function calls).

        Returns:
            A list of all the blocks, ie the template tokenized in
            text, variables and function calls
        """
        logger.debug(f"Extracting blocks from template: {self.prompt_template_config.template}")
        if not self.prompt_template_config.template:
            return []
        return TemplateTokenizer.tokenize(self.prompt_template_config.template)

    async def render(self, kernel: "Kernel", arguments: Optional["KernelArguments"] = None) -> str:
        """Render the prompt template.

        Using the prompt template, replace the variables with their values
        and execute the functions replacing their reference with the
        function result.

        Args:
            kernel: The kernel instance
            arguments: The kernel arguments

        Returns:
            The prompt template ready to be used for an AI request
        """
        if arguments is None:
            arguments = KernelArguments()
        return await self.render_blocks(self._blocks, kernel, arguments)

    async def render_blocks(self, blocks: list[Block], kernel: "Kernel", arguments: "KernelArguments") -> str:
        """Given a list of blocks render each block and compose the final result.

        :param blocks: Template blocks generated by ExtractBlocks
        :param context: Access into the current kernel execution context
        :return: The prompt template ready to be used for an AI request
        """
        from semantic_kernel.template_engine.protocols.code_renderer import CodeRenderer
        from semantic_kernel.template_engine.protocols.text_renderer import TextRenderer

        logger.debug(f"Rendering list of {len(blocks)} blocks")
        rendered_blocks: list[str] = []

        arguments = self._get_trusted_arguments(arguments)
        allow_unsafe_function_output = self._get_allow_dangerously_set_function_output()
        for block in blocks:
            if isinstance(block, TextRenderer):
                rendered_blocks.append(block.render(kernel, arguments))
                continue
            if isinstance(block, CodeRenderer):
                try:
                    rendered = await block.render_code(kernel, arguments)
                except Exception as exc:
                    logger.error(f"Error rendering code block: {exc}")
                    raise TemplateRenderException(f"Error rendering code block: {exc}") from exc
                rendered_blocks.append(rendered if allow_unsafe_function_output else escape(rendered))
        prompt = "".join(rendered_blocks)
        logger.debug(f"Rendered prompt: {prompt}")
<<<<<<< HEAD
        return prompt

    def render_variables(
        self, blocks: List[Block], kernel: "Kernel", arguments: Optional["KernelArguments"] = None
    ) -> List[Block]:
        """
        Given a list of blocks, render the Variable Blocks, replacing
        placeholders with the actual value in memory.

        :param blocks: List of blocks, typically all the blocks found in a template
        :param variables: Container of all the temporary variables known to the kernel
        :return: An updated list of blocks where Variable Blocks have rendered to
            Text Blocks
        """
        from semantic_kernel.template_engine.blocks.text_block import TextBlock

        logger.debug("Rendering variables")

        rendered_blocks: List[Block] = []
        for block in blocks:
            if isinstance(block, VarBlock):
                rendered_blocks.append(TextBlock.from_text(block.render(kernel, arguments)))
                continue
            rendered_blocks.append(block)

        return rendered_blocks

    async def render_code(self, blocks: List[Block], kernel: "Kernel", arguments: "KernelArguments") -> List[Block]:
        """
        Given a list of blocks, render the Code Blocks, executing the
        functions and replacing placeholders with the functions result.

        :param blocks: List of blocks, typically all the blocks found in a template
        :param execution_context: Access into the current kernel execution context
        :return: An updated list of blocks where Code Blocks have rendered to
            Text Blocks
        """
        from semantic_kernel.template_engine.blocks.text_block import TextBlock

        logger.debug("Rendering code")

        rendered_blocks: List[Block] = []
        for block in blocks:
            if isinstance(block, CodeBlock):
                rendered_blocks.append(TextBlock.from_text(await block.render_code(kernel, arguments)))
                continue
            rendered_blocks.append(block)

        return rendered_blocks
=======
        return prompt
>>>>>>> 5195f03b
<|MERGE_RESOLUTION|>--- conflicted
+++ resolved
@@ -75,11 +75,7 @@
                         # is a named arg block.
                         self._add_if_missing(sub_block.variable.name, seen)
 
-<<<<<<< HEAD
-    def _add_if_missing(self, variable_name: str | None, seen: Optional[set] = None):
-=======
     def _add_if_missing(self, variable_name: str, seen: set | None = None):
->>>>>>> 5195f03b
         # Convert variable_name to lower case to handle case-insensitivity
         if not seen:
             seen = set()
@@ -145,56 +141,4 @@
                 rendered_blocks.append(rendered if allow_unsafe_function_output else escape(rendered))
         prompt = "".join(rendered_blocks)
         logger.debug(f"Rendered prompt: {prompt}")
-<<<<<<< HEAD
-        return prompt
-
-    def render_variables(
-        self, blocks: List[Block], kernel: "Kernel", arguments: Optional["KernelArguments"] = None
-    ) -> List[Block]:
-        """
-        Given a list of blocks, render the Variable Blocks, replacing
-        placeholders with the actual value in memory.
-
-        :param blocks: List of blocks, typically all the blocks found in a template
-        :param variables: Container of all the temporary variables known to the kernel
-        :return: An updated list of blocks where Variable Blocks have rendered to
-            Text Blocks
-        """
-        from semantic_kernel.template_engine.blocks.text_block import TextBlock
-
-        logger.debug("Rendering variables")
-
-        rendered_blocks: List[Block] = []
-        for block in blocks:
-            if isinstance(block, VarBlock):
-                rendered_blocks.append(TextBlock.from_text(block.render(kernel, arguments)))
-                continue
-            rendered_blocks.append(block)
-
-        return rendered_blocks
-
-    async def render_code(self, blocks: List[Block], kernel: "Kernel", arguments: "KernelArguments") -> List[Block]:
-        """
-        Given a list of blocks, render the Code Blocks, executing the
-        functions and replacing placeholders with the functions result.
-
-        :param blocks: List of blocks, typically all the blocks found in a template
-        :param execution_context: Access into the current kernel execution context
-        :return: An updated list of blocks where Code Blocks have rendered to
-            Text Blocks
-        """
-        from semantic_kernel.template_engine.blocks.text_block import TextBlock
-
-        logger.debug("Rendering code")
-
-        rendered_blocks: List[Block] = []
-        for block in blocks:
-            if isinstance(block, CodeBlock):
-                rendered_blocks.append(TextBlock.from_text(await block.render_code(kernel, arguments)))
-                continue
-            rendered_blocks.append(block)
-
-        return rendered_blocks
-=======
-        return prompt
->>>>>>> 5195f03b
+        return prompt