--- conflicted
+++ resolved
@@ -115,7 +115,8 @@
         return self.tokens[0].render(kernel, arguments)  # type: ignore
 
     async def _render_function_call(self, kernel: "Kernel", arguments: "KernelArguments"):
-        assert isinstance(self.tokens[0], FunctionIdBlock)
+        if not isinstance(self.tokens[0], FunctionIdBlock):
+            raise CodeBlockRenderException("The first token should be a function_id")
         function_block: FunctionIdBlock = self.tokens[0]
         try:
             function = kernel.get_function(function_block.plugin_name, function_block.function_name)
@@ -127,22 +128,12 @@
         arguments_clone = copy(arguments)
         if len(self.tokens) > 1:
             arguments_clone = self._enrich_function_arguments(kernel, arguments_clone, function.metadata)
-<<<<<<< HEAD
         try:
             result = await function.invoke(kernel, arguments_clone)
         except Exception as exc:
             error_msg = f"Error invoking function `{function_block.content}`"
             logger.error(error_msg)
             raise CodeBlockRenderException(error_msg) from exc
-=======
-
-        result = await function.invoke(kernel, arguments_clone)
-        if func_exc := result.metadata.get("exception", None):
-            raise CodeBlockRenderException(
-                f"Error rendering function: {function.metadata} with error: {func_exc}"
-            ) from func_exc
-
->>>>>>> c3e9494a
         return str(result) if result else ""
 
     def _enrich_function_arguments(
