--- conflicted
+++ resolved
@@ -81,7 +81,6 @@
     return api_key, environment
 
 
-<<<<<<< HEAD
 def bing_search_settings_from_dot_env() -> str:
     """Reads the Bing Search API key from the .env file.
 
@@ -94,7 +93,10 @@
     api_key = config.get("BING_API_KEY", None)
 
     assert api_key is not None, "Bing Search API key not found in .env file"
-=======
+    
+    return api_key
+
+
 def google_palm_settings_from_dot_env() -> str:
     """
     Reads the Google PaLM API key from the .env file.
@@ -107,6 +109,5 @@
     api_key = config.get("GOOGLE_PALM_API_KEY", None)
 
     assert api_key is not None, "Google PaLM API key not found in .env file"
->>>>>>> 34f8cf4e
 
     return api_key