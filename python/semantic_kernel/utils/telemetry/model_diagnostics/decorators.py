# Copyright (c) Microsoft. All rights reserved.

import functools
import json
from collections.abc import Callable
from typing import Any

from opentelemetry.trace import Span, StatusCode, get_tracer, use_span

from semantic_kernel.connectors.ai.chat_completion_client_base import ChatCompletionClientBase
from semantic_kernel.connectors.ai.prompt_execution_settings import PromptExecutionSettings
from semantic_kernel.connectors.ai.text_completion_client_base import TextCompletionClientBase
from semantic_kernel.contents.chat_history import ChatHistory
from semantic_kernel.contents.chat_message_content import ChatMessageContent
from semantic_kernel.contents.text_content import TextContent
from semantic_kernel.utils.experimental_decorator import experimental_function
from semantic_kernel.utils.telemetry.model_diagnostics import gen_ai_attributes
from semantic_kernel.utils.telemetry.model_diagnostics.model_diagnostics_settings import ModelDiagnosticSettings

# Module to instrument GenAI models using OpenTelemetry and OpenTelemetry Semantic Conventions.
# These are experimental features and may change in the future.

# To enable these features, set one of the following environment variables to true:
#    SEMANTICKERNEL_EXPERIMENTAL_GENAI_ENABLE_OTEL_DIAGNOSTICS
#    SEMANTICKERNEL_EXPERIMENTAL_GENAI_ENABLE_OTEL_DIAGNOSTICS_SENSITIVE
MODEL_DIAGNOSTICS_SETTINGS = ModelDiagnosticSettings.create()

# Operation names
CHAT_COMPLETION_OPERATION = "chat.completions"
CHAT_STREAMING_COMPLETION_OPERATION = "chat.streaming_completions"
TEXT_COMPLETION_OPERATION = "text.completions"
TEXT_STREAMING_COMPLETION_OPERATION = "text.streaming_completions"

# Creates a tracer from the global tracer provider
tracer = get_tracer(__name__)


@experimental_function
def are_model_diagnostics_enabled() -> bool:
    """Check if model diagnostics are enabled.

    Model diagnostics are enabled if either diagnostic is enabled or diagnostic with sensitive events is enabled.
    """
    return (
        MODEL_DIAGNOSTICS_SETTINGS.enable_otel_diagnostics
        or MODEL_DIAGNOSTICS_SETTINGS.enable_otel_diagnostics_sensitive
    )


@experimental_function
def are_sensitive_events_enabled() -> bool:
    """Check if sensitive events are enabled.

    Sensitive events are enabled if the diagnostic with sensitive events is enabled.
    """
    return MODEL_DIAGNOSTICS_SETTINGS.enable_otel_diagnostics_sensitive


@experimental_function
def trace_chat_completion(model_provider: str) -> Callable:
    """Decorator to trace chat completion activities.

    Args:
        model_provider (str): The model provider should describe a family of
            GenAI models with specific model identified by ai_model_id. For example,
            model_provider could be "openai" and ai_model_id could be "gpt-3.5-turbo".
            Sometimes the model provider is unknown at runtime, in which case it can be
            set to the most specific known provider. For example, while using local models
            hosted by Ollama, the model provider could be set to "ollama".
    """

    def inner_trace_chat_completion(completion_func: Callable) -> Callable:
        @functools.wraps(completion_func)
        async def wrapper_decorator(*args: Any, **kwargs: Any) -> list[ChatMessageContent]:
            if not are_model_diagnostics_enabled():
                # If model diagnostics are not enabled, just return the completion
                return await completion_func(*args, **kwargs)

            completion_service: ChatCompletionClientBase = args[0]
<<<<<<< HEAD
            chat_history: ChatHistory = (
                kwargs.get("chat_history") if kwargs.get("chat_history") is not None else args[1]
            )
            settings: PromptExecutionSettings = (
                kwargs.get("settings") if kwargs.get("settings") is not None else args[2]
            )
=======
            chat_history: ChatHistory = kwargs["chat_history"]
            settings: PromptExecutionSettings = kwargs["settings"]
>>>>>>> 6d73513a859ab2d05e01db3bc1d405827799e34b

            with use_span(
                _start_completion_activity(
                    CHAT_COMPLETION_OPERATION,
                    completion_service.ai_model_id,
                    model_provider,
                    chat_history,
                    settings,
                ),
                end_on_exit=True,
            ) as current_span:
                try:
                    completions: list[ChatMessageContent] = await completion_func(*args, **kwargs)
                    _set_completion_response(current_span, completions)
                    return completions
                except Exception as exception:
                    _set_completion_error(current_span, exception)
                    raise

        return wrapper_decorator

    return inner_trace_chat_completion


@experimental_function
<<<<<<< HEAD
=======
def trace_streaming_chat_completion(model_provider: str) -> Callable:
    """Decorator to trace streaming chat completion activities.

    Args:
        model_provider (str): The model provider should describe a family of
            GenAI models with specific model identified by ai_model_id. For example,
            model_provider could be "openai" and ai_model_id could be "gpt-3.5-turbo".
            Sometimes the model provider is unknown at runtime, in which case it can be
            set to the most specific known provider. For example, while using local models
            hosted by Ollama, the model provider could be set to "ollama".
    """

    def inner_trace_streaming_chat_completion(completion_func: Callable) -> Callable:
        @functools.wraps(completion_func)
        async def wrapper_decorator(
            *args: Any, **kwargs: Any
        ) -> AsyncGenerator[list["StreamingChatMessageContent"], Any]:
            if not are_model_diagnostics_enabled():
                # If model diagnostics are not enabled, just return the completion
                async for streaming_chat_message_contents in completion_func(*args, **kwargs):
                    yield streaming_chat_message_contents
                return

            completion_service: "ChatCompletionClientBase" = args[0]
            chat_history: ChatHistory = (
                kwargs.get("chat_history") if kwargs.get("chat_history") is not None else args[1]
            )
            settings: "PromptExecutionSettings" = (
                kwargs.get("settings") if kwargs.get("settings") is not None else args[2]
            )

            all_messages: dict[int, list[StreamingChatMessageContent]] = {}

            with use_span(
                _start_completion_activity(
                    CHAT_STREAMING_COMPLETION_OPERATION,
                    completion_service.ai_model_id,
                    model_provider,
                    completion_service.service_url(),
                    chat_history,
                    settings,
                ),
                end_on_exit=True,
            ) as current_span:
                try:
                    async for streaming_chat_message_contents in completion_func(*args, **kwargs):
                        for streaming_chat_message_content in streaming_chat_message_contents:
                            choice_index = streaming_chat_message_content.choice_index
                            if choice_index not in all_messages:
                                all_messages[choice_index] = []
                            all_messages[choice_index].append(streaming_chat_message_content)
                        yield streaming_chat_message_contents

                    all_messages_flattened = [
                        reduce(lambda x, y: x + y, messages) for messages in all_messages.values()
                    ]
                    _set_completion_response(current_span, all_messages_flattened)
                except Exception as exception:
                    _set_completion_error(current_span, exception)
                    raise

        # Mark the wrapper decorator as a streaming chat completion decorator
        wrapper_decorator.__model_diagnostics_streaming_chat_completion__ = True  # type: ignore
        return wrapper_decorator

    return inner_trace_streaming_chat_completion


@experimental_function
>>>>>>> cb500e6e
def trace_text_completion(model_provider: str) -> Callable:
    """Decorator to trace text completion activities."""

    def inner_trace_text_completion(completion_func: Callable) -> Callable:
        @functools.wraps(completion_func)
        async def wrapper_decorator(*args: Any, **kwargs: Any) -> list[TextContent]:
            if not are_model_diagnostics_enabled():
                # If model diagnostics are not enabled, just return the completion
                return await completion_func(*args, **kwargs)

            completion_service: TextCompletionClientBase = args[0]
<<<<<<< HEAD
            prompt: str = kwargs.get("prompt") if kwargs.get("prompt") is not None else args[1]
            settings: PromptExecutionSettings = kwargs["settings"] if kwargs.get("settings") is not None else args[2]
=======
            prompt: str = kwargs["prompt"]
            settings: PromptExecutionSettings = kwargs["settings"]
>>>>>>> 6d73513a859ab2d05e01db3bc1d405827799e34b

            with use_span(
                _start_completion_activity(
                    TEXT_COMPLETION_OPERATION,
                    completion_service.ai_model_id,
                    model_provider,
                    prompt,
                    settings,
                ),
                end_on_exit=True,
            ) as current_span:
                try:
                    completions: list[TextContent] = await completion_func(*args, **kwargs)
                    _set_completion_response(current_span, completions)
                    return completions
                except Exception as exception:
                    _set_completion_error(current_span, exception)
                    raise

        return wrapper_decorator

    return inner_trace_text_completion


<<<<<<< HEAD
=======
@experimental_function
def trace_streaming_text_completion(model_provider: str) -> Callable:
    """Decorator to trace streaming text completion activities.

    Args:
        model_provider (str): The model provider should describe a family of
            GenAI models with specific model identified by ai_model_id. For example,
            model_provider could be "openai" and ai_model_id could be "gpt-3.5-turbo".
            Sometimes the model provider is unknown at runtime, in which case it can be
            set to the most specific known provider. For example, while using local models
            hosted by Ollama, the model provider could be set to "ollama".
    """

    def inner_trace_streaming_text_completion(completion_func: Callable) -> Callable:
        @functools.wraps(completion_func)
        async def wrapper_decorator(*args: Any, **kwargs: Any) -> AsyncGenerator[list["StreamingTextContent"], Any]:
            if not are_model_diagnostics_enabled():
                # If model diagnostics are not enabled, just return the completion
                async for streaming_text_contents in completion_func(*args, **kwargs):
                    yield streaming_text_contents
                return

            completion_service: "TextCompletionClientBase" = args[0]
            prompt: str = kwargs.get("prompt") if kwargs.get("prompt") is not None else args[1]
            settings: "PromptExecutionSettings" = kwargs["settings"] if kwargs.get("settings") is not None else args[2]

            all_text_contents: dict[int, list["StreamingTextContent"]] = {}

            with use_span(
                _start_completion_activity(
                    TEXT_STREAMING_COMPLETION_OPERATION,
                    completion_service.ai_model_id,
                    model_provider,
                    completion_service.service_url(),
                    prompt,
                    settings,
                ),
                end_on_exit=True,
            ) as current_span:
                try:
                    async for streaming_text_contents in completion_func(*args, **kwargs):
                        for streaming_text_content in streaming_text_contents:
                            choice_index = streaming_text_content.choice_index
                            if choice_index not in all_text_contents:
                                all_text_contents[choice_index] = []
                            all_text_contents[choice_index].append(streaming_text_content)
                        yield streaming_text_contents

                    all_text_contents_flattened = [
                        reduce(lambda x, y: x + y, messages) for messages in all_text_contents.values()
                    ]
                    _set_completion_response(current_span, all_text_contents_flattened)
                except Exception as exception:
                    _set_completion_error(current_span, exception)
                    raise

        # Mark the wrapper decorator as a streaming text completion decorator
        wrapper_decorator.__model_diagnostics_streaming_text_completion__ = True  # type: ignore
        return wrapper_decorator

    return inner_trace_streaming_text_completion


>>>>>>> cb500e6e
def _start_completion_activity(
    operation_name: str,
    model_name: str,
    model_provider: str,
    prompt: str | ChatHistory,
    execution_settings: PromptExecutionSettings | None,
) -> Span:
    """Start a text or chat completion activity for a given model."""
    span = tracer.start_span(f"{operation_name} {model_name}")

    # Set attributes on the span
    span.set_attributes({
        gen_ai_attributes.OPERATION: operation_name,
        gen_ai_attributes.SYSTEM: model_provider,
        gen_ai_attributes.MODEL: model_name,
    })

    # TODO(@glahaye): we'll need to have a way to get these attributes from model
    # providers other than OpenAI (for example if the attributes are named differently)
    if execution_settings:
        attribute = execution_settings.extension_data.get("max_tokens")
        if attribute:
            span.set_attribute(gen_ai_attributes.MAX_TOKENS, attribute)

        attribute = execution_settings.extension_data.get("temperature")
        if attribute:
            span.set_attribute(gen_ai_attributes.TEMPERATURE, attribute)

        attribute = execution_settings.extension_data.get("top_p")
        if attribute:
            span.set_attribute(gen_ai_attributes.TOP_P, attribute)

    if are_sensitive_events_enabled():
        if isinstance(prompt, ChatHistory):
            prompt = _messages_to_openai_format(prompt.messages)
        span.add_event(gen_ai_attributes.PROMPT_EVENT, {gen_ai_attributes.PROMPT_EVENT_PROMPT: prompt})

    return span


def _set_completion_response(
    current_span: Span,
    completions: list[ChatMessageContent] | list[TextContent],
) -> None:
    """Set the a text or chat completion response for a given activity."""
    first_completion = completions[0]

    # Set the response ID
    response_id = first_completion.metadata.get("id") or (first_completion.inner_content or {}).get("id")
    if response_id:
        current_span.set_attribute(gen_ai_attributes.RESPONSE_ID, response_id)

    # Set the finish reason
    finish_reasons = [
        str(completion.finish_reason) for completion in completions if isinstance(completion, ChatMessageContent)
    ]
    if finish_reasons:
        current_span.set_attribute(gen_ai_attributes.FINISH_REASON, ",".join(finish_reasons))

    # Set usage attributes
    usage = first_completion.metadata.get("usage", None)

    prompt_tokens = getattr(usage, "prompt_tokens", None)
    if prompt_tokens:
        current_span.set_attribute(gen_ai_attributes.PROMPT_TOKENS, prompt_tokens)

    completion_tokens = getattr(usage, "completion_tokens", None)
    if completion_tokens:
        current_span.set_attribute(gen_ai_attributes.COMPLETION_TOKENS, completion_tokens)

    # Set the completion event
    if are_sensitive_events_enabled():
        completion_text: str = _messages_to_openai_format(completions)
        current_span.add_event(
            gen_ai_attributes.COMPLETION_EVENT, {gen_ai_attributes.COMPLETION_EVENT_COMPLETION: completion_text}
        )


def _set_completion_error(span: Span, error: Exception) -> None:
    """Set an error for a text or chat completion ."""
    span.set_attribute(gen_ai_attributes.ERROR_TYPE, str(type(error)))
    span.set_status(StatusCode.ERROR, repr(error))


def _messages_to_openai_format(messages: list[ChatMessageContent] | list[TextContent]) -> str:
    """Convert a list of ChatMessageContent to a string in the OpenAI format.

    OpenTelemetry recommends formatting the messages in the OpenAI format
    regardless of the actual model being used.
    """
    return json.dumps([message.to_dict() for message in messages])<|MERGE_RESOLUTION|>--- conflicted
+++ resolved
@@ -77,17 +77,14 @@
                 return await completion_func(*args, **kwargs)
 
             completion_service: ChatCompletionClientBase = args[0]
-<<<<<<< HEAD
             chat_history: ChatHistory = (
                 kwargs.get("chat_history") if kwargs.get("chat_history") is not None else args[1]
             )
             settings: PromptExecutionSettings = (
                 kwargs.get("settings") if kwargs.get("settings") is not None else args[2]
             )
-=======
             chat_history: ChatHistory = kwargs["chat_history"]
             settings: PromptExecutionSettings = kwargs["settings"]
->>>>>>> 6d73513a859ab2d05e01db3bc1d405827799e34b
 
             with use_span(
                 _start_completion_activity(
@@ -113,8 +110,6 @@
 
 
 @experimental_function
-<<<<<<< HEAD
-=======
 def trace_streaming_chat_completion(model_provider: str) -> Callable:
     """Decorator to trace streaming chat completion activities.
 
@@ -184,7 +179,6 @@
 
 
 @experimental_function
->>>>>>> cb500e6e
 def trace_text_completion(model_provider: str) -> Callable:
     """Decorator to trace text completion activities."""
 
@@ -196,13 +190,10 @@
                 return await completion_func(*args, **kwargs)
 
             completion_service: TextCompletionClientBase = args[0]
-<<<<<<< HEAD
             prompt: str = kwargs.get("prompt") if kwargs.get("prompt") is not None else args[1]
             settings: PromptExecutionSettings = kwargs["settings"] if kwargs.get("settings") is not None else args[2]
-=======
             prompt: str = kwargs["prompt"]
             settings: PromptExecutionSettings = kwargs["settings"]
->>>>>>> 6d73513a859ab2d05e01db3bc1d405827799e34b
 
             with use_span(
                 _start_completion_activity(
@@ -227,8 +218,6 @@
     return inner_trace_text_completion
 
 
-<<<<<<< HEAD
-=======
 @experimental_function
 def trace_streaming_text_completion(model_provider: str) -> Callable:
     """Decorator to trace streaming text completion activities.
@@ -292,7 +281,6 @@
     return inner_trace_streaming_text_completion
 
 
->>>>>>> cb500e6e
 def _start_completion_activity(
     operation_name: str,
     model_name: str,
