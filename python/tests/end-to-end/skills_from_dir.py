--- conflicted
+++ resolved
@@ -15,20 +15,12 @@
 # Configure AI service used by the kernel
 if useAzureOpenAI:
     api_key, endpoint = sk.azure_openai_settings_from_dot_env()
-<<<<<<< HEAD
-    kernel.add_text_service(
-=======
-    kernel.config.add_text_completion_service(
->>>>>>> 34a4e6b9
+    kernel.add_text_completion_service(
         service_id, sk_oai.AzureTextCompletion(model, api_key, endpoint)
     )
 else:
     api_key, org_id = sk.openai_settings_from_dot_env()
-<<<<<<< HEAD
-    kernel.add_text_service(
-=======
-    kernel.config.add_text_completion_service(
->>>>>>> 34a4e6b9
+    kernel.add_text_completion_service(
         service_id, sk_oai.OpenAITextCompletion(model, api_key, org_id)
     )
 
