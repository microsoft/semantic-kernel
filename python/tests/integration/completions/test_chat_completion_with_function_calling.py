# Copyright (c) Microsoft. All rights reserved.

import sys
from enum import Enum
from functools import partial
from typing import Any

import pytest

from semantic_kernel.connectors.ai.function_choice_behavior import FunctionChoiceBehavior
from semantic_kernel.connectors.ai.prompt_execution_settings import PromptExecutionSettings
from semantic_kernel.contents.chat_history import ChatHistory
from semantic_kernel.contents.chat_message_content import ChatMessageContent
from semantic_kernel.contents.function_call_content import FunctionCallContent
from semantic_kernel.contents.function_result_content import FunctionResultContent
from semantic_kernel.contents.text_content import TextContent
from semantic_kernel.contents.utils.author_role import AuthorRole
from semantic_kernel.kernel import Kernel
from tests.integration.completions.chat_completion_test_base import (
    ChatCompletionTestBase,
    google_ai_setup,
    mistral_ai_setup,
    vertex_ai_setup,
)
from tests.integration.completions.completion_test_base import ServiceType
from tests.integration.completions.test_utils import retry

if sys.version_info >= (3, 12):
    from typing import override  # pragma: no cover
else:
    from typing_extensions import override  # pragma: no cover


class FunctionChoiceTestTypes(str, Enum):
    """Test function choice types."""

    AUTO = "auto"
    """
    Expect a FunctionCallContent, a FunctionResultContent, and a
    TextContent in the response, apart from the input.
    """
    NON_AUTO = "non_auto"
    """
    Expect a FunctionCallContent in the response, apart from the input.
    """
    FLOW = "flow"
    """
    Expect a TextContent in the response, apart from the input.
    """


pytestmark = pytest.mark.parametrize(
    "service_id, execution_settings_kwargs, inputs, kwargs",
    [
        pytest.param(
            "openai",
            {
                "function_choice_behavior": FunctionChoiceBehavior.Auto(
                    auto_invoke=True, filters={"excluded_plugins": ["task_plugin"]}
                )
            },
            [
                [
                    ChatMessageContent(
                        role=AuthorRole.SYSTEM,
                        items=[TextContent(text="You're very bad at math. Don't attempt to do it yourself.")],
                    ),
                    ChatMessageContent(
                        role=AuthorRole.USER,
                        items=[TextContent(text="What is 345 + 3?")],
                    ),
                ]
            ],
            {"test_type": FunctionChoiceTestTypes.AUTO},
            id="openai_tool_call_auto",
        ),
        pytest.param(
            "openai",
            {
                "function_choice_behavior": FunctionChoiceBehavior.Auto(
                    auto_invoke=False, filters={"excluded_plugins": ["task_plugin"]}
                )
            },
            [
                [
                    ChatMessageContent(
                        role=AuthorRole.SYSTEM,
                        items=[TextContent(text="You're very bad at math. Don't attempt to do it yourself.")],
                    ),
                    ChatMessageContent(
                        role=AuthorRole.USER,
                        items=[TextContent(text="What is 345 + 3?")],
                    ),
                ]
            ],
            {"test_type": FunctionChoiceTestTypes.NON_AUTO},
            id="openai_tool_call_non_auto",
        ),
        pytest.param(
            "openai",
            {},
            [
                [
                    ChatMessageContent(
                        role=AuthorRole.USER,
                        items=[TextContent(text="What was our 2024 revenue?")],
                    ),
                    ChatMessageContent(
                        role=AuthorRole.ASSISTANT,
                        items=[
                            FunctionCallContent(
                                id="fin", name="finance-search", arguments='{"company": "contoso", "year": 2024}'
                            )
                        ],
                    ),
                    ChatMessageContent(
                        role=AuthorRole.TOOL,
                        items=[FunctionResultContent(id="fin", name="finance-search", result="1.2B")],
                    ),
                ],
            ],
            {"test_type": FunctionChoiceTestTypes.FLOW},
            id="openai_tool_call_flow",
        ),
        pytest.param(
            "openai",
            {
                "function_choice_behavior": FunctionChoiceBehavior.Auto(
                    auto_invoke=True, filters={"excluded_plugins": ["task_plugin"]}
                )
            },
            [
                [
                    ChatMessageContent(
                        role=AuthorRole.USER,
                        items=[TextContent(text="Find the person whose id is 9b3f6e40.")],
                    ),
                ]
            ],
            {"test_type": FunctionChoiceTestTypes.AUTO},
            id="openai_tool_call_auto_complex_return_type",
        ),
        pytest.param(
            "azure",
            {"function_choice_behavior": FunctionChoiceBehavior.Auto(filters={"excluded_plugins": ["task_plugin"]})},
            [
                [
                    ChatMessageContent(
                        role=AuthorRole.SYSTEM,
                        items=[TextContent(text="You're very bad at math. Don't attempt to do it yourself.")],
                    ),
                    ChatMessageContent(role=AuthorRole.USER, items=[TextContent(text="What is 345 + 3?")]),
                ]
            ],
            {"test_type": FunctionChoiceTestTypes.AUTO},
            id="azure_tool_call_auto",
        ),
        pytest.param(
            "azure",
            {"function_choice_behavior": "auto"},
            [
                [
                    ChatMessageContent(
                        role=AuthorRole.SYSTEM,
                        items=[TextContent(text="You're very bad at math. Don't attempt to do it yourself.")],
                    ),
                    ChatMessageContent(role=AuthorRole.USER, items=[TextContent(text="What is 345 + 3?")]),
                ]
            ],
            {"test_type": FunctionChoiceTestTypes.AUTO},
            id="azure_tool_call_auto_as_string",
        ),
        pytest.param(
            "azure",
            {
                "function_choice_behavior": FunctionChoiceBehavior.Auto(
                    auto_invoke=False, filters={"excluded_plugins": ["task_plugin"]}
                )
            },
            [
                [
                    ChatMessageContent(
                        role=AuthorRole.SYSTEM,
                        items=[TextContent(text="You're very bad at math. Don't attempt to do it yourself.")],
                    ),
                    ChatMessageContent(role=AuthorRole.USER, items=[TextContent(text="What is 345 + 3?")]),
                ]
            ],
            {"test_type": FunctionChoiceTestTypes.NON_AUTO},
            id="azure_tool_call_non_auto",
        ),
        pytest.param(
            "azure",
            {},
            [
                [
                    ChatMessageContent(
                        role=AuthorRole.USER,
                        items=[TextContent(text="What was our 2024 revenue?")],
                    ),
                    ChatMessageContent(
                        role=AuthorRole.ASSISTANT,
                        items=[
                            FunctionCallContent(
                                id="fin", name="finance-search", arguments='{"company": "contoso", "year": 2024}'
                            )
                        ],
                    ),
                    ChatMessageContent(
                        role=AuthorRole.TOOL,
                        items=[FunctionResultContent(id="fin", name="finance-search", result="1.2B")],
                    ),
                ],
            ],
            {"test_type": FunctionChoiceTestTypes.FLOW},
            id="azure_tool_call_flow",
        ),
        pytest.param(
            "azure",
            {
                "function_choice_behavior": FunctionChoiceBehavior.Auto(
                    auto_invoke=True, filters={"excluded_plugins": ["task_plugin"]}
                )
            },
            [
                [
                    ChatMessageContent(
                        role=AuthorRole.USER,
                        items=[TextContent(text="Find the person whose id is 9b3f6e40.")],
                    ),
                ]
            ],
            {"test_type": FunctionChoiceTestTypes.AUTO},
            id="azure_tool_call_auto_complex_return_type",
        ),
        pytest.param(
            "azure_ai_inference",
            {
                "function_choice_behavior": FunctionChoiceBehavior.Auto(
                    auto_invoke=True, filters={"excluded_plugins": ["task_plugin"]}
                ),
                "max_tokens": 256,
            },
            [
                [
                    ChatMessageContent(
                        role=AuthorRole.SYSTEM,
                        items=[TextContent(text="You're very bad at math. Don't attempt to do it yourself.")],
                    ),
                    ChatMessageContent(role=AuthorRole.USER, items=[TextContent(text="What is 345 + 3?")]),
                ]
            ],
            {"test_type": FunctionChoiceTestTypes.AUTO},
            marks=pytest.mark.skip(
                reason="Possible regression on the Azure AI Inference side when"
                " returning tool calls in streaming responses. Investigating..."
            ),
            id="azure_ai_inference_tool_call_auto",
        ),
        pytest.param(
            "azure_ai_inference",
            {
                "function_choice_behavior": FunctionChoiceBehavior.Auto(
                    auto_invoke=False, filters={"excluded_plugins": ["task_plugin"]}
                )
            },
            [
                [
                    ChatMessageContent(
                        role=AuthorRole.SYSTEM,
                        items=[TextContent(text="You're very bad at math. Don't attempt to do it yourself.")],
                    ),
                    ChatMessageContent(role=AuthorRole.USER, items=[TextContent(text="What is 345 + 3?")]),
                ]
            ],
            {"test_type": FunctionChoiceTestTypes.NON_AUTO},
            id="azure_ai_inference_tool_call_non_auto",
        ),
        pytest.param(
            "azure_ai_inference",
            {},
            [
                [
                    ChatMessageContent(
                        role=AuthorRole.USER,
                        items=[TextContent(text="What was our 2024 revenue?")],
                    ),
                    ChatMessageContent(
                        role=AuthorRole.ASSISTANT,
                        items=[
                            FunctionCallContent(
                                id="fin", name="finance-search", arguments='{"company": "contoso", "year": 2024}'
                            )
                        ],
                    ),
                    ChatMessageContent(
                        role=AuthorRole.TOOL,
                        items=[FunctionResultContent(id="fin", name="finance-search", result="1.2B")],
                    ),
                ],
            ],
            {"test_type": FunctionChoiceTestTypes.FLOW},
            id="azure_ai_inference_tool_call_flow",
        ),
        pytest.param(
<<<<<<< HEAD
            "mistral_ai",
            {
                "function_choice_behavior": FunctionChoiceBehavior.Auto(
                    auto_invoke=True, filters={"excluded_plugins": ["task_plugin"]}
                ),
                "max_tokens": 256,
            },
            [
                [
                    ChatMessageContent(
                        role=AuthorRole.SYSTEM,
                        items=[TextContent(text="You're very bad at math. Don't attempt to do it yourself.")],
                    ),
                    ChatMessageContent(role=AuthorRole.USER, items=[TextContent(text="What is 345 + 3?")]),
                ]
            ],
            {"test_type": FunctionChoiceTestTypes.AUTO},
            marks=pytest.mark.skipif(not mistral_ai_setup, reason="Mistral AI Environment Variables not set"),
            id="mistral_ai_tool_call_auto",
        ),
        pytest.param(
            "mistral_ai",
            {
                "function_choice_behavior": FunctionChoiceBehavior.Auto(
                    auto_invoke=False, filters={"excluded_plugins": ["task_plugin"]}
=======
            "azure_ai_inference",
            {
                "function_choice_behavior": FunctionChoiceBehavior.Auto(
                    auto_invoke=True, filters={"excluded_plugins": ["task_plugin"]}
>>>>>>> 98c4e3b5
                )
            },
            [
                [
                    ChatMessageContent(
<<<<<<< HEAD
                        role=AuthorRole.SYSTEM,
                        items=[TextContent(text="You're very bad at math. Don't attempt to do it yourself.")],
                    ),
                    ChatMessageContent(role=AuthorRole.USER, items=[TextContent(text="What is 345 + 3?")]),
                ]
            ],
            {"test_type": FunctionChoiceTestTypes.NON_AUTO},
            marks=pytest.mark.skipif(not mistral_ai_setup, reason="Mistral AI Environment Variables not set"),
            id="mistral_ai_tool_call_non_auto",
        ),
        pytest.param(
            "mistral_ai",
            {},
            [
                [
                    ChatMessageContent(
                        role=AuthorRole.USER,
                        items=[TextContent(text="What was our 2024 revenue?")],
                    ),
                    ChatMessageContent(
                        role=AuthorRole.ASSISTANT,
                        items=[
                            FunctionCallContent(
                                id="123456789", name="finance-search", arguments='{"company": "contoso", "year": 2024}'
                            )
                        ],
                    ),
                    ChatMessageContent(
                        role=AuthorRole.TOOL,
                        items=[FunctionResultContent(id="123456789", name="finance-search", result="1.2B")],
                    ),
                ],
            ],
            {"test_type": FunctionChoiceTestTypes.FLOW},
            marks=pytest.mark.skipif(not mistral_ai_setup, reason="Mistral AI Environment Variables not set"),
            id="mistral_ai_tool_call_flow",
=======
                        role=AuthorRole.USER,
                        items=[TextContent(text="Find the person whose id is 9b3f6e40.")],
                    ),
                ]
            ],
            {"test_type": FunctionChoiceTestTypes.AUTO},
            marks=pytest.mark.skip(
                reason="Possible regression on the Azure AI Inference side when"
                " returning tool calls in streaming responses. Investigating..."
            ),
            id="azure_ai_inference_tool_call_auto_complex_return_type",
>>>>>>> 98c4e3b5
        ),
        pytest.param(
            "google_ai",
            {
                "function_choice_behavior": FunctionChoiceBehavior.Auto(
                    auto_invoke=True, filters={"excluded_plugins": ["task_plugin"]}
                ),
                "max_tokens": 256,
            },
            [
                [
                    ChatMessageContent(
                        role=AuthorRole.SYSTEM,
                        items=[TextContent(text="You're very bad at math. Don't attempt to do it yourself.")],
                    ),
                    ChatMessageContent(role=AuthorRole.USER, items=[TextContent(text="What is 345 + 3?")]),
                ]
            ],
            {"test_type": FunctionChoiceTestTypes.AUTO},
            marks=pytest.mark.skipif(not google_ai_setup, reason="Google AI Environment Variables not set"),
            id="google_ai_tool_call_auto",
        ),
        pytest.param(
            "google_ai",
            {
                "function_choice_behavior": FunctionChoiceBehavior.Auto(
                    auto_invoke=False, filters={"excluded_plugins": ["task_plugin"]}
                )
            },
            [
                [
                    ChatMessageContent(
                        role=AuthorRole.SYSTEM,
                        items=[TextContent(text="You're very bad at math. Don't attempt to do it yourself.")],
                    ),
                    ChatMessageContent(role=AuthorRole.USER, items=[TextContent(text="What is 345 + 3?")]),
                ]
            ],
            {"test_type": FunctionChoiceTestTypes.NON_AUTO},
            marks=pytest.mark.skipif(not google_ai_setup, reason="Google AI Environment Variables not set"),
            id="google_ai_tool_call_non_auto",
        ),
        pytest.param(
            "google_ai",
            {},
            [
                [
                    ChatMessageContent(
                        role=AuthorRole.USER,
                        items=[TextContent(text="What was our 2024 revenue?")],
                    ),
                    ChatMessageContent(
                        role=AuthorRole.ASSISTANT,
                        items=[
                            FunctionCallContent(
                                id="fin", name="finance-search", arguments='{"company": "contoso", "year": 2024}'
                            )
                        ],
                    ),
                    ChatMessageContent(
                        role=AuthorRole.TOOL,
                        items=[FunctionResultContent(id="fin", name="finance-search", result="1.2B")],
                    ),
                ],
            ],
            {"test_type": FunctionChoiceTestTypes.FLOW},
            marks=pytest.mark.skip(reason="Skipping due to 429s from Google AI."),
            id="google_ai_tool_call_flow",
        ),
        pytest.param(
            "google_ai",
            {
                "function_choice_behavior": FunctionChoiceBehavior.Auto(
                    auto_invoke=True, filters={"excluded_plugins": ["task_plugin"]}
                )
            },
            [
                [
                    ChatMessageContent(
                        role=AuthorRole.USER,
                        items=[TextContent(text="Find the person whose id is 9b3f6e40.")],
                    ),
                ]
            ],
            {"test_type": FunctionChoiceTestTypes.AUTO},
            id="google_ai_tool_call_auto_complex_return_type",
        ),
        pytest.param(
            "vertex_ai",
            {
                "function_choice_behavior": FunctionChoiceBehavior.Auto(
                    auto_invoke=True, filters={"excluded_plugins": ["task_plugin"]}
                ),
                "max_tokens": 256,
            },
            [
                [
                    ChatMessageContent(
                        role=AuthorRole.SYSTEM,
                        items=[TextContent(text="You're very bad at math. Don't attempt to do it yourself.")],
                    ),
                    ChatMessageContent(role=AuthorRole.USER, items=[TextContent(text="What is 345 + 3?")]),
                ]
            ],
            {"test_type": FunctionChoiceTestTypes.AUTO},
            marks=pytest.mark.skipif(not vertex_ai_setup, reason="Vertex AI Environment Variables not set"),
            id="vertex_ai_tool_call_auto",
        ),
        pytest.param(
            "vertex_ai",
            {
                "function_choice_behavior": FunctionChoiceBehavior.Auto(
                    auto_invoke=False, filters={"excluded_plugins": ["task_plugin"]}
                )
            },
            [
                [
                    ChatMessageContent(
                        role=AuthorRole.SYSTEM,
                        items=[TextContent(text="You're very bad at math. Don't attempt to do it yourself.")],
                    ),
                    ChatMessageContent(role=AuthorRole.USER, items=[TextContent(text="What is 345 + 3?")]),
                ]
            ],
            {"test_type": FunctionChoiceTestTypes.NON_AUTO},
            marks=pytest.mark.skipif(not vertex_ai_setup, reason="Vertex AI Environment Variables not set"),
            id="vertex_ai_tool_call_non_auto",
        ),
        pytest.param(
            "vertex_ai",
            {},
            [
                [
                    ChatMessageContent(
                        role=AuthorRole.USER,
                        items=[TextContent(text="What was our 2024 revenue?")],
                    ),
                    ChatMessageContent(
                        role=AuthorRole.ASSISTANT,
                        items=[
                            FunctionCallContent(
                                id="fin", name="finance-search", arguments='{"company": "contoso", "year": 2024}'
                            )
                        ],
                    ),
                    ChatMessageContent(
                        role=AuthorRole.TOOL,
                        items=[FunctionResultContent(id="fin", name="finance-search", result="1.2B")],
                    ),
                ],
            ],
            {"test_type": FunctionChoiceTestTypes.FLOW},
            marks=pytest.mark.skipif(not vertex_ai_setup, reason="Vertex AI Environment Variables not set"),
            id="vertex_ai_tool_call_flow",
        ),
        pytest.param(
            "vertex_ai",
            {
                "function_choice_behavior": FunctionChoiceBehavior.Auto(
                    auto_invoke=True, filters={"excluded_plugins": ["task_plugin"]}
                )
            },
            [
                [
                    ChatMessageContent(
                        role=AuthorRole.USER,
                        items=[TextContent(text="Find the person whose id is 9b3f6e40.")],
                    ),
                ]
            ],
            {"test_type": FunctionChoiceTestTypes.AUTO},
            id="vertex_ai_tool_call_auto_complex_return_type",
        ),
    ],
)


@pytest.mark.asyncio(scope="module")
class TestChatCompletionWithFunctionCalling(ChatCompletionTestBase):
    """Test Chat Completion with function calling"""

    @override
    async def test_completion(
        self,
        kernel: Kernel,
        service_id: str,
        services: dict[str, tuple[ServiceType, type[PromptExecutionSettings]]],
        execution_settings_kwargs: dict[str, Any],
        inputs: list[str | ChatMessageContent | list[ChatMessageContent]],
        kwargs: dict[str, Any],
    ):
        await self._test_helper(
            kernel,
            service_id,
            services,
            execution_settings_kwargs,
            inputs,
            kwargs,
            False,
        )

    @override
    async def test_streaming_completion(
        self,
        kernel: Kernel,
        service_id: str,
        services: dict[str, tuple[ServiceType, type[PromptExecutionSettings]]],
        execution_settings_kwargs: dict[str, Any],
        inputs: list[str | ChatMessageContent | list[ChatMessageContent]],
        kwargs: dict[str, Any],
    ):
        await self._test_helper(
            kernel,
            service_id,
            services,
            execution_settings_kwargs,
            inputs,
            kwargs,
            True,
        )

    @override
    def evaluate(self, test_target: Any, **kwargs):
        inputs = kwargs.get("inputs")
        test_type = kwargs.get("test_type")

        if test_type == FunctionChoiceTestTypes.AUTO:
            self._evaluate_auto_function_choice(test_target, inputs)
            return
        if test_type == FunctionChoiceTestTypes.NON_AUTO:
            self._evaluate_non_auto_function_choice(test_target, inputs)
            return
        if test_type == FunctionChoiceTestTypes.FLOW:
            self._evaluate_flow_test_type(test_target, inputs)
            return

        raise ValueError(f"Invalid test type: {test_type}")

    def _evaluate_auto_function_choice(
        self,
        chat_history: ChatHistory,
        inputs: list[ChatMessageContent | list[ChatMessageContent]],
    ):
        # Skip the input messages
        skip_counts = len(inputs[0]) if isinstance(inputs[0], list) else 1

        # Expect a FunctionCallContent, a FunctionResultContent, and a
        # TextContent in the response, apart from the input.
        assert len(chat_history.messages) == skip_counts + 3

        # Expect the first message to be a FunctionCallContent
        assert any(isinstance(item, FunctionCallContent) for item in chat_history.messages[skip_counts].items)
        # Expect the second message to be a FunctionResultContent
        assert isinstance(chat_history.messages[skip_counts + 1].items[0], FunctionResultContent)
        # Expect the third message to be a TextContent
        assert any(isinstance(item, TextContent) for item in chat_history.messages[skip_counts + 2].items)

    def _evaluate_non_auto_function_choice(
        self,
        chat_history: ChatHistory,
        inputs: list[ChatMessageContent | list[ChatMessageContent]],
    ):
        # Skip the input messages
        skip_counts = len(inputs[0]) if isinstance(inputs[0], list) else 1

        # Expect a FunctionCallContent apart from the input.
        assert len(chat_history.messages) == skip_counts + 1

        # Expect the first message to be a FunctionCallContent
        assert any(isinstance(item, FunctionCallContent) for item in chat_history.messages[skip_counts].items)

    def _evaluate_flow_test_type(
        self,
        chat_history: ChatHistory,
        inputs: list[ChatMessageContent | list[ChatMessageContent]],
    ):
        # Skip the input messages
        skip_counts = len(inputs[0]) if isinstance(inputs[0], list) else 1

        # Expect a TextContent in the response, apart from the input.
        assert len(chat_history.messages) == skip_counts + 1

        # Expect a single item in each message
        for message in chat_history.messages[skip_counts:]:
            assert len(message.items) == 1

        # Expect the first message to be a TextContent
        assert any(isinstance(item, TextContent) for item in chat_history.messages[skip_counts].items)

    async def _test_helper(
        self,
        kernel: Kernel,
        service_id: str,
        services: dict[str, tuple[ServiceType, type[PromptExecutionSettings]]],
        execution_settings_kwargs: dict[str, Any],
        inputs: list[ChatMessageContent | list[ChatMessageContent]],
        kwargs: dict[str, Any],
        stream: bool,
    ):
        assert "test_type" in kwargs, "Invalid parameterization: Test type not provided"
        test_type = kwargs["test_type"]

        assert len(inputs) == 1, "Invalid parameterization: Only one input message or a single list are allowed"
        history = ChatHistory()
        if isinstance(inputs[0], list):
            [history.add_message(message) for message in inputs[0]]
        else:
            [history.add_message(message) for message in inputs]

        self.setup(kernel)
        service, settings_type = services[service_id]

        cmc = await retry(
            partial(
                self.get_chat_completion_response,
                kernel=kernel,
                service=service,
                execution_settings=settings_type(**execution_settings_kwargs),
                chat_history=history,
                stream=stream,
            ),
            retries=5,
        )

        # We need to add the latest message to the history because the connector is
        # not responsible for updating the history, unless it is related to auto function
        # calling, when the history is updated after the function calls are invoked.
        history.add_message(cmc)

        self.evaluate(history, inputs=inputs, test_type=test_type)<|MERGE_RESOLUTION|>--- conflicted
+++ resolved
@@ -303,7 +303,28 @@
             id="azure_ai_inference_tool_call_flow",
         ),
         pytest.param(
-<<<<<<< HEAD
+            "azure_ai_inference",
+            {
+                "function_choice_behavior": FunctionChoiceBehavior.Auto(
+                    auto_invoke=True, filters={"excluded_plugins": ["task_plugin"]}
+                )
+            },
+            [
+                [
+                    ChatMessageContent(
+                        role=AuthorRole.USER,
+                        items=[TextContent(text="Find the person whose id is 9b3f6e40.")],
+                    ),
+                ]
+            ],
+            {"test_type": FunctionChoiceTestTypes.AUTO},
+            marks=pytest.mark.skip(
+                reason="Possible regression on the Azure AI Inference side when"
+                " returning tool calls in streaming responses. Investigating..."
+            ),
+            id="azure_ai_inference_tool_call_auto_complex_return_type",
+        ),
+        pytest.param(
             "mistral_ai",
             {
                 "function_choice_behavior": FunctionChoiceBehavior.Auto(
@@ -329,18 +350,11 @@
             {
                 "function_choice_behavior": FunctionChoiceBehavior.Auto(
                     auto_invoke=False, filters={"excluded_plugins": ["task_plugin"]}
-=======
-            "azure_ai_inference",
-            {
-                "function_choice_behavior": FunctionChoiceBehavior.Auto(
-                    auto_invoke=True, filters={"excluded_plugins": ["task_plugin"]}
->>>>>>> 98c4e3b5
-                )
-            },
-            [
-                [
-                    ChatMessageContent(
-<<<<<<< HEAD
+                )
+            },
+            [
+                [
+                    ChatMessageContent(
                         role=AuthorRole.SYSTEM,
                         items=[TextContent(text="You're very bad at math. Don't attempt to do it yourself.")],
                     ),
@@ -377,19 +391,6 @@
             {"test_type": FunctionChoiceTestTypes.FLOW},
             marks=pytest.mark.skipif(not mistral_ai_setup, reason="Mistral AI Environment Variables not set"),
             id="mistral_ai_tool_call_flow",
-=======
-                        role=AuthorRole.USER,
-                        items=[TextContent(text="Find the person whose id is 9b3f6e40.")],
-                    ),
-                ]
-            ],
-            {"test_type": FunctionChoiceTestTypes.AUTO},
-            marks=pytest.mark.skip(
-                reason="Possible regression on the Azure AI Inference side when"
-                " returning tool calls in streaming responses. Investigating..."
-            ),
-            id="azure_ai_inference_tool_call_auto_complex_return_type",
->>>>>>> 98c4e3b5
         ),
         pytest.param(
             "google_ai",
@@ -475,6 +476,7 @@
                 ]
             ],
             {"test_type": FunctionChoiceTestTypes.AUTO},
+            marks=pytest.mark.skipif(not google_ai_setup, reason="Google AI Environment Variables not set"),
             id="google_ai_tool_call_auto_complex_return_type",
         ),
         pytest.param(
@@ -561,6 +563,7 @@
                 ]
             ],
             {"test_type": FunctionChoiceTestTypes.AUTO},
+            marks=pytest.mark.skipif(not vertex_ai_setup, reason="Vertex AI Environment Variables not set"),
             id="vertex_ai_tool_call_auto_complex_return_type",
         ),
     ],
