# Copyright (c) Microsoft. All rights reserved.

import sys
from functools import partial
from typing import Any

import pytest

from semantic_kernel import Kernel
from semantic_kernel.connectors.ai.prompt_execution_settings import PromptExecutionSettings
from semantic_kernel.contents import ChatMessageContent, TextContent
from semantic_kernel.contents.chat_history import ChatHistory
from semantic_kernel.contents.utils.author_role import AuthorRole
from tests.integration.completions.chat_completion_test_base import (
    ChatCompletionTestBase,
    mistral_ai_setup,
    ollama_setup,
    vertex_ai_setup,
)
from tests.integration.completions.completion_test_base import ServiceType
from tests.integration.completions.test_utils import retry

if sys.version_info >= (3, 12):
    from typing import override  # pragma: no cover
else:
    from typing_extensions import override  # pragma: no cover

<<<<<<< HEAD
=======
mistral_ai_setup: bool = False
try:
    if os.environ["MISTRALAI_API_KEY"] and os.environ["MISTRALAI_CHAT_MODEL_ID"]:
        mistral_ai_setup = True
except KeyError:
    mistral_ai_setup = False

ollama_setup: bool = False
try:
    if os.environ["OLLAMA_MODEL"]:
        ollama_setup = True
except KeyError:
    ollama_setup = False

anthropic_setup: bool = False
try:
    if os.environ["ANTHROPIC_API_KEY"] and os.environ["ANTHROPIC_CHAT_MODEL_ID"]:
        anthropic_setup = True
except KeyError:
    anthropic_setup = False


>>>>>>> d1f36214
pytestmark = pytest.mark.parametrize(
    "service_id, execution_settings_kwargs, inputs, kwargs",
    [
        pytest.param(
            "openai",
            {},
            [
                ChatMessageContent(role=AuthorRole.USER, items=[TextContent(text="Hello")]),
                ChatMessageContent(role=AuthorRole.USER, items=[TextContent(text="How are you today?")]),
            ],
            {},
            id="openai_text_input",
        ),
        pytest.param(
            "azure",
            {},
            [
                ChatMessageContent(role=AuthorRole.USER, items=[TextContent(text="Hello")]),
                ChatMessageContent(role=AuthorRole.USER, items=[TextContent(text="How are you today?")]),
            ],
            {},
            id="azure_text_input",
        ),
        pytest.param(
            "azure_custom_client",
            {},
            [
                ChatMessageContent(role=AuthorRole.USER, items=[TextContent(text="Hello")]),
                ChatMessageContent(role=AuthorRole.USER, items=[TextContent(text="How are you today?")]),
            ],
            {},
            id="azure_custom_client",
        ),
        pytest.param(
            "azure_ai_inference",
            {},
            [
                ChatMessageContent(role=AuthorRole.USER, items=[TextContent(text="Hello")]),
                ChatMessageContent(role=AuthorRole.USER, items=[TextContent(text="How are you today?")]),
            ],
            {},
            id="azure_ai_inference_text_input",
        ),
        pytest.param(
            "mistral_ai",
            {},
            [
                ChatMessageContent(role=AuthorRole.USER, items=[TextContent(text="Hello")]),
                ChatMessageContent(role=AuthorRole.USER, items=[TextContent(text="How are you today?")]),
            ],
            ["Hello", "well"],
            marks=pytest.mark.skipif(not mistral_ai_setup, reason="Mistral AI Environment Variables not set"),
            id="mistral_ai_text_input",
        ),
        pytest.param(
            "ollama",
            {},
            [
                ChatMessageContent(role=AuthorRole.USER, items=[TextContent(text="Hello")]),
                ChatMessageContent(role=AuthorRole.USER, items=[TextContent(text="How are you today?")]),
            ],
            ["Hello", "well"],
            marks=pytest.mark.skipif(not ollama_setup, reason="Need local Ollama setup"),
            id="ollama_text_input",
        ),
         pytest.param(
            "anthropic",
            {},
            [
                ChatMessageContent(role=AuthorRole.USER, items=[TextContent(text="Hello")]),
                ChatMessageContent(role=AuthorRole.USER, items=[TextContent(text="How are you today?")]),
            ],
            ["Hello", "well"],
            marks=pytest.mark.skipif(not anthropic_setup, reason="Anthropic Environment Variables not set"),
            id="anthropic_text_input",
        ),
        pytest.param(
            "google_ai",
            {},
            [
                ChatMessageContent(role=AuthorRole.USER, items=[TextContent(text="Hello")]),
                ChatMessageContent(role=AuthorRole.USER, items=[TextContent(text="How are you today?")]),
            ],
            ["Hello", "well"],
            marks=pytest.mark.skip(reason="Skipping due to 429s from Google AI."),
            id="google_ai_text_input",
        ),
        pytest.param(
            "vertex_ai",
            {},
            [
                ChatMessageContent(role=AuthorRole.USER, items=[TextContent(text="Hello")]),
                ChatMessageContent(role=AuthorRole.USER, items=[TextContent(text="How are you today?")]),
            ],
            ["Hello", "well"],
            marks=pytest.mark.skipif(not vertex_ai_setup, reason="Vertex AI Environment Variables not set"),
            id="vertex_ai_text_input",
        ),
    ],
)


@pytest.mark.asyncio(scope="module")
class TestChatCompletion(ChatCompletionTestBase):
    """Test Chat Completions.

    This only tests if the services can return text completions given text inputs.
    """

    @override
    async def test_completion(
        self,
        kernel: Kernel,
        service_id: str,
        services: dict[str, tuple[ServiceType, type[PromptExecutionSettings]]],
        execution_settings_kwargs: dict[str, Any],
        inputs: list[str | ChatMessageContent | list[ChatMessageContent]],
        kwargs: dict[str, Any],
    ):
        await self._test_helper(
            kernel,
            service_id,
            services,
            execution_settings_kwargs,
            inputs,
            False,
        )

    @override
    async def test_streaming_completion(
        self,
        kernel: Kernel,
        service_id: str,
        services: dict[str, tuple[ServiceType, type[PromptExecutionSettings]]],
        execution_settings_kwargs: dict[str, Any],
        inputs: list[str | ChatMessageContent | list[ChatMessageContent]],
        kwargs: dict[str, Any],
    ):
        await self._test_helper(
            kernel,
            service_id,
            services,
            execution_settings_kwargs,
            inputs,
            True,
        )

    @override
    def evaluate(self, test_target: Any, **kwargs):
        inputs = kwargs.get("inputs")
        assert len(test_target) == len(inputs) * 2
        for i in range(len(inputs)):
            message = test_target[i * 2 + 1]
            assert message.items, "No items in message"
            assert len(message.items) == 1, "Unexpected number of items in message"
            assert isinstance(message.items[0], TextContent), "Unexpected message item type"
            assert message.items[0].text, "Empty message text"

    async def _test_helper(
        self,
        kernel: Kernel,
        service_id: str,
        services: dict[str, tuple[ServiceType, type[PromptExecutionSettings]]],
        execution_settings_kwargs: dict[str, Any],
        inputs: list[ChatMessageContent],
        stream: bool,
    ):
        self.setup(kernel)
        service, settings_type = services[service_id]

        history = ChatHistory()
        for message in inputs:
            history.add_message(message)

            cmc = await retry(
                partial(
                    self.get_chat_completion_response,
                    kernel=kernel,
                    service=service,
                    execution_settings=settings_type(**execution_settings_kwargs),
                    chat_history=history,
                    stream=stream,
                ),
                retries=5,
            )
            history.add_message(cmc)

        self.evaluate(history.messages, inputs=inputs)<|MERGE_RESOLUTION|>--- conflicted
+++ resolved
@@ -13,6 +13,7 @@
 from semantic_kernel.contents.utils.author_role import AuthorRole
 from tests.integration.completions.chat_completion_test_base import (
     ChatCompletionTestBase,
+    anthropic_setup,
     mistral_ai_setup,
     ollama_setup,
     vertex_ai_setup,
@@ -25,31 +26,6 @@
 else:
     from typing_extensions import override  # pragma: no cover
 
-<<<<<<< HEAD
-=======
-mistral_ai_setup: bool = False
-try:
-    if os.environ["MISTRALAI_API_KEY"] and os.environ["MISTRALAI_CHAT_MODEL_ID"]:
-        mistral_ai_setup = True
-except KeyError:
-    mistral_ai_setup = False
-
-ollama_setup: bool = False
-try:
-    if os.environ["OLLAMA_MODEL"]:
-        ollama_setup = True
-except KeyError:
-    ollama_setup = False
-
-anthropic_setup: bool = False
-try:
-    if os.environ["ANTHROPIC_API_KEY"] and os.environ["ANTHROPIC_CHAT_MODEL_ID"]:
-        anthropic_setup = True
-except KeyError:
-    anthropic_setup = False
-
-
->>>>>>> d1f36214
 pytestmark = pytest.mark.parametrize(
     "service_id, execution_settings_kwargs, inputs, kwargs",
     [
