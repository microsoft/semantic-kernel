--- conflicted
+++ resolved
@@ -241,7 +241,6 @@
             )
             history.add_message(cmc)
 
-<<<<<<< HEAD
 async def execute_invoke(kernel: Kernel, history: ChatHistory, output: str, stream: bool) -> "ChatMessageContent":
     if stream:
         invocation = kernel.invoke_stream(function_name="chat", plugin_name="chat", chat_history=history)
@@ -267,6 +266,4 @@
         return response
     with pytest.raises(AssertionError, match=f"Unexpected output: response: {invocation}, type: {type(invocation)}"):
         raise AssertionError(f"Unexpected output: response: {invocation}, type: {type(invocation)}")
-=======
-        self.evaluate(history.messages, inputs=inputs)
->>>>>>> 53dcf39e
+        self.evaluate(history.messages, inputs=inputs)