--- conflicted
+++ resolved
@@ -7,201 +7,6 @@
 import semantic_kernel.connectors.ai.open_ai as sk_oai
 from semantic_kernel.connectors.ai.open_ai.settings.open_ai_settings import OpenAISettings
 from semantic_kernel.contents.chat_history import ChatHistory
-<<<<<<< HEAD
-from semantic_kernel.core_plugins.math_plugin import MathPlugin
-from semantic_kernel.prompt_template.prompt_template_config import PromptTemplateConfig
-
-
-@pytest.mark.asyncio
-async def test_oai_chat_service_with_plugins(setup_tldr_function_for_oai_models):
-    kernel, prompt, text_to_summarize = setup_tldr_function_for_oai_models
-
-    kernel.add_service(
-        sk_oai.OpenAIChatCompletion(service_id="chat-gpt", ai_model_id="gpt-3.5-turbo"),
-    )
-
-    exec_settings = PromptExecutionSettings(
-        service_id="chat-gpt", extension_data={"max_tokens": 200, "temperature": 0, "top_p": 0.5}
-    )
-
-    prompt_template_config = PromptTemplateConfig(
-        template=prompt, description="Write a short story.", execution_settings=exec_settings
-    )
-
-    # Create the semantic function
-    tldr_function = kernel.add_function(
-        function_name="story", plugin_name="plugin", prompt_template_config=prompt_template_config
-    )
-
-    summary = await retry(lambda: kernel.invoke(tldr_function, input=text_to_summarize))
-    output = str(summary).strip()
-    print(f"TLDR using input string: '{output}'")
-    assert "First Law" not in output and ("human" in output or "Human" in output or "preserve" in output)
-    assert len(output) < 100
-
-
-@pytest.mark.asyncio
-async def test_oai_chat_service_with_tool_call(setup_tldr_function_for_oai_models):
-    kernel, _, _ = setup_tldr_function_for_oai_models
-
-    kernel.add_service(
-        sk_oai.OpenAIChatCompletion(
-            service_id="chat-gpt",
-            ai_model_id="gpt-3.5-turbo",
-        ),
-    )
-
-    kernel.add_plugin(MathPlugin(), plugin_name="math")
-
-    execution_settings = sk_oai.OpenAIChatPromptExecutionSettings(
-        service_id="chat-gpt",
-        max_tokens=2000,
-        temperature=0.7,
-        top_p=0.8,
-        function_call_behavior=FunctionCallBehavior.EnableFunctions(
-            auto_invoke=True, filters={"excluded_plugins": ["ChatBot"]}
-        ),
-    )
-
-    prompt_template_config = PromptTemplateConfig(
-        template="{{$input}}", description="Do math.", execution_settings=execution_settings
-    )
-
-    # Create the prompt function
-    tldr_function = kernel.add_function(
-        function_name="math_fun", plugin_name="math_int_test", prompt_template_config=prompt_template_config
-    )
-
-    summary = await retry(lambda: kernel.invoke(tldr_function, input="what is 1+1?"))
-    output = str(summary).strip()
-    print(f"Math output: '{output}'")
-    assert "2" in output
-    assert 0 < len(output) < 100
-
-
-@pytest.mark.asyncio
-async def test_oai_chat_service_with_tool_call_streaming(setup_tldr_function_for_oai_models):
-    kernel, _, _ = setup_tldr_function_for_oai_models
-
-    kernel.add_service(
-        sk_oai.OpenAIChatCompletion(
-            service_id="chat-gpt",
-            ai_model_id="gpt-3.5-turbo",
-        ),
-    )
-
-    kernel.add_plugin(MathPlugin(), plugin_name="math")
-
-    execution_settings = sk_oai.OpenAIChatPromptExecutionSettings(
-        service_id="chat-gpt",
-        max_tokens=2000,
-        temperature=0.7,
-        top_p=0.8,
-        function_call_behavior=FunctionCallBehavior.EnableFunctions(
-            auto_invoke=True, filters={"excluded_plugins": ["ChatBot"]}
-        ),
-    )
-
-    prompt_template_config = PromptTemplateConfig(
-        template="{{$input}}", description="Do math.", execution_settings=execution_settings
-    )
-
-    # Create the prompt function
-    tldr_function = kernel.add_function(
-        function_name="math_fun", plugin_name="math_int_test", prompt_template_config=prompt_template_config
-    )
-
-    result = None
-    async for message in kernel.invoke_stream(tldr_function, input="what is 101+102?"):
-        result = message[0] if not result else result + message[0]
-    output = str(result)
-
-    print(f"Math output: '{output}'")
-    assert "2" in output
-    assert 0 < len(output) < 100
-
-
-@pytest.mark.asyncio
-async def test_oai_chat_service_with_plugins_with_provided_client(setup_tldr_function_for_oai_models):
-    kernel, prompt, text_to_summarize = setup_tldr_function_for_oai_models
-
-    openai_settings = OpenAISettings.create()
-    api_key = openai_settings.api_key.get_secret_value()
-    org_id = openai_settings.org_id
-
-    client = AsyncOpenAI(
-        api_key=api_key,
-        organization=org_id,
-    )
-
-    kernel.add_service(
-        sk_oai.OpenAIChatCompletion(
-            service_id="chat-gpt",
-            ai_model_id="gpt-3.5-turbo",
-            async_client=client,
-        ),
-        overwrite=True,  # Overwrite the service if it already exists since add service says it does
-    )
-
-    exec_settings = PromptExecutionSettings(
-        service_id="chat-gpt", extension_data={"max_tokens": 200, "temperature": 0, "top_p": 0.5}
-    )
-
-    prompt_template_config = PromptTemplateConfig(
-        template=prompt, description="Write a short story.", execution_settings=exec_settings
-    )
-
-    # Create the semantic function
-    tldr_function = kernel.add_function(
-        function_name="story",
-        plugin_name="story_plugin",
-        prompt_template_config=prompt_template_config,
-    )
-
-    summary = await retry(lambda: kernel.invoke(tldr_function, input=text_to_summarize))
-    output = str(summary).strip()
-    print(f"TLDR using input string: '{output}'")
-    assert "First Law" not in output and ("human" in output or "Human" in output or "preserve" in output)
-    assert len(output) < 100
-
-
-@pytest.mark.asyncio
-async def test_azure_oai_chat_stream_service_with_plugins(setup_tldr_function_for_oai_models):
-    kernel, prompt, text_to_summarize = setup_tldr_function_for_oai_models
-
-    # Configure LLM service
-    kernel.add_service(
-        sk_oai.AzureChatCompletion(
-            service_id="chat_completion",
-        ),
-        overwrite=True,
-    )
-
-    exec_settings = PromptExecutionSettings(
-        service_id="chat_completion", extension_data={"max_tokens": 200, "temperature": 0, "top_p": 0.5}
-    )
-
-    prompt_template_config = PromptTemplateConfig(
-        template=prompt, description="Write a short story.", execution_settings=exec_settings
-    )
-
-    # Create the prompt function
-    tldr_function = kernel.add_function(
-        function_name="story",
-        plugin_name="story_plugin",
-        prompt_template_config=prompt_template_config,
-    )
-
-    result = None
-    async for message in kernel.invoke_stream(tldr_function, input=text_to_summarize):
-        result = message[0] if not result else result + message[0]
-    output = str(result)
-
-    print(f"TLDR using input string: '{output}'")
-    # assert "First Law" not in output and ("human" in output or "Human" in output or "preserve" in output)
-    assert 0 < len(output) < 100
-=======
->>>>>>> 68ffd1b1
 
 
 @pytest.mark.asyncio
