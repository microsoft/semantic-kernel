# Copyright (c) Microsoft. All rights reserved.

import os
import sys
from functools import partial
from typing import Any

import pytest
from openai import AsyncAzureOpenAI

from semantic_kernel.connectors.ai.google.google_ai.google_ai_prompt_execution_settings import (
    GoogleAITextPromptExecutionSettings,
)
from semantic_kernel.connectors.ai.google.google_ai.services.google_ai_text_completion import GoogleAITextCompletion
from semantic_kernel.connectors.ai.google.vertex_ai.services.vertex_ai_text_completion import VertexAITextCompletion
from semantic_kernel.connectors.ai.google.vertex_ai.vertex_ai_prompt_execution_settings import (
    VertexAITextPromptExecutionSettings,
)
from semantic_kernel.connectors.ai.hugging_face.hf_prompt_execution_settings import HuggingFacePromptExecutionSettings
from semantic_kernel.connectors.ai.hugging_face.services.hf_text_completion import HuggingFaceTextCompletion
from semantic_kernel.connectors.ai.ollama.ollama_prompt_execution_settings import OllamaTextPromptExecutionSettings
from semantic_kernel.connectors.ai.ollama.services.ollama_text_completion import OllamaTextCompletion
from semantic_kernel.connectors.ai.open_ai.prompt_execution_settings.open_ai_prompt_execution_settings import (
    OpenAITextPromptExecutionSettings,
)
from semantic_kernel.connectors.ai.open_ai.services.azure_text_completion import AzureTextCompletion
from semantic_kernel.connectors.ai.open_ai.services.open_ai_text_completion import OpenAITextCompletion
from semantic_kernel.connectors.ai.open_ai.settings.azure_open_ai_settings import AzureOpenAISettings
from semantic_kernel.contents.chat_message_content import ChatMessageContent
from semantic_kernel.contents.text_content import TextContent

if sys.version_info >= (3, 12):
    from typing import override  # pragma: no cover
else:
    from typing_extensions import override  # pragma: no cover

from semantic_kernel import Kernel
from semantic_kernel.connectors.ai.prompt_execution_settings import PromptExecutionSettings
from tests.integration.completions.test_completion_base import ServiceType, TestCompletionBase
from tests.integration.completions.test_utils import retry

ollama_setup: bool = False
try:
    if os.environ["OLLAMA_MODEL"]:
        ollama_setup = True
except KeyError:
    ollama_setup = False


pytestmark = pytest.mark.parametrize(
    "service_id, execution_settings_kwargs, inputs",
    [
        pytest.param(
            "openai",
            {},
            ["Repeat the word Hello"],
            id="openai_text_completion",
        ),
        pytest.param(
            "azure",
            {},
            ["Repeat the word Hello"],
            id="azure_text_completion",
        ),
        pytest.param(
            "hf_t2t",
            {},
            ["translate English to Dutch: Hello"],
            id="huggingface_text_completion_translation",
        ),
        pytest.param(
            "hf_summ",
            {},
            [
                """Summarize: Whales are fully aquatic, open-ocean animals:
        they can feed, mate, give birth, suckle and raise their young at sea.
        Whales range in size from the 2.6 metres (8.5 ft) and 135 kilograms (298 lb)
        dwarf sperm whale to the 29.9 metres (98 ft) and 190 tonnes (210 short tons) blue whale,
        which is the largest known animal that has ever lived. The sperm whale is the largest
        toothed predator on Earth. Several whale species exhibit sexual dimorphism,
        in that the females are larger than males."""
            ],
            id="huggingface_text_completion_summarization",
        ),
        pytest.param(
            "hf_gen",
            {},
            ["Hello, I like sleeping and "],
            id="huggingface_text_completion_generation",
        ),
        pytest.param(
            "ollama",
            {},
            ["Repeat the word Hello"],
            marks=pytest.mark.skipif(not ollama_setup, reason="Need local Ollama setup"),
            id="ollama_text_input",
        ),
        pytest.param(
            "google_ai",
            {},
            ["Repeat the word Hello"],
<<<<<<< HEAD
            id="google_ai_text_completion",
=======
            ["Hello"],
            marks=pytest.mark.skip(reason="Skipping due to 429s from Google AI."),
            id="google_ai_text_input",
>>>>>>> f3433b0a
        ),
        pytest.param(
            "vertex_ai",
            {},
            ["Repeat the word Hello"],
            id="vertex_ai_text_completion",
        ),
    ],
)


class TestTextCompletion(TestCompletionBase):
    """Test class for text completion"""

    @override
    @pytest.fixture(scope="class")
    def services(self) -> dict[str, tuple[ServiceType, type[PromptExecutionSettings]]]:
        azure_openai_settings = AzureOpenAISettings.create()
        endpoint = azure_openai_settings.endpoint
        deployment_name = azure_openai_settings.text_deployment_name
        api_key = azure_openai_settings.api_key.get_secret_value()
        api_version = azure_openai_settings.api_version
        azure_custom_client = AzureTextCompletion(
            async_client=AsyncAzureOpenAI(
                azure_endpoint=endpoint,
                azure_deployment=deployment_name,
                api_key=api_key,
                api_version=api_version,
                default_headers={"Test-User-X-ID": "test"},
            ),
        )

        return {
            "openai": (OpenAITextCompletion(), OpenAITextPromptExecutionSettings),
            "azure": (AzureTextCompletion(), OpenAITextPromptExecutionSettings),
            "azure_custom_client": (azure_custom_client, OpenAITextPromptExecutionSettings),
            "ollama": (OllamaTextCompletion() if ollama_setup else None, OllamaTextPromptExecutionSettings),
            "google_ai": (GoogleAITextCompletion(), GoogleAITextPromptExecutionSettings),
            "vertex_ai": (VertexAITextCompletion(), VertexAITextPromptExecutionSettings),
            "hf_t2t": (
                HuggingFaceTextCompletion(
                    service_id="patrickvonplaten/t5-tiny-random",
                    ai_model_id="patrickvonplaten/t5-tiny-random",
                    task="text2text-generation",
                ),
                HuggingFacePromptExecutionSettings,
            ),
            "hf_summ": (
                HuggingFaceTextCompletion(
                    service_id="jotamunz/billsum_tiny_summarization",
                    ai_model_id="jotamunz/billsum_tiny_summarization",
                    task="summarization",
                ),
                HuggingFacePromptExecutionSettings,
            ),
            "hf_gen": (
                HuggingFaceTextCompletion(
                    service_id="HuggingFaceM4/tiny-random-LlamaForCausalLM",
                    ai_model_id="HuggingFaceM4/tiny-random-LlamaForCausalLM",
                    task="text-generation",
                ),
                HuggingFacePromptExecutionSettings,
            ),
        }

    @override
    @pytest.mark.asyncio(scope="module")
    async def test_completion(
        self,
        kernel: Kernel,
        service_id: str,
        services: dict[str, tuple[ServiceType, type[PromptExecutionSettings]]],
        execution_settings_kwargs: dict[str, Any],
        inputs: list[str | ChatMessageContent | list[ChatMessageContent]],
    ) -> None:
        self.setup(kernel, service_id, services, execution_settings_kwargs)
        for message in inputs:
            response = await retry(partial(self.execute_invoke, kernel=kernel, input=message, stream=False), retries=5)
            self.evaluate_response(response)

    @override
    @pytest.mark.asyncio(scope="module")
    async def test_streaming_completion(
        self,
        kernel: Kernel,
        service_id: str,
        services: dict[str, tuple[ServiceType, type[PromptExecutionSettings]]],
        execution_settings_kwargs: dict[str, Any],
        inputs: list[str | ChatMessageContent | list[ChatMessageContent]],
    ):
        self.setup(kernel, service_id, services, execution_settings_kwargs)
        for message in inputs:
            response = await retry(partial(self.execute_invoke, kernel=kernel, input=message, stream=True), retries=5)
            self.evaluate_response(response)

    @override
    def evaluate_response(self, response: Any, **kwargs):
        print(response)
        if isinstance(response, TextContent):
            # Test is considered successful if the response is not empty
            assert response.text, "Error: Empty response"
            return
        raise AssertionError(f"Unexpected output: response: {response}, type: {type(response)}")<|MERGE_RESOLUTION|>--- conflicted
+++ resolved
@@ -99,13 +99,8 @@
             "google_ai",
             {},
             ["Repeat the word Hello"],
-<<<<<<< HEAD
+            marks=pytest.mark.skip(reason="Skipping due to 429s from Google AI."),
             id="google_ai_text_completion",
-=======
-            ["Hello"],
-            marks=pytest.mark.skip(reason="Skipping due to 429s from Google AI."),
-            id="google_ai_text_input",
->>>>>>> f3433b0a
         ),
         pytest.param(
             "vertex_ai",
