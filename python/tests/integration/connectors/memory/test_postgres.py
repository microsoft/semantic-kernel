# Copyright (c) Microsoft. All rights reserved.

import os
import time

import pytest

import semantic_kernel as sk
from semantic_kernel.connectors.memory.postgres import PostgresMemoryStore
from semantic_kernel.exceptions import ServiceResourceNotFoundError
<<<<<<< HEAD
from semantic_kernel.memory.memory_record import MemoryRecord
=======
>>>>>>> b8e01f9b

try:
    import psycopg  # noqa: F401

    psycopg_installed = True
except ImportError:
    psycopg_installed = False

pytestmark = pytest.mark.skipif(not psycopg_installed, reason="psycopg is not installed")

try:
    import psycopg_pool  # noqa: F401

    psycopg_pool_installed = True
except ImportError:
    psycopg_pool_installed = False

pytestmark = pytest.mark.skipif(not psycopg_pool_installed, reason="psycopg_pool is not installed")


# Needed because the test service may not support a high volume of requests
@pytest.fixture(scope="module")
def wait_between_tests():
    time.sleep(0.5)
    return 0


@pytest.fixture(scope="session")
def connection_string():
    if "Python_Integration_Tests" in os.environ:
        connection_string = os.environ["Postgres__Connectionstr"]
    else:
        # Load credentials from .env file
        connection_string = sk.postgres_settings_from_dot_env()

    return connection_string


def test_constructor(connection_string):
    memory = PostgresMemoryStore(connection_string, 2, 1, 5)
    assert memory._connection_pool is not None


@pytest.mark.asyncio
async def test_create_and_does_collection_exist(connection_string):
    memory = PostgresMemoryStore(connection_string, 2, 1, 5)

    await memory.create_collection("test_collection")
    result = await memory.does_collection_exist("test_collection")
    assert result is not None


@pytest.mark.asyncio
async def test_get_collections(connection_string):
    memory = PostgresMemoryStore(connection_string, 2, 1, 5)

    await memory.create_collection("test_collection")
    result = await memory.get_collections()
    assert "test_collection" in result


@pytest.mark.asyncio
async def test_delete_collection(connection_string):
    memory = PostgresMemoryStore(connection_string, 2, 1, 5)

    await memory.create_collection("test_collection")

    result = await memory.get_collections()
    assert "test_collection" in result

    await memory.delete_collection("test_collection")
    result = await memory.get_collections()
    assert "test_collection" not in result


@pytest.mark.asyncio
async def test_does_collection_exist(connection_string):
    memory = PostgresMemoryStore(connection_string, 2, 1, 5)

    await memory.create_collection("test_collection")
    result = await memory.does_collection_exist("test_collection")
    assert result is True


@pytest.mark.asyncio
async def test_upsert_and_get(connection_string, memory_record1):
    memory = PostgresMemoryStore(connection_string, 2, 1, 5)

    await memory.create_collection("test_collection")
    await memory.upsert("test_collection", memory_record1)
    result = await memory.get("test_collection", memory_record1._id, with_embedding=True)
    assert result is not None
    assert result._id == memory_record1._id
    assert result._text == memory_record1._text
    assert result._timestamp == memory_record1._timestamp
    for i in range(len(result._embedding)):
        assert result._embedding[i] == memory_record1._embedding[i]


@pytest.mark.asyncio
async def test_upsert_batch_and_get_batch(connection_string, memory_record1, memory_record2):
    memory = PostgresMemoryStore(connection_string, 2, 1, 5)

    await memory.create_collection("test_collection")
    await memory.upsert_batch("test_collection", [memory_record1, memory_record2])

    results = await memory.get_batch(
        "test_collection",
        [memory_record1._id, memory_record2._id],
        with_embeddings=True,
    )

    assert len(results) == 2
    assert results[0]._id in [memory_record1._id, memory_record2._id]
    assert results[1]._id in [memory_record1._id, memory_record2._id]


@pytest.mark.asyncio
async def test_remove(connection_string, memory_record1):
    memory = PostgresMemoryStore(connection_string, 2, 1, 5)

    await memory.create_collection("test_collection")
    await memory.upsert("test_collection", memory_record1)

    result = await memory.get("test_collection", memory_record1._id, with_embedding=True)
    assert result is not None

    await memory.remove("test_collection", memory_record1._id)
    with pytest.raises(ServiceResourceNotFoundError):
        _ = await memory.get("test_collection", memory_record1._id, with_embedding=True)


@pytest.mark.asyncio
async def test_remove_batch(connection_string, memory_record1, memory_record2):
    memory = PostgresMemoryStore(connection_string, 2, 1, 5)

    await memory.create_collection("test_collection")
    await memory.upsert_batch("test_collection", [memory_record1, memory_record2])
    await memory.remove_batch("test_collection", [memory_record1._id, memory_record2._id])
    with pytest.raises(ServiceResourceNotFoundError):
        _ = await memory.get("test_collection", memory_record1._id, with_embedding=True)

    with pytest.raises(ServiceResourceNotFoundError):
        _ = await memory.get("test_collection", memory_record2._id, with_embedding=True)


@pytest.mark.asyncio
async def test_get_nearest_match(connection_string, memory_record1, memory_record2):
    memory = PostgresMemoryStore(connection_string, 2, 1, 5)

    await memory.create_collection("test_collection")
    await memory.upsert_batch("test_collection", [memory_record1, memory_record2])
    test_embedding = memory_record1.embedding.copy()
    test_embedding[0] = test_embedding[0] + 0.01

    result = await memory.get_nearest_match(
        "test_collection", test_embedding, min_relevance_score=0.0, with_embedding=True
    )
    assert result is not None
    assert result[0]._id == memory_record1._id
    assert result[0]._text == memory_record1._text
    assert result[0]._timestamp == memory_record1._timestamp
    for i in range(len(result[0]._embedding)):
        assert result[0]._embedding[i] == memory_record1._embedding[i]


@pytest.mark.asyncio
@pytest.mark.xfail(reason="The test is failing due to a timeout.")
async def test_get_nearest_matches(connection_string, memory_record1, memory_record2, memory_record3):
    memory = PostgresMemoryStore(connection_string, 2, 1, 5)

    await memory.create_collection("test_collection")
    await memory.upsert_batch("test_collection", [memory_record1, memory_record2, memory_record3])
    test_embedding = memory_record2.embedding
    test_embedding[0] = test_embedding[0] + 0.025

    result = await memory.get_nearest_matches(
        "test_collection",
        test_embedding,
        limit=2,
        min_relevance_score=0.0,
        with_embeddings=True,
    )
    assert len(result) == 2
    assert result[0][0]._id in [memory_record3._id, memory_record2._id]
    assert result[1][0]._id in [memory_record3._id, memory_record2._id]<|MERGE_RESOLUTION|>--- conflicted
+++ resolved
@@ -8,10 +8,6 @@
 import semantic_kernel as sk
 from semantic_kernel.connectors.memory.postgres import PostgresMemoryStore
 from semantic_kernel.exceptions import ServiceResourceNotFoundError
-<<<<<<< HEAD
-from semantic_kernel.memory.memory_record import MemoryRecord
-=======
->>>>>>> b8e01f9b
 
 try:
     import psycopg  # noqa: F401
