--- conflicted
+++ resolved
@@ -93,7 +93,8 @@
     param(bing_search_plugin, [], id="bing_search_plugin"),
     param(azure_chat_image_input, [], id="azure_chat_image_input"),
     param(custom_service_selector, [], id="custom_service_selector"),
-<<<<<<< HEAD
+    param(function_defined_in_json_prompt, ["What is 3+3?", "exit"], id="function_defined_in_json_prompt"),
+    param(function_defined_in_yaml_prompt, ["What is 3+3?", "exit"], id="function_defined_in_yaml_prompt"),
     param(
         ollama_chat_completion,
         ["Why is the sky blue?", "exit"],
@@ -112,10 +113,6 @@
         id="lm_studio_text_embedding",
         marks=pytest.mark.skip(reason="Need to set up LM Studio locally. Check out the module for more details."),
     ),
-=======
-    param(function_defined_in_json_prompt, ["What is 3+3?", "exit"], id="function_defined_in_json_prompt"),
-    param(function_defined_in_yaml_prompt, ["What is 3+3?", "exit"], id="function_defined_in_yaml_prompt"),
->>>>>>> 775994e6
 ]
 
 
