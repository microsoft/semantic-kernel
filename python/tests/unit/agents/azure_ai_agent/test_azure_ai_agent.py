# Copyright (c) Microsoft. All rights reserved.

from unittest.mock import MagicMock, patch

import pytest
from azure.ai.projects.aio import AIProjectClient
from azure.identity.aio import DefaultAzureCredential

from semantic_kernel.agents.azure_ai.azure_ai_agent import AzureAIAgent
from semantic_kernel.agents.channels.agent_channel import AgentChannel
from semantic_kernel.contents.chat_message_content import ChatMessageContent
from semantic_kernel.contents.utils.author_role import AuthorRole
from semantic_kernel.exceptions.agent_exceptions import AgentInvokeException


async def test_azure_ai_agent_init(ai_project_client, ai_agent_definition):
    agent = AzureAIAgent(client=ai_project_client, definition=ai_agent_definition)
    assert agent.id == "agent123"
    assert agent.name == "agentName"
    assert agent.description == "desc"


<<<<<<< HEAD
async def test_azure_ai_agent_init_with_plugins_via_constructor(custom_plugin_class):
    client = AsyncMock(spec=AIProjectClient)
    definition = AsyncMock(spec=AzureAIAgentModel)
    definition.id = "agent123"
    definition.name = "agentName"
    definition.description = "desc"
    definition.instructions = "test agent"

    agent = AzureAIAgent(client=client, definition=definition, plugins=[custom_plugin_class()])
    assert agent.id == "agent123"
    assert agent.name == "agentName"
    assert agent.description == "desc"
    assert agent.plugins is not None
    assert len(agent.plugins) == 1


async def test_azure_ai_agent_add_chat_message():
    client = AsyncMock(spec=AIProjectClient)
    definition = AsyncMock(spec=AzureAIAgentModel)
    definition.id = "agent123"
    definition.name = "agentName"
    definition.description = "desc"
    definition.instructions = "test agent"
    agent = AzureAIAgent(client=client, definition=definition)
=======
async def test_azure_ai_agent_add_chat_message(ai_project_client, ai_agent_definition):
    agent = AzureAIAgent(client=ai_project_client, definition=ai_agent_definition)
>>>>>>> 15ca7a71
    with patch(
        "semantic_kernel.agents.azure_ai.agent_thread_actions.AgentThreadActions.create_message",
    ):
        await agent.add_chat_message("threadId", ChatMessageContent(role="user", content="text"))  # pass anything


async def test_azure_ai_agent_get_response(ai_project_client, ai_agent_definition):
    agent = AzureAIAgent(client=ai_project_client, definition=ai_agent_definition)

    async def fake_invoke(*args, **kwargs):
        yield True, ChatMessageContent(role=AuthorRole.ASSISTANT, content="content")

    with patch(
        "semantic_kernel.agents.azure_ai.agent_thread_actions.AgentThreadActions.invoke",
        side_effect=fake_invoke,
    ):
        response = await agent.get_response("thread_id")
        assert response.role == AuthorRole.ASSISTANT
        assert response.content == "content"


async def test_azure_ai_agent_get_response_exception(ai_project_client, ai_agent_definition):
    agent = AzureAIAgent(client=ai_project_client, definition=ai_agent_definition)

    async def fake_invoke(*args, **kwargs):
        yield False, ChatMessageContent(role=AuthorRole.ASSISTANT, content="content")

    with (
        patch(
            "semantic_kernel.agents.azure_ai.agent_thread_actions.AgentThreadActions.invoke",
            side_effect=fake_invoke,
        ),
        pytest.raises(AgentInvokeException),
    ):
        await agent.get_response("thread_id")


async def test_azure_ai_agent_invoke(ai_project_client, ai_agent_definition):
    agent = AzureAIAgent(client=ai_project_client, definition=ai_agent_definition)
    results = []

    async def fake_invoke(*args, **kwargs):
        yield True, ChatMessageContent(role=AuthorRole.ASSISTANT, content="content")

    with patch(
        "semantic_kernel.agents.azure_ai.agent_thread_actions.AgentThreadActions.invoke",
        side_effect=fake_invoke,
    ):
        async for item in agent.invoke("thread_id"):
            results.append(item)

    assert len(results) == 1


async def test_azure_ai_agent_invoke_stream(ai_project_client, ai_agent_definition):
    agent = AzureAIAgent(client=ai_project_client, definition=ai_agent_definition)
    results = []

    async def fake_invoke(*args, **kwargs):
        yield True, ChatMessageContent(role=AuthorRole.ASSISTANT, content="content")

    with patch(
        "semantic_kernel.agents.azure_ai.agent_thread_actions.AgentThreadActions.invoke_stream",
        side_effect=fake_invoke,
    ):
        async for item in agent.invoke_stream("thread_id"):
            results.append(item)

    assert len(results) == 1


def test_azure_ai_agent_get_channel_keys(ai_project_client, ai_agent_definition):
    agent = AzureAIAgent(client=ai_project_client, definition=ai_agent_definition)
    keys = list(agent.get_channel_keys())
    assert len(keys) >= 3


async def test_azure_ai_agent_create_channel(ai_project_client, ai_agent_definition):
    agent = AzureAIAgent(client=ai_project_client, definition=ai_agent_definition)
    with patch(
        "semantic_kernel.agents.azure_ai.agent_thread_actions.AgentThreadActions.create_thread",
        side_effect="t",
    ):
        ch = await agent.create_channel()
        assert isinstance(ch, AgentChannel)
        assert ch.thread_id == "t"


def test_create_client():
    conn_str = "endpoint;subscription_id;resource_group;project_name"
    credential = MagicMock(spec=DefaultAzureCredential)

    with patch("azure.ai.projects.aio.AIProjectClient.from_connection_string") as mock_from_conn_str:
        mock_client = MagicMock(spec=AIProjectClient)
        mock_from_conn_str.return_value = mock_client

        client = AzureAIAgent.create_client(
            credential=credential,
            conn_str=conn_str,
            extra_arg="extra_value",
        )

        mock_from_conn_str.assert_called_once()
        _, actual_kwargs = mock_from_conn_str.call_args

        assert actual_kwargs["credential"] is credential
        assert actual_kwargs["conn_str"] == conn_str
        assert actual_kwargs["extra_arg"] == "extra_value"
        assert actual_kwargs["user_agent"] is not None
        assert client is mock_client<|MERGE_RESOLUTION|>--- conflicted
+++ resolved
@@ -20,16 +20,10 @@
     assert agent.description == "desc"
 
 
-<<<<<<< HEAD
-async def test_azure_ai_agent_init_with_plugins_via_constructor(custom_plugin_class):
-    client = AsyncMock(spec=AIProjectClient)
-    definition = AsyncMock(spec=AzureAIAgentModel)
-    definition.id = "agent123"
-    definition.name = "agentName"
-    definition.description = "desc"
-    definition.instructions = "test agent"
-
-    agent = AzureAIAgent(client=client, definition=definition, plugins=[custom_plugin_class()])
+async def test_azure_ai_agent_init_with_plugins_via_constructor(
+    ai_project_client, ai_agent_definition, custom_plugin_class
+):
+    agent = AzureAIAgent(client=ai_project_client, definition=ai_agent_definition, plugins=[custom_plugin_class()])
     assert agent.id == "agent123"
     assert agent.name == "agentName"
     assert agent.description == "desc"
@@ -37,18 +31,8 @@
     assert len(agent.plugins) == 1
 
 
-async def test_azure_ai_agent_add_chat_message():
-    client = AsyncMock(spec=AIProjectClient)
-    definition = AsyncMock(spec=AzureAIAgentModel)
-    definition.id = "agent123"
-    definition.name = "agentName"
-    definition.description = "desc"
-    definition.instructions = "test agent"
-    agent = AzureAIAgent(client=client, definition=definition)
-=======
 async def test_azure_ai_agent_add_chat_message(ai_project_client, ai_agent_definition):
     agent = AzureAIAgent(client=ai_project_client, definition=ai_agent_definition)
->>>>>>> 15ca7a71
     with patch(
         "semantic_kernel.agents.azure_ai.agent_thread_actions.AgentThreadActions.create_message",
     ):
