--- conflicted
+++ resolved
@@ -95,7 +95,6 @@
 
 
 # Test case to verify the creation of BedrockAgent
-<<<<<<< HEAD
 @pytest.mark.parametrize(
     "exclude_list",
     [
@@ -104,39 +103,6 @@
     ],
     indirect=True,
 )
-=======
-@patch.object(boto3, "client", return_value=Mock())
-async def test_bedrock_agent_create_with_plugin_via_constructor(
-    client, bedrock_agent_unit_test_env, bedrock_agent_model_with_id_not_prepared_dict, custom_plugin_class
-):
-    agent = BedrockAgent(
-        name="test_agent", instructions="test_instructions", env_file_path="fake_path", plugins=[custom_plugin_class()]
-    )
-
-    assert agent.agent_model.agent_id is None
-
-    with (
-        patch.object(agent.bedrock_client, "create_agent") as mock_create_agent,
-        patch.object(agent.bedrock_client, "get_agent") as mock_get_agent,
-        patch.object(BedrockAgent, "prepare_agent", new_callable=AsyncMock),
-    ):
-        mock_create_agent.return_value = bedrock_agent_model_with_id_not_prepared_dict
-        mock_get_agent.return_value = bedrock_agent_model_with_id_not_prepared_dict
-
-        await agent.create_agent()
-
-        mock_create_agent.assert_called_once_with(
-            agentName="test_agent",
-            foundationModel=bedrock_agent_unit_test_env["BEDROCK_AGENT_FOUNDATION_MODEL"],
-            agentResourceRoleArn=bedrock_agent_unit_test_env["BEDROCK_AGENT_AGENT_RESOURCE_ROLE_ARN"],
-            instruction="test_instructions",
-        )
-        assert agent.agent_model.agent_id == bedrock_agent_model_with_id_not_prepared_dict["agent"]["agentId"]
-        assert agent.kernel.plugins is not None
-        assert len(agent.kernel.plugins) == 1
-
-
->>>>>>> 4fdaf67b
 @patch.object(boto3, "client", return_value=Mock())
 async def test_bedrock_agent_create_and_prepare_agent_settings_validation_error(
     client,
@@ -255,6 +221,24 @@
         )
         assert action_group_model.action_group_id == bedrock_action_group_mode_dict["agentActionGroup"]["actionGroupId"]
         mock_prepare_agent_and_wait_until_prepared.assert_called_once()
+
+
+# Test case to verify the creation of BedrockAgent with plugins
+@patch.object(boto3, "client", return_value=Mock())
+async def test_bedrock_agent_create_with_plugin_via_constructor(
+    client,
+    bedrock_agent_unit_test_env,
+    bedrock_agent_model_with_id,
+    custom_plugin_class,
+):
+    agent = BedrockAgent(
+        bedrock_agent_model_with_id,
+        plugins=[custom_plugin_class()],
+        bedrock_client=client,
+    )
+
+    assert agent.kernel.plugins is not None
+    assert len(agent.kernel.plugins) == 1
 
 
 # Test case to verify the creation of a user input action group
