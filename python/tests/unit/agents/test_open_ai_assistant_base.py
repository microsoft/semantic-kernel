--- conflicted
+++ resolved
@@ -6,75 +6,14 @@
 
 import pytest
 from openai import AsyncAzureOpenAI, AsyncOpenAI
-<<<<<<< HEAD
-<<<<<<< div
-=======
-<<<<<<< Updated upstream
-<<<<<<< Updated upstream
->>>>>>> head
-<<<<<<< Updated upstream
-<<<<<<< Updated upstream
-<<<<<<< Updated upstream
-<<<<<<< Updated upstream
-<<<<<<< Updated upstream
-<<<<<<< Updated upstream
 from openai.resources.beta.threads.runs.runs import Run
-<<<<<<< main
-=======
-=======
->>>>>>> Stashed changes
-=======
->>>>>>> Stashed changes
-=======
->>>>>>> Stashed changes
-=======
->>>>>>> Stashed changes
-=======
->>>>>>> Stashed changes
-<<<<<<< HEAD
-=======
->>>>>>> Stashed changes
-=======
->>>>>>> Stashed changes
 from openai.resources.beta.threads.runs.runs import Run
-<<<<<<< main
-=======
 from openai.lib.streaming._assistants import AsyncAssistantEventHandler, AsyncAssistantStreamManager
 from openai.resources.beta.threads.runs.runs import Run
->>>>>>> main
-<<<<<<< Updated upstream
-<<<<<<< Updated upstream
-<<<<<<< Updated upstream
-<<<<<<< Updated upstream
-<<<<<<< Updated upstream
-<<<<<<< Updated upstream
-<<<<<<< Updated upstream
-=======
->>>>>>> Stashed changes
->>>>>>> Stashed changes
-=======
->>>>>>> Stashed changes
-=======
->>>>>>> Stashed changes
-=======
->>>>>>> Stashed changes
-=======
->>>>>>> Stashed changes
-=======
 from openai.lib.streaming._assistants import AsyncAssistantEventHandler, AsyncAssistantStreamManager
 from openai.resources.beta.threads.runs.runs import Run
->>>>>>> eab985c52d058dc92abc75034bc790079131ce75
-=======
->>>>>>> Stashed changes
-=======
->>>>>>> Stashed changes
-<<<<<<< div
-=======
 from openai.lib.streaming._assistants import AsyncAssistantEventHandler, AsyncAssistantStreamManager
 from openai.resources.beta.threads.runs.runs import Run
->>>>>>> eab985c52d058dc92abc75034bc790079131ce75
-=======
->>>>>>> head
 from openai.types.beta.assistant import (
     Assistant,
     ToolResources,
@@ -82,136 +21,28 @@
     ToolResourcesFileSearch,
 )
 from openai.types.beta.assistant_response_format import AssistantResponseFormat
-<<<<<<< HEAD
-<<<<<<< div
-=======
-<<<<<<< Updated upstream
-<<<<<<< Updated upstream
->>>>>>> head
-<<<<<<< Updated upstream
-<<<<<<< Updated upstream
-<<<<<<< Updated upstream
-<<<<<<< Updated upstream
-<<<<<<< Updated upstream
-<<<<<<< Updated upstream
-=======
 from openai.types.beta.assistant import Assistant, ToolResources, ToolResourcesCodeInterpreter, ToolResourcesFileSearch
->>>>>>> upstream/main
-=======
-=======
->>>>>>> Stashed changes
-=======
->>>>>>> Stashed changes
-=======
->>>>>>> Stashed changes
-=======
->>>>>>> Stashed changes
-=======
->>>>>>> Stashed changes
-<<<<<<< HEAD
-=======
->>>>>>> Stashed changes
-=======
->>>>>>> Stashed changes
-=======
 from openai.types.beta.assistant import Assistant, ToolResources, ToolResourcesCodeInterpreter, ToolResourcesFileSearch
->>>>>>> upstream/main
-=======
 from openai.types.beta.assistant import Assistant, ToolResources, ToolResourcesCodeInterpreter, ToolResourcesFileSearch
->>>>>>> main
-<<<<<<< Updated upstream
-<<<<<<< Updated upstream
-<<<<<<< Updated upstream
-<<<<<<< Updated upstream
-<<<<<<< Updated upstream
-<<<<<<< Updated upstream
-<<<<<<< Updated upstream
->>>>>>> Stashed changes
-=======
-=======
->>>>>>> Stashed changes
->>>>>>> Stashed changes
-=======
->>>>>>> Stashed changes
-=======
->>>>>>> Stashed changes
-=======
->>>>>>> Stashed changes
-=======
 from openai.types.beta.assistant import Assistant, ToolResources, ToolResourcesCodeInterpreter, ToolResourcesFileSearch
->>>>>>> eab985c52d058dc92abc75034bc790079131ce75
-=======
->>>>>>> Stashed changes
-=======
->>>>>>> Stashed changes
-<<<<<<< div
-=======
 from openai.types.beta.assistant import Assistant, ToolResources, ToolResourcesCodeInterpreter, ToolResourcesFileSearch
->>>>>>> eab985c52d058dc92abc75034bc790079131ce75
-=======
->>>>>>> head
 from openai.types.beta.assistant_tool import CodeInterpreterTool, FileSearchTool
 from openai.types.beta.threads.annotation import (
     FileCitationAnnotation,
     FilePathAnnotation,
 )
-<<<<<<< HEAD
-<<<<<<< div
-=======
-<<<<<<< Updated upstream
-<<<<<<< Updated upstream
->>>>>>> head
-<<<<<<< Updated upstream
-<<<<<<< Updated upstream
-<<<<<<< Updated upstream
-<<<<<<< Updated upstream
-<<<<<<< Updated upstream
-<<<<<<< Updated upstream
 from openai.types.beta.threads.file_citation_annotation import FileCitation
-=======
-=======
->>>>>>> Stashed changes
-=======
->>>>>>> Stashed changes
-=======
->>>>>>> Stashed changes
-=======
->>>>>>> Stashed changes
-=======
->>>>>>> Stashed changes
-<<<<<<< HEAD
 from openai.types.beta.threads.file_citation_annotation import FileCitation
-=======
-=======
->>>>>>> eab985c52d058dc92abc75034bc790079131ce75
-<<<<<<< div
-=======
-=======
 from openai.types.beta.threads.file_citation_annotation import FileCitation
-=======
->>>>>>> Stashed changes
-=======
 from openai.types.beta.threads.file_citation_annotation import FileCitation
-=======
->>>>>>> Stashed changes
->>>>>>> head
 from openai.types.beta.assistant_stream_event import (
     MessageDeltaEvent,
     ThreadMessageDelta,
     ThreadRunFailed,
     ThreadRunRequiresAction,
     ThreadRunStepCompleted,
-<<<<<<< Updated upstream
-<<<<<<< HEAD
-<<<<<<< Updated upstream
-=======
     ThreadRunStepDelta,
->>>>>>> Stashed changes
-=======
->>>>>>> 4aefd213
-=======
     ThreadRunStepDelta,
->>>>>>> Stashed changes
 )
 from openai.types.beta.assistant_tool import CodeInterpreterTool, FileSearchTool
 from openai.types.beta.function_tool import FunctionDefinition, FunctionTool
@@ -219,40 +50,6 @@
 from openai.types.beta.threads.annotation import FileCitationAnnotation, FilePathAnnotation
 from openai.types.beta.threads.file_citation_annotation import FileCitation
 from openai.types.beta.threads.file_citation_delta_annotation import FileCitationDeltaAnnotation
-<<<<<<< div
-=======
-<<<<<<< Updated upstream
-<<<<<<< Updated upstream
->>>>>>> head
-<<<<<<< HEAD
->>>>>>> main
-<<<<<<< Updated upstream
-<<<<<<< Updated upstream
-<<<<<<< Updated upstream
-<<<<<<< Updated upstream
-<<<<<<< Updated upstream
->>>>>>> Stashed changes
-=======
->>>>>>> Stashed changes
-=======
->>>>>>> Stashed changes
-=======
->>>>>>> Stashed changes
-=======
->>>>>>> Stashed changes
-=======
->>>>>>> Stashed changes
-=======
->>>>>>> eab985c52d058dc92abc75034bc790079131ce75
-<<<<<<< div
-=======
-=======
->>>>>>> main
->>>>>>> Stashed changes
-=======
->>>>>>> main
->>>>>>> Stashed changes
->>>>>>> head
 from openai.types.beta.threads.file_path_annotation import FilePath
 from openai.types.beta.threads.image_file import ImageFile
 from openai.types.beta.threads.image_file_content_block import ImageFileContentBlock
@@ -261,105 +58,20 @@
     Function as RequiredActionFunction,
 )
 from openai.types.beta.threads.run import (
-<<<<<<< HEAD
-<<<<<<< div
-=======
-<<<<<<< Updated upstream
-<<<<<<< Updated upstream
->>>>>>> head
-<<<<<<< Updated upstream
-<<<<<<< Updated upstream
-<<<<<<< Updated upstream
-<<<<<<< Updated upstream
-<<<<<<< Updated upstream
-<<<<<<< Updated upstream
     RequiredAction,
     RequiredActionFunctionToolCall,
     RequiredActionSubmitToolOutputs,
-=======
-=======
->>>>>>> Stashed changes
-=======
->>>>>>> Stashed changes
-=======
->>>>>>> Stashed changes
-=======
->>>>>>> Stashed changes
-=======
->>>>>>> Stashed changes
-<<<<<<< HEAD
-=======
->>>>>>> Stashed changes
-=======
->>>>>>> Stashed changes
     RequiredAction,
     RequiredActionFunctionToolCall,
     RequiredActionSubmitToolOutputs,
-=======
-<<<<<<< div
-=======
->>>>>>> eab985c52d058dc92abc75034bc790079131ce75
-=======
-<<<<<<< Updated upstream
-<<<<<<< Updated upstream
-=======
->>>>>>> eab985c52d058dc92abc75034bc790079131ce75
-=======
->>>>>>> Stashed changes
-=======
->>>>>>> Stashed changes
->>>>>>> head
     LastError,
     RequiredAction,
     RequiredActionFunctionToolCall,
     RequiredActionSubmitToolOutputs,
     TruncationStrategy,
-<<<<<<< div
-=======
-<<<<<<< Updated upstream
-<<<<<<< Updated upstream
->>>>>>> head
-<<<<<<< HEAD
->>>>>>> main
-<<<<<<< Updated upstream
-<<<<<<< Updated upstream
-<<<<<<< Updated upstream
-<<<<<<< Updated upstream
-<<<<<<< Updated upstream
->>>>>>> Stashed changes
-=======
->>>>>>> Stashed changes
-=======
->>>>>>> Stashed changes
-=======
->>>>>>> Stashed changes
-=======
->>>>>>> Stashed changes
-=======
->>>>>>> Stashed changes
-=======
->>>>>>> eab985c52d058dc92abc75034bc790079131ce75
-<<<<<<< div
-=======
-=======
->>>>>>> main
->>>>>>> Stashed changes
-=======
->>>>>>> main
->>>>>>> Stashed changes
->>>>>>> head
 )
-<<<<<<< Updated upstream
-<<<<<<< HEAD
-<<<<<<< Updated upstream
 from openai.types.beta.threads.runs import RunStep
-=======
-=======
->>>>>>> Stashed changes
-=======
 from openai.types.beta.threads.runs import RunStep
-=======
->>>>>>> 4aefd213
 from openai.types.beta.threads.runs import (
     FunctionToolCallDelta,
     RunStep,
@@ -368,133 +80,32 @@
     ToolCallDeltaObject,
     ToolCallsStepDetails,
 )
-<<<<<<< HEAD
-<<<<<<< Updated upstream
->>>>>>> Stashed changes
-=======
-=======
->>>>>>> 4aefd213
->>>>>>> Stashed changes
 from openai.types.beta.threads.runs.code_interpreter_tool_call import (
     CodeInterpreter,
     CodeInterpreterToolCall,
 )
-<<<<<<< Updated upstream
-<<<<<<< HEAD
-<<<<<<< Updated upstream
 from openai.types.beta.threads.runs.function_tool_call import Function as RunsFunction
 from openai.types.beta.threads.runs.function_tool_call import FunctionToolCall
-=======
-=======
->>>>>>> Stashed changes
-=======
 from openai.types.beta.threads.runs.function_tool_call import Function as RunsFunction
 from openai.types.beta.threads.runs.function_tool_call import FunctionToolCall
-=======
->>>>>>> 4aefd213
 from openai.types.beta.threads.runs.code_interpreter_tool_call_delta import CodeInterpreter as CodeInterpreterDelta
 from openai.types.beta.threads.runs.code_interpreter_tool_call_delta import CodeInterpreterToolCallDelta
 from openai.types.beta.threads.runs.function_tool_call import Function as RunsFunction
 from openai.types.beta.threads.runs.function_tool_call import FunctionToolCall
-<<<<<<< main
-<<<<<<< HEAD
-<<<<<<< Updated upstream
->>>>>>> Stashed changes
-=======
-=======
->>>>>>> 4aefd213
->>>>>>> Stashed changes
 from openai.types.beta.threads.runs.message_creation_step_details import (
     MessageCreation,
     MessageCreationStepDetails,
 )
-<<<<<<< HEAD
-<<<<<<< div
-=======
-<<<<<<< Updated upstream
-<<<<<<< Updated upstream
->>>>>>> head
-<<<<<<< Updated upstream
-<<<<<<< Updated upstream
-<<<<<<< Updated upstream
-<<<<<<< Updated upstream
-<<<<<<< Updated upstream
-<<<<<<< Updated upstream
-=======
-=======
->>>>>>> Stashed changes
-=======
->>>>>>> Stashed changes
-=======
->>>>>>> Stashed changes
-=======
->>>>>>> Stashed changes
-=======
->>>>>>> Stashed changes
-<<<<<<< HEAD
-=======
->>>>>>> Stashed changes
-=======
->>>>>>> Stashed changes
-=======
 from openai.types.beta.threads.runs.message_creation_step_details import MessageCreation, MessageCreationStepDetails
 from openai.types.beta.threads.runs.run_step import Usage
->>>>>>> main
-<<<<<<< Updated upstream
-<<<<<<< Updated upstream
-<<<<<<< Updated upstream
-<<<<<<< Updated upstream
-<<<<<<< Updated upstream
-<<<<<<< Updated upstream
-<<<<<<< Updated upstream
->>>>>>> Stashed changes
-=======
-=======
->>>>>>> Stashed changes
->>>>>>> Stashed changes
-=======
->>>>>>> Stashed changes
-=======
->>>>>>> Stashed changes
-=======
->>>>>>> Stashed changes
-=======
 from openai.types.beta.threads.runs.message_creation_step_details import MessageCreation, MessageCreationStepDetails
 from openai.types.beta.threads.runs.run_step import Usage
->>>>>>> eab985c52d058dc92abc75034bc790079131ce75
-=======
->>>>>>> Stashed changes
-=======
->>>>>>> Stashed changes
-<<<<<<< div
-=======
 from openai.types.beta.threads.runs.message_creation_step_details import MessageCreation, MessageCreationStepDetails
 from openai.types.beta.threads.runs.run_step import Usage
->>>>>>> eab985c52d058dc92abc75034bc790079131ce75
-=======
->>>>>>> head
 from openai.types.beta.threads.runs.tool_calls_step_details import ToolCallsStepDetails
-<<<<<<< Updated upstream
-<<<<<<< HEAD
-<<<<<<< Updated upstream
-=======
-=======
->>>>>>> Stashed changes
-=======
-=======
->>>>>>> 4aefd213
-=======
 from openai.types.beta.threads.runs.function_tool_call_delta import Function as FunctionForToolCallDelta
 from openai.types.beta.threads.runs.message_creation_step_details import MessageCreation, MessageCreationStepDetails
 from openai.types.beta.threads.runs.run_step import Usage
->>>>>>> microsoft/main
-<<<<<<< HEAD
-<<<<<<< Updated upstream
->>>>>>> Stashed changes
-=======
-=======
->>>>>>> 4aefd213
->>>>>>> Stashed changes
 from openai.types.beta.threads.text import Text
 from openai.types.beta.threads.text_content_block import TextContentBlock
 from openai.types.shared.response_format_json_object import ResponseFormatJSONObject
@@ -609,138 +220,24 @@
 @pytest.fixture
 def mock_thread_messages():
     class MockMessage:
-<<<<<<< HEAD
-<<<<<<< div
-=======
-<<<<<<< Updated upstream
-<<<<<<< Updated upstream
->>>>>>> head
-<<<<<<< Updated upstream
-<<<<<<< Updated upstream
-<<<<<<< Updated upstream
-<<<<<<< Updated upstream
-<<<<<<< Updated upstream
-<<<<<<< Updated upstream
         def __init__(self, role, content, assistant_id=None):
-=======
-=======
->>>>>>> Stashed changes
-=======
->>>>>>> Stashed changes
-=======
->>>>>>> Stashed changes
-=======
->>>>>>> Stashed changes
-=======
->>>>>>> Stashed changes
-<<<<<<< HEAD
-=======
->>>>>>> Stashed changes
-=======
->>>>>>> Stashed changes
         def __init__(self, role, content, assistant_id=None):
-=======
         def __init__(self, id, role, content, assistant_id=None):
             self.id = id
->>>>>>> main
-<<<<<<< Updated upstream
-<<<<<<< Updated upstream
-<<<<<<< Updated upstream
-<<<<<<< Updated upstream
-<<<<<<< Updated upstream
-<<<<<<< Updated upstream
-<<<<<<< Updated upstream
-=======
->>>>>>> Stashed changes
->>>>>>> Stashed changes
-=======
->>>>>>> Stashed changes
-=======
->>>>>>> Stashed changes
-=======
->>>>>>> Stashed changes
-=======
->>>>>>> Stashed changes
-=======
         def __init__(self, id, role, content, assistant_id=None):
             self.id = id
->>>>>>> eab985c52d058dc92abc75034bc790079131ce75
-=======
->>>>>>> Stashed changes
-=======
->>>>>>> Stashed changes
-<<<<<<< div
-=======
         def __init__(self, id, role, content, assistant_id=None):
             self.id = id
->>>>>>> eab985c52d058dc92abc75034bc790079131ce75
-=======
->>>>>>> head
             self.role = role
             self.content = content
             self.assistant_id = assistant_id
 
     return [
         MockMessage(
-<<<<<<< HEAD
-<<<<<<< div
-=======
-<<<<<<< Updated upstream
-<<<<<<< Updated upstream
->>>>>>> head
-<<<<<<< Updated upstream
-<<<<<<< Updated upstream
-<<<<<<< Updated upstream
-<<<<<<< Updated upstream
-<<<<<<< Updated upstream
-<<<<<<< Updated upstream
-=======
-=======
->>>>>>> Stashed changes
-=======
->>>>>>> Stashed changes
-=======
->>>>>>> Stashed changes
-=======
->>>>>>> Stashed changes
-=======
->>>>>>> Stashed changes
-<<<<<<< HEAD
-=======
             id="test_message_id_1",
->>>>>>> main
-<<<<<<< Updated upstream
-<<<<<<< Updated upstream
-<<<<<<< Updated upstream
-<<<<<<< Updated upstream
-<<<<<<< Updated upstream
->>>>>>> Stashed changes
-=======
->>>>>>> Stashed changes
-=======
->>>>>>> Stashed changes
-=======
->>>>>>> Stashed changes
-=======
->>>>>>> Stashed changes
-=======
->>>>>>> Stashed changes
-=======
             id="test_message_id_1",
->>>>>>> eab985c52d058dc92abc75034bc790079131ce75
-<<<<<<< div
-=======
-=======
-=======
             id="test_message_id_1",
->>>>>>> main
->>>>>>> Stashed changes
-=======
-=======
             id="test_message_id_1",
->>>>>>> main
->>>>>>> Stashed changes
->>>>>>> head
             role="user",
             content=[
                 TextContentBlock(
@@ -770,65 +267,10 @@
             ],
         ),
         MockMessage(
-<<<<<<< HEAD
-<<<<<<< div
-=======
-<<<<<<< Updated upstream
-<<<<<<< Updated upstream
->>>>>>> head
-<<<<<<< Updated upstream
-<<<<<<< Updated upstream
-<<<<<<< Updated upstream
-<<<<<<< Updated upstream
-<<<<<<< Updated upstream
-<<<<<<< Updated upstream
-=======
-=======
->>>>>>> Stashed changes
-=======
->>>>>>> Stashed changes
-=======
->>>>>>> Stashed changes
-=======
->>>>>>> Stashed changes
-=======
->>>>>>> Stashed changes
-<<<<<<< HEAD
-=======
             id="test_message_id_2",
->>>>>>> main
-<<<<<<< Updated upstream
-<<<<<<< Updated upstream
-<<<<<<< Updated upstream
-<<<<<<< Updated upstream
-<<<<<<< Updated upstream
->>>>>>> Stashed changes
-=======
->>>>>>> Stashed changes
-=======
->>>>>>> Stashed changes
-=======
->>>>>>> Stashed changes
-=======
->>>>>>> Stashed changes
-=======
->>>>>>> Stashed changes
-=======
             id="test_message_id_2",
->>>>>>> eab985c52d058dc92abc75034bc790079131ce75
-<<<<<<< div
-=======
-=======
-=======
             id="test_message_id_2",
->>>>>>> main
->>>>>>> Stashed changes
-=======
-=======
             id="test_message_id_2",
->>>>>>> main
->>>>>>> Stashed changes
->>>>>>> head
             role="assistant",
             content=[
                 ImageFileContentBlock(
@@ -916,15 +358,6 @@
 
 
 @pytest.fixture
-<<<<<<< Updated upstream
-<<<<<<< HEAD
-<<<<<<< Updated upstream
-=======
-=======
->>>>>>> Stashed changes
-=======
-=======
->>>>>>> 4aefd213
 def mock_run_incomplete():
     return Run(
         id="run_id",
@@ -977,13 +410,6 @@
 
 
 @pytest.fixture
-<<<<<<< HEAD
-<<<<<<< Updated upstream
->>>>>>> Stashed changes
-=======
-=======
->>>>>>> 4aefd213
->>>>>>> Stashed changes
 def mock_function_call_content():
     return FunctionCallContent(
         id="function_call_id", name="function_name", arguments={}
@@ -1016,65 +442,10 @@
                     ]
                 ),
             )
-<<<<<<< HEAD
-<<<<<<< div
-=======
-<<<<<<< Updated upstream
-<<<<<<< Updated upstream
->>>>>>> head
-<<<<<<< Updated upstream
-<<<<<<< Updated upstream
-<<<<<<< Updated upstream
-<<<<<<< Updated upstream
-<<<<<<< Updated upstream
-<<<<<<< Updated upstream
-=======
-=======
->>>>>>> Stashed changes
-=======
->>>>>>> Stashed changes
-=======
->>>>>>> Stashed changes
-=======
->>>>>>> Stashed changes
-=======
->>>>>>> Stashed changes
-<<<<<<< HEAD
-=======
             self.last_error = None
->>>>>>> main
-<<<<<<< Updated upstream
-<<<<<<< Updated upstream
-<<<<<<< Updated upstream
-<<<<<<< Updated upstream
-<<<<<<< Updated upstream
->>>>>>> Stashed changes
-=======
->>>>>>> Stashed changes
-=======
->>>>>>> Stashed changes
-=======
->>>>>>> Stashed changes
-=======
->>>>>>> Stashed changes
-=======
->>>>>>> Stashed changes
-=======
             self.last_error = None
->>>>>>> eab985c52d058dc92abc75034bc790079131ce75
-<<<<<<< div
-=======
-=======
-=======
             self.last_error = None
->>>>>>> main
->>>>>>> Stashed changes
-=======
-=======
             self.last_error = None
->>>>>>> main
->>>>>>> Stashed changes
->>>>>>> head
 
         def update_status(self):
             self.poll_count += 1
@@ -1100,276 +471,30 @@
             tool_calls=[
                 CodeInterpreterToolCall(
                     type="code_interpreter",
-<<<<<<< HEAD
-<<<<<<< div
-=======
-<<<<<<< Updated upstream
-<<<<<<< Updated upstream
->>>>>>> head
-<<<<<<< Updated upstream
-<<<<<<< Updated upstream
-<<<<<<< Updated upstream
-<<<<<<< Updated upstream
-<<<<<<< Updated upstream
-<<<<<<< Updated upstream
-=======
-<<<<<<< HEAD
->>>>>>> Stashed changes
-=======
-<<<<<<< HEAD
->>>>>>> Stashed changes
-=======
-<<<<<<< HEAD
->>>>>>> Stashed changes
-=======
-<<<<<<< HEAD
->>>>>>> Stashed changes
-=======
-<<<<<<< HEAD
->>>>>>> Stashed changes
-=======
-<<<<<<< HEAD
->>>>>>> Stashed changes
-=======
->>>>>>> Stashed changes
-=======
->>>>>>> Stashed changes
-<<<<<<< main
-                    id="test",
-=======
-                    id="tool_call_id",
->>>>>>> upstream/main
-<<<<<<< Updated upstream
-<<<<<<< Updated upstream
-<<<<<<< Updated upstream
-<<<<<<< Updated upstream
-<<<<<<< Updated upstream
-<<<<<<< Updated upstream
-<<<<<<< Updated upstream
-<<<<<<< Updated upstream
-=======
-=======
->>>>>>> Stashed changes
-=======
->>>>>>> Stashed changes
-=======
->>>>>>> Stashed changes
-=======
->>>>>>> Stashed changes
-=======
->>>>>>> Stashed changes
-=======
->>>>>>> Stashed changes
-=======
->>>>>>> Stashed changes
-=======
->>>>>>> Stashed changes
-=======
                     id="test",
                     id="tool_call_id",
->>>>>>> main
-<<<<<<< Updated upstream
-<<<<<<< Updated upstream
-<<<<<<< Updated upstream
-<<<<<<< Updated upstream
-<<<<<<< Updated upstream
-<<<<<<< Updated upstream
-<<<<<<< Updated upstream
->>>>>>> Stashed changes
-=======
-=======
->>>>>>> Stashed changes
->>>>>>> Stashed changes
-=======
->>>>>>> Stashed changes
-=======
->>>>>>> Stashed changes
-=======
->>>>>>> Stashed changes
-=======
                     id="test",
                     id="tool_call_id",
->>>>>>> eab985c52d058dc92abc75034bc790079131ce75
-=======
->>>>>>> Stashed changes
-=======
->>>>>>> Stashed changes
-<<<<<<< div
-=======
                     id="test",
                     id="tool_call_id",
->>>>>>> eab985c52d058dc92abc75034bc790079131ce75
-=======
->>>>>>> head
+                    id="test",
+                    id="tool_call_id",
                     code_interpreter=CodeInterpreter(input="test code", outputs=[]),
                 ),
                 FunctionToolCall(
                     type="function",
-<<<<<<< HEAD
-<<<<<<< div
-=======
-<<<<<<< Updated upstream
-<<<<<<< Updated upstream
->>>>>>> head
-<<<<<<< Updated upstream
-<<<<<<< Updated upstream
-<<<<<<< Updated upstream
-<<<<<<< Updated upstream
-<<<<<<< Updated upstream
-<<<<<<< Updated upstream
-<<<<<<< main
-=======
-=======
->>>>>>> Stashed changes
-=======
->>>>>>> Stashed changes
-=======
->>>>>>> Stashed changes
-=======
->>>>>>> Stashed changes
-=======
->>>>>>> Stashed changes
-<<<<<<< HEAD
-<<<<<<< main
-=======
->>>>>>> main
-<<<<<<< Updated upstream
-<<<<<<< Updated upstream
-<<<<<<< Updated upstream
-<<<<<<< Updated upstream
-<<<<<<< Updated upstream
->>>>>>> Stashed changes
-=======
->>>>>>> Stashed changes
-=======
->>>>>>> Stashed changes
-=======
->>>>>>> Stashed changes
-=======
->>>>>>> Stashed changes
-=======
->>>>>>> Stashed changes
-=======
->>>>>>> eab985c52d058dc92abc75034bc790079131ce75
-<<<<<<< div
-=======
-=======
-<<<<<<< main
-=======
->>>>>>> main
->>>>>>> Stashed changes
-=======
-<<<<<<< main
-=======
->>>>>>> main
->>>>>>> Stashed changes
->>>>>>> head
                     id="test",
                     function=RunsFunction(
                         arguments="{}", name="function_name", outpt="test output"
                     ),
-<<<<<<< HEAD
-<<<<<<< div
-=======
-<<<<<<< Updated upstream
-<<<<<<< Updated upstream
->>>>>>> head
-<<<<<<< Updated upstream
-<<<<<<< Updated upstream
-<<<<<<< Updated upstream
-<<<<<<< Updated upstream
-<<<<<<< Updated upstream
-<<<<<<< Updated upstream
-=======
-<<<<<<< HEAD
->>>>>>> Stashed changes
-=======
-<<<<<<< HEAD
->>>>>>> Stashed changes
-=======
-<<<<<<< HEAD
->>>>>>> Stashed changes
-=======
-<<<<<<< HEAD
->>>>>>> Stashed changes
-=======
-<<<<<<< HEAD
->>>>>>> Stashed changes
-=======
-<<<<<<< HEAD
->>>>>>> Stashed changes
-=======
->>>>>>> Stashed changes
-=======
->>>>>>> Stashed changes
-=======
                     id="tool_call_id",
                     function=RunsFunction(arguments="{}", name="function_name", outpt="test output"),
->>>>>>> upstream/main
-<<<<<<< Updated upstream
-<<<<<<< Updated upstream
-<<<<<<< Updated upstream
-<<<<<<< Updated upstream
-<<<<<<< Updated upstream
-<<<<<<< Updated upstream
-<<<<<<< Updated upstream
-<<<<<<< Updated upstream
-=======
-=======
->>>>>>> Stashed changes
-=======
->>>>>>> Stashed changes
-=======
->>>>>>> Stashed changes
-=======
->>>>>>> Stashed changes
-=======
->>>>>>> Stashed changes
-=======
->>>>>>> Stashed changes
-=======
->>>>>>> Stashed changes
-=======
->>>>>>> Stashed changes
-=======
                     id="tool_call_id",
                     function=RunsFunction(arguments="{}", name="function_name", outpt="test output"),
->>>>>>> main
-<<<<<<< Updated upstream
-<<<<<<< Updated upstream
-<<<<<<< Updated upstream
-<<<<<<< Updated upstream
-<<<<<<< Updated upstream
-<<<<<<< Updated upstream
-<<<<<<< Updated upstream
-=======
->>>>>>> Stashed changes
-=======
->>>>>>> Stashed changes
->>>>>>> Stashed changes
-=======
->>>>>>> Stashed changes
-=======
->>>>>>> Stashed changes
-=======
->>>>>>> Stashed changes
-=======
->>>>>>> Stashed changes
-=======
                     id="tool_call_id",
                     function=RunsFunction(arguments="{}", name="function_name", outpt="test output"),
->>>>>>> eab985c52d058dc92abc75034bc790079131ce75
-=======
->>>>>>> Stashed changes
-=======
->>>>>>> Stashed changes
-<<<<<<< div
-=======
                     id="tool_call_id",
                     function=RunsFunction(arguments="{}", name="function_name", outpt="test output"),
->>>>>>> eab985c52d058dc92abc75034bc790079131ce75
-=======
->>>>>>> head
                 ),
             ],
             type="tool_calls",
@@ -1408,42 +533,7 @@
     )
 
 
-<<<<<<< HEAD
-<<<<<<< div
-=======
-<<<<<<< Updated upstream
-<<<<<<< Updated upstream
->>>>>>> head
-<<<<<<< Updated upstream
-<<<<<<< Updated upstream
-<<<<<<< Updated upstream
-<<<<<<< Updated upstream
-<<<<<<< Updated upstream
-<<<<<<< Updated upstream
-=======
-=======
->>>>>>> Stashed changes
-=======
->>>>>>> Stashed changes
-=======
->>>>>>> Stashed changes
-=======
->>>>>>> Stashed changes
-=======
->>>>>>> Stashed changes
-<<<<<<< HEAD
-=======
-=======
->>>>>>> eab985c52d058dc92abc75034bc790079131ce75
-<<<<<<< div
-=======
-=======
-=======
->>>>>>> Stashed changes
-=======
-=======
->>>>>>> Stashed changes
->>>>>>> head
+
 class MockEvent:
     def __init__(self, event, data):
         self.event = event
@@ -1496,15 +586,6 @@
     )
 
 
-<<<<<<< Updated upstream
-<<<<<<< HEAD
-<<<<<<< Updated upstream
-=======
-=======
->>>>>>> Stashed changes
-=======
-=======
->>>>>>> 4aefd213
 def create_thread_run_step_delta_mock():
     function = FunctionForToolCallDelta(name="math-Add", arguments="", output=None)
     function_tool_call = FunctionToolCallDelta(
@@ -1523,13 +604,6 @@
     return ThreadRunStepDelta(data=run_step_delta_event, event="thread.run.step.delta")
 
 
-<<<<<<< HEAD
-<<<<<<< Updated upstream
->>>>>>> Stashed changes
-=======
-=======
->>>>>>> 4aefd213
->>>>>>> Stashed changes
 def mock_thread_requires_action_run():
     return ThreadRunRequiresAction(
         data=Run(
@@ -1713,40 +787,6 @@
         pass
 
 
-<<<<<<< div
-=======
-<<<<<<< Updated upstream
-<<<<<<< Updated upstream
->>>>>>> head
-<<<<<<< HEAD
->>>>>>> main
-<<<<<<< Updated upstream
-<<<<<<< Updated upstream
-<<<<<<< Updated upstream
-<<<<<<< Updated upstream
-<<<<<<< Updated upstream
->>>>>>> Stashed changes
-=======
->>>>>>> Stashed changes
-=======
->>>>>>> Stashed changes
-=======
->>>>>>> Stashed changes
-=======
->>>>>>> Stashed changes
-=======
->>>>>>> Stashed changes
-=======
->>>>>>> eab985c52d058dc92abc75034bc790079131ce75
-<<<<<<< div
-=======
-=======
->>>>>>> main
->>>>>>> Stashed changes
-=======
->>>>>>> main
->>>>>>> Stashed changes
->>>>>>> head
 # endregion
 
 # region Tests
@@ -2011,108 +1051,18 @@
 async def test_get_assistant_tools_throws_when_no_assistant(
     azure_openai_assistant_agent: AzureAssistantAgent, openai_unit_test_env
 ):
-<<<<<<< HEAD
-<<<<<<< div
-=======
-<<<<<<< Updated upstream
-<<<<<<< Updated upstream
->>>>>>> head
-<<<<<<< Updated upstream
-<<<<<<< Updated upstream
-<<<<<<< Updated upstream
-<<<<<<< Updated upstream
-<<<<<<< Updated upstream
-<<<<<<< Updated upstream
-=======
-<<<<<<< HEAD
->>>>>>> Stashed changes
-=======
-<<<<<<< HEAD
->>>>>>> Stashed changes
-=======
-<<<<<<< HEAD
->>>>>>> Stashed changes
-=======
-<<<<<<< HEAD
->>>>>>> Stashed changes
-=======
-<<<<<<< HEAD
->>>>>>> Stashed changes
-=======
-<<<<<<< HEAD
->>>>>>> Stashed changes
-=======
->>>>>>> Stashed changes
-=======
->>>>>>> Stashed changes
-<<<<<<< main
-    with pytest.raises(
-        AgentInitializationError, match="The assistant has not been created."
-    ):
-=======
-    with pytest.raises(AgentInitializationException, match="The assistant has not been created."):
->>>>>>> upstream/main
-<<<<<<< Updated upstream
-<<<<<<< Updated upstream
-<<<<<<< Updated upstream
-<<<<<<< Updated upstream
-<<<<<<< Updated upstream
-<<<<<<< Updated upstream
-<<<<<<< Updated upstream
-<<<<<<< Updated upstream
-=======
-=======
->>>>>>> Stashed changes
-=======
-=======
->>>>>>> Stashed changes
-=======
->>>>>>> Stashed changes
-=======
->>>>>>> Stashed changes
-=======
->>>>>>> Stashed changes
-=======
->>>>>>> Stashed changes
-=======
->>>>>>> Stashed changes
-=======
     with pytest.raises(
         AgentInitializationError, match="The assistant has not been created."
     ):
     with pytest.raises(AgentInitializationException, match="The assistant has not been created."):
->>>>>>> main
-<<<<<<< Updated upstream
-<<<<<<< Updated upstream
-<<<<<<< Updated upstream
-<<<<<<< Updated upstream
-<<<<<<< Updated upstream
-<<<<<<< Updated upstream
-<<<<<<< Updated upstream
->>>>>>> Stashed changes
-=======
-=======
->>>>>>> Stashed changes
->>>>>>> Stashed changes
-=======
->>>>>>> Stashed changes
-=======
->>>>>>> Stashed changes
-=======
->>>>>>> Stashed changes
-=======
     with pytest.raises(
         AgentInitializationError, match="The assistant has not been created."
     ):
     with pytest.raises(AgentInitializationException, match="The assistant has not been created."):
->>>>>>> eab985c52d058dc92abc75034bc790079131ce75
-<<<<<<< div
-=======
-=======
->>>>>>> Stashed changes
-=======
->>>>>>> Stashed changes
->>>>>>> head
+    with pytest.raises(
+        AgentInitializationError, match="The assistant has not been created."
+    ):
+    with pytest.raises(AgentInitializationException, match="The assistant has not been created."):
         _ = azure_openai_assistant_agent.tools
 
 
@@ -2379,170 +1329,18 @@
 ):
     mock_chat_message_content.role = AuthorRole.SYSTEM
 
-<<<<<<< HEAD
-<<<<<<< div
-=======
-<<<<<<< Updated upstream
-<<<<<<< Updated upstream
->>>>>>> head
-<<<<<<< Updated upstream
-<<<<<<< Updated upstream
-<<<<<<< Updated upstream
-<<<<<<< Updated upstream
-<<<<<<< Updated upstream
-<<<<<<< Updated upstream
-<<<<<<< main
-=======
-=======
->>>>>>> Stashed changes
-=======
->>>>>>> Stashed changes
-=======
->>>>>>> Stashed changes
-=======
->>>>>>> Stashed changes
-=======
->>>>>>> Stashed changes
-<<<<<<< HEAD
-<<<<<<< main
-=======
->>>>>>> main
-<<<<<<< Updated upstream
-<<<<<<< Updated upstream
-<<<<<<< Updated upstream
-<<<<<<< Updated upstream
-<<<<<<< Updated upstream
->>>>>>> Stashed changes
-=======
->>>>>>> Stashed changes
-=======
->>>>>>> Stashed changes
-=======
->>>>>>> Stashed changes
-=======
->>>>>>> Stashed changes
-=======
->>>>>>> Stashed changes
-=======
->>>>>>> eab985c52d058dc92abc75034bc790079131ce75
-<<<<<<< div
-=======
-=======
-<<<<<<< main
-=======
->>>>>>> main
->>>>>>> Stashed changes
-=======
-<<<<<<< main
-=======
->>>>>>> main
->>>>>>> Stashed changes
->>>>>>> head
     with pytest.raises(AgentExecutionError, match="Invalid message role `tool`"):
         await azure_openai_assistant_agent.add_chat_message(
             "test_thread_id", mock_chat_message_content
         )
-<<<<<<< HEAD
-<<<<<<< div
-=======
-<<<<<<< Updated upstream
-<<<<<<< Updated upstream
->>>>>>> head
-<<<<<<< Updated upstream
-<<<<<<< Updated upstream
-<<<<<<< Updated upstream
-<<<<<<< Updated upstream
-<<<<<<< Updated upstream
-<<<<<<< Updated upstream
-=======
-<<<<<<< HEAD
->>>>>>> Stashed changes
-=======
-<<<<<<< HEAD
->>>>>>> Stashed changes
-=======
-<<<<<<< HEAD
->>>>>>> Stashed changes
-=======
-<<<<<<< HEAD
->>>>>>> Stashed changes
-=======
-<<<<<<< HEAD
->>>>>>> Stashed changes
-=======
-<<<<<<< HEAD
->>>>>>> Stashed changes
-=======
->>>>>>> Stashed changes
-=======
->>>>>>> Stashed changes
-=======
     with pytest.raises(AgentExecutionException, match="Invalid message role `system`"):
         await azure_openai_assistant_agent.add_chat_message("test_thread_id", mock_chat_message_content)
->>>>>>> upstream/main
-<<<<<<< Updated upstream
-<<<<<<< Updated upstream
-<<<<<<< Updated upstream
-<<<<<<< Updated upstream
-<<<<<<< Updated upstream
-<<<<<<< Updated upstream
-<<<<<<< Updated upstream
-<<<<<<< Updated upstream
-=======
->>>>>>> Stashed changes
-=======
-=======
->>>>>>> Stashed changes
-=======
->>>>>>> Stashed changes
-=======
->>>>>>> Stashed changes
-=======
->>>>>>> Stashed changes
-=======
->>>>>>> Stashed changes
-=======
-<<<<<<< Updated upstream
->>>>>>> Stashed changes
-=======
-=======
->>>>>>> Stashed changes
     with pytest.raises(AgentExecutionException, match="Invalid message role `system`"):
         await azure_openai_assistant_agent.add_chat_message("test_thread_id", mock_chat_message_content)
->>>>>>> main
-<<<<<<< Updated upstream
-<<<<<<< Updated upstream
-<<<<<<< Updated upstream
-<<<<<<< Updated upstream
-<<<<<<< Updated upstream
-<<<<<<< Updated upstream
-<<<<<<< Updated upstream
-=======
->>>>>>> Stashed changes
->>>>>>> Stashed changes
-=======
->>>>>>> Stashed changes
-=======
->>>>>>> Stashed changes
-=======
->>>>>>> Stashed changes
-=======
->>>>>>> Stashed changes
-=======
     with pytest.raises(AgentExecutionException, match="Invalid message role `system`"):
         await azure_openai_assistant_agent.add_chat_message("test_thread_id", mock_chat_message_content)
->>>>>>> eab985c52d058dc92abc75034bc790079131ce75
-=======
->>>>>>> Stashed changes
-=======
->>>>>>> Stashed changes
-<<<<<<< div
-=======
     with pytest.raises(AgentExecutionException, match="Invalid message role `system`"):
         await azure_openai_assistant_agent.add_chat_message("test_thread_id", mock_chat_message_content)
->>>>>>> eab985c52d058dc92abc75034bc790079131ce75
-=======
->>>>>>> head
 
 
 @pytest.mark.asyncio
@@ -2628,112 +1426,22 @@
         mock_client.beta.threads.runs.submit_tool_outputs = AsyncMock()
         mock_client.beta.threads.runs.steps = MagicMock()
         mock_client.beta.threads.runs.steps.list = AsyncMock(
-<<<<<<< HEAD
-<<<<<<< div
-=======
-<<<<<<< Updated upstream
-<<<<<<< Updated upstream
->>>>>>> head
-<<<<<<< Updated upstream
-<<<<<<< Updated upstream
-<<<<<<< Updated upstream
-<<<<<<< Updated upstream
-<<<<<<< Updated upstream
-<<<<<<< Updated upstream
-=======
-<<<<<<< HEAD
->>>>>>> Stashed changes
-=======
-<<<<<<< HEAD
->>>>>>> Stashed changes
-=======
-<<<<<<< HEAD
->>>>>>> Stashed changes
-=======
-<<<<<<< HEAD
->>>>>>> Stashed changes
-=======
-<<<<<<< HEAD
->>>>>>> Stashed changes
-=======
-<<<<<<< HEAD
->>>>>>> Stashed changes
-<<<<<<< main
-            return_value=MagicMock(
-                data=[mock_run_step_tool_call, mock_run_step_message_creation]
-            )
-=======
-            return_value=MagicMock(data=[mock_run_step_message_creation, mock_run_step_tool_call])
->>>>>>> upstream/main
-<<<<<<< Updated upstream
-<<<<<<< Updated upstream
-<<<<<<< Updated upstream
-<<<<<<< Updated upstream
-<<<<<<< Updated upstream
-<<<<<<< Updated upstream
-=======
-=======
->>>>>>> Stashed changes
-=======
->>>>>>> Stashed changes
-=======
->>>>>>> Stashed changes
-=======
->>>>>>> Stashed changes
-=======
-<<<<<<< Updated upstream
-=======
->>>>>>> Stashed changes
-<<<<<<< main
-            return_value=MagicMock(
-                data=[mock_run_step_tool_call, mock_run_step_message_creation]
-            )
-=======
-            return_value=MagicMock(data=[mock_run_step_message_creation, mock_run_step_tool_call])
->>>>>>> upstream/main
-<<<<<<< Updated upstream
->>>>>>> Stashed changes
-=======
-=======
->>>>>>> Stashed changes
->>>>>>> Stashed changes
-=======
             return_value=MagicMock(
                 data=[mock_run_step_tool_call, mock_run_step_message_creation]
             )
             return_value=MagicMock(data=[mock_run_step_message_creation, mock_run_step_tool_call])
->>>>>>> main
-<<<<<<< Updated upstream
-<<<<<<< Updated upstream
-<<<<<<< Updated upstream
-<<<<<<< Updated upstream
-<<<<<<< Updated upstream
-<<<<<<< Updated upstream
-<<<<<<< Updated upstream
->>>>>>> Stashed changes
-=======
-=======
->>>>>>> Stashed changes
->>>>>>> Stashed changes
-=======
->>>>>>> Stashed changes
-=======
->>>>>>> Stashed changes
-=======
->>>>>>> Stashed changes
-=======
             return_value=MagicMock(
                 data=[mock_run_step_tool_call, mock_run_step_message_creation]
             )
             return_value=MagicMock(data=[mock_run_step_message_creation, mock_run_step_tool_call])
->>>>>>> eab985c52d058dc92abc75034bc790079131ce75
-<<<<<<< div
-=======
-=======
->>>>>>> Stashed changes
-=======
->>>>>>> Stashed changes
->>>>>>> head
+            return_value=MagicMock(
+                data=[mock_run_step_tool_call, mock_run_step_message_creation]
+            )
+            return_value=MagicMock(data=[mock_run_step_message_creation, mock_run_step_tool_call])
+            return_value=MagicMock(
+                data=[mock_run_step_tool_call, mock_run_step_message_creation]
+            )
+            return_value=MagicMock(data=[mock_run_step_message_creation, mock_run_step_tool_call])
         )
 
         azure_openai_assistant_agent.assistant = (
@@ -2747,65 +1455,6 @@
         azure_openai_assistant_agent._format_tool_outputs = MagicMock(
             return_value=[{"tool_call_id": "id", "output": "output"}]
         )
-<<<<<<< HEAD
-<<<<<<< div
-=======
-<<<<<<< Updated upstream
-<<<<<<< Updated upstream
->>>>>>> head
-<<<<<<< Updated upstream
-<<<<<<< Updated upstream
-<<<<<<< Updated upstream
-<<<<<<< Updated upstream
-<<<<<<< Updated upstream
-<<<<<<< Updated upstream
-<<<<<<< main
-=======
-=======
->>>>>>> Stashed changes
-=======
->>>>>>> Stashed changes
-=======
->>>>>>> Stashed changes
-=======
->>>>>>> Stashed changes
-=======
->>>>>>> Stashed changes
-<<<<<<< HEAD
-<<<<<<< main
-=======
->>>>>>> main
-<<<<<<< Updated upstream
-<<<<<<< Updated upstream
-<<<<<<< Updated upstream
-<<<<<<< Updated upstream
-<<<<<<< Updated upstream
->>>>>>> Stashed changes
-=======
->>>>>>> Stashed changes
-=======
->>>>>>> Stashed changes
-=======
->>>>>>> Stashed changes
-=======
->>>>>>> Stashed changes
-=======
->>>>>>> Stashed changes
-=======
->>>>>>> eab985c52d058dc92abc75034bc790079131ce75
-<<<<<<< div
-=======
-=======
-<<<<<<< main
-=======
->>>>>>> main
->>>>>>> Stashed changes
-=======
-<<<<<<< main
-=======
->>>>>>> main
->>>>>>> Stashed changes
->>>>>>> head
         azure_openai_assistant_agent._generate_function_call_content = MagicMock(
             return_value=mock_chat_message_content
         )
@@ -2823,71 +1472,10 @@
             message
             async for message in azure_openai_assistant_agent.invoke("thread_id")
         ]
-<<<<<<< HEAD
-<<<<<<< div
-=======
-<<<<<<< Updated upstream
-<<<<<<< Updated upstream
->>>>>>> head
-<<<<<<< Updated upstream
-<<<<<<< Updated upstream
-<<<<<<< Updated upstream
-<<<<<<< Updated upstream
-<<<<<<< Updated upstream
-<<<<<<< Updated upstream
-=======
         azure_openai_assistant_agent._retrieve_message = AsyncMock(return_value=mock_thread_messages[0])
->>>>>>> upstream/main
-=======
-=======
->>>>>>> Stashed changes
-=======
->>>>>>> Stashed changes
-=======
->>>>>>> Stashed changes
-=======
->>>>>>> Stashed changes
-=======
->>>>>>> Stashed changes
-<<<<<<< HEAD
-=======
->>>>>>> Stashed changes
-=======
->>>>>>> Stashed changes
-=======
         azure_openai_assistant_agent._retrieve_message = AsyncMock(return_value=mock_thread_messages[0])
->>>>>>> upstream/main
-=======
         azure_openai_assistant_agent._retrieve_message = AsyncMock(return_value=mock_thread_messages[0])
->>>>>>> main
-<<<<<<< Updated upstream
-<<<<<<< Updated upstream
-<<<<<<< Updated upstream
-<<<<<<< Updated upstream
-<<<<<<< Updated upstream
-<<<<<<< Updated upstream
-<<<<<<< Updated upstream
->>>>>>> Stashed changes
-=======
-=======
->>>>>>> Stashed changes
->>>>>>> Stashed changes
-=======
->>>>>>> Stashed changes
-=======
->>>>>>> Stashed changes
-=======
->>>>>>> Stashed changes
-=======
         azure_openai_assistant_agent._retrieve_message = AsyncMock(return_value=mock_thread_messages[0])
->>>>>>> eab985c52d058dc92abc75034bc790079131ce75
-<<<<<<< div
-=======
-=======
->>>>>>> Stashed changes
-=======
->>>>>>> Stashed changes
->>>>>>> head
 
         with patch(
             "semantic_kernel.agents.open_ai.assistant_content_generation.get_function_call_contents",
@@ -2897,65 +1485,6 @@
 
 
 @pytest.mark.asyncio
-<<<<<<< HEAD
-<<<<<<< div
-=======
-<<<<<<< Updated upstream
-<<<<<<< Updated upstream
->>>>>>> head
-<<<<<<< Updated upstream
-<<<<<<< Updated upstream
-<<<<<<< Updated upstream
-<<<<<<< Updated upstream
-<<<<<<< Updated upstream
-<<<<<<< Updated upstream
-<<<<<<< main
-=======
-=======
->>>>>>> Stashed changes
-=======
->>>>>>> Stashed changes
-=======
->>>>>>> Stashed changes
-=======
->>>>>>> Stashed changes
-=======
->>>>>>> Stashed changes
-<<<<<<< HEAD
-<<<<<<< main
-=======
->>>>>>> main
-<<<<<<< Updated upstream
-<<<<<<< Updated upstream
-<<<<<<< Updated upstream
-<<<<<<< Updated upstream
-<<<<<<< Updated upstream
->>>>>>> Stashed changes
-=======
->>>>>>> Stashed changes
-=======
->>>>>>> Stashed changes
-=======
->>>>>>> Stashed changes
-=======
->>>>>>> Stashed changes
-=======
->>>>>>> Stashed changes
-=======
->>>>>>> eab985c52d058dc92abc75034bc790079131ce75
-<<<<<<< div
-=======
-=======
-<<<<<<< main
-=======
->>>>>>> main
->>>>>>> Stashed changes
-=======
-<<<<<<< main
-=======
->>>>>>> main
->>>>>>> Stashed changes
->>>>>>> head
 async def test_invoke_assistant_not_initialized_throws(
     azure_openai_assistant_agent, openai_unit_test_env
 ):
@@ -2966,78 +1495,9 @@
             message
             async for message in azure_openai_assistant_agent.invoke("thread_id")
         ]
-<<<<<<< HEAD
-<<<<<<< div
-=======
-<<<<<<< Updated upstream
-<<<<<<< Updated upstream
->>>>>>> head
-<<<<<<< Updated upstream
-<<<<<<< Updated upstream
-<<<<<<< Updated upstream
-<<<<<<< Updated upstream
-<<<<<<< Updated upstream
-<<<<<<< Updated upstream
-=======
-<<<<<<< HEAD
->>>>>>> Stashed changes
-=======
-<<<<<<< HEAD
->>>>>>> Stashed changes
-=======
-<<<<<<< HEAD
->>>>>>> Stashed changes
-=======
-<<<<<<< HEAD
->>>>>>> Stashed changes
-=======
-<<<<<<< HEAD
->>>>>>> Stashed changes
-=======
-<<<<<<< HEAD
->>>>>>> Stashed changes
-=======
->>>>>>> Stashed changes
-=======
->>>>>>> Stashed changes
-=======
 async def test_invoke_assistant_not_initialized_throws(azure_openai_assistant_agent, openai_unit_test_env):
     with pytest.raises(AgentInitializationException, match="The assistant has not been created."):
         _ = [message async for message in azure_openai_assistant_agent.invoke("thread_id")]
->>>>>>> upstream/main
-<<<<<<< Updated upstream
-<<<<<<< Updated upstream
-<<<<<<< Updated upstream
-<<<<<<< Updated upstream
-<<<<<<< Updated upstream
-<<<<<<< Updated upstream
-<<<<<<< Updated upstream
-<<<<<<< Updated upstream
-=======
-=======
->>>>>>> Stashed changes
-=======
->>>>>>> Stashed changes
-=======
->>>>>>> Stashed changes
-=======
->>>>>>> Stashed changes
-=======
->>>>>>> Stashed changes
-=======
->>>>>>> Stashed changes
-=======
-=======
->>>>>>> eab985c52d058dc92abc75034bc790079131ce75
-<<<<<<< div
-=======
-=======
-=======
->>>>>>> Stashed changes
-=======
-=======
->>>>>>> Stashed changes
->>>>>>> head
 async def test_invoke_stream(
     azure_openai_assistant_agent,
     mock_assistant,
@@ -3074,15 +1534,6 @@
 
 
 @pytest.mark.asyncio
-<<<<<<< Updated upstream
-<<<<<<< HEAD
-<<<<<<< Updated upstream
-=======
-=======
->>>>>>> Stashed changes
-=======
-=======
->>>>>>> 4aefd213
 async def test_invoke_stream_with_function_call(
     azure_openai_assistant_agent,
     mock_assistant,
@@ -3109,13 +1560,6 @@
 
 
 @pytest.mark.asyncio
-<<<<<<< HEAD
-<<<<<<< Updated upstream
->>>>>>> Stashed changes
-=======
-=======
->>>>>>> 4aefd213
->>>>>>> Stashed changes
 async def test_invoke_stream_code_output(
     azure_openai_assistant_agent,
     mock_assistant,
@@ -3198,40 +1642,6 @@
 async def test_invoke_assistant_not_initialized_throws(azure_openai_assistant_agent, openai_unit_test_env):
     with pytest.raises(AgentInitializationException, match="The assistant has not been created."):
         _ = [message async for message in azure_openai_assistant_agent.invoke("thread_id")]
-<<<<<<< div
-=======
-<<<<<<< Updated upstream
-<<<<<<< Updated upstream
->>>>>>> head
-<<<<<<< HEAD
->>>>>>> main
-<<<<<<< Updated upstream
-<<<<<<< Updated upstream
-<<<<<<< Updated upstream
-<<<<<<< Updated upstream
-<<<<<<< Updated upstream
->>>>>>> Stashed changes
-=======
->>>>>>> Stashed changes
-=======
->>>>>>> Stashed changes
-=======
->>>>>>> Stashed changes
-=======
->>>>>>> Stashed changes
-=======
->>>>>>> Stashed changes
-=======
->>>>>>> eab985c52d058dc92abc75034bc790079131ce75
-<<<<<<< div
-=======
-=======
->>>>>>> main
->>>>>>> Stashed changes
-=======
->>>>>>> main
->>>>>>> Stashed changes
->>>>>>> head
 
 
 @pytest.mark.asyncio
@@ -3251,65 +1661,6 @@
         )
         azure_openai_assistant_agent._is_deleted = True
 
-<<<<<<< HEAD
-<<<<<<< div
-=======
-<<<<<<< Updated upstream
-<<<<<<< Updated upstream
->>>>>>> head
-<<<<<<< Updated upstream
-<<<<<<< Updated upstream
-<<<<<<< Updated upstream
-<<<<<<< Updated upstream
-<<<<<<< Updated upstream
-<<<<<<< Updated upstream
-<<<<<<< main
-=======
-=======
->>>>>>> Stashed changes
-=======
->>>>>>> Stashed changes
-=======
->>>>>>> Stashed changes
-=======
->>>>>>> Stashed changes
-=======
->>>>>>> Stashed changes
-<<<<<<< HEAD
-<<<<<<< main
-=======
->>>>>>> main
-<<<<<<< Updated upstream
-<<<<<<< Updated upstream
-<<<<<<< Updated upstream
-<<<<<<< Updated upstream
-<<<<<<< Updated upstream
->>>>>>> Stashed changes
-=======
->>>>>>> Stashed changes
-=======
->>>>>>> Stashed changes
-=======
->>>>>>> Stashed changes
-=======
->>>>>>> Stashed changes
-=======
->>>>>>> Stashed changes
-=======
->>>>>>> eab985c52d058dc92abc75034bc790079131ce75
-<<<<<<< div
-=======
-=======
-<<<<<<< main
-=======
->>>>>>> main
->>>>>>> Stashed changes
-=======
-<<<<<<< main
-=======
->>>>>>> main
->>>>>>> Stashed changes
->>>>>>> head
         with pytest.raises(
             AgentInitializationError, match="The assistant has been deleted."
         ):
@@ -3317,109 +1668,14 @@
                 message
                 async for message in azure_openai_assistant_agent.invoke("thread_id")
             ]
-<<<<<<< HEAD
-<<<<<<< div
-=======
-<<<<<<< Updated upstream
-<<<<<<< Updated upstream
->>>>>>> head
-<<<<<<< Updated upstream
-<<<<<<< Updated upstream
-<<<<<<< Updated upstream
-<<<<<<< Updated upstream
-<<<<<<< Updated upstream
-<<<<<<< Updated upstream
-=======
-<<<<<<< HEAD
->>>>>>> Stashed changes
-=======
-<<<<<<< HEAD
->>>>>>> Stashed changes
-=======
-<<<<<<< HEAD
->>>>>>> Stashed changes
-=======
-<<<<<<< HEAD
->>>>>>> Stashed changes
-=======
-<<<<<<< HEAD
->>>>>>> Stashed changes
-=======
-<<<<<<< HEAD
->>>>>>> Stashed changes
-=======
->>>>>>> Stashed changes
-=======
->>>>>>> Stashed changes
-=======
         with pytest.raises(AgentInitializationException, match="The assistant has been deleted."):
             _ = [message async for message in azure_openai_assistant_agent.invoke("thread_id")]
->>>>>>> upstream/main
-<<<<<<< Updated upstream
-<<<<<<< Updated upstream
-<<<<<<< Updated upstream
-<<<<<<< Updated upstream
-<<<<<<< Updated upstream
-<<<<<<< Updated upstream
-<<<<<<< Updated upstream
-<<<<<<< Updated upstream
-=======
->>>>>>> Stashed changes
-=======
-=======
->>>>>>> Stashed changes
-=======
->>>>>>> Stashed changes
-=======
->>>>>>> Stashed changes
-=======
->>>>>>> Stashed changes
-=======
->>>>>>> Stashed changes
-=======
-<<<<<<< Updated upstream
->>>>>>> Stashed changes
-=======
-=======
->>>>>>> Stashed changes
         with pytest.raises(AgentInitializationException, match="The assistant has been deleted."):
             _ = [message async for message in azure_openai_assistant_agent.invoke("thread_id")]
->>>>>>> main
-<<<<<<< Updated upstream
-<<<<<<< Updated upstream
-<<<<<<< Updated upstream
-<<<<<<< Updated upstream
-<<<<<<< Updated upstream
-<<<<<<< Updated upstream
-<<<<<<< Updated upstream
-=======
->>>>>>> Stashed changes
-=======
->>>>>>> Stashed changes
->>>>>>> Stashed changes
-=======
->>>>>>> Stashed changes
-=======
->>>>>>> Stashed changes
-=======
->>>>>>> Stashed changes
-=======
->>>>>>> Stashed changes
-=======
         with pytest.raises(AgentInitializationException, match="The assistant has been deleted."):
             _ = [message async for message in azure_openai_assistant_agent.invoke("thread_id")]
->>>>>>> eab985c52d058dc92abc75034bc790079131ce75
-=======
->>>>>>> Stashed changes
-=======
->>>>>>> Stashed changes
-<<<<<<< div
-=======
         with pytest.raises(AgentInitializationException, match="The assistant has been deleted."):
             _ = [message async for message in azure_openai_assistant_agent.invoke("thread_id")]
->>>>>>> eab985c52d058dc92abc75034bc790079131ce75
-=======
->>>>>>> head
 
 
 @pytest.mark.asyncio
@@ -3463,108 +1719,15 @@
         )
 
         with pytest.raises(
-<<<<<<< HEAD
-<<<<<<< div
-=======
-<<<<<<< Updated upstream
-<<<<<<< Updated upstream
->>>>>>> head
-<<<<<<< Updated upstream
-<<<<<<< Updated upstream
-<<<<<<< Updated upstream
-<<<<<<< Updated upstream
-<<<<<<< Updated upstream
-<<<<<<< Updated upstream
-=======
-<<<<<<< HEAD
->>>>>>> Stashed changes
-=======
-<<<<<<< HEAD
->>>>>>> Stashed changes
-=======
-<<<<<<< HEAD
->>>>>>> Stashed changes
-=======
-<<<<<<< HEAD
->>>>>>> Stashed changes
-=======
-<<<<<<< HEAD
->>>>>>> Stashed changes
-=======
-<<<<<<< HEAD
->>>>>>> Stashed changes
-=======
->>>>>>> Stashed changes
-=======
->>>>>>> Stashed changes
-<<<<<<< main
-            AgentInvokeError,
-            match="Run failed with status: `failed` for agent `test_name` and thread `thread_id`",
-=======
-            AgentInvokeException, match="Run failed with status: `failed` for agent `test_name` and thread `thread_id`"
->>>>>>> upstream/main
-<<<<<<< Updated upstream
-<<<<<<< Updated upstream
-<<<<<<< Updated upstream
-<<<<<<< Updated upstream
-<<<<<<< Updated upstream
-<<<<<<< Updated upstream
-<<<<<<< Updated upstream
-<<<<<<< Updated upstream
-=======
-=======
->>>>>>> Stashed changes
-=======
->>>>>>> Stashed changes
-=======
->>>>>>> Stashed changes
-=======
->>>>>>> Stashed changes
-=======
->>>>>>> Stashed changes
-=======
->>>>>>> Stashed changes
-=======
->>>>>>> Stashed changes
-=======
->>>>>>> Stashed changes
-=======
             AgentInvokeError,
             match="Run failed with status: `failed` for agent `test_name` and thread `thread_id`",
             AgentInvokeException, match="Run failed with status: `failed` for agent `test_name` and thread `thread_id`"
->>>>>>> main
-<<<<<<< Updated upstream
-<<<<<<< Updated upstream
-<<<<<<< Updated upstream
-<<<<<<< Updated upstream
-<<<<<<< Updated upstream
-<<<<<<< Updated upstream
-<<<<<<< Updated upstream
-=======
->>>>>>> Stashed changes
-=======
->>>>>>> Stashed changes
->>>>>>> Stashed changes
-=======
->>>>>>> Stashed changes
-=======
->>>>>>> Stashed changes
-=======
->>>>>>> Stashed changes
-=======
->>>>>>> Stashed changes
-=======
             AgentInvokeError,
             match="Run failed with status: `failed` for agent `test_name` and thread `thread_id`",
             AgentInvokeException, match="Run failed with status: `failed` for agent `test_name` and thread `thread_id`"
->>>>>>> eab985c52d058dc92abc75034bc790079131ce75
-<<<<<<< div
-=======
-=======
->>>>>>> Stashed changes
-=======
->>>>>>> Stashed changes
->>>>>>> head
+            AgentInvokeError,
+            match="Run failed with status: `failed` for agent `test_name` and thread `thread_id`",
+            AgentInvokeException, match="Run failed with status: `failed` for agent `test_name` and thread `thread_id`"
         ):
             _ = [
                 message
@@ -3572,42 +1735,6 @@
             ]
 
 
-<<<<<<< HEAD
-<<<<<<< div
-=======
-<<<<<<< Updated upstream
-<<<<<<< Updated upstream
->>>>>>> head
-<<<<<<< Updated upstream
-<<<<<<< Updated upstream
-<<<<<<< Updated upstream
-<<<<<<< Updated upstream
-<<<<<<< Updated upstream
-<<<<<<< Updated upstream
-=======
-=======
->>>>>>> Stashed changes
-=======
->>>>>>> Stashed changes
-=======
->>>>>>> Stashed changes
-=======
->>>>>>> Stashed changes
-=======
->>>>>>> Stashed changes
-<<<<<<< HEAD
-=======
-=======
->>>>>>> eab985c52d058dc92abc75034bc790079131ce75
-<<<<<<< div
-=======
-=======
-=======
->>>>>>> Stashed changes
-=======
-=======
->>>>>>> Stashed changes
->>>>>>> head
 @pytest.fixture
 def mock_streaming_assistant_stream_manager() -> AsyncAssistantStreamManager[AsyncAssistantEventHandler]:
     assistant_event_handler = AsyncAssistantEventHandler()
@@ -3622,40 +1749,6 @@
     return mock_manager
 
 
-<<<<<<< div
-=======
-<<<<<<< Updated upstream
-<<<<<<< Updated upstream
->>>>>>> head
-<<<<<<< HEAD
->>>>>>> main
-<<<<<<< Updated upstream
-<<<<<<< Updated upstream
-<<<<<<< Updated upstream
-<<<<<<< Updated upstream
-<<<<<<< Updated upstream
->>>>>>> Stashed changes
-=======
->>>>>>> Stashed changes
-=======
->>>>>>> Stashed changes
-=======
->>>>>>> Stashed changes
-=======
->>>>>>> Stashed changes
-=======
->>>>>>> Stashed changes
-=======
->>>>>>> eab985c52d058dc92abc75034bc790079131ce75
-<<<<<<< div
-=======
-=======
->>>>>>> main
->>>>>>> Stashed changes
-=======
->>>>>>> main
->>>>>>> Stashed changes
->>>>>>> head
 def test_format_tool_outputs(azure_openai_assistant_agent, openai_unit_test_env):
     chat_history = ChatHistory()
     fcc = FunctionCallContent(
@@ -3698,170 +1791,18 @@
         )
 
 
-<<<<<<< HEAD
-<<<<<<< div
-=======
-<<<<<<< Updated upstream
-<<<<<<< Updated upstream
->>>>>>> head
-<<<<<<< Updated upstream
-<<<<<<< Updated upstream
-<<<<<<< Updated upstream
-<<<<<<< Updated upstream
-<<<<<<< Updated upstream
-<<<<<<< Updated upstream
-<<<<<<< main
-=======
-=======
->>>>>>> Stashed changes
-=======
->>>>>>> Stashed changes
-=======
->>>>>>> Stashed changes
-=======
->>>>>>> Stashed changes
-=======
->>>>>>> Stashed changes
-<<<<<<< HEAD
-<<<<<<< main
-=======
->>>>>>> main
-<<<<<<< Updated upstream
-<<<<<<< Updated upstream
-<<<<<<< Updated upstream
-<<<<<<< Updated upstream
-<<<<<<< Updated upstream
->>>>>>> Stashed changes
-=======
->>>>>>> Stashed changes
-=======
->>>>>>> Stashed changes
-=======
->>>>>>> Stashed changes
-=======
->>>>>>> Stashed changes
-=======
->>>>>>> Stashed changes
-=======
->>>>>>> eab985c52d058dc92abc75034bc790079131ce75
-<<<<<<< div
-=======
-=======
-<<<<<<< main
-=======
->>>>>>> main
->>>>>>> Stashed changes
-=======
-<<<<<<< main
-=======
->>>>>>> main
->>>>>>> Stashed changes
->>>>>>> head
 def test_get_function_call_contents(
     azure_openai_assistant_agent, mock_run_required_action, openai_unit_test_env
 ):
     result = azure_openai_assistant_agent._get_function_call_contents(
         run=mock_run_required_action, function_steps={}
     )
-<<<<<<< HEAD
-<<<<<<< div
-=======
-<<<<<<< Updated upstream
-<<<<<<< Updated upstream
->>>>>>> head
-<<<<<<< Updated upstream
-<<<<<<< Updated upstream
-<<<<<<< Updated upstream
-<<<<<<< Updated upstream
-<<<<<<< Updated upstream
-<<<<<<< Updated upstream
-=======
-<<<<<<< HEAD
->>>>>>> Stashed changes
-=======
-<<<<<<< HEAD
->>>>>>> Stashed changes
-=======
-<<<<<<< HEAD
->>>>>>> Stashed changes
-=======
-<<<<<<< HEAD
->>>>>>> Stashed changes
-=======
-<<<<<<< HEAD
->>>>>>> Stashed changes
-=======
-<<<<<<< HEAD
->>>>>>> Stashed changes
-=======
->>>>>>> Stashed changes
-=======
->>>>>>> Stashed changes
-=======
 def test_get_function_call_contents(azure_openai_assistant_agent, mock_run_required_action, openai_unit_test_env):
     result = get_function_call_contents(run=mock_run_required_action, function_steps={})
->>>>>>> upstream/main
-<<<<<<< Updated upstream
-<<<<<<< Updated upstream
-<<<<<<< Updated upstream
-<<<<<<< Updated upstream
-<<<<<<< Updated upstream
-<<<<<<< Updated upstream
-<<<<<<< Updated upstream
-<<<<<<< Updated upstream
-=======
->>>>>>> Stashed changes
-=======
-=======
->>>>>>> Stashed changes
-=======
->>>>>>> Stashed changes
-=======
->>>>>>> Stashed changes
-=======
->>>>>>> Stashed changes
-=======
->>>>>>> Stashed changes
-=======
-<<<<<<< Updated upstream
->>>>>>> Stashed changes
-=======
-=======
->>>>>>> Stashed changes
 def test_get_function_call_contents(azure_openai_assistant_agent, mock_run_required_action, openai_unit_test_env):
     result = get_function_call_contents(run=mock_run_required_action, function_steps={})
->>>>>>> main
-<<<<<<< Updated upstream
-<<<<<<< Updated upstream
-<<<<<<< Updated upstream
-<<<<<<< Updated upstream
-<<<<<<< Updated upstream
-<<<<<<< Updated upstream
-<<<<<<< Updated upstream
-=======
->>>>>>> Stashed changes
-=======
->>>>>>> Stashed changes
->>>>>>> Stashed changes
-=======
->>>>>>> Stashed changes
-=======
->>>>>>> Stashed changes
-=======
->>>>>>> Stashed changes
-=======
->>>>>>> Stashed changes
-=======
 def test_get_function_call_contents(azure_openai_assistant_agent, mock_run_required_action, openai_unit_test_env):
     result = get_function_call_contents(run=mock_run_required_action, function_steps={})
->>>>>>> eab985c52d058dc92abc75034bc790079131ce75
-<<<<<<< div
-=======
-=======
->>>>>>> Stashed changes
-=======
->>>>>>> Stashed changes
->>>>>>> head
     assert result is not None
 
 
@@ -3869,118 +1810,22 @@
     azure_openai_assistant_agent, mock_run_required_action, openai_unit_test_env
 ):
     mock_run_required_action.required_action = None
-<<<<<<< HEAD
-<<<<<<< div
-=======
-<<<<<<< Updated upstream
-<<<<<<< Updated upstream
->>>>>>> head
-<<<<<<< Updated upstream
-<<<<<<< Updated upstream
-<<<<<<< Updated upstream
-<<<<<<< Updated upstream
-<<<<<<< Updated upstream
-<<<<<<< Updated upstream
-=======
-<<<<<<< HEAD
->>>>>>> Stashed changes
-=======
-<<<<<<< HEAD
->>>>>>> Stashed changes
-=======
-<<<<<<< HEAD
->>>>>>> Stashed changes
-=======
-<<<<<<< HEAD
->>>>>>> Stashed changes
-=======
-<<<<<<< HEAD
->>>>>>> Stashed changes
-=======
-<<<<<<< HEAD
->>>>>>> Stashed changes
-=======
->>>>>>> Stashed changes
-=======
->>>>>>> Stashed changes
-<<<<<<< main
     result = azure_openai_assistant_agent._get_function_call_contents(
         run=mock_run_required_action, function_steps={}
     )
-=======
     result = get_function_call_contents(run=mock_run_required_action, function_steps={})
->>>>>>> upstream/main
-<<<<<<< Updated upstream
-<<<<<<< Updated upstream
-<<<<<<< Updated upstream
-<<<<<<< Updated upstream
-<<<<<<< Updated upstream
-<<<<<<< Updated upstream
-<<<<<<< Updated upstream
-<<<<<<< Updated upstream
-=======
->>>>>>> Stashed changes
-=======
-=======
->>>>>>> Stashed changes
-=======
->>>>>>> Stashed changes
-=======
->>>>>>> Stashed changes
-=======
->>>>>>> Stashed changes
-=======
->>>>>>> Stashed changes
-=======
-<<<<<<< Updated upstream
->>>>>>> Stashed changes
-=======
-=======
->>>>>>> Stashed changes
     result = azure_openai_assistant_agent._get_function_call_contents(
         run=mock_run_required_action, function_steps={}
     )
     result = get_function_call_contents(run=mock_run_required_action, function_steps={})
->>>>>>> main
-<<<<<<< Updated upstream
-<<<<<<< Updated upstream
-<<<<<<< Updated upstream
-<<<<<<< Updated upstream
-<<<<<<< Updated upstream
-<<<<<<< Updated upstream
-<<<<<<< Updated upstream
-=======
->>>>>>> Stashed changes
-=======
->>>>>>> Stashed changes
->>>>>>> Stashed changes
-=======
->>>>>>> Stashed changes
-=======
->>>>>>> Stashed changes
-=======
->>>>>>> Stashed changes
-=======
->>>>>>> Stashed changes
-=======
     result = azure_openai_assistant_agent._get_function_call_contents(
         run=mock_run_required_action, function_steps={}
     )
     result = get_function_call_contents(run=mock_run_required_action, function_steps={})
->>>>>>> eab985c52d058dc92abc75034bc790079131ce75
-=======
->>>>>>> Stashed changes
-=======
->>>>>>> Stashed changes
-<<<<<<< div
-=======
     result = azure_openai_assistant_agent._get_function_call_contents(
         run=mock_run_required_action, function_steps={}
     )
     result = get_function_call_contents(run=mock_run_required_action, function_steps={})
->>>>>>> eab985c52d058dc92abc75034bc790079131ce75
-=======
->>>>>>> head
     assert result == []
 
 
@@ -4009,111 +1854,18 @@
 async def test_get_tools_no_assistant_returns_empty_list(
     azure_openai_assistant_agent: AzureAssistantAgent, openai_unit_test_env
 ):
-<<<<<<< HEAD
-<<<<<<< div
-=======
-<<<<<<< Updated upstream
-<<<<<<< Updated upstream
->>>>>>> head
-<<<<<<< Updated upstream
-<<<<<<< Updated upstream
-<<<<<<< Updated upstream
-<<<<<<< Updated upstream
-<<<<<<< Updated upstream
-<<<<<<< Updated upstream
-=======
-<<<<<<< HEAD
->>>>>>> Stashed changes
-=======
-<<<<<<< HEAD
->>>>>>> Stashed changes
-=======
-<<<<<<< HEAD
->>>>>>> Stashed changes
-=======
-<<<<<<< HEAD
->>>>>>> Stashed changes
-=======
-<<<<<<< HEAD
->>>>>>> Stashed changes
-=======
-<<<<<<< HEAD
->>>>>>> Stashed changes
-=======
->>>>>>> Stashed changes
-=======
->>>>>>> Stashed changes
-<<<<<<< main
-    with pytest.raises(
-        AgentInitializationError, match="The assistant has not been created."
-    ):
-=======
-    with pytest.raises(AgentInitializationException, match="The assistant has not been created."):
->>>>>>> upstream/main
-<<<<<<< Updated upstream
-<<<<<<< Updated upstream
-<<<<<<< Updated upstream
-<<<<<<< Updated upstream
-<<<<<<< Updated upstream
-<<<<<<< Updated upstream
-<<<<<<< Updated upstream
-<<<<<<< Updated upstream
-=======
-=======
->>>>>>> Stashed changes
-=======
->>>>>>> Stashed changes
-=======
->>>>>>> Stashed changes
-=======
->>>>>>> Stashed changes
-=======
->>>>>>> Stashed changes
-=======
->>>>>>> Stashed changes
-=======
->>>>>>> Stashed changes
-=======
->>>>>>> Stashed changes
-=======
     with pytest.raises(
         AgentInitializationError, match="The assistant has not been created."
     ):
     with pytest.raises(AgentInitializationException, match="The assistant has not been created."):
->>>>>>> main
-<<<<<<< Updated upstream
-<<<<<<< Updated upstream
-<<<<<<< Updated upstream
-<<<<<<< Updated upstream
-<<<<<<< Updated upstream
-<<<<<<< Updated upstream
-<<<<<<< Updated upstream
-=======
->>>>>>> Stashed changes
-=======
->>>>>>> Stashed changes
->>>>>>> Stashed changes
-=======
->>>>>>> Stashed changes
-=======
->>>>>>> Stashed changes
-=======
->>>>>>> Stashed changes
-=======
->>>>>>> Stashed changes
-=======
     with pytest.raises(
         AgentInitializationError, match="The assistant has not been created."
     ):
     with pytest.raises(AgentInitializationException, match="The assistant has not been created."):
->>>>>>> eab985c52d058dc92abc75034bc790079131ce75
-<<<<<<< div
-=======
-=======
->>>>>>> Stashed changes
-=======
->>>>>>> Stashed changes
->>>>>>> head
+    with pytest.raises(
+        AgentInitializationError, match="The assistant has not been created."
+    ):
+    with pytest.raises(AgentInitializationException, match="The assistant has not been created."):
         _ = azure_openai_assistant_agent._get_tools()
 
 
@@ -4121,111 +1873,18 @@
     azure_openai_assistant_agent, mock_thread_messages, openai_unit_test_env
 ):
     for message in mock_thread_messages:
-<<<<<<< HEAD
-<<<<<<< div
-=======
-<<<<<<< Updated upstream
-<<<<<<< Updated upstream
->>>>>>> head
-<<<<<<< Updated upstream
-<<<<<<< Updated upstream
-<<<<<<< Updated upstream
-<<<<<<< Updated upstream
-<<<<<<< Updated upstream
-<<<<<<< Updated upstream
-=======
-<<<<<<< HEAD
->>>>>>> Stashed changes
-=======
-<<<<<<< HEAD
->>>>>>> Stashed changes
-=======
-<<<<<<< HEAD
->>>>>>> Stashed changes
-=======
-<<<<<<< HEAD
->>>>>>> Stashed changes
-=======
-<<<<<<< HEAD
->>>>>>> Stashed changes
-=======
-<<<<<<< HEAD
->>>>>>> Stashed changes
-=======
->>>>>>> Stashed changes
-=======
->>>>>>> Stashed changes
-<<<<<<< main
         result = azure_openai_assistant_agent._generate_message_content(
             assistant_name="test", message=message
         )
-=======
         result = generate_message_content(assistant_name="test", message=message)
->>>>>>> upstream/main
-<<<<<<< Updated upstream
-<<<<<<< Updated upstream
-<<<<<<< Updated upstream
-<<<<<<< Updated upstream
-<<<<<<< Updated upstream
-<<<<<<< Updated upstream
-<<<<<<< Updated upstream
-<<<<<<< Updated upstream
-=======
-=======
->>>>>>> Stashed changes
-=======
->>>>>>> Stashed changes
-=======
->>>>>>> Stashed changes
-=======
->>>>>>> Stashed changes
-=======
->>>>>>> Stashed changes
-=======
->>>>>>> Stashed changes
-=======
->>>>>>> Stashed changes
-=======
->>>>>>> Stashed changes
-=======
         result = azure_openai_assistant_agent._generate_message_content(
             assistant_name="test", message=message
         )
         result = generate_message_content(assistant_name="test", message=message)
->>>>>>> main
-<<<<<<< Updated upstream
-<<<<<<< Updated upstream
-<<<<<<< Updated upstream
-<<<<<<< Updated upstream
-<<<<<<< Updated upstream
-<<<<<<< Updated upstream
-<<<<<<< Updated upstream
-=======
->>>>>>> Stashed changes
-=======
->>>>>>> Stashed changes
->>>>>>> Stashed changes
-=======
->>>>>>> Stashed changes
-=======
->>>>>>> Stashed changes
-=======
->>>>>>> Stashed changes
-=======
->>>>>>> Stashed changes
-=======
         result = azure_openai_assistant_agent._generate_message_content(
             assistant_name="test", message=message
         )
         result = generate_message_content(assistant_name="test", message=message)
->>>>>>> eab985c52d058dc92abc75034bc790079131ce75
-<<<<<<< div
-=======
-=======
->>>>>>> Stashed changes
-=======
->>>>>>> Stashed changes
->>>>>>> head
         assert result is not None
 
 
@@ -4233,121 +1892,14 @@
     azure_openai_assistant_agent: AzureAssistantAgent, openai_unit_test_env
 ):
     azure_openai_assistant_agent._is_deleted = True
-<<<<<<< HEAD
-<<<<<<< div
-=======
-<<<<<<< Updated upstream
-<<<<<<< Updated upstream
->>>>>>> head
-<<<<<<< Updated upstream
-<<<<<<< Updated upstream
-<<<<<<< Updated upstream
-<<<<<<< Updated upstream
-<<<<<<< Updated upstream
-<<<<<<< Updated upstream
-=======
-<<<<<<< HEAD
->>>>>>> Stashed changes
-=======
-<<<<<<< HEAD
->>>>>>> Stashed changes
-=======
-<<<<<<< HEAD
->>>>>>> Stashed changes
-=======
-<<<<<<< HEAD
->>>>>>> Stashed changes
-=======
-<<<<<<< HEAD
->>>>>>> Stashed changes
-=======
-<<<<<<< HEAD
->>>>>>> Stashed changes
-=======
->>>>>>> Stashed changes
-=======
->>>>>>> Stashed changes
-<<<<<<< main
-    with pytest.raises(
-        AgentInitializationError, match="The assistant has been deleted."
-    ):
-=======
-    with pytest.raises(AgentInitializationException, match="The assistant has been deleted."):
->>>>>>> upstream/main
-<<<<<<< Updated upstream
-<<<<<<< Updated upstream
-<<<<<<< Updated upstream
-<<<<<<< Updated upstream
-<<<<<<< Updated upstream
-<<<<<<< Updated upstream
-<<<<<<< Updated upstream
-<<<<<<< Updated upstream
-=======
->>>>>>> Stashed changes
-=======
-=======
->>>>>>> Stashed changes
-=======
->>>>>>> Stashed changes
-=======
->>>>>>> Stashed changes
-=======
->>>>>>> Stashed changes
-=======
-<<<<<<< Updated upstream
-=======
->>>>>>> eab985c52d058dc92abc75034bc790079131ce75
-<<<<<<< div
-=======
-=======
-=======
->>>>>>> Stashed changes
-=======
-=======
->>>>>>> Stashed changes
->>>>>>> head
-=======
->>>>>>> Stashed changes
-=======
->>>>>>> Stashed changes
     with pytest.raises(
         AgentInitializationError, match="The assistant has been deleted."
     ):
     with pytest.raises(AgentInitializationException, match="The assistant has been deleted."):
-<<<<<<< div
-=======
-<<<<<<< Updated upstream
-<<<<<<< Updated upstream
->>>>>>> head
-<<<<<<< HEAD
->>>>>>> main
-<<<<<<< Updated upstream
-<<<<<<< Updated upstream
-<<<<<<< Updated upstream
-<<<<<<< Updated upstream
-<<<<<<< Updated upstream
->>>>>>> Stashed changes
-=======
->>>>>>> Stashed changes
-=======
->>>>>>> Stashed changes
-=======
->>>>>>> Stashed changes
-=======
->>>>>>> Stashed changes
-=======
->>>>>>> Stashed changes
-=======
->>>>>>> eab985c52d058dc92abc75034bc790079131ce75
-<<<<<<< div
-=======
-=======
->>>>>>> main
->>>>>>> Stashed changes
-=======
->>>>>>> main
->>>>>>> Stashed changes
->>>>>>> head
+    with pytest.raises(
+        AgentInitializationError, match="The assistant has been deleted."
+    ):
+    with pytest.raises(AgentInitializationException, match="The assistant has been deleted."):
         azure_openai_assistant_agent._check_if_deleted()
 
 
@@ -4430,21 +1982,10 @@
             return_value=mock_run_completed
         )
 
-<<<<<<< Updated upstream
-<<<<<<< HEAD
-<<<<<<< Updated upstream
-=======
->>>>>>> 4aefd213
         run = await azure_openai_assistant_agent._poll_run_status(
             run=mock_run_required_action, thread_id="test_thread_id"
         )
         assert run.status == "completed"
-=======
-<<<<<<< HEAD
-=======
->>>>>>> Stashed changes
-=======
->>>>>>> 4aefd213
         # Test successful polling
         run = await azure_openai_assistant_agent._poll_run_status(
             run=mock_run_required_action, thread_id="test_thread_id"
@@ -4496,13 +2037,6 @@
         )
 
         assert run.status in azure_openai_assistant_agent.error_message_states
-<<<<<<< HEAD
-<<<<<<< Updated upstream
->>>>>>> Stashed changes
-=======
-=======
->>>>>>> 4aefd213
->>>>>>> Stashed changes
 
 
 @pytest.mark.asyncio
@@ -4537,337 +2071,36 @@
         function=Function(arguments="{}", name="function_name", output="result"),
     )
 
-<<<<<<< HEAD
-<<<<<<< div
-=======
-<<<<<<< Updated upstream
-<<<<<<< Updated upstream
->>>>>>> head
-<<<<<<< Updated upstream
-<<<<<<< Updated upstream
-<<<<<<< Updated upstream
-<<<<<<< Updated upstream
-<<<<<<< Updated upstream
-<<<<<<< Updated upstream
-<<<<<<< main
-=======
-=======
->>>>>>> Stashed changes
-=======
->>>>>>> Stashed changes
-=======
->>>>>>> Stashed changes
-=======
->>>>>>> Stashed changes
-=======
->>>>>>> Stashed changes
-<<<<<<< HEAD
-<<<<<<< main
-=======
->>>>>>> main
-<<<<<<< Updated upstream
-<<<<<<< Updated upstream
-<<<<<<< Updated upstream
-<<<<<<< Updated upstream
-<<<<<<< Updated upstream
->>>>>>> Stashed changes
-=======
->>>>>>> Stashed changes
-=======
->>>>>>> Stashed changes
-=======
->>>>>>> Stashed changes
-=======
->>>>>>> Stashed changes
-=======
->>>>>>> Stashed changes
-=======
->>>>>>> eab985c52d058dc92abc75034bc790079131ce75
-<<<<<<< div
-=======
-=======
-<<<<<<< main
-=======
->>>>>>> main
->>>>>>> Stashed changes
-=======
-<<<<<<< main
-=======
->>>>>>> main
->>>>>>> Stashed changes
->>>>>>> head
     message = azure_openai_assistant_agent._generate_function_result_content(
         agent_name="test",
         function_step=mock_function_call_content,
         tool_call=mock_tool_call,
-<<<<<<< HEAD
-<<<<<<< div
-=======
-<<<<<<< Updated upstream
-<<<<<<< Updated upstream
->>>>>>> head
-<<<<<<< Updated upstream
-<<<<<<< Updated upstream
-<<<<<<< Updated upstream
-<<<<<<< Updated upstream
-<<<<<<< Updated upstream
-<<<<<<< Updated upstream
-=======
-<<<<<<< HEAD
->>>>>>> Stashed changes
-=======
-<<<<<<< HEAD
->>>>>>> Stashed changes
-=======
-<<<<<<< HEAD
->>>>>>> Stashed changes
-=======
-<<<<<<< HEAD
->>>>>>> Stashed changes
-=======
-<<<<<<< HEAD
->>>>>>> Stashed changes
-=======
-<<<<<<< HEAD
->>>>>>> Stashed changes
-=======
->>>>>>> Stashed changes
-=======
->>>>>>> Stashed changes
-=======
     message = generate_function_result_content(
         agent_name="test", function_step=mock_function_call_content, tool_call=mock_tool_call
->>>>>>> upstream/main
-<<<<<<< Updated upstream
-<<<<<<< Updated upstream
-<<<<<<< Updated upstream
-<<<<<<< Updated upstream
-<<<<<<< Updated upstream
-<<<<<<< Updated upstream
-<<<<<<< Updated upstream
-<<<<<<< Updated upstream
-=======
-=======
->>>>>>> Stashed changes
-=======
->>>>>>> Stashed changes
-=======
->>>>>>> Stashed changes
-=======
->>>>>>> Stashed changes
-=======
->>>>>>> Stashed changes
-=======
->>>>>>> Stashed changes
-=======
->>>>>>> Stashed changes
-=======
->>>>>>> Stashed changes
-=======
+
     message = generate_function_result_content(
         agent_name="test", function_step=mock_function_call_content, tool_call=mock_tool_call
->>>>>>> main
-<<<<<<< Updated upstream
-<<<<<<< Updated upstream
-<<<<<<< Updated upstream
-<<<<<<< Updated upstream
-<<<<<<< Updated upstream
-<<<<<<< Updated upstream
-<<<<<<< Updated upstream
-=======
->>>>>>> Stashed changes
-=======
->>>>>>> Stashed changes
->>>>>>> Stashed changes
-=======
->>>>>>> Stashed changes
-=======
->>>>>>> Stashed changes
-=======
->>>>>>> Stashed changes
-=======
->>>>>>> Stashed changes
-=======
     message = generate_function_result_content(
         agent_name="test", function_step=mock_function_call_content, tool_call=mock_tool_call
->>>>>>> eab985c52d058dc92abc75034bc790079131ce75
-=======
->>>>>>> Stashed changes
-=======
->>>>>>> Stashed changes
-<<<<<<< div
-=======
     message = generate_function_result_content(
         agent_name="test", function_step=mock_function_call_content, tool_call=mock_tool_call
->>>>>>> eab985c52d058dc92abc75034bc790079131ce75
-=======
->>>>>>> head
     )
     assert message is not None
     assert isinstance(message.items[0], FunctionResultContent)
 
 
-<<<<<<< HEAD
-<<<<<<< div
-=======
-<<<<<<< Updated upstream
-<<<<<<< Updated upstream
->>>>>>> head
-<<<<<<< Updated upstream
-<<<<<<< Updated upstream
-<<<<<<< Updated upstream
-<<<<<<< Updated upstream
-<<<<<<< Updated upstream
-<<<<<<< Updated upstream
-<<<<<<< main
-=======
-=======
->>>>>>> Stashed changes
-=======
->>>>>>> Stashed changes
-=======
->>>>>>> Stashed changes
-=======
->>>>>>> Stashed changes
-=======
->>>>>>> Stashed changes
-<<<<<<< HEAD
-<<<<<<< main
-=======
->>>>>>> main
-<<<<<<< Updated upstream
-<<<<<<< Updated upstream
-<<<<<<< Updated upstream
-<<<<<<< Updated upstream
-<<<<<<< Updated upstream
->>>>>>> Stashed changes
-=======
->>>>>>> Stashed changes
-=======
->>>>>>> Stashed changes
-=======
->>>>>>> Stashed changes
-=======
->>>>>>> Stashed changes
-=======
->>>>>>> Stashed changes
-=======
->>>>>>> eab985c52d058dc92abc75034bc790079131ce75
-<<<<<<< div
-=======
-=======
-<<<<<<< main
-=======
->>>>>>> main
->>>>>>> Stashed changes
-=======
-<<<<<<< main
-=======
->>>>>>> main
->>>>>>> Stashed changes
->>>>>>> head
 def test_generate_function_call_content(
     azure_openai_assistant_agent, mock_function_call_content, openai_unit_test_env
 ):
     message = azure_openai_assistant_agent._generate_function_call_content(
         agent_name="test", fccs=[mock_function_call_content]
     )
-<<<<<<< HEAD
-<<<<<<< div
-=======
-<<<<<<< Updated upstream
-<<<<<<< Updated upstream
->>>>>>> head
-<<<<<<< Updated upstream
-<<<<<<< Updated upstream
-<<<<<<< Updated upstream
-<<<<<<< Updated upstream
-<<<<<<< Updated upstream
-<<<<<<< Updated upstream
-=======
-<<<<<<< HEAD
->>>>>>> Stashed changes
-=======
-<<<<<<< HEAD
->>>>>>> Stashed changes
-=======
-<<<<<<< HEAD
->>>>>>> Stashed changes
-=======
-<<<<<<< HEAD
->>>>>>> Stashed changes
-=======
-<<<<<<< HEAD
->>>>>>> Stashed changes
-=======
-<<<<<<< HEAD
->>>>>>> Stashed changes
-=======
->>>>>>> Stashed changes
-=======
->>>>>>> Stashed changes
-=======
 def test_generate_function_call_content(azure_openai_assistant_agent, mock_function_call_content, openai_unit_test_env):
     message = generate_function_call_content(agent_name="test", fccs=[mock_function_call_content])
->>>>>>> upstream/main
-<<<<<<< Updated upstream
-<<<<<<< Updated upstream
-<<<<<<< Updated upstream
-<<<<<<< Updated upstream
-<<<<<<< Updated upstream
-<<<<<<< Updated upstream
-<<<<<<< Updated upstream
-<<<<<<< Updated upstream
-=======
-=======
->>>>>>> Stashed changes
-=======
->>>>>>> Stashed changes
-=======
->>>>>>> Stashed changes
-=======
->>>>>>> Stashed changes
-=======
->>>>>>> Stashed changes
-=======
->>>>>>> Stashed changes
-=======
->>>>>>> Stashed changes
-=======
->>>>>>> Stashed changes
-=======
 def test_generate_function_call_content(azure_openai_assistant_agent, mock_function_call_content, openai_unit_test_env):
     message = generate_function_call_content(agent_name="test", fccs=[mock_function_call_content])
->>>>>>> main
-<<<<<<< Updated upstream
-<<<<<<< Updated upstream
-<<<<<<< Updated upstream
-<<<<<<< Updated upstream
-<<<<<<< Updated upstream
-<<<<<<< Updated upstream
-<<<<<<< Updated upstream
->>>>>>> Stashed changes
-=======
-=======
->>>>>>> Stashed changes
->>>>>>> Stashed changes
-=======
->>>>>>> Stashed changes
-=======
->>>>>>> Stashed changes
-=======
->>>>>>> Stashed changes
-=======
 def test_generate_function_call_content(azure_openai_assistant_agent, mock_function_call_content, openai_unit_test_env):
     message = generate_function_call_content(agent_name="test", fccs=[mock_function_call_content])
->>>>>>> eab985c52d058dc92abc75034bc790079131ce75
-<<<<<<< div
-=======
-=======
->>>>>>> Stashed changes
-=======
->>>>>>> Stashed changes
->>>>>>> head
     assert message is not None
     assert isinstance(message, ChatMessageContent)
     assert isinstance(message.items[0], FunctionCallContent)
