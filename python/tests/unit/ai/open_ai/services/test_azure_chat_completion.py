--- conflicted
+++ resolved
@@ -19,24 +19,16 @@
 from semantic_kernel.connectors.ai.open_ai.const import (
     USER_AGENT,
 )
-<<<<<<< HEAD
 from semantic_kernel.connectors.ai.open_ai.exceptions.content_filter_ai_exception import (
     ContentFilterAIException,
     ContentFilterCodes,
     ContentFilterResultSeverity,
 )
-from semantic_kernel.connectors.ai.open_ai.semantic_functions.open_ai_chat_prompt_template_with_data_config import (
-    OpenAIChatPromptTemplateWithDataConfig,
-)
-from semantic_kernel.connectors.ai.open_ai.services.azure_chat_completion import (
-    AzureChatCompletion,
-=======
 from semantic_kernel.connectors.ai.open_ai.request_settings.azure_chat_request_settings import (
     AzureAISearchDataSources,
     AzureChatRequestSettings,
     AzureDataSources,
     ExtraBody,
->>>>>>> b91529a6
 )
 
 
@@ -501,7 +493,7 @@
     api_version = "2023-03-15-preview"
     prompt = "some prompt that would trigger the content filtering"
     messages = [{"role": "user", "content": prompt}]
-    complete_request_settings = ChatRequestSettings()
+    complete_request_settings = AzureChatRequestSettings()
 
     mock_create.side_effect = openai.BadRequestError(
         CONTENT_FILTERED_ERROR_FULL_MESSAGE,
