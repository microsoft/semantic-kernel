# Copyright (c) Microsoft. All rights reserved.
from collections.abc import AsyncGenerator
from unittest.mock import AsyncMock, MagicMock, patch

import pytest
from anthropic import AsyncAnthropic
from anthropic.lib.streaming import TextEvent
from anthropic.lib.streaming._types import InputJsonEvent
from anthropic.types import (
    ContentBlockStopEvent,
    InputJSONDelta,
    Message,
    MessageDeltaUsage,
    MessageStopEvent,
    RawContentBlockDeltaEvent,
    RawContentBlockStartEvent,
    RawMessageDeltaEvent,
    RawMessageStartEvent,
    TextBlock,
    TextDelta,
    ToolUseBlock,
    Usage,
)
from anthropic.types.raw_message_delta_event import Delta

from semantic_kernel.connectors.ai.anthropic.prompt_execution_settings.anthropic_prompt_execution_settings import (
    AnthropicChatPromptExecutionSettings,
)
from semantic_kernel.connectors.ai.anthropic.services.anthropic_chat_completion import AnthropicChatCompletion
from semantic_kernel.connectors.ai.chat_completion_client_base import ChatCompletionClientBase
from semantic_kernel.connectors.ai.function_choice_behavior import FunctionChoiceBehavior
from semantic_kernel.connectors.ai.open_ai.prompt_execution_settings.open_ai_prompt_execution_settings import (
    OpenAIChatPromptExecutionSettings,
)
from semantic_kernel.contents.chat_history import ChatHistory
<<<<<<< HEAD
from semantic_kernel.contents.chat_message_content import ChatMessageContent
from semantic_kernel.exceptions import ServiceInitializationError, ServiceResponseException
=======
from semantic_kernel.contents.chat_message_content import (
    ChatMessageContent,
    FunctionCallContent,
    FunctionResultContent,
    TextContent,
)
from semantic_kernel.contents.const import ContentTypes
from semantic_kernel.contents.streaming_chat_message_content import StreamingChatMessageContent, StreamingTextContent
from semantic_kernel.contents.utils.author_role import AuthorRole
from semantic_kernel.contents.utils.finish_reason import FinishReason
from semantic_kernel.exceptions import (
    ServiceInitializationError,
    ServiceInvalidExecutionSettingsError,
    ServiceResponseException,
)
from semantic_kernel.functions.function_result import FunctionResult
>>>>>>> 6d5aa6e0
from semantic_kernel.functions.kernel_arguments import KernelArguments
from semantic_kernel.functions.kernel_function_decorator import kernel_function
from semantic_kernel.functions.kernel_function_from_method import KernelFunctionMetadata
from semantic_kernel.functions.kernel_parameter_metadata import KernelParameterMetadata
from semantic_kernel.kernel import Kernel


@pytest.fixture
def mock_tool_calls_message() -> ChatMessageContent:
    return ChatMessageContent(
        inner_content=Message(
            id="test_message_id",
            content=[
                TextBlock(text="<thinking></thinking>", type="text"),
                ToolUseBlock(
                    id="test_tool_use_blocks",
                    input={"input": 3, "amount": 3},
                    name="math-Add",
                    type="tool_use",
                ),
            ],
            model="claude-3-opus-20240229",
            role="assistant",
            stop_reason="tool_use",
            stop_sequence=None,
            type="message",
            usage=Usage(input_tokens=1720, output_tokens=194),
        ),
        ai_model_id="claude-3-opus-20240229",
        metadata={},
        content_type="message",
        role=AuthorRole.ASSISTANT,
        name=None,
        items=[
            FunctionCallContent(
                inner_content=None,
                ai_model_id=None,
                metadata={},
                content_type=ContentTypes.FUNCTION_CALL_CONTENT,
                id="test_function_call_content",
                index=1,
                name="math-Add",
                function_name="Add",
                plugin_name="math",
                arguments={"input": 3, "amount": 3},
            ),
            TextContent(
                inner_content=None,
                ai_model_id=None,
                metadata={},
                content_type="text",
                text="<thinking></thinking>",
                encoding=None,
            ),
        ],
        encoding=None,
        finish_reason=FinishReason.TOOL_CALLS,
    )


@pytest.fixture
def mock_streaming_tool_calls_message() -> list:
    stream_events = [
        RawMessageStartEvent(
            message=Message(
                id="test_message_id",
                content=[],
                model="claude-3-opus-20240229",
                role="assistant",
                stop_reason=None,
                stop_sequence=None,
                type="message",
                usage=Usage(input_tokens=1720, output_tokens=2),
            ),
            type="message_start",
        ),
        RawContentBlockStartEvent(content_block=TextBlock(text="", type="text"), index=0, type="content_block_start"),
        RawContentBlockDeltaEvent(
            delta=TextDelta(text="<thinking>", type="text_delta"), index=0, type="content_block_delta"
        ),
        TextEvent(type="text", text="<thinking>", snapshot="<thinking>"),
        RawContentBlockDeltaEvent(
            delta=TextDelta(text="</thinking>", type="text_delta"), index=0, type="content_block_delta"
        ),
        TextEvent(type="text", text="</thinking>", snapshot="<thinking></thinking>"),
        ContentBlockStopEvent(
            index=0, type="content_block_stop", content_block=TextBlock(text="<thinking></thinking>", type="text")
        ),
        RawContentBlockStartEvent(
            content_block=ToolUseBlock(id="test_tool_use_message_id", input={}, name="math-Add", type="tool_use"),
            index=1,
            type="content_block_start",
        ),
        RawContentBlockDeltaEvent(
            delta=InputJSONDelta(partial_json='{"input": 3, "amount": 3}', type="input_json_delta"),
            index=1,
            type="content_block_delta",
        ),
        InputJsonEvent(type="input_json", partial_json='{"input": 3, "amount": 3}', snapshot={"input": 3, "amount": 3}),
        ContentBlockStopEvent(
            index=1,
            type="content_block_stop",
            content_block=ToolUseBlock(
                id="test_tool_use_block_id", input={"input": 3, "amount": 3}, name="math-Add", type="tool_use"
            ),
        ),
        RawMessageDeltaEvent(
            delta=Delta(stop_reason="tool_use", stop_sequence=None),
            type="message_delta",
            usage=MessageDeltaUsage(output_tokens=159),
        ),
        MessageStopEvent(
            type="message_stop",
            message=Message(
                id="test_message_id",
                content=[
                    TextBlock(text="<thinking></thinking>", type="text"),
                    ToolUseBlock(
                        id="test_tool_use_block_id", input={"input": 3, "amount": 3}, name="math-Add", type="tool_use"
                    ),
                ],
                model="claude-3-opus-20240229",
                role="assistant",
                stop_reason="tool_use",
                stop_sequence=None,
                type="message",
                usage=Usage(input_tokens=100, output_tokens=100),
            ),
        ),
    ]

    async def async_generator():
        for event in stream_events:
            yield event

    stream_mock = AsyncMock()
    stream_mock.__aenter__.return_value = async_generator()

    return stream_mock


@pytest.fixture
def mock_tool_call_result_message() -> ChatMessageContent:
    return ChatMessageContent(
        inner_content=None,
        ai_model_id=None,
        metadata={},
        content_type="message",
        role=AuthorRole.TOOL,
        name=None,
        items=[
            FunctionResultContent(
                id="tool_01",
                inner_content=FunctionResult(
                    function=KernelFunctionMetadata(
                        name="Add",
                        plugin_name="math",
                        description="Returns the Addition result of the values provided.",
                        parameters=[
                            KernelParameterMetadata(
                                name="input",
                                description="the first number to add",
                                default_value=None,
                                type_="int",
                                is_required=True,
                                type_object=int,
                                schema_data={"type": "integer", "description": "the first number to add"},
                                function_schema_include=True,
                            ),
                            KernelParameterMetadata(
                                name="amount",
                                description="the second number to add",
                                default_value=None,
                                type_="int",
                                is_required=True,
                                type_object=int,
                                schema_data={"type": "integer", "description": "the second number to add"},
                                function_schema_include=True,
                            ),
                        ],
                        is_prompt=False,
                        is_asynchronous=False,
                        return_parameter=KernelParameterMetadata(
                            name="return",
                            description="the output is a number",
                            default_value=None,
                            type_="int",
                            is_required=True,
                            type_object=int,
                            schema_data={"type": "integer", "description": "the output is a number"},
                            function_schema_include=True,
                        ),
                        additional_properties={},
                    ),
                    value=6,
                    metadata={},
                ),
                value=6,
            )
        ],
        encoding=None,
        finish_reason=FinishReason.TOOL_CALLS,
    )


# mock StreamingChatMessageContent
@pytest.fixture
def mock_streaming_chat_message_content() -> StreamingChatMessageContent:
    return StreamingChatMessageContent(
        choice_index=0,
        inner_content=[
            RawContentBlockDeltaEvent(
                delta=TextDelta(text="<thinking>", type="text_delta"), index=0, type="content_block_delta"
            ),
            RawContentBlockDeltaEvent(
                delta=TextDelta(text="</thinking>", type="text_delta"), index=0, type="content_block_delta"
            ),
            ContentBlockStopEvent(
                index=1,
                type="content_block_stop",
                content_block=ToolUseBlock(
                    id="tool_id",
                    input={"input": 3, "amount": 3},
                    name="math-Add",
                    type="tool_use",
                ),
            ),
            RawMessageDeltaEvent(
                delta=Delta(stop_reason="tool_use", stop_sequence=None),
                type="message_delta",
                usage=MessageDeltaUsage(output_tokens=175),
            ),
        ],
        ai_model_id="claude-3-opus-20240229",
        metadata={},
        role=AuthorRole.ASSISTANT,
        name=None,
        items=[
            StreamingTextContent(
                inner_content=None,
                ai_model_id=None,
                metadata={},
                content_type="text",
                text="<thinking></thinking>",
                encoding=None,
                choice_index=0,
            ),
            FunctionCallContent(
                inner_content=None,
                ai_model_id=None,
                metadata={},
                content_type=ContentTypes.FUNCTION_CALL_CONTENT,
                id="tool_id",
                index=0,
                name="math-Add",
                function_name="Add",
                plugin_name="math",
                arguments='{"input": 3, "amount": 3}',
            ),
        ],
        encoding=None,
        finish_reason=FinishReason.TOOL_CALLS,
    )


@pytest.fixture
def mock_settings() -> AnthropicChatPromptExecutionSettings:
    return AnthropicChatPromptExecutionSettings()


@pytest.fixture
def mock_chat_message_response() -> Message:
    return Message(
        id="test_message_id",
        content=[TextBlock(text="Hello, how are you?", type="text")],
        model="claude-3-opus-20240229",
        role="assistant",
        stop_reason="end_turn",
        stop_sequence=None,
        type="message",
        usage=Usage(input_tokens=10, output_tokens=10),
    )


@pytest.fixture
def mock_streaming_message_response() -> AsyncGenerator:
    raw_message_start_event = RawMessageStartEvent(
        message=Message(
            id="test_message_id",
            content=[],
            model="claude-3-opus-20240229",
            role="assistant",
            stop_reason=None,
            stop_sequence=None,
            type="message",
            usage=Usage(input_tokens=41, output_tokens=3),
        ),
        type="message_start",
    )

    raw_content_block_start_event = RawContentBlockStartEvent(
        content_block=TextBlock(text="", type="text"),
        index=0,
        type="content_block_start",
    )

    raw_content_block_delta_event = RawContentBlockDeltaEvent(
        delta=TextDelta(text="Hello! It", type="text_delta"),
        index=0,
        type="content_block_delta",
    )

    text_event = TextEvent(
        type="text",
        text="Hello! It",
        snapshot="Hello! It",
    )

    content_block_stop_event = ContentBlockStopEvent(
        index=0,
        type="content_block_stop",
        content_block=TextBlock(text="Hello! It's nice to meet you.", type="text"),
    )

    raw_message_delta_event = RawMessageDeltaEvent(
        delta=Delta(stop_reason="end_turn", stop_sequence=None),
        type="message_delta",
        usage=MessageDeltaUsage(output_tokens=84),
    )

    message_stop_event = MessageStopEvent(
        type="message_stop",
        message=Message(
            id="test_message_stop_id",
            content=[TextBlock(text="Hello! It's nice to meet you.", type="text")],
            model="claude-3-opus-20240229",
            role="assistant",
            stop_reason="end_turn",
            stop_sequence=None,
            type="message",
            usage=Usage(input_tokens=41, output_tokens=84),
        ),
    )

    # Combine all mock events into a list
    stream_events = [
        raw_message_start_event,
        raw_content_block_start_event,
        raw_content_block_delta_event,
        text_event,
        content_block_stop_event,
        raw_message_delta_event,
        message_stop_event,
    ]

    async def async_generator():
        for event in stream_events:
            yield event

    # Create an AsyncMock for the stream
    stream_mock = AsyncMock()
    stream_mock.__aenter__.return_value = async_generator()

    return stream_mock


@pytest.fixture
def mock_anthropic_client_completion(mock_chat_message_response: Message) -> AsyncAnthropic:
    client = MagicMock(spec=AsyncAnthropic)
    messages_mock = MagicMock()
    messages_mock.create = AsyncMock(return_value=mock_chat_message_response)
    client.messages = messages_mock
    return client


@pytest.fixture
def mock_anthropic_client_completion_stream(mock_streaming_message_response: AsyncGenerator) -> AsyncAnthropic:
    client = MagicMock(spec=AsyncAnthropic)
    messages_mock = MagicMock()
    messages_mock.stream.return_value = mock_streaming_message_response
    client.messages = messages_mock
    return client


@pytest.mark.asyncio
async def test_complete_chat_contents(
    kernel: Kernel,
    mock_settings: AnthropicChatPromptExecutionSettings,
    mock_chat_message_response: Message,
):
    client = MagicMock(spec=AsyncAnthropic)
    messages_mock = MagicMock()
    messages_mock.create = AsyncMock(return_value=mock_chat_message_response)
    client.messages = messages_mock

    chat_history = ChatHistory()
    chat_history.add_user_message("test_user_message")

    arguments = KernelArguments()
    chat_completion_base = AnthropicChatCompletion(
        ai_model_id="test_model_id", service_id="test", api_key="", async_client=client
    )

    content: list[ChatMessageContent] = await chat_completion_base.get_chat_message_contents(
        chat_history=chat_history, settings=mock_settings, kernel=kernel, arguments=arguments
    )

    assert len(content) > 0
    assert content[0].content != ""
    assert content[0].role == AuthorRole.ASSISTANT


mock_message_text_content = ChatMessageContent(role=AuthorRole.ASSISTANT, items=[TextContent(text="test")])

mock_message_function_call = ChatMessageContent(
    role=AuthorRole.ASSISTANT,
    items=[
        FunctionCallContent(
            name="test",
            arguments={"key": "test"},
        )
    ],
)


@pytest.mark.parametrize(
    "function_choice_behavior,model_responses,expected_result",
    [
        pytest.param(
            FunctionChoiceBehavior.Auto(),
            [[mock_message_function_call], [mock_message_text_content]],
            TextContent,
            id="auto",
        ),
        pytest.param(
            FunctionChoiceBehavior.Auto(auto_invoke=False),
            [[mock_message_function_call]],
            FunctionCallContent,
            id="auto_none_invoke",
        ),
        pytest.param(
            FunctionChoiceBehavior.Required(auto_invoke=False),
            [[mock_message_function_call]],
            FunctionCallContent,
            id="required_none_invoke",
        ),
    ],
)
@pytest.mark.asyncio
async def test_complete_chat_contents_function_call_behavior_tool_call(
    kernel: Kernel,
    mock_settings: AnthropicChatPromptExecutionSettings,
    function_choice_behavior: FunctionChoiceBehavior,
    model_responses,
    expected_result,
):
    kernel.add_function("test", kernel_function(lambda key: "test", name="test"))
    mock_settings.function_choice_behavior = function_choice_behavior

    arguments = KernelArguments()
    chat_completion_base = AnthropicChatCompletion(ai_model_id="test_model_id", service_id="test", api_key="")

    with (
        patch.object(chat_completion_base, "_inner_get_chat_message_contents", side_effect=model_responses),
    ):
        response: list[ChatMessageContent] = await chat_completion_base.get_chat_message_contents(
            chat_history=ChatHistory(system_message="Test"), settings=mock_settings, kernel=kernel, arguments=arguments
        )

        assert all(isinstance(content, expected_result) for content in response[0].items)


@pytest.mark.asyncio
async def test_complete_chat_contents_function_call_behavior_without_kernel(
    mock_settings: AnthropicChatPromptExecutionSettings,
    mock_anthropic_client_completion: AsyncAnthropic,
):
    chat_history = MagicMock()
    chat_completion_base = AnthropicChatCompletion(
        ai_model_id="test_model_id", service_id="test", api_key="", async_client=mock_anthropic_client_completion
    )

    mock_settings.function_choice_behavior = FunctionChoiceBehavior.Auto()

    with pytest.raises(ServiceInvalidExecutionSettingsError):
        await chat_completion_base.get_chat_message_contents(chat_history=chat_history, settings=mock_settings)


@pytest.mark.asyncio
async def test_complete_chat_stream_contents(
    kernel: Kernel,
    mock_settings: AnthropicChatPromptExecutionSettings,
    mock_streaming_message_response,
):
    client = MagicMock(spec=AsyncAnthropic)
    messages_mock = MagicMock()
    messages_mock.stream.return_value = mock_streaming_message_response
    client.messages = messages_mock

    chat_history = ChatHistory()
    chat_history.add_user_message("test_user_message")

    arguments = KernelArguments()

    chat_completion_base = AnthropicChatCompletion(
        ai_model_id="test_model_id",
        service_id="test",
        api_key="",
        async_client=client,
    )

    async for content in chat_completion_base.get_streaming_chat_message_contents(
        chat_history, mock_settings, kernel=kernel, arguments=arguments
    ):
        assert content is not None


mock_message_function_call = StreamingChatMessageContent(
    role=AuthorRole.ASSISTANT, items=[FunctionCallContent(name="test")], choice_index="0"
)

mock_message_text_content = StreamingChatMessageContent(
    role=AuthorRole.ASSISTANT, items=[TextContent(text="test")], choice_index="0"
)


@pytest.mark.parametrize(
    "function_choice_behavior,model_responses,expected_result",
    [
        pytest.param(
            FunctionChoiceBehavior.Auto(),
            [[mock_message_function_call], [mock_message_text_content]],
            TextContent,
            id="auto",
        ),
        pytest.param(
            FunctionChoiceBehavior.Auto(auto_invoke=False),
            [[mock_message_function_call]],
            FunctionCallContent,
            id="auto_none_invoke",
        ),
        pytest.param(
            FunctionChoiceBehavior.Required(auto_invoke=False),
            [[mock_message_function_call]],
            FunctionCallContent,
            id="required_none_invoke",
        ),
        pytest.param(FunctionChoiceBehavior.NoneInvoke(), [[mock_message_text_content]], TextContent, id="none"),
    ],
)
@pytest.mark.asyncio
async def test_complete_chat_contents_streaming_function_call_behavior_tool_call(
    kernel: Kernel,
    mock_settings: AnthropicChatPromptExecutionSettings,
    function_choice_behavior: FunctionChoiceBehavior,
    model_responses,
    expected_result,
):
    mock_settings.function_choice_behavior = function_choice_behavior

    # Mock sequence of model responses
    generator_mocks = []
    for mock_message in model_responses:
        generator_mock = MagicMock()
        generator_mock.__aiter__.return_value = [mock_message]
        generator_mocks.append(generator_mock)

    arguments = KernelArguments()
    chat_completion_base = AnthropicChatCompletion(ai_model_id="test_model_id", service_id="test", api_key="")

    with patch.object(chat_completion_base, "_inner_get_streaming_chat_message_contents", side_effect=generator_mocks):
        messages = []
        async for chunk in chat_completion_base.get_streaming_chat_message_contents(
            chat_history=ChatHistory(system_message="Test"), settings=mock_settings, kernel=kernel, arguments=arguments
        ):
            messages.append(chunk)

        response = messages[-1]
        assert all(isinstance(content, expected_result) for content in response[0].items)


@pytest.mark.asyncio
async def test_anthropic_sdk_exception(kernel: Kernel, mock_settings: AnthropicChatPromptExecutionSettings):
    client = MagicMock(spec=AsyncAnthropic)
    messages_mock = MagicMock()
    messages_mock.create.side_effect = Exception("Test Exception")
    client.messages = messages_mock

    chat_history = MagicMock()
    arguments = KernelArguments()

    chat_completion_base = AnthropicChatCompletion(
        ai_model_id="test_model_id", service_id="test", api_key="", async_client=client
    )

    with pytest.raises(ServiceResponseException):
        await chat_completion_base.get_chat_message_contents(
            chat_history=chat_history, settings=mock_settings, kernel=kernel, arguments=arguments
        )


@pytest.mark.asyncio
async def test_anthropic_sdk_exception_streaming(kernel: Kernel, mock_settings: AnthropicChatPromptExecutionSettings):
    client = MagicMock(spec=AsyncAnthropic)
    messages_mock = MagicMock()
    messages_mock.stream.side_effect = Exception("Test Exception")
    client.messages = messages_mock

    chat_history = MagicMock()
    arguments = KernelArguments()

    chat_completion_base = AnthropicChatCompletion(
        ai_model_id="test_model_id", service_id="test", api_key="", async_client=client
    )

    with pytest.raises(ServiceResponseException):
        async for content in chat_completion_base.get_streaming_chat_message_contents(
            chat_history, mock_settings, kernel=kernel, arguments=arguments
        ):
            assert content is not None


def test_anthropic_chat_completion_init(anthropic_unit_test_env) -> None:
    # Test successful initialization
    anthropic_chat_completion = AnthropicChatCompletion()

    assert anthropic_chat_completion.ai_model_id == anthropic_unit_test_env["ANTHROPIC_CHAT_MODEL_ID"]
    assert isinstance(anthropic_chat_completion, ChatCompletionClientBase)


@pytest.mark.parametrize("exclude_list", [["ANTHROPIC_API_KEY"]], indirect=True)
def test_anthropic_chat_completion_init_with_empty_api_key(anthropic_unit_test_env) -> None:
    ai_model_id = "test_model_id"

    with pytest.raises(ServiceInitializationError):
        AnthropicChatCompletion(
            ai_model_id=ai_model_id,
            env_file_path="test.env",
        )


@pytest.mark.parametrize("exclude_list", [["ANTHROPIC_CHAT_MODEL_ID"]], indirect=True)
def test_anthropic_chat_completion_init_with_empty_model_id(anthropic_unit_test_env) -> None:
    with pytest.raises(ServiceInitializationError):
        AnthropicChatCompletion(
            env_file_path="test.env",
        )


def test_prompt_execution_settings_class(anthropic_unit_test_env):
    anthropic_chat_completion = AnthropicChatCompletion()
    prompt_execution_settings = anthropic_chat_completion.get_prompt_execution_settings_class()
    assert prompt_execution_settings == AnthropicChatPromptExecutionSettings


@pytest.mark.asyncio
async def test_with_different_execution_settings(kernel: Kernel, mock_anthropic_client_completion: MagicMock):
    chat_history = MagicMock()
    settings = OpenAIChatPromptExecutionSettings(temperature=0.2)
    arguments = KernelArguments()
    chat_completion_base = AnthropicChatCompletion(
        ai_model_id="test_model_id", service_id="test", api_key="", async_client=mock_anthropic_client_completion
    )

    await chat_completion_base.get_chat_message_contents(
        chat_history=chat_history, settings=settings, kernel=kernel, arguments=arguments
    )

    assert mock_anthropic_client_completion.messages.create.call_args.kwargs["temperature"] == 0.2


@pytest.mark.asyncio
async def test_with_different_execution_settings_stream(
    kernel: Kernel, mock_anthropic_client_completion_stream: MagicMock
):
    chat_history = MagicMock()
    settings = OpenAIChatPromptExecutionSettings(temperature=0.2, seed=2)
    arguments = KernelArguments()
    chat_completion_base = AnthropicChatCompletion(
        ai_model_id="test_model_id",
        service_id="test",
        api_key="",
        async_client=mock_anthropic_client_completion_stream,
    )

    async for chunk in chat_completion_base.get_streaming_chat_message_contents(
        chat_history, settings, kernel=kernel, arguments=arguments
    ):
<<<<<<< HEAD
        continue
    assert mock_anthropic_client_completion_stream.messages.stream.call_args.kwargs["temperature"] == 0.2
=======
        assert chunk is not None
    assert mock_anthropic_client_completion_stream.messages.stream.call_args.kwargs["temperature"] == 0.2


@pytest.mark.asyncio
async def test_prepare_chat_history_for_request_with_system_message(mock_anthropic_client_completion_stream: MagicMock):
    chat_history = ChatHistory()
    chat_history.add_system_message("System message")
    chat_history.add_user_message("User message")
    chat_history.add_assistant_message("Assistant message")
    chat_history.add_system_message("Another system message")

    chat_completion_base = AnthropicChatCompletion(
        ai_model_id="test_model_id",
        service_id="test",
        api_key="",
        async_client=mock_anthropic_client_completion_stream,
    )

    remaining_messages, system_message_content = chat_completion_base._prepare_chat_history_for_request(
        chat_history, role_key="role", content_key="content"
    )

    assert system_message_content == "System message"
    assert remaining_messages == [
        {"role": AuthorRole.USER, "content": "User message"},
        {"role": AuthorRole.ASSISTANT, "content": "Assistant message"},
    ]
    assert not any(msg["role"] == AuthorRole.SYSTEM for msg in remaining_messages)


@pytest.mark.asyncio
async def test_prepare_chat_history_for_request_with_tool_message(
    mock_anthropic_client_completion_stream: MagicMock,
    mock_tool_calls_message: ChatMessageContent,
    mock_tool_call_result_message: ChatMessageContent,
):
    chat_history = ChatHistory()
    chat_history.add_user_message("What is 3+3?")
    chat_history.add_message(mock_tool_calls_message)
    chat_history.add_message(mock_tool_call_result_message)

    chat_completion_client = AnthropicChatCompletion(
        ai_model_id="test_model_id",
        service_id="test",
        api_key="",
        async_client=mock_anthropic_client_completion_stream,
    )

    remaining_messages, system_message_content = chat_completion_client._prepare_chat_history_for_request(
        chat_history, role_key="role", content_key="content"
    )

    assert system_message_content is None
    assert len(remaining_messages) == 3


@pytest.mark.asyncio
async def test_prepare_chat_history_for_request_with_tool_message_streaming(
    mock_anthropic_client_completion_stream: MagicMock,
    mock_streaming_chat_message_content: StreamingChatMessageContent,
    mock_tool_call_result_message: ChatMessageContent,
):
    chat_history = ChatHistory()
    chat_history.add_user_message("What is 3+3?")
    chat_history.add_message(mock_streaming_chat_message_content)
    chat_history.add_message(mock_tool_call_result_message)

    chat_completion = AnthropicChatCompletion(
        ai_model_id="test_model_id",
        service_id="test",
        api_key="",
        async_client=mock_anthropic_client_completion_stream,
    )

    remaining_messages, system_message_content = chat_completion._prepare_chat_history_for_request(
        chat_history,
        role_key="role",
        content_key="content",
        stream=True,
    )

    assert system_message_content is None
    assert len(remaining_messages) == 3


@pytest.mark.asyncio
async def test_send_chat_stream_request_tool_calls(
    mock_streaming_tool_calls_message: MagicMock,
    mock_streaming_chat_message_content: StreamingChatMessageContent,
):
    chat_history = ChatHistory()
    chat_history.add_user_message("What is 3+3?")
    chat_history.add_message(mock_streaming_chat_message_content)

    settings = AnthropicChatPromptExecutionSettings(
        temperature=0.2,
        max_tokens=100,
        top_p=1.0,
        frequency_penalty=0.0,
        presence_penalty=0.0,
        chat_history=chat_history,
    )

    client = MagicMock(spec=AsyncAnthropic)
    messages_mock = MagicMock()
    messages_mock.stream.return_value = mock_streaming_tool_calls_message
    client.messages = messages_mock

    chat_completion = AnthropicChatCompletion(
        ai_model_id="test_model_id",
        service_id="test",
        api_key="",
        async_client=client,
    )

    response = chat_completion._send_chat_stream_request(settings)
    async for message in response:
        assert message is not None


def test_client_base_url(mock_anthropic_client_completion: MagicMock):
    chat_completion_base = AnthropicChatCompletion(
        ai_model_id="test_model_id", service_id="test", api_key="", async_client=mock_anthropic_client_completion
    )

    assert chat_completion_base.service_url() is not None


def test_chat_completion_reset_settings(
    mock_anthropic_client_completion: MagicMock,
):
    chat_completion = AnthropicChatCompletion(
        ai_model_id="test_model_id", service_id="test", api_key="", async_client=mock_anthropic_client_completion
    )

    settings = AnthropicChatPromptExecutionSettings(tools=[{"name": "test"}], tool_choice={"type": "any"})
    chat_completion._reset_function_choice_settings(settings)

    assert settings.tools is None
    assert settings.tool_choice is None
>>>>>>> 6d5aa6e0
<|MERGE_RESOLUTION|>--- conflicted
+++ resolved
@@ -33,10 +33,8 @@
     OpenAIChatPromptExecutionSettings,
 )
 from semantic_kernel.contents.chat_history import ChatHistory
-<<<<<<< HEAD
 from semantic_kernel.contents.chat_message_content import ChatMessageContent
 from semantic_kernel.exceptions import ServiceInitializationError, ServiceResponseException
-=======
 from semantic_kernel.contents.chat_message_content import (
     ChatMessageContent,
     FunctionCallContent,
@@ -53,7 +51,6 @@
     ServiceResponseException,
 )
 from semantic_kernel.functions.function_result import FunctionResult
->>>>>>> 6d5aa6e0
 from semantic_kernel.functions.kernel_arguments import KernelArguments
 from semantic_kernel.functions.kernel_function_decorator import kernel_function
 from semantic_kernel.functions.kernel_function_from_method import KernelFunctionMetadata
@@ -742,10 +739,6 @@
     async for chunk in chat_completion_base.get_streaming_chat_message_contents(
         chat_history, settings, kernel=kernel, arguments=arguments
     ):
-<<<<<<< HEAD
-        continue
-    assert mock_anthropic_client_completion_stream.messages.stream.call_args.kwargs["temperature"] == 0.2
-=======
         assert chunk is not None
     assert mock_anthropic_client_completion_stream.messages.stream.call_args.kwargs["temperature"] == 0.2
 
@@ -886,5 +879,4 @@
     chat_completion._reset_function_choice_settings(settings)
 
     assert settings.tools is None
-    assert settings.tool_choice is None
->>>>>>> 6d5aa6e0
+    assert settings.tool_choice is None