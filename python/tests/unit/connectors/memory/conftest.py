# Copyright (c) Microsoft. All rights reserved.

from dataclasses import dataclass, field
from typing import Annotated
from uuid import uuid4

from pydantic import BaseModel
from pytest import fixture

from semantic_kernel.connectors.ai.open_ai.prompt_execution_settings.open_ai_prompt_execution_settings import (
    OpenAIEmbeddingPromptExecutionSettings,
)
from semantic_kernel.data.record_definition.vector_store_model_decorator import vectorstoremodel
from semantic_kernel.data.record_definition.vector_store_model_definition import VectorStoreRecordDefinition
from semantic_kernel.data.record_definition.vector_store_record_fields import (
    VectorStoreRecordDataField,
    VectorStoreRecordKeyField,
    VectorStoreRecordVectorField,
)


@fixture
def index_kind(request) -> str:
    if hasattr(request, "param"):
        return request.param
    return "hnsw"


@fixture
def distance_function(request) -> str:
    if hasattr(request, "param"):
        return request.param
    return "cosine"


@fixture
def dataclass_vector_data_model(index_kind: str, distance_function: str) -> object:
    @vectorstoremodel
    @dataclass
    class MyDataModel:
        vector: Annotated[
            list[float] | None,
            VectorStoreRecordVectorField(
                embedding_settings={"default": OpenAIEmbeddingPromptExecutionSettings(dimensions=1536)},
                index_kind=index_kind,
                dimensions=1536,
<<<<<<< HEAD
                distance_function=distance_function,
=======
                distance_function="cosine_similarity",
>>>>>>> e9a755df
                property_type="float",
            ),
        ] = None
        other: str | None = None
        id: Annotated[str, VectorStoreRecordKeyField()] = field(default_factory=lambda: str(uuid4()))
        content: Annotated[
            str, VectorStoreRecordDataField(has_embedding=True, embedding_property_name="vector", property_type="str")
        ] = "content1"

    return MyDataModel


@fixture
def data_model_definition(index_kind: str, distance_function: str) -> object:
    return VectorStoreRecordDefinition(
        fields={
            "id": VectorStoreRecordKeyField(),
            "content": VectorStoreRecordDataField(
                has_embedding=True,
                embedding_property_name="vector",
            ),
            "vector": VectorStoreRecordVectorField(
                dimensions=3,
                index_kind=index_kind,
                distance_function=distance_function,
            ),
        }
    )


@fixture
def data_model_type(index_kind: str, distance_function: str) -> object:
    @vectorstoremodel
    class DataModelClass(BaseModel):
        content: Annotated[str, VectorStoreRecordDataField(has_embedding=True, embedding_property_name="vector")]
        vector: Annotated[
            list[float],
            VectorStoreRecordVectorField(
                index_kind=index_kind,
                distance_function=distance_function,
            ),
        ]
        id: Annotated[str, VectorStoreRecordKeyField()]

    return DataModelClass


@fixture
def data_model_type_with_key_as_key_field(index_kind: str, distance_function: str) -> object:
    """Data model type with key as key field."""

    @vectorstoremodel
    class DataModelClass(BaseModel):
        content: Annotated[str, VectorStoreRecordDataField(has_embedding=True, embedding_property_name="vector")]
        vector: Annotated[
            list[float],
            VectorStoreRecordVectorField(
                index_kind=index_kind,
                distance_function=distance_function,
            ),
        ]
        key: Annotated[str, VectorStoreRecordKeyField()]

    return DataModelClass<|MERGE_RESOLUTION|>--- conflicted
+++ resolved
@@ -44,11 +44,7 @@
                 embedding_settings={"default": OpenAIEmbeddingPromptExecutionSettings(dimensions=1536)},
                 index_kind=index_kind,
                 dimensions=1536,
-<<<<<<< HEAD
                 distance_function=distance_function,
-=======
-                distance_function="cosine_similarity",
->>>>>>> e9a755df
                 property_type="float",
             ),
         ] = None
