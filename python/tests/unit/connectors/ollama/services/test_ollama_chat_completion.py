# Copyright (c) Microsoft. All rights reserved.

from unittest.mock import patch

import pytest

from semantic_kernel.connectors.ai.ollama.ollama_prompt_execution_settings import (
    OllamaChatPromptExecutionSettings,
    OllamaTextPromptExecutionSettings,
)
from semantic_kernel.connectors.ai.ollama.services.ollama_chat_completion import OllamaChatCompletion
from semantic_kernel.exceptions.service_exceptions import ServiceInitializationError, ServiceInvalidResponseError


def test_settings(model_id):
    """Test that the settings class is correct."""
    ollama = OllamaChatCompletion(ai_model_id=model_id)
    settings = ollama.get_prompt_execution_settings_class()
    assert settings == OllamaChatPromptExecutionSettings


def test_init_empty_service_id(model_id):
    """Test that the service initializes correctly with an empty service id."""
    ollama = OllamaChatCompletion(ai_model_id=model_id)
    assert ollama.service_id == model_id


def test_custom_client(model_id, custom_client):
    """Test that the service initializes correctly with a custom client."""
    ollama = OllamaChatCompletion(ai_model_id=model_id, client=custom_client)
    assert ollama.client == custom_client


@pytest.mark.parametrize("exclude_list", [["OLLAMA_MODEL"]], indirect=True)
def test_init_empty_model_id(ollama_unit_test_env):
    """Test that the service initializes incorrectly with an empty model id."""
    with pytest.raises(ServiceInitializationError):
        _ = OllamaChatCompletion(env_file_path="fake_env_file_path.env")


@pytest.mark.asyncio
@patch("ollama.AsyncClient.__init__", return_value=None)  # mock_client
@patch("ollama.AsyncClient.chat")  # mock_chat_client
async def test_custom_host(
    mock_chat_client,
    mock_client,
    model_id,
    service_id,
    host,
    chat_history,
    prompt,
    default_options,
):
    """Test that the service initializes and generates content correctly with a custom host."""
    mock_chat_client.return_value = {"message": {"content": "test_response"}}

    ollama = OllamaChatCompletion(ai_model_id=model_id, host=host)

    chat_responses = await ollama.get_chat_message_contents(
        chat_history,
        OllamaChatPromptExecutionSettings(service_id=service_id, options=default_options),
    )

    text_responses = await ollama.get_text_contents(
        prompt,
        OllamaTextPromptExecutionSettings(service_id=service_id, options=default_options),
    )

    # Check that the client was initialized once with the correct host
    assert mock_client.call_count == 1
    mock_client.assert_called_with(host=host)
    # Check that the chat client was called twice and the responses are correct
    assert mock_chat_client.call_count == 2
    assert len(chat_responses) == 1
    assert chat_responses[0].content == "test_response"
    assert len(text_responses) == 1
    assert text_responses[0].text == "test_response"


@pytest.mark.asyncio
@patch("ollama.AsyncClient.__init__", return_value=None)  # mock_client
@patch("ollama.AsyncClient.chat")  # mock_chat_client
async def test_custom_host_streaming(
    mock_chat_client,
    mock_client,
    mock_streaming_chat_response,
    model_id,
    service_id,
    host,
    chat_history,
    prompt,
    default_options,
):
    """Test that the service initializes and generates streaming content correctly with a custom host."""
    mock_chat_client.return_value = mock_streaming_chat_response

    ollama = OllamaChatCompletion(ai_model_id=model_id, host=host)

    async for messages in ollama.get_streaming_chat_message_contents(
        chat_history,
        OllamaChatPromptExecutionSettings(service_id=service_id, options=default_options),
    ):
        assert len(messages) == 1
        assert messages[0].role == "assistant"
        assert messages[0].content == "test_response"

    async for messages in ollama.get_streaming_text_contents(
        prompt,
        OllamaTextPromptExecutionSettings(service_id=service_id, options=default_options),
    ):
        assert len(messages) == 1
        assert messages[0].text == "test_response"

    # Check that the client was initialized once with the correct host
    assert mock_client.call_count == 1
    mock_client.assert_called_with(host=host)
    # Check that the chat client was called twice and the responses are correct
    assert mock_chat_client.call_count == 2


@pytest.mark.asyncio
@patch("ollama.AsyncClient.chat")
async def test_chat_completion(mock_chat_client, model_id, service_id, chat_history, default_options):
    """Test that the chat completion service completes correctly."""
    mock_chat_client.return_value = {"message": {"content": "test_response"}}

    ollama = OllamaChatCompletion(ai_model_id=model_id)
    response = await ollama.get_chat_message_contents(
<<<<<<< HEAD
        chat_history=chat_history,
        settings=OllamaChatPromptExecutionSettings(
            service_id="test_model", ai_model_id="test_model", options={"test": "test"}
        ),
=======
        chat_history,
        OllamaChatPromptExecutionSettings(service_id=service_id, options=default_options),
>>>>>>> 5db83a95
    )

    assert len(response) == 1
    assert response[0].content == "test_response"
    mock_chat_client.assert_called_once_with(
        model=model_id,
        messages=ollama._prepare_chat_history_for_request(chat_history),
        options=default_options,
        stream=False,
    )


@pytest.mark.asyncio
@patch("ollama.AsyncClient.chat")
async def test_chat_completion_wrong_return_type(
    mock_chat_client,
    mock_streaming_chat_response,
    model_id,
    service_id,
    chat_history,
    default_options,
):
    """Test that the chat completion service fails when the return type is incorrect."""
    mock_chat_client.return_value = mock_streaming_chat_response  # should not be a streaming response

    ollama = OllamaChatCompletion(ai_model_id=model_id)
    with pytest.raises(ServiceInvalidResponseError):
        await ollama.get_chat_message_contents(
            chat_history,
            OllamaChatPromptExecutionSettings(service_id=service_id, options=default_options),
        )


@pytest.mark.asyncio
@patch("ollama.AsyncClient.chat")
async def test_text_completion(mock_chat_client, model_id, service_id, prompt, default_options):
    """Test that the text completion service completes correctly."""
    mock_chat_client.return_value = {"message": {"content": "test_response"}}
    ollama = OllamaChatCompletion(ai_model_id=model_id)
    response = await ollama.get_text_contents(
<<<<<<< HEAD
        prompt="test_prompt",
        settings=OllamaChatPromptExecutionSettings(
            service_id="test_model", ai_model_id="test_model", options={"test": "test"}
        ),
=======
        prompt,
        OllamaTextPromptExecutionSettings(service_id=service_id, options=default_options),
>>>>>>> 5db83a95
    )

    assert len(response) == 1
    assert response[0].text == "test_response"
    mock_chat_client.assert_called_once_with(
        model=model_id,
        messages=[{"role": "user", "content": prompt}],
        options=default_options,
        stream=False,
    )


@pytest.mark.asyncio
@patch("ollama.AsyncClient.chat")
async def test_text_completion_wrong_return_type(
    mock_chat_client,
    mock_streaming_chat_response,
    model_id,
    service_id,
    chat_history,
    default_options,
):
    """Test that the text completion service fails when the return type is incorrect."""
    mock_chat_client.return_value = mock_streaming_chat_response  # should not be a streaming response

    ollama = OllamaChatCompletion(ai_model_id=model_id)
    with pytest.raises(ServiceInvalidResponseError):
        await ollama.get_text_contents(
            chat_history,
            OllamaTextPromptExecutionSettings(service_id=service_id, options=default_options),
        )


@pytest.mark.asyncio
@patch("ollama.AsyncClient.chat")
async def test_streaming_chat_completion(
    mock_chat_client,
    mock_streaming_chat_response,
    model_id,
    service_id,
    chat_history,
    default_options,
):
    """Test that the streaming chat completion service completes correctly."""
    mock_chat_client.return_value = mock_streaming_chat_response

    ollama = OllamaChatCompletion(ai_model_id=model_id)
    response = ollama.get_streaming_chat_message_contents(
        chat_history,
        OllamaChatPromptExecutionSettings(service_id=service_id, options=default_options),
    )

    responses = []
    async for line in response:
        if line:
            assert line[0].content == "test_response"
            responses.append(line[0].content)
    assert len(responses) == 1

    mock_chat_client.assert_called_once_with(
        model=model_id,
        messages=ollama._prepare_chat_history_for_request(chat_history),
        options=default_options,
        stream=True,
    )


@pytest.mark.asyncio
@patch("ollama.AsyncClient.chat")
async def test_streaming_chat_completion_wrong_return_type(
    mock_chat_client,
    model_id,
    service_id,
    chat_history,
    default_options,
):
    """Test that the chat completion streaming service fails when the return type is incorrect."""
    mock_chat_client.return_value = {"message": {"content": "test_response"}}  # should not be a non-streaming response

    ollama = OllamaChatCompletion(ai_model_id=model_id)
    with pytest.raises(ServiceInvalidResponseError):
        async for _ in ollama.get_streaming_chat_message_contents(
            chat_history,
            OllamaChatPromptExecutionSettings(service_id=service_id, options=default_options),
        ):
            pass


@pytest.mark.asyncio
@patch("ollama.AsyncClient.chat")
async def test_streaming_text_completion(
    mock_chat_client,
    mock_streaming_chat_response,
    model_id,
    service_id,
    prompt,
    default_options,
):
    """Test that the streaming text completion service completes correctly."""
    mock_chat_client.return_value = mock_streaming_chat_response

    ollama = OllamaChatCompletion(ai_model_id=model_id)
    response = ollama.get_streaming_text_contents(
        prompt,
        OllamaTextPromptExecutionSettings(service_id=service_id, options=default_options),
    )

    responses = []
    async for line in response:
        if line:
            assert line[0].text == "test_response"
            responses.append(line[0].text)
    assert len(responses) == 1

    mock_chat_client.assert_called_once_with(
        model=model_id,
        messages=[{"role": "user", "content": prompt}],
        options=default_options,
        stream=True,
    )


@pytest.mark.asyncio
@patch("ollama.AsyncClient.chat")
async def test_streaming_text_completion_wrong_return_type(
    mock_chat_client,
    model_id,
    service_id,
    chat_history,
    default_options,
):
    """Test that the text completion streaming service fails when the return type is incorrect."""
    mock_chat_client.return_value = {"message": {"content": "test_response"}}  # should not be a non-streaming response

    ollama = OllamaChatCompletion(ai_model_id=model_id)
    with pytest.raises(ServiceInvalidResponseError):
        async for _ in ollama.get_streaming_text_contents(
            chat_history,
            OllamaTextPromptExecutionSettings(service_id=service_id, options=default_options),
        ):
            pass<|MERGE_RESOLUTION|>--- conflicted
+++ resolved
@@ -126,15 +126,8 @@
 
     ollama = OllamaChatCompletion(ai_model_id=model_id)
     response = await ollama.get_chat_message_contents(
-<<<<<<< HEAD
         chat_history=chat_history,
-        settings=OllamaChatPromptExecutionSettings(
-            service_id="test_model", ai_model_id="test_model", options={"test": "test"}
-        ),
-=======
-        chat_history,
-        OllamaChatPromptExecutionSettings(service_id=service_id, options=default_options),
->>>>>>> 5db83a95
+        settings=OllamaChatPromptExecutionSettings(service_id=service_id, options=default_options),
     )
 
     assert len(response) == 1
@@ -175,15 +168,8 @@
     mock_chat_client.return_value = {"message": {"content": "test_response"}}
     ollama = OllamaChatCompletion(ai_model_id=model_id)
     response = await ollama.get_text_contents(
-<<<<<<< HEAD
-        prompt="test_prompt",
-        settings=OllamaChatPromptExecutionSettings(
-            service_id="test_model", ai_model_id="test_model", options={"test": "test"}
-        ),
-=======
-        prompt,
-        OllamaTextPromptExecutionSettings(service_id=service_id, options=default_options),
->>>>>>> 5db83a95
+        prompt=prompt,
+        settings=OllamaTextPromptExecutionSettings(service_id=service_id, options=default_options),
     )
 
     assert len(response) == 1
