--- conflicted
+++ resolved
@@ -94,27 +94,6 @@
         messages=openai_chat_completion._prepare_chat_history_for_request(chat_history),
     )
 
-<<<<<<< HEAD
-    with (
-        patch(
-            "semantic_kernel.connectors.ai.open_ai.services.open_ai_chat_completion_base.OpenAIChatCompletionBase._prepare_settings",
-            return_value=settings,
-        ) as prepare_settings_mock,
-        patch(
-            "semantic_kernel.connectors.ai.open_ai.services.open_ai_chat_completion_base.OpenAIChatCompletionBase._send_chat_stream_request",
-            return_value=mock_response,
-        ) as mock_send_chat_stream_request,
-    ):
-        chat_completion_base = OpenAIChatCompletionBase(
-            ai_model_id="test_model_id", service_id="test", client=MagicMock(spec=AsyncOpenAI)
-        )
-
-        async for content in chat_completion_base.get_streaming_chat_message_contents(
-            chat_history, settings, kernel=kernel, arguments=arguments
-        ):
-            assert content is not None
-=======
->>>>>>> 200b9b22
 
 @pytest.mark.asyncio
 @patch.object(AsyncChatCompletions, "create", new_callable=AsyncMock)
@@ -141,19 +120,6 @@
 
 
 @pytest.mark.asyncio
-<<<<<<< HEAD
-async def test_complete_chat_function_call_behavior(tool_call, kernel: Kernel):
-    chat_history = MagicMock(spec=ChatHistory)
-    chat_history.messages = []
-    settings = MagicMock(spec=OpenAIChatPromptExecutionSettings)
-    settings.number_of_responses = 1
-    settings.function_call_behavior = None
-    settings.function_choice_behavior = None
-    mock_function_call = MagicMock(spec=FunctionCallContent)
-    mock_text = MagicMock(spec=TextContent)
-    mock_message = ChatMessageContent(
-        role=AuthorRole.ASSISTANT, items=[mock_function_call] if tool_call else [mock_text]
-=======
 @patch.object(AsyncChatCompletions, "create", new_callable=AsyncMock)
 async def test_cmc_prompt_execution_settings(
     mock_create,
@@ -174,177 +140,8 @@
         model=openai_unit_test_env["OPENAI_CHAT_MODEL_ID"],
         stream=False,
         messages=openai_chat_completion._prepare_chat_history_for_request(chat_history),
->>>>>>> 200b9b22
-    )
-
-<<<<<<< HEAD
-    if tool_call:
-        settings.function_call_behavior = MagicMock(spec=FunctionCallBehavior.AutoInvokeKernelFunctions())
-        settings.function_call_behavior.auto_invoke_kernel_functions = True
-        settings.function_call_behavior.max_auto_invoke_attempts = 5
-        chat_history.messages = [mock_message]
-
-    with (
-        patch(
-            "semantic_kernel.connectors.ai.open_ai.services.open_ai_chat_completion_base.OpenAIChatCompletionBase._prepare_settings",
-        ) as prepare_settings_mock,
-        patch(
-            "semantic_kernel.connectors.ai.open_ai.services.open_ai_chat_completion_base.OpenAIChatCompletionBase._send_chat_request",
-            return_value=mock_message_content,
-        ) as mock_send_chat_request,
-        patch(
-            "semantic_kernel.connectors.ai.open_ai.services.open_ai_chat_completion_base.OpenAIChatCompletionBase._process_function_call",
-            new_callable=AsyncMock,
-        ) as mock_process_function_call,
-    ):
-        chat_completion_base = OpenAIChatCompletionBase(
-            ai_model_id="test_model_id", service_id="test", client=MagicMock(spec=AsyncOpenAI)
-        )
-
-        result = await chat_completion_base.get_chat_message_contents(
-            chat_history, settings, kernel=kernel, arguments=arguments
-        )
-
-        assert result is not None
-        prepare_settings_mock.assert_called_with(settings, chat_history, stream_request=False, kernel=kernel)
-        mock_send_chat_request.assert_called_with(settings)
-
-        if tool_call:
-            mock_process_function_call.assert_awaited()
-        else:
-            mock_process_function_call.assert_not_awaited()
-
-
-@pytest.mark.parametrize("tool_call", [False, True])
-@pytest.mark.asyncio
-async def test_complete_chat_function_choice_behavior(tool_call, kernel: Kernel):
-    chat_history = MagicMock(spec=ChatHistory)
-    chat_history.messages = []
-    settings = MagicMock(spec=OpenAIChatPromptExecutionSettings)
-    settings.number_of_responses = 1
-    settings.function_choice_behavior = None
-    mock_function_call = MagicMock(spec=FunctionCallContent)
-    mock_text = MagicMock(spec=TextContent)
-    mock_message = ChatMessageContent(
-        role=AuthorRole.ASSISTANT, items=[mock_function_call] if tool_call else [mock_text]
-    )
-    mock_message_content = [mock_message]
-    arguments = KernelArguments()
-
-    if tool_call:
-        settings.function_choice_behavior = MagicMock(spec=FunctionChoiceBehavior.Auto)
-        settings.function_choice_behavior.auto_invoke_kernel_functions = True
-        settings.function_choice_behavior.maximum_auto_invoke_attempts = 5
-        chat_history.messages = [mock_message]
-
-    with (
-        patch(
-            "semantic_kernel.connectors.ai.open_ai.services.open_ai_chat_completion_base.OpenAIChatCompletionBase._prepare_settings",
-        ) as prepare_settings_mock,
-        patch(
-            "semantic_kernel.connectors.ai.open_ai.services.open_ai_chat_completion_base.OpenAIChatCompletionBase._send_chat_request",
-            return_value=mock_message_content,
-        ) as mock_send_chat_request,
-        patch(
-            "semantic_kernel.connectors.ai.open_ai.services.open_ai_chat_completion_base.OpenAIChatCompletionBase._process_function_call",
-            new_callable=AsyncMock,
-        ) as mock_process_function_call,
-    ):
-        chat_completion_base = OpenAIChatCompletionBase(
-            ai_model_id="test_model_id", service_id="test", client=MagicMock(spec=AsyncOpenAI)
-        )
-
-        result = await chat_completion_base.get_chat_message_contents(
-            chat_history, settings, kernel=kernel, arguments=arguments
-        )
-
-        assert result is not None
-        prepare_settings_mock.assert_called_with(settings, chat_history, stream_request=False, kernel=kernel)
-        mock_send_chat_request.assert_called_with(settings)
-
-        if tool_call:
-            mock_process_function_call.assert_awaited()
-        else:
-            mock_process_function_call.assert_not_awaited()
-
-
-@pytest.mark.asyncio
-async def test_process_tool_calls():
-    tool_call_mock = MagicMock(spec=FunctionCallContent)
-    tool_call_mock.split_name_dict.return_value = {"arg_name": "arg_value"}
-    tool_call_mock.to_kernel_arguments.return_value = {"arg_name": "arg_value"}
-    tool_call_mock.name = "test_function"
-    tool_call_mock.arguments = {"arg_name": "arg_value"}
-    tool_call_mock.ai_model_id = None
-    tool_call_mock.metadata = {}
-    tool_call_mock.index = 0
-    tool_call_mock.parse_arguments.return_value = {"arg_name": "arg_value"}
-    tool_call_mock.id = "test_id"
-    result_mock = MagicMock(spec=ChatMessageContent)
-    result_mock.items = [tool_call_mock]
-    chat_history_mock = MagicMock(spec=ChatHistory)
-
-    func_mock = AsyncMock(spec=KernelFunction)
-    func_meta = KernelFunctionMetadata(name="test_function", is_prompt=False)
-    func_mock.metadata = func_meta
-    func_mock.name = "test_function"
-    func_result = FunctionResult(value="Function result", function=func_meta)
-    func_mock.invoke = MagicMock(return_value=func_result)
-    kernel_mock = MagicMock(spec=Kernel)
-    kernel_mock.auto_function_invocation_filters = []
-    kernel_mock.get_function.return_value = func_mock
-
-    async def construct_call_stack(ctx):
-        return ctx
-
-    kernel_mock.construct_call_stack.return_value = construct_call_stack
-    arguments = KernelArguments()
-
-    chat_completion_base = OpenAIChatCompletionBase(
-        ai_model_id="test_model_id", service_id="test", client=MagicMock(spec=AsyncOpenAI)
-    )
-
-    with patch("semantic_kernel.connectors.ai.open_ai.services.open_ai_chat_completion_base.logger", autospec=True):
-        await chat_completion_base._process_function_call(
-            tool_call_mock,
-            chat_history_mock,
-            kernel_mock,
-            arguments,
-            1,
-            0,
-            FunctionCallBehavior.AutoInvokeKernelFunctions(),
-        )
-
-
-@pytest.mark.asyncio
-async def test_process_tool_calls_with_continuation_on_malformed_arguments():
-    tool_call_mock = MagicMock(spec=FunctionCallContent)
-    tool_call_mock.parse_arguments.side_effect = FunctionCallInvalidArgumentsException("Malformed arguments")
-    tool_call_mock.name = "test_function"
-    tool_call_mock.arguments = {"arg_name": "arg_value"}
-    tool_call_mock.ai_model_id = None
-    tool_call_mock.metadata = {}
-    tool_call_mock.index = 0
-    tool_call_mock.parse_arguments.return_value = {"arg_name": "arg_value"}
-    tool_call_mock.id = "test_id"
-    result_mock = MagicMock(spec=ChatMessageContent)
-    result_mock.items = [tool_call_mock]
-    chat_history_mock = MagicMock(spec=ChatHistory)
-
-    func_mock = MagicMock(spec=KernelFunction)
-    func_meta = KernelFunctionMetadata(name="test_function", is_prompt=False)
-    func_mock.metadata = func_meta
-    func_mock.name = "test_function"
-    func_result = FunctionResult(value="Function result", function=func_meta)
-    func_mock.invoke = AsyncMock(return_value=func_result)
-    kernel_mock = MagicMock(spec=Kernel)
-    kernel_mock.auto_function_invocation_filters = []
-    kernel_mock.get_function.return_value = func_mock
-    arguments = KernelArguments()
-
-    chat_completion_base = OpenAIChatCompletionBase(
-        ai_model_id="test_model_id", service_id="test", client=MagicMock(spec=AsyncOpenAI)
-=======
+    )
+
 
 @pytest.mark.asyncio
 @patch.object(AsyncChatCompletions, "create", new_callable=AsyncMock)
@@ -640,7 +437,6 @@
         created=0,
         model="test",
         object="chat.completion.chunk",
->>>>>>> 200b9b22
     )
     stream = MagicMock(spec=AsyncStream)
     stream.__aiter__.return_value = [content1, content2]
@@ -649,18 +445,6 @@
     orig_chat_history = deepcopy(chat_history)
     complete_prompt_execution_settings = OpenAIChatPromptExecutionSettings(service_id="test_service_id")
 
-<<<<<<< HEAD
-    with patch("semantic_kernel.connectors.ai.function_calling_utils.logger", autospec=True):
-        await chat_completion_base._process_function_call(
-            tool_call_mock,
-            chat_history_mock,
-            kernel_mock,
-            arguments,
-            1,
-            0,
-            FunctionCallBehavior.AutoInvokeKernelFunctions(),
-        )
-=======
     openai_chat_completion = OpenAIChatCompletion()
     async for msg in openai_chat_completion.get_streaming_chat_message_contents(
         chat_history=chat_history,
@@ -1068,5 +852,4 @@
         )
     ]
     # call count should be 1 here because we terminate
-    mock_create.call_count == 1
->>>>>>> 200b9b22
+    mock_create.call_count == 1