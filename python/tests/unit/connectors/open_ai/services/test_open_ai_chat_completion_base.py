--- conflicted
+++ resolved
@@ -6,14 +6,13 @@
 from openai import AsyncOpenAI
 
 from semantic_kernel.connectors.ai.open_ai.services.open_ai_chat_completion import OpenAIChatCompletionBase
+from semantic_kernel.contents import (
+    ChatMessageContent,
+    StreamingChatMessageContent,
+    TextContent,
+)
 from semantic_kernel.contents.chat_history import ChatHistory
-<<<<<<< HEAD
-=======
-from semantic_kernel.contents.chat_message_content import ChatMessageContent
 from semantic_kernel.contents.function_call_content import FunctionCallContent
-from semantic_kernel.contents.streaming_chat_message_content import StreamingChatMessageContent
-from semantic_kernel.contents.text_content import TextContent
->>>>>>> 6ce7e1ef
 from semantic_kernel.exceptions import FunctionCallInvalidArgumentsException
 from semantic_kernel.functions.kernel_arguments import KernelArguments
 from semantic_kernel.kernel import Kernel
@@ -66,12 +65,6 @@
     arguments = KernelArguments()
 
     with patch(
-<<<<<<< HEAD
-=======
-        "semantic_kernel.connectors.ai.open_ai.services.open_ai_chat_completion_base.OpenAIChatCompletionBase._get_tool_call_behavior",
-        return_value=ToolCallBehavior(auto_invoke_kernel_functions=tool_call, max_auto_invoke_attempts=3),
-    ) as settings_mock, patch(
->>>>>>> 6ce7e1ef
         "semantic_kernel.connectors.ai.open_ai.services.open_ai_chat_completion_base.OpenAIChatCompletionBase._prepare_settings",
         return_value=settings,
     ) as prepare_settings_mock, patch(
@@ -120,20 +113,8 @@
         ai_model_id="test_model_id", service_id="test", client=MagicMock(spec=AsyncOpenAI)
     )
 
-    with patch(
-        "semantic_kernel.connectors.ai.open_ai.services.open_ai_chat_completion_base.logger", autospec=True
-    ) as logger_mock:
+    with patch("semantic_kernel.connectors.ai.open_ai.services.open_ai_chat_completion_base.logger", autospec=True):
         await chat_completion_base._process_tool_calls(result_mock, kernel_mock, chat_history_mock, arguments)
-
-<<<<<<< HEAD
-    logger_mock.info.assert_any_call(f"processing {len(result_mock.tool_calls)} tool calls in parallel.")
-    logger_mock.info.assert_any_call(
-        f"Calling {tool_call_mock.function.name} function with args: {tool_call_mock.function.arguments}"
-    )
-=======
-    # logger_mock.info.assert_any_call(f"processing {len(result_mock.tool_calls)} tool calls")
-    logger_mock.info.assert_any_call(f"Calling {tool_call_mock.name} function with args: {tool_call_mock.arguments}")
->>>>>>> 6ce7e1ef
 
     kernel_mock.invoke.assert_called_once_with(**tool_call_mock.split_name_dict(), arguments={"arg_name": "arg_value"})
 
@@ -187,10 +168,7 @@
         and call[1]["message"].items[0].id == "test_id"
         and call[1]["message"].items[0].name == "test_function"
         for call in add_message_calls
-<<<<<<< HEAD
     ), "Expected call to add_message not found with the expected message content and metadata."
-
-    logger_mock.info.assert_any_call("processing 2 tool calls in parallel.")
 
 
 @pytest.mark.parametrize(
@@ -199,30 +177,30 @@
         # Case 1: Empty completions, auto_invoke_kernel_functions=False
         ([], False),
         # Case 2: Completions with OpenAIChatMessageContent, auto_invoke_kernel_functions=True
-        ([MagicMock(spec=OpenAIChatMessageContent)], True),
+        ([MagicMock(spec=ChatMessageContent)], True),
         # Case 3: Completions with OpenAIChatMessageContent, no tool_calls, auto_invoke_kernel_functions=True
         (
-            [MagicMock(spec=OpenAIChatMessageContent, tool_calls=[])],
+            [MagicMock(spec=ChatMessageContent, tool_calls=[])],
             True,
         ),
         # Case 4: Completions with OpenAIStreamingChatMessageContent, auto_invoke_kernel_functions=True
         (
-            [MagicMock(spec=OpenAIStreamingChatMessageContent)],
+            [MagicMock(spec=StreamingChatMessageContent)],
             True,
         ),
         # Case 5: Completions with OpenAIStreamingChatMessageContent, auto_invoke_kernel_functions=False
         (
-            [MagicMock(spec=OpenAIStreamingChatMessageContent)],
+            [MagicMock(spec=StreamingChatMessageContent)],
             True,
         ),
         # Case 6: Completions with both types, auto_invoke_kernel_functions=True
         (
-            [MagicMock(spec=OpenAIChatMessageContent), MagicMock(spec=OpenAIStreamingChatMessageContent)],
+            [MagicMock(spec=ChatMessageContent), MagicMock(spec=StreamingChatMessageContent)],
             True,
         ),
         # Case 7: Completions with OpenAIChatMessageContent with tool_calls, auto_invoke_kernel_functions=True
         (
-            [MagicMock(spec=OpenAIChatMessageContent, tool_calls=[{}])],
+            [MagicMock(spec=ChatMessageContent, tool_calls=[{}])],
             False,
         ),
     ],
@@ -233,7 +211,4 @@
         ai_model_id="test_model_id", service_id="test", client=MagicMock(spec=AsyncOpenAI)
     )
     result = chat_completion_base._should_return_completions_response(completions)
-    assert result == expected_result
-=======
-    ), "Expected call to add_message not found with the expected message content and metadata."
->>>>>>> 6ce7e1ef
+    assert result == expected_result