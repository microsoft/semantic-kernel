--- conflicted
+++ resolved
@@ -187,8 +187,6 @@
     assert len(result) == 1
     assert result[0] == function_view
 
-<<<<<<< HEAD
-=======
     # Arrange update IncludedFunctions
     config.included_functions.append("nativeFunctionName")
     memory.search.return_value = _async_generator(memory_query_result)
@@ -202,7 +200,6 @@
     assert result[0] == function_view
     assert result[1] == native_function_view
 
->>>>>>> d97f9536
 
 @pytest.mark.asyncio
 async def test_can_call_get_available_functions_with_default_relevancy():
