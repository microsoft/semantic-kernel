--- conflicted
+++ resolved
@@ -14,10 +14,7 @@
 from semantic_kernel.core_plugins.time_plugin import TimePlugin
 from semantic_kernel.core_plugins.wait_plugin import WaitPlugin
 from semantic_kernel.core_plugins.web_search_engine_plugin import WebSearchEnginePlugin
-<<<<<<< HEAD
 from semantic_kernel.functions.functions_view import FunctionsView
-=======
->>>>>>> 4e95b895
 from semantic_kernel.functions.kernel_arguments import KernelArguments
 from semantic_kernel.functions.kernel_function import KernelFunction
 from semantic_kernel.functions.kernel_function_decorator import kernel_function
@@ -65,7 +62,6 @@
 def kernel_factory() -> t.Callable[[t.Type[_Serializable]], _Serializable]:
     """Return a factory for various objects in semantic-kernel."""
 
-<<<<<<< HEAD
     def create_functions_view() -> FunctionsView:
         """Return a functions view."""
         result = FunctionsView()
@@ -91,8 +87,6 @@
         )
         return result
 
-=======
->>>>>>> 4e95b895
     def create_kernel_function() -> KernelFunction:
         """Return an KernelFunction."""
 
@@ -129,11 +123,7 @@
             plugin_name="bar",
             description="baz",
             parameters=[KernelParameterMetadata(name="qux", description="bar", default_value="baz")],
-<<<<<<< HEAD
             is_prompt=True,
-=======
-            is_semantic=True,
->>>>>>> 4e95b895
             is_asynchronous=False,
         ),
         KernelPluginCollection: create_plugin_collection(),
@@ -186,10 +176,7 @@
     VarBlock,
     KernelParameterMetadata,
     KernelFunctionMetadata,
-<<<<<<< HEAD
     FunctionsView,
-=======
->>>>>>> 4e95b895
     KernelPluginCollection,
     pytest.param(
         KernelFunction,
