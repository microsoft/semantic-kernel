import pytest

import semantic_kernel.connectors.ai.open_ai as sk_oai
from semantic_kernel import Kernel
<<<<<<< HEAD
from semantic_kernel.connectors.ai import PromptExecutionSettings
from semantic_kernel.functions.function_result import FunctionResult
from semantic_kernel.functions.kernel_arguments import KernelArguments
from semantic_kernel.prompt_template.input_variable import InputVariable
from semantic_kernel.prompt_template.prompt_template_config import PromptTemplateConfig
=======
from semantic_kernel.functions.function_result import FunctionResult
from semantic_kernel.functions.kernel_arguments import KernelArguments
>>>>>>> a9e90852
from semantic_kernel.text import aggregate_chunked_results


@pytest.mark.asyncio
async def test_aggregate_results():
    kernel = Kernel()
<<<<<<< HEAD
    kernel.add_service(sk_oai.OpenAITextCompletion("text-davinci-002", "none", "none", service_id="text-davinci-002"))
    prompt = """
=======
    kernel.add_service(sk_oai.OpenAITextCompletion("text-davinci-002", "none", "none"))
    sk_prompt = """
>>>>>>> a9e90852
        {{$input}}
        How is that ?
    """

<<<<<<< HEAD
    req_settings = PromptExecutionSettings(
        service_id="text-davinci-002", extension_data={"max_tokens": 2000, "temperature": 0.7, "top_p": 0.8}
    )

    prompt_template_config = PromptTemplateConfig(
        template=prompt,
        name="chat",
        template_format="semantic-kernel",
        input_variables=[
            InputVariable(name="request", description="The user input", is_required=True),
        ],
        execution_settings=req_settings,
    )

    func = kernel.create_function_from_prompt(
        prompt_template_config=prompt_template_config,
    )

    func.function = lambda function, kernel, arguments, service, request_settings, chat_history: FunctionResult(
        function=function, value=arguments["input"], metadata={}
=======
    func = kernel.create_semantic_function(
        sk_prompt,
        service_id="text-davinci-002",
        max_tokens=200,
        temperature=0,
        top_p=0.5,
>>>>>>> a9e90852
    )
    func.function = lambda function, kernel, arguments, service, request_settings: FunctionResult(
        function=function, value=arguments["input"], metadata={}
    )

    chunked = [
        "This is a test of the emergency broadcast system.",
        "This is only a test",
        "We repeat, this is only a test? A unit test",
        "A small note! And another? And once again!",
        "Seriously, this is the end.",
        "We're finished. All set. Bye. Done",
    ]
    result = await aggregate_chunked_results(func, chunked, kernel, KernelArguments())
    print(result)
    assert result == "\n".join(chunked)<|MERGE_RESOLUTION|>--- conflicted
+++ resolved
@@ -2,34 +2,23 @@
 
 import semantic_kernel.connectors.ai.open_ai as sk_oai
 from semantic_kernel import Kernel
-<<<<<<< HEAD
 from semantic_kernel.connectors.ai import PromptExecutionSettings
 from semantic_kernel.functions.function_result import FunctionResult
 from semantic_kernel.functions.kernel_arguments import KernelArguments
 from semantic_kernel.prompt_template.input_variable import InputVariable
 from semantic_kernel.prompt_template.prompt_template_config import PromptTemplateConfig
-=======
-from semantic_kernel.functions.function_result import FunctionResult
-from semantic_kernel.functions.kernel_arguments import KernelArguments
->>>>>>> a9e90852
 from semantic_kernel.text import aggregate_chunked_results
 
 
 @pytest.mark.asyncio
 async def test_aggregate_results():
     kernel = Kernel()
-<<<<<<< HEAD
     kernel.add_service(sk_oai.OpenAITextCompletion("text-davinci-002", "none", "none", service_id="text-davinci-002"))
     prompt = """
-=======
-    kernel.add_service(sk_oai.OpenAITextCompletion("text-davinci-002", "none", "none"))
-    sk_prompt = """
->>>>>>> a9e90852
         {{$input}}
         How is that ?
     """
 
-<<<<<<< HEAD
     req_settings = PromptExecutionSettings(
         service_id="text-davinci-002", extension_data={"max_tokens": 2000, "temperature": 0.7, "top_p": 0.8}
     )
@@ -50,14 +39,6 @@
 
     func.function = lambda function, kernel, arguments, service, request_settings, chat_history: FunctionResult(
         function=function, value=arguments["input"], metadata={}
-=======
-    func = kernel.create_semantic_function(
-        sk_prompt,
-        service_id="text-davinci-002",
-        max_tokens=200,
-        temperature=0,
-        top_p=0.5,
->>>>>>> a9e90852
     )
     func.function = lambda function, kernel, arguments, service, request_settings: FunctionResult(
         function=function, value=arguments["input"], metadata={}
