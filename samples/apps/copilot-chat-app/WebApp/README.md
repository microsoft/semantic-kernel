# Copilot Chat Web App
> **!IMPORTANT**
> This learning sample is for educational purposes only and should not be used in any
> production use case. It is intended to highlight concepts of Semantic Kernel and not
> any architectural / security design practices to be used.

The Copilot Chat sample showcases how you can create an enriched experience with multiple dynamic components, including command messages, user intent, and memories, etc. The chat prompt will evolve as the conversation between the user and the application proceeds. This chat experience is a chat skill containing multiple functions that work together to construct the final prompt for each exchange.  
     
### Watch the Copilot Chat Sample Quick Start Video [here](https://aka.ms/SK-Copilotchat-video).

## Running the sample

1. Ensure the SKWebApi running at `https://localhost:40443` (or whichever host and port you chose)
3. You will also need to
   [register your application](https://learn.microsoft.com/azure/active-directory/develop/quickstart-register-app)
   in the Azure Portal. Follow the steps to register your app
   [here](https://learn.microsoft.com/azure/active-directory/develop/quickstart-register-app).
    - Select **`Single-page application (SPA)`** as platform type, and the Redirect URI will be **`http://localhost:3000`**
    - Select **`Accounts in any organizational directory and personal Microsoft accounts`** as supported account types for this sample.
4. Create an **[.env](.env)** file to this folder root with the following variables and fill in with your information, where
   `APP_CHAT_CLIENT_ID=` is the GUID copied from the **Application (client) ID** from the Azure Portal and
   `APP_BACKEND_URI=` is the URI where your backend is running:
        
<<<<<<< HEAD
        APP_CHAT_CLIENT_ID=
        APP_BACKEND_URI=http://localhost:40443
=======
        VITE_REACT_APP_CHAT_CLIENT_ID=
        VITE_REACT_APP_BACKEND_URI=https://localhost:40443
>>>>>>> 532ba431

5. **Run** the following command `yarn install` (if you have never run the app before)
   and/or `yarn start` from the command line.
6. A browser will automatically open, otherwise you can navigate to `http://localhost:3000/` to use the ChatBot.

## About the Copilot Chat Sample

### Authentication in this sample
This sample uses the Microsoft Authentication Library (MSAL) for React to sign in users. Learn more about it here: https://learn.microsoft.com/en-us/azure/active-directory/develop/tutorial-v2-react.<|MERGE_RESOLUTION|>--- conflicted
+++ resolved
@@ -21,13 +21,8 @@
    `APP_CHAT_CLIENT_ID=` is the GUID copied from the **Application (client) ID** from the Azure Portal and
    `APP_BACKEND_URI=` is the URI where your backend is running:
         
-<<<<<<< HEAD
         APP_CHAT_CLIENT_ID=
-        APP_BACKEND_URI=http://localhost:40443
-=======
-        VITE_REACT_APP_CHAT_CLIENT_ID=
-        VITE_REACT_APP_BACKEND_URI=https://localhost:40443
->>>>>>> 532ba431
+        APP_BACKEND_URI=https://localhost:40443
 
 5. **Run** the following command `yarn install` (if you have never run the app before)
    and/or `yarn start` from the command line.
