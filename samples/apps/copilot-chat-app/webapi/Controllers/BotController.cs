﻿// Copyright (c) Microsoft. All rights reserved.

using System.Text.Json;
using Microsoft.AspNetCore.Authorization;
using Microsoft.AspNetCore.Mvc;
using Microsoft.Extensions.Options;
using Microsoft.SemanticKernel;
using Microsoft.SemanticKernel.Memory;
using SemanticKernel.Service.Config;
using SemanticKernel.Service.Model;
using SemanticKernel.Service.Skills;
using SemanticKernel.Service.Storage;

namespace SemanticKernel.Service.Controllers;

[ApiController]
public class BotController : ControllerBase
{
    private readonly ILogger<BotController> _logger;
    private readonly IMemoryStore _memoryStore;
    private readonly ChatSessionRepository _chatRepository;
    private readonly ChatMessageRepository _chatMessageRepository;
    private readonly BotSchemaOptions _botSchemaOptions;
    private readonly AIServiceOptions _embeddingOptions;
    private readonly DocumentMemoryOptions _documentMemoryOptions;

    /// <summary>
    /// The constructor of BotController.
    /// </summary>
    /// <param name="memoryStore">The memory store.</param>
    /// <param name="chatRepository">The chat session repository.</param>
    /// <param name="chatMessageRepository">The chat message repository.</param>
    /// <param name="aiServiceOptions">The AI service options.</param>
    /// <param name="botSchemaOptions">The bot schema options.</param>
    /// <param name="documentMemoryOptions">The document memory options.</param>
    /// <param name="logger">The logger.</param>
    public BotController(
        IMemoryStore memoryStore,
        ChatSessionRepository chatRepository,
        ChatMessageRepository chatMessageRepository,
        IOptionsSnapshot<AIServiceOptions> aiServiceOptions,
        IOptions<BotSchemaOptions> botSchemaOptions,
        IOptions<DocumentMemoryOptions> documentMemoryOptions,
        ILogger<BotController> logger)
    {
        this._logger = logger;
        this._memoryStore = memoryStore;
        this._chatRepository = chatRepository;
        this._chatMessageRepository = chatMessageRepository;
        this._botSchemaOptions = botSchemaOptions.Value;
        this._embeddingOptions = aiServiceOptions.Get(AIServiceOptions.EmbeddingPropertyName);
        this._documentMemoryOptions = documentMemoryOptions.Value;
    }

    /// <summary>
    /// Upload a bot.
    /// </summary>
    /// <param name="kernel">The Semantic Kernel instance.</param>
    /// <param name="userId">The user id.</param>
    /// <param name="bot">The bot object from the message body</param>
    /// <returns>The HTTP action result.</returns>
    [Authorize]
    [HttpPost]
    [Route("bot/upload")]
    [ProducesResponseType(StatusCodes.Status202Accepted)]
    [ProducesResponseType(StatusCodes.Status400BadRequest)]
    [ProducesResponseType(StatusCodes.Status404NotFound)]
    public async Task<ActionResult> UploadAsync(
        [FromServices] IKernel kernel,
        [FromQuery] string userId,
        [FromBody] Bot bot)
    {
        // TODO: We should get userId from server context instead of from request for privacy/security reasons when support multiple users.
        this._logger.LogDebug("Received call to upload a bot");

        if (!IsBotCompatible(
                externalBotSchema: bot.Schema,
                externalBotEmbeddingConfig: bot.EmbeddingConfigurations,
                embeddingOptions: this._embeddingOptions,
                botSchemaOptions: this._botSchemaOptions))
        {
            return this.BadRequest("Incompatible schema");
        }

        string chatTitle = $"{bot.ChatTitle} - Clone";
        string chatId = string.Empty;

        // Upload chat history into chat repository and embeddings into memory.
        try
        {
            // 1. Create a new chat and get the chat id.
            var newChat = new ChatSession(userId, chatTitle);
            await this._chatRepository.CreateAsync(newChat);
            chatId = newChat.Id;

            string oldChatId = bot.ChatHistory.First().ChatId;

            // 2. Update the app's chat storage.
            foreach (var message in bot.ChatHistory)
            {
                var chatMessage = new ChatMessage(message.UserId, message.UserName, chatId, message.Content, ChatMessage.AuthorRoles.Participant)
                {
                    Timestamp = message.Timestamp
                };
                await this._chatMessageRepository.CreateAsync(chatMessage);
            }

            // 3. Update the memory.
            await this.BulkUpsertMemoryRecordsAsync(oldChatId, chatId, bot.Embeddings);
        }
        catch
        {
            // TODO: Revert changes if any of the actions failed
            throw;
        }

        return this.Accepted();
    }

    /// <summary>
    /// Download a bot.
    /// </summary>
    /// <param name="kernel">The Semantic Kernel instance.</param>
    /// <param name="chatId">The chat id to be downloaded.</param>
    /// <param name="userId">The id of the current user and its home tenant.</param>
    /// <returns>The serialized Bot object of the chat id.</returns>
    [Authorize]
    [HttpGet]
    [Route("bot/download/{chatId:guid}/{userId:regex(([[a-z0-9]]+-)+[[a-z0-9]]+\\.([[a-z0-9]]+-)+[[a-z0-9]]+)}")]
    [ProducesResponseType(StatusCodes.Status200OK)]
    [ProducesResponseType(StatusCodes.Status400BadRequest)]
    [ProducesResponseType(StatusCodes.Status404NotFound)]
    public async Task<ActionResult<string>> DownloadAsync(
        [FromServices] IKernel kernel,
        Guid chatId,
        string userId)
    {
        // TODO: get thh userId from the AAD token/claim.
        this._logger.LogDebug("Received call to download a bot");
        var memory = await this.CreateBotAsync(
            kernel: kernel,
            chatId: chatId,
            userId: userId);

        return JsonSerializer.Serialize(memory);
    }

    /// <summary>
    /// Check if an external bot file is compatible with the application.
    /// </summary>
    /// <remarks>
    /// If the embeddings are not generated from the same model, the bot file is not compatible.
    /// </remarks>
    /// <param name="externalBotSchema">The external bot schema.</param>
    /// <param name="externalBotEmbeddingConfig">The external bot embedding configuration.</param>
    /// <param name="embeddingOptions">The embedding options.</param>
    /// <param name="botSchemaOptions">The bot schema options.</param>
    /// <returns>True if the bot file is compatible with the app; otherwise false.</returns>
    private static bool IsBotCompatible(
        BotSchemaOptions externalBotSchema,
        BotEmbeddingConfig externalBotEmbeddingConfig,
        AIServiceOptions embeddingOptions,
        BotSchemaOptions botSchemaOptions)
    {
        // The app can define what schema/version it supports before the community comes out with an open schema.
        return externalBotSchema.Name.Equals(botSchemaOptions.Name, StringComparison.OrdinalIgnoreCase)
               && externalBotSchema.Version == botSchemaOptions.Version
               && externalBotEmbeddingConfig.AIService == embeddingOptions.AIService
               && externalBotEmbeddingConfig.DeploymentOrModelId.Equals(embeddingOptions.DeploymentOrModelId, StringComparison.OrdinalIgnoreCase);
    }

    /// <summary>
    /// Get memory from memory store and append the memory records to a given list.
    /// It will update the memory collection name in the new list if the newCollectionName is provided.
    /// </summary>
    /// <param name="kernel">The Semantic Kernel instance.</param>
    /// <param name="collectionName">The current collection name. Used to query the memory storage.</param>
    /// <param name="embeddings">The embeddings list where we will append the fetched memory records.</param>
    /// <param name="newCollectionName">The new collection name when appends to the embeddings list.</param>
    private static async Task GetMemoryRecordsAndAppendtoEmbeddingsAsync(
        IKernel kernel,
        string collectionName,
        List<KeyValuePair<string, List<MemoryQueryResult>>> embeddings,
        string newCollectionName = "")
    {
        List<MemoryQueryResult> collectionMemoryRecords = await kernel.Memory.SearchAsync(
                collectionName,
                "abc", // dummy query since we don't care about relevance. An empty string will cause exception.
                limit: 999999999, // temp solution to get as much as record as a workaround.
                minRelevanceScore: -1, // no relevance required since the collection only has one entry
                withEmbeddings: true,
                cancel: default
            ).ToListAsync();

        embeddings.Add(new KeyValuePair<string, List<MemoryQueryResult>>(
            string.IsNullOrEmpty(newCollectionName) ? collectionName : newCollectionName,
            collectionMemoryRecords));
    }

    /// <summary>
    /// Prepare the bot information of a given chat.
    /// </summary>
    /// <param name="kernel">The semantic kernel object.</param>
    /// <param name="chatId">The chat id of the bot</param>
    /// <param name="userId">The id of the current user and its home tenant.</param>
    /// <returns>A Bot object that represents the chat session.</returns>
    private async Task<Bot> CreateBotAsync(
        IKernel kernel,
        Guid chatId,
        string userId)
    {
        var chatIdString = chatId.ToString();
        var bot = new Bot
        {
            // get the bot schema version
            Schema = this._botSchemaOptions,

            // get the embedding configuration
            EmbeddingConfigurations = new BotEmbeddingConfig
            {
                AIService = this._embeddingOptions.AIService,
                DeploymentOrModelId = this._embeddingOptions.DeploymentOrModelId
            }
        };

        // get the chat title
        ChatSession chat = await this._chatRepository.FindByIdAsync(chatIdString);
        bot.ChatTitle = chat.Title;

        // get the chat history
        bot.ChatHistory = await this.GetAllChatMessagesAsync(chatIdString);

        // get the memory collections associated with this chat
        // TODO: filtering memory collections by name might be fragile.
        var chatCollections = (await kernel.Memory.GetCollectionsAsync())
            .Where(collection => collection.StartsWith(chatIdString, StringComparison.OrdinalIgnoreCase));

        foreach (var collection in chatCollections)
        {
<<<<<<< HEAD
            await GetMemoryRecordsAndAppendtoEmbeddingsAsync(kernel: kernel, collectionName: collection, embeddings: bot.Embeddings);
=======
            List<MemoryQueryResult> collectionMemoryRecords = await kernel.Memory.SearchAsync(
                collection,
                "abc", // dummy query since we don't care about relevance. An empty string will cause exception.
                limit: 999999999, // temp solution to get as much as record as a workaround.
                minRelevanceScore: -1, // no relevance required since the collection only has one entry
                withEmbeddings: true,
                cancellationToken: default
            ).ToListAsync();

            bot.Embeddings.Add(new KeyValuePair<string, List<MemoryQueryResult>>(collection, collectionMemoryRecords));
>>>>>>> 835bfcf5
        }

        // get the document memory collection names (global scope)
        await GetMemoryRecordsAndAppendtoEmbeddingsAsync(
            kernel: kernel,
            collectionName: this._documentMemoryOptions.GlobalDocumentCollectionName,
            embeddings: bot.DocumentEmbeddings);

        // get the document memory collection names (user scope)
        await GetMemoryRecordsAndAppendtoEmbeddingsAsync(
            kernel: kernel,
            collectionName: this._documentMemoryOptions.UserDocumentCollectionNamePrefix + userId,
            embeddings: bot.DocumentEmbeddings,
            // replace userId with chat id.
            // Note: workaround solution: doc memory will become chat session scope during export, until we make doc memory a chat session scope by default.
            newCollectionName: this._documentMemoryOptions.UserDocumentCollectionNamePrefix + chatIdString);

        return bot;
    }

    /// <summary>
    /// Get chat messages of a given chat id.
    /// </summary>
    /// <param name="chatId">The chat id</param>
    /// <returns>The list of chat messages in descending order of the timestamp</returns>
    private async Task<List<ChatMessage>> GetAllChatMessagesAsync(string chatId)
    {
        // TODO: We might want to set limitation on the number of messages that are pulled from the storage.
        return (await this._chatMessageRepository.FindByChatIdAsync(chatId))
            .OrderByDescending(m => m.Timestamp).ToList();
    }

    /// <summary>
    /// Bulk upsert memory records into memory store.
    /// </summary>
    /// <param name="oldChatId">The original chat id of the memory records.</param>
    /// <param name="chatId">The new chat id that will replace the original chat id.</param>
    /// <param name="embeddings">The list of embeddings of the chat id.</param>
    /// <returns>The function doesn't return anything.</returns>
    private async Task BulkUpsertMemoryRecordsAsync(string oldChatId, string chatId, List<KeyValuePair<string, List<MemoryQueryResult>>> embeddings)
    {
        foreach (var collection in embeddings)
        {
            foreach (var record in collection.Value)
            {
                if (record != null && record.Embedding != null)
                {
                    var newCollectionName = collection.Key.Replace(oldChatId, chatId, StringComparison.OrdinalIgnoreCase);

                    MemoryRecord data = MemoryRecord.LocalRecord(
                        id: record.Metadata.Id,
                        text: record.Metadata.Text,
                        embedding: record.Embedding.Value,
                        description: null, additionalMetadata: null);

                    if (!(await this._memoryStore.DoesCollectionExistAsync(newCollectionName, default)))
                    {
                        await this._memoryStore.CreateCollectionAsync(newCollectionName, default);
                    }

                    await this._memoryStore.UpsertAsync(newCollectionName, data, default);
                }
            }
        }
    }
}<|MERGE_RESOLUTION|>--- conflicted
+++ resolved
@@ -189,7 +189,7 @@
                 limit: 999999999, // temp solution to get as much as record as a workaround.
                 minRelevanceScore: -1, // no relevance required since the collection only has one entry
                 withEmbeddings: true,
-                cancel: default
+                cancellationToken: default
             ).ToListAsync();
 
         embeddings.Add(new KeyValuePair<string, List<MemoryQueryResult>>(
@@ -237,20 +237,7 @@
 
         foreach (var collection in chatCollections)
         {
-<<<<<<< HEAD
             await GetMemoryRecordsAndAppendtoEmbeddingsAsync(kernel: kernel, collectionName: collection, embeddings: bot.Embeddings);
-=======
-            List<MemoryQueryResult> collectionMemoryRecords = await kernel.Memory.SearchAsync(
-                collection,
-                "abc", // dummy query since we don't care about relevance. An empty string will cause exception.
-                limit: 999999999, // temp solution to get as much as record as a workaround.
-                minRelevanceScore: -1, // no relevance required since the collection only has one entry
-                withEmbeddings: true,
-                cancellationToken: default
-            ).ToListAsync();
-
-            bot.Embeddings.Add(new KeyValuePair<string, List<MemoryQueryResult>>(collection, collectionMemoryRecords));
->>>>>>> 835bfcf5
         }
 
         // get the document memory collection names (global scope)
