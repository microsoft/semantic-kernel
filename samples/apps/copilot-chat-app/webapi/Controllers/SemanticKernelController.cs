﻿// Copyright (c) Microsoft. All rights reserved.
// Licensed under the MIT License.

<<<<<<< HEAD
using System.Text.Json;
using System.Threading.Tasks;
=======
>>>>>>> 5b3292f0
using Microsoft.AspNetCore.Mvc;
using Microsoft.SemanticKernel;
using Microsoft.SemanticKernel.AI;
using Microsoft.SemanticKernel.Memory;
using Microsoft.SemanticKernel.Orchestration;
using SemanticKernel.Service.Model;
using SemanticKernel.Service.Storage;

namespace SemanticKernel.Service.Controllers;

[ApiController]
public class SemanticKernelController : ControllerBase
{
    private readonly IServiceProvider _serviceProvider;
    private readonly IConfiguration _configuration;
    private readonly ILogger<SemanticKernelController> _logger;

    public SemanticKernelController(IServiceProvider serviceProvider, IConfiguration configuration, ILogger<SemanticKernelController> logger)
    {
        this._serviceProvider = serviceProvider;
        this._configuration = configuration;
        this._logger = logger;
    }

    /// <summary>
    /// Invoke a Semantic Kernel function on the server.
    /// </summary>
    /// <remarks>
    /// We create and use a new kernel for each request.
    /// We feed the kernel the ask received via POST from the client
    /// and attempt to invoke the function with the given name.
    /// </remarks>
    /// <param name="kernel">Semantic kernel obtained through dependency injection</param>
    /// <param name="chatRepository">Storage repository to store chat sessions</param>
    /// <param name="chatMessageRepository">Storage repository to store chat messages</param>
    /// <param name="ask">Prompt along with its parameters</param>
    /// <param name="skillName">Skill in which function to invoke resides</param>
    /// <param name="functionName">Name of function to invoke</param>
    /// <returns>Results consisting of text generated by invoked function along with the variable in the SK that generated it</returns>
    [Route("skills/{skillName}/functions/{functionName}/invoke")]
    [HttpPost]
    [ProducesResponseType(StatusCodes.Status200OK)]
    [ProducesResponseType(StatusCodes.Status400BadRequest)]
    [ProducesResponseType(StatusCodes.Status404NotFound)]
    public async Task<ActionResult<AskResult>> InvokeFunctionAsync(
        [FromServices] Kernel kernel,
        [FromServices] ChatSessionRepository chatRepository,
        [FromServices] ChatMessageRepository chatMessageRepository,
        [FromBody] Ask ask,
        string skillName, string functionName)
    {
        this._logger.LogDebug("Received call to invoke {SkillName}/{FunctionName}", skillName, functionName);

        string semanticSkillsDirectory = this._configuration.GetSection(CopilotChatApiConstants.SemanticSkillsDirectoryConfigKey).Get<string>();
        if (!string.IsNullOrWhiteSpace(semanticSkillsDirectory))
        {
            kernel.RegisterSemanticSkills(semanticSkillsDirectory, this._logger);
        }

        kernel.RegisterNativeSkills(chatRepository, chatMessageRepository, this._logger);

        ISKFunction? function = null;
        try
        {
            function = kernel.Skills.GetFunction(skillName, functionName);
        }
        catch (KernelException)
        {
            return this.NotFound($"Failed to find {skillName}/{functionName} on server");
        }

        // Put ask's variables in the context we will use
        var contextVariables = new ContextVariables(ask.Input);
        foreach (var input in ask.Variables)
        {
            contextVariables.Set(input.Key, input.Value);
        }

        // Run function
        SKContext result = await kernel.RunAsync(contextVariables, function!);
        if (result.ErrorOccurred)
        {
            // TODO latest NuGets don't have the Detail property on AIException
            //if (result.LastException is AIException aiException && aiException.Detail is not null)
            //{
            //    return this.BadRequest(string.Concat(aiException.Message, " - Detail: " + aiException.Detail));
            //}

            if (result.LastException is AIException aiException)
            {
                return this.BadRequest(aiException.Message);
            }

            return this.BadRequest(result.LastErrorDescription);
        }

        return this.Ok(new AskResult { Value = result.Result, Variables = result.Variables.Select(v => new KeyValuePair<string, string>(v.Key, v.Value)) });
    }

    [Route("bot/import")]
    [HttpPost]
    [ProducesResponseType(StatusCodes.Status202Accepted)]
    [ProducesResponseType(StatusCodes.Status400BadRequest)]
    [ProducesResponseType(StatusCodes.Status404NotFound)]
    public async Task<string> ImportAsync([FromServices] Kernel kernel, [FromBody] Bot bot)
    {
        this._logger.LogDebug("Received call to import a bot");
        // TODO: import chat history into CosmosDB and embeddings into SK memory.

        return await Task.FromResult($"import a bot. {bot}");
    }

    [Route("bot/export")]
    [HttpPost]
    [ProducesResponseType(StatusCodes.Status200OK)]
    [ProducesResponseType(StatusCodes.Status400BadRequest)]
    [ProducesResponseType(StatusCodes.Status404NotFound)]
    public async Task<ActionResult<string>> ExportAsync(
        [FromServices] Kernel kernel,
        [FromServices] ChatSessionRepository chatRepository,
        [FromServices] ChatMessageRepository chatMessageRepository,
        [FromBody] Ask ask)
    {
        this._logger.LogDebug("Received call to export a bot");
        var memory = await this.GetAllMemoriesAsync(kernel, chatRepository, chatMessageRepository, ask);

        return JsonSerializer.Serialize(memory);
    }

    /// <summary>
    /// Get the chat history and memory of a given chat.
    /// </summary>
    /// <param name="kernel">The semantic kernel object.</param>
    /// <param name="chatRepository">The chat session repository object.</param>
    /// <param name="chatMessageRepository">The chat message repository object.</param>
    /// <param name="ask">Prompt along with its parameters</param>
    private async Task<Bot> GetAllMemoriesAsync(
        Kernel kernel,
        ChatSessionRepository chatRepository,
        ChatMessageRepository chatMessageRepository,
        Ask ask)
    {
        kernel.RegisterNativeSkills(chatRepository, chatMessageRepository, this._logger);

        var bot = new Bot();

        // get chat history
        var contextVariables = new ContextVariables(ask.Input);
        foreach (var input in ask.Variables)
        {
            contextVariables.Set(input.Key, input.Value);
        }
        var messages = await this.GetAllChatMessagesAsync(kernel, contextVariables);

        if (messages?.Value != null)
        {
            bot.ChatHistory = JsonSerializer.Deserialize<List<ChatMessage>>(messages.Value);
        }

        // get memory
        var allCollections = await kernel.Memory.GetCollectionsAsync();
        IList<MemoryQueryResult> allChatMessageMemories = new List<MemoryQueryResult>();

        foreach (var collection in allCollections)
        {
            var results = await kernel.Memory.SearchAsync(
                collection,
                "abc", // dummy query since we don't care about relevance. An empty string will cause exception.
                limit: 1,
                minRelevanceScore: 0.0, // no relevance required since the collection only has one entry
                cancel: default
            ).ToListAsync();
            allChatMessageMemories.Add(results.First());

            bot.Embeddings.Append(new KeyValuePair<string, IEnumerable<MemoryQueryResult>>(collection, allChatMessageMemories));
        }

        return bot;
    }

    /// <summary>
    /// Get chat messages from the ChatHistorySkill
    /// </summary>
    /// <param name="kernel">The semantic kernel object.</param>
    /// <param name="variables">The context variables.</param>
    /// <returns>The result of the ask.</returns>
    private async Task<AskResult> GetAllChatMessagesAsync(Kernel kernel, ContextVariables variables)
    {
        ISKFunction? function = kernel.Skills.GetFunction("ChatHistorySkill", "GetAllChatMessages");

        // Invoke the GetAllChatMessages function of ChatHistorySkill.
        SKContext result = await kernel.RunAsync(variables, function!);
        return new AskResult { Value = result.Result, Variables = result.Variables.Select(v => new KeyValuePair<string, string>(v.Key, v.Value)) };
    }
}<|MERGE_RESOLUTION|>--- conflicted
+++ resolved
@@ -1,11 +1,8 @@
 ﻿// Copyright (c) Microsoft. All rights reserved.
 // Licensed under the MIT License.
 
-<<<<<<< HEAD
 using System.Text.Json;
 using System.Threading.Tasks;
-=======
->>>>>>> 5b3292f0
 using Microsoft.AspNetCore.Mvc;
 using Microsoft.SemanticKernel;
 using Microsoft.SemanticKernel.AI;
