﻿// Copyright (c) Microsoft. All rights reserved.

using System;
using System.Collections.Generic;
using System.Linq;
<<<<<<< HEAD
=======
using System.Text.Json;
using System.Threading;
>>>>>>> 0ebc599f
using System.Threading.Tasks;
using Microsoft.AspNetCore.Authorization;
using Microsoft.AspNetCore.Http;
using Microsoft.AspNetCore.Mvc;
using Microsoft.Extensions.Logging;
using Microsoft.Extensions.Options;
using Microsoft.SemanticKernel;
using Microsoft.SemanticKernel.Memory;
using SemanticKernel.Service.Auth;
using SemanticKernel.Service.CopilotChat.Auth;
using SemanticKernel.Service.CopilotChat.Models;
using SemanticKernel.Service.CopilotChat.Options;
using SemanticKernel.Service.CopilotChat.Storage;
using SemanticKernel.Service.Options;

namespace SemanticKernel.Service.CopilotChat.Controllers;

[ApiController]
public class BotController : ControllerBase
{
    private readonly ILogger<BotController> _logger;
    private readonly IMemoryStore? _memoryStore;
    private readonly ISemanticTextMemory _semanticMemory;
    private readonly ChatSessionRepository _chatRepository;
    private readonly ChatMessageRepository _chatMessageRepository;
    private readonly BotSchemaOptions _botSchemaOptions;
    private readonly AIServiceOptions _embeddingOptions;
    private readonly DocumentMemoryOptions _documentMemoryOptions;

    /// <summary>
    /// The constructor of BotController.
    /// </summary>
    /// <param name="optionalIMemoryStore">Optional memory store.
    ///     High level semantic memory implementations, such as Azure Cognitive Search, do not allow for providing embeddings when storing memories.
    ///     We wrap the memory store in an optional memory store to allow controllers to pass dependency injection validation and potentially optimize
    ///     for a lower-level memory implementation (e.g. Qdrant). Lower level memory implementations (i.e., IMemoryStore) allow for reusing embeddings,
    ///     whereas high level memory implementation (i.e., ISemanticTextMemory) assume embeddings get recalculated on every write.
    /// </param>
    /// <param name="chatRepository">The chat session repository.</param>
    /// <param name="chatMessageRepository">The chat message repository.</param>
    /// <param name="aiServiceOptions">The AI service options where we need the embedding settings from.</param>
    /// <param name="botSchemaOptions">The bot schema options.</param>
    /// <param name="documentMemoryOptions">The document memory options.</param>
    /// <param name="logger">The logger.</param>
    public BotController(
        OptionalIMemoryStore optionalIMemoryStore,
        ISemanticTextMemory semanticMemory,
        ChatSessionRepository chatRepository,
        ChatMessageRepository chatMessageRepository,
        IOptions<AIServiceOptions> aiServiceOptions,
        IOptions<BotSchemaOptions> botSchemaOptions,
        IOptions<DocumentMemoryOptions> documentMemoryOptions,
        ILogger<BotController> logger)
    {
        this._memoryStore = optionalIMemoryStore.MemoryStore;
        this._logger = logger;
        this._semanticMemory = semanticMemory;
        this._chatRepository = chatRepository;
        this._chatMessageRepository = chatMessageRepository;
        this._botSchemaOptions = botSchemaOptions.Value;
        this._embeddingOptions = aiServiceOptions.Value;
        this._documentMemoryOptions = documentMemoryOptions.Value;
    }

    /// <summary>
    /// Upload a bot.
    /// </summary>
    /// <param name="kernel">The Semantic Kernel instance.</param>
    /// <param name="authInfo">The auth info instance.</param>
    /// <param name="bot">The bot object from the message body</param>
    /// <param name="cancellationToken">The cancellation token.</param>
    /// <returns>The HTTP action result with new chat session object.</returns>
    [HttpPost]
    [Route("bot/upload")]
    [ProducesResponseType(StatusCodes.Status201Created)]
    [ProducesResponseType(StatusCodes.Status400BadRequest)]
    [ProducesResponseType(StatusCodes.Status404NotFound)]
    public async Task<ActionResult<ChatSession>> UploadAsync(
        [FromServices] IKernel kernel,
<<<<<<< HEAD
        [FromServices] IAuthInfo authInfo,
        [FromBody] Bot bot)
=======
        [FromQuery] string userId,
        [FromBody] Bot bot,
        CancellationToken cancellationToken)
>>>>>>> 0ebc599f
    {
        this._logger.LogDebug("Received call to upload a bot");

        if (!IsBotCompatible(
                externalBotSchema: bot.Schema,
                externalBotEmbeddingConfig: bot.EmbeddingConfigurations,
                embeddingOptions: this._embeddingOptions,
                botSchemaOptions: this._botSchemaOptions))
        {
            return this.BadRequest("Incompatible schema. " +
                                   $"The supported bot schema is {this._botSchemaOptions.Name}/{this._botSchemaOptions.Version} " +
                                   $"for the {this._embeddingOptions.Models.Embedding} model from {this._embeddingOptions.Type}. " +
                                   $"But the uploaded file is with schema {bot.Schema.Name}/{bot.Schema.Version} " +
                                   $"for the {bot.EmbeddingConfigurations.DeploymentOrModelId} model from {bot.EmbeddingConfigurations.AIService}.");
        }

        string chatTitle = $"{bot.ChatTitle} - Clone";
        string chatId = string.Empty;
        ChatSession newChat;

        // Upload chat history into chat repository and embeddings into memory.

        // 1. Create a new chat and get the chat id.
        newChat = new ChatSession(authInfo.UserId, chatTitle);
        await this._chatRepository.CreateAsync(newChat);
        chatId = newChat.Id;

        string oldChatId = bot.ChatHistory.First().ChatId;

        // 2. Update the app's chat storage.
        foreach (var message in bot.ChatHistory)
        {
            var chatMessage = new ChatMessage(message.UserId, message.UserName, chatId, message.Content, ChatMessage.AuthorRoles.Participant)
            {
                Timestamp = message.Timestamp
            };
            await this._chatMessageRepository.CreateAsync(chatMessage);
        }

        // 3. Update the memory.
        await this.BulkUpsertMemoryRecordsAsync(oldChatId, chatId, bot.Embeddings, cancellationToken);

        // TODO: Revert changes if any of the actions failed

        return this.CreatedAtAction(
            nameof(ChatHistoryController.GetChatSessionByIdAsync),
            nameof(ChatHistoryController).Replace("Controller", "", StringComparison.OrdinalIgnoreCase),
            new { chatId },
            newChat);
    }

    /// <summary>
    /// Download a bot.
    /// </summary>
    /// <param name="kernel">The Semantic Kernel instance.</param>
    /// <param name="chatId">The chat id to be downloaded.</param>
    /// <returns>The serialized Bot object of the chat id.</returns>
    [HttpGet]
    [ActionName("DownloadAsync")]
    [Route("bot/download/{chatId:guid}")]
    [ProducesResponseType(StatusCodes.Status200OK)]
    [ProducesResponseType(StatusCodes.Status400BadRequest)]
    [ProducesResponseType(StatusCodes.Status404NotFound)]
    [Authorize(Policy = AuthPolicyName.RequireChatOwner)]
    public async Task<ActionResult<Bot?>> DownloadAsync(
        [FromServices] IKernel kernel,
        Guid chatId)
    {
        this._logger.LogDebug("Received call to download a bot");
        var memory = await this.CreateBotAsync(kernel: kernel, chatId: chatId);

        return this.Ok(memory);
    }

    /// <summary>
    /// Check if an external bot file is compatible with the application.
    /// </summary>
    /// <remarks>
    /// If the embeddings are not generated from the same model, the bot file is not compatible.
    /// </remarks>
    /// <param name="externalBotSchema">The external bot schema.</param>
    /// <param name="externalBotEmbeddingConfig">The external bot embedding configuration.</param>
    /// <param name="embeddingOptions">The embedding options.</param>
    /// <param name="botSchemaOptions">The bot schema options.</param>
    /// <returns>True if the bot file is compatible with the app; otherwise false.</returns>
    private static bool IsBotCompatible(
        BotSchemaOptions externalBotSchema,
        BotEmbeddingConfig externalBotEmbeddingConfig,
        AIServiceOptions embeddingOptions,
        BotSchemaOptions botSchemaOptions)
    {
        // The app can define what schema/version it supports before the community comes out with an open schema.
        return externalBotSchema.Name.Equals(botSchemaOptions.Name, StringComparison.OrdinalIgnoreCase)
               && externalBotSchema.Version == botSchemaOptions.Version
               && externalBotEmbeddingConfig.AIService == embeddingOptions.Type
               && externalBotEmbeddingConfig.DeploymentOrModelId.Equals(embeddingOptions.Models.Embedding, StringComparison.OrdinalIgnoreCase);
    }

    /// <summary>
    /// Get memory from memory store and append the memory records to a given list.
    /// It will update the memory collection name in the new list if the newCollectionName is provided.
    /// </summary>
    /// <param name="kernel">The Semantic Kernel instance.</param>
    /// <param name="collectionName">The current collection name. Used to query the memory storage.</param>
    /// <param name="embeddings">The embeddings list where we will append the fetched memory records.</param>
    /// <param name="newCollectionName">
    /// The new collection name when appends to the embeddings list. Will use the old collection name if not provided.
    /// </param>
    private static async Task GetMemoryRecordsAndAppendToEmbeddingsAsync(
        IKernel kernel,
        string collectionName,
        List<KeyValuePair<string, List<MemoryQueryResult>>> embeddings,
        string newCollectionName = "")
    {
        List<MemoryQueryResult> collectionMemoryRecords = await kernel.Memory.SearchAsync(
            collectionName,
            "abc", // dummy query since we don't care about relevance. An empty string will cause exception.
            limit: 999999999, // temp solution to get as much as record as a workaround.
            minRelevanceScore: -1, // no relevance required since the collection only has one entry
            withEmbeddings: true,
            cancellationToken: default
        ).ToListAsync();

        embeddings.Add(new KeyValuePair<string, List<MemoryQueryResult>>(
            string.IsNullOrEmpty(newCollectionName) ? collectionName : newCollectionName,
            collectionMemoryRecords));
    }

    /// <summary>
    /// Prepare the bot information of a given chat.
    /// </summary>
    /// <param name="kernel">The semantic kernel object.</param>
    /// <param name="chatId">The chat id of the bot</param>
    /// <returns>A Bot object that represents the chat session.</returns>
    private async Task<Bot> CreateBotAsync(IKernel kernel, Guid chatId)
    {
        var chatIdString = chatId.ToString();
        var bot = new Bot
        {
            // get the bot schema version
            Schema = this._botSchemaOptions,

            // get the embedding configuration
            EmbeddingConfigurations = new BotEmbeddingConfig
            {
                AIService = this._embeddingOptions.Type,
                DeploymentOrModelId = this._embeddingOptions.Models.Embedding
            }
        };

        // get the chat title
        ChatSession chat = await this._chatRepository.FindByIdAsync(chatIdString);
        bot.ChatTitle = chat.Title;

        // get the chat history
        bot.ChatHistory = await this.GetAllChatMessagesAsync(chatIdString);

        // get the memory collections associated with this chat
        // TODO: filtering memory collections by name might be fragile.
        var chatCollections = (await kernel.Memory.GetCollectionsAsync())
            .Where(collection => collection.StartsWith(chatIdString, StringComparison.OrdinalIgnoreCase));

        foreach (var collection in chatCollections)
        {
            await GetMemoryRecordsAndAppendToEmbeddingsAsync(kernel: kernel, collectionName: collection, embeddings: bot.Embeddings);
        }

        // get the document memory collection names (global scope)
        await GetMemoryRecordsAndAppendToEmbeddingsAsync(
            kernel: kernel,
            collectionName: this._documentMemoryOptions.GlobalDocumentCollectionName,
            embeddings: bot.DocumentEmbeddings);

        // get the document memory collection names (user scope)
        await GetMemoryRecordsAndAppendToEmbeddingsAsync(
            kernel: kernel,
            collectionName: this._documentMemoryOptions.ChatDocumentCollectionNamePrefix + chatIdString,
            embeddings: bot.DocumentEmbeddings);

        return bot;
    }

    /// <summary>
    /// Get chat messages of a given chat id.
    /// </summary>
    /// <param name="chatId">The chat id</param>
    /// <returns>The list of chat messages in descending order of the timestamp</returns>
    private async Task<List<ChatMessage>> GetAllChatMessagesAsync(string chatId)
    {
        // TODO: We might want to set limitation on the number of messages that are pulled from the storage.
        return (await this._chatMessageRepository.FindByChatIdAsync(chatId))
            .OrderByDescending(m => m.Timestamp).ToList();
    }

    /// <summary>
    /// Bulk upsert memory records into memory store.
    /// </summary>
    /// <param name="oldChatId">The original chat id of the memory records.</param>
    /// <param name="chatId">The new chat id that will replace the original chat id.</param>
    /// <param name="embeddings">The list of embeddings of the chat id.</param>
    /// <returns>The function doesn't return anything.</returns>
    private async Task BulkUpsertMemoryRecordsAsync(string oldChatId, string chatId, List<KeyValuePair<string, List<MemoryQueryResult>>> embeddings, CancellationToken cancellationToken = default)
    {
        foreach (var collection in embeddings)
        {
            foreach (var record in collection.Value)
            {
                if (record != null && record.Embedding != null)
                {
                    var newCollectionName = collection.Key.Replace(oldChatId, chatId, StringComparison.OrdinalIgnoreCase);

                    if (this._memoryStore == null)
                    {
                        await this._semanticMemory.SaveInformationAsync(
                            collection: newCollectionName,
                            text: record.Metadata.Text,
                            id: record.Metadata.Id,
                            cancellationToken: cancellationToken);
                    }
                    else
                    {
                        MemoryRecord data = MemoryRecord.LocalRecord(
                            id: record.Metadata.Id,
                            text: record.Metadata.Text,
                            embedding: record.Embedding.Value,
                            description: null,
                            additionalMetadata: null);

                        if (!(await this._memoryStore.DoesCollectionExistAsync(newCollectionName, default)))
                        {
                            await this._memoryStore.CreateCollectionAsync(newCollectionName, default);
                        }

                        await this._memoryStore.UpsertAsync(newCollectionName, data, default);
                    }
                }
            }
        }
    }
}<|MERGE_RESOLUTION|>--- conflicted
+++ resolved
@@ -3,11 +3,8 @@
 using System;
 using System.Collections.Generic;
 using System.Linq;
-<<<<<<< HEAD
-=======
 using System.Text.Json;
 using System.Threading;
->>>>>>> 0ebc599f
 using System.Threading.Tasks;
 using Microsoft.AspNetCore.Authorization;
 using Microsoft.AspNetCore.Http;
@@ -87,14 +84,9 @@
     [ProducesResponseType(StatusCodes.Status404NotFound)]
     public async Task<ActionResult<ChatSession>> UploadAsync(
         [FromServices] IKernel kernel,
-<<<<<<< HEAD
         [FromServices] IAuthInfo authInfo,
-        [FromBody] Bot bot)
-=======
-        [FromQuery] string userId,
         [FromBody] Bot bot,
         CancellationToken cancellationToken)
->>>>>>> 0ebc599f
     {
         this._logger.LogDebug("Received call to upload a bot");
 
