--- conflicted
+++ resolved
@@ -86,13 +86,8 @@
             return this.BadRequest("File size exceeds the limit.");
         }
 
-<<<<<<< HEAD
-        if (documentImportForm.DocumentScope == DocumentImportForm.DocumentScopes.Chat &&
-            !(await this.UserHasAccessToChatAsync(documentImportForm.UserId, documentImportForm.ChatId)))
-=======
         if (documentImportForm.DocumentScope == DocumentImportForm.DocumentScopes.Chat
             && !(await this.UserHasAccessToChatAsync(documentImportForm.UserId, documentImportForm.ChatId)))
->>>>>>> 8588081a
         {
             return this.BadRequest("User does not have access to the chat session.");
         }
