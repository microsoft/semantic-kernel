﻿// Copyright (c) Microsoft. All rights reserved.

using System;
using System.Collections.Generic;
using System.Globalization;
using System.Linq;
using System.Text.Json;
using System.Text.RegularExpressions;
using System.Threading.Tasks;
using Microsoft.Extensions.Logging;
using Microsoft.Extensions.Options;
using Microsoft.SemanticKernel;
using Microsoft.SemanticKernel.AI.TextCompletion;
using Microsoft.SemanticKernel.Orchestration;
using Microsoft.SemanticKernel.SkillDefinition;
using Microsoft.SemanticKernel.TemplateEngine;
using SemanticKernel.Service.CopilotChat.Models;
using SemanticKernel.Service.CopilotChat.Options;
using SemanticKernel.Service.CopilotChat.Storage;

namespace SemanticKernel.Service.CopilotChat.Skills.ChatSkills;

/// <summary>
/// ChatSkill offers a more coherent chat experience by using memories
/// to extract conversation history and user intentions.
/// </summary>
public class ChatSkill
{
    /// <summary>
    /// A kernel instance to create a completion function since each invocation
    /// of the <see cref="ChatAsync"/> function will generate a new prompt dynamically.
    /// </summary>
    private readonly IKernel _kernel;

    /// <summary>
    /// A repository to save and retrieve chat messages.
    /// </summary>
    private readonly ChatMessageRepository _chatMessageRepository;

    /// <summary>
    /// A repository to save and retrieve chat sessions.
    /// </summary>
    private readonly ChatSessionRepository _chatSessionRepository;

    /// <summary>
    /// Settings containing prompt texts.
    /// </summary>
    private readonly PromptsOptions _promptOptions;

    /// <summary>
    /// A semantic chat memory skill instance to query semantic memories.
    /// </summary>
    private readonly SemanticChatMemorySkill _semanticChatMemorySkill;

    /// <summary>
    /// A document memory skill instance to query document memories.
    /// </summary>
    private readonly DocumentMemorySkill _documentMemorySkill;

    /// <summary>
    /// A skill instance to acquire external information.
    /// </summary>
    private readonly ExternalInformationSkill _externalInformationSkill;

    /// <summary>
    /// Create a new instance of <see cref="ChatSkill"/>.
    /// </summary>
    public ChatSkill(
        IKernel kernel,
        ChatMessageRepository chatMessageRepository,
        ChatSessionRepository chatSessionRepository,
        IOptions<PromptsOptions> promptOptions,
        IOptions<DocumentMemoryOptions> documentImportOptions,
        CopilotChatPlanner planner,
        ILogger logger)
    {
        this._kernel = kernel;
        this._chatMessageRepository = chatMessageRepository;
        this._chatSessionRepository = chatSessionRepository;
        this._promptOptions = promptOptions.Value;

        this._semanticChatMemorySkill = new SemanticChatMemorySkill(
            promptOptions);
        this._documentMemorySkill = new DocumentMemorySkill(
            promptOptions,
            documentImportOptions);
        this._externalInformationSkill = new ExternalInformationSkill(
            promptOptions,
            planner);
    }

    /// <summary>
    /// Extract user intent from the conversation history.
    /// </summary>
    /// <param name="context">The SKContext.</param>
    [SKFunction("Extract user intent")]
    [SKFunctionName("ExtractUserIntent")]
    [SKFunctionContextParameter(Name = "chatId", Description = "Chat ID to extract history from")]
    [SKFunctionContextParameter(Name = "audience", Description = "The audience the chat bot is interacting with.")]
    public async Task<string> ExtractUserIntentAsync(SKContext context)
    {
        var tokenLimit = this._promptOptions.CompletionTokenLimit;
        var historyTokenBudget =
            tokenLimit -
            this._promptOptions.ResponseTokenLimit -
            Utilities.TokenCount(string.Join("\n", new string[]
                {
                    this._promptOptions.SystemDescription,
                    this._promptOptions.SystemIntent,
                    this._promptOptions.SystemIntentContinuation
                })
            );

        // Clone the context to avoid modifying the original context variables.
        var intentExtractionContext = Utilities.CopyContextWithVariablesClone(context);
        intentExtractionContext.Variables.Set("tokenLimit", historyTokenBudget.ToString(new NumberFormatInfo()));
        intentExtractionContext.Variables.Set("knowledgeCutoff", this._promptOptions.KnowledgeCutoffDate);

        var completionFunction = this._kernel.CreateSemanticFunction(
            this._promptOptions.SystemIntentExtraction,
            skillName: nameof(ChatSkill),
            description: "Complete the prompt.");

        var result = await completionFunction.InvokeAsync(
            intentExtractionContext,
            settings: this.CreateIntentCompletionSettings()
        );

        if (result.ErrorOccurred)
        {
            context.Log.LogError("{0}: {1}", result.LastErrorDescription, result.LastException);
            context.Fail(result.LastErrorDescription);
            return string.Empty;
        }

        return $"User intent: {result}";
    }

    /// <summary>
    /// Extract chat history.
    /// </summary>
    /// <param name="context">Contains the 'tokenLimit' controlling the length of the prompt.</param>
    [SKFunction("Extract chat history")]
    [SKFunctionName("ExtractChatHistory")]
    [SKFunctionContextParameter(Name = "chatId", Description = "Chat ID to extract history from")]
    [SKFunctionContextParameter(Name = "tokenLimit", Description = "Maximum number of tokens")]
    public async Task<string> ExtractChatHistoryAsync(SKContext context)
    {
        var chatId = context["chatId"];
        var tokenLimit = int.Parse(context["tokenLimit"], new NumberFormatInfo());

        var messages = await this._chatMessageRepository.FindByChatIdAsync(chatId);
        var sortedMessages = messages.OrderByDescending(m => m.Timestamp);

        var remainingToken = tokenLimit;
        string historyText = "";
        foreach (var chatMessage in sortedMessages)
        {
            var formattedMessage = chatMessage.ToFormattedString();

            // Plan object is not meaningful content in generating bot response, so shorten to intent only to save on tokens
            if (formattedMessage.Contains("proposedPlan\":", StringComparison.InvariantCultureIgnoreCase))
            {
                string pattern = @"(\[.*?\]).*User Intent:User intent: (.*)(?=""}})";
                Match match = Regex.Match(formattedMessage, pattern);
                if (match.Success)
                {
                    string timestamp = match.Groups[1].Value.Trim();
                    string userIntent = match.Groups[2].Value.Trim();

                    formattedMessage = $"{timestamp} Bot proposed plan to fulfill user intent: {userIntent}";
                }
                else
                {
                    formattedMessage = "Bot proposed plan";
                }
            }

            var tokenCount = Utilities.TokenCount(formattedMessage);

            if (remainingToken - tokenCount >= 0)
            {
                historyText = $"{formattedMessage}\n{historyText}";
                remainingToken -= tokenCount;
            }
            else
            {
                break;
            }
        }

        return $"Chat history:\n{historyText.Trim()}";
    }

    /// <summary>
    /// This is the entry point for getting a chat response. It manages the token limit, saves
    /// messages to memory, and fill in the necessary context variables for completing the
    /// prompt that will be rendered by the template engine.
    /// </summary>
    /// <param name="message"></param>
    /// <param name="context">Contains the 'tokenLimit' and the 'contextTokenLimit' controlling the length of the prompt.</param>
    [SKFunction("Get chat response")]
    [SKFunctionName("Chat")]
    [SKFunctionInput(Description = "The new message")]
    [SKFunctionContextParameter(Name = "userId", Description = "Unique and persistent identifier for the user")]
    [SKFunctionContextParameter(Name = "userName", Description = "Name of the user")]
    [SKFunctionContextParameter(Name = "chatId", Description = "Unique and persistent identifier for the chat")]
    [SKFunctionContextParameter(Name = "proposedPlan", Description = "Previously proposed plan that is approved")]
    [SKFunctionContextParameter(Name = "type", Description = "Type of the chat")]
    public async Task<SKContext> ChatAsync(string message, SKContext context)
    {
        // TODO: check if user has access to the chat
        var userId = context["userId"];
        var userName = context["userName"];
        var chatId = context["chatId"];
        var messageType = context["messageType"];

        // Save this new message to memory such that subsequent chat responses can use it
        try
        {
            var userMessage = await this.SaveNewMessageAsync(message, userId, userName, chatId, messageType);

            // If the message represents a file upload then we don't generate a bot response.
            if (userMessage.Type == ChatMessage.ChatMessageType.Document)
            {
                return context;
            }
        }
        catch (Exception ex) when (!ex.IsCriticalException())
        {
            context.Log.LogError("Unable to save new message: {0}", ex.Message);
            context.Fail($"Unable to save new message: {ex.Message}", ex);
            return context;
        }

        // Clone the context to avoid modifying the original context variables.
        var chatContext = Utilities.CopyContextWithVariablesClone(context);
        chatContext.Variables.Set("knowledgeCutoff", this._promptOptions.KnowledgeCutoffDate);
        chatContext.Variables.Set("audience", chatContext["userName"]);

        // Check if plan exists in ask's context variables.
        // If plan was returned at this point, that means it was approved or cancelled.
        // Update the response previously saved in chat history with state
        if (context.Variables.TryGetValue("proposedPlan", out string? planJson)
            && !string.IsNullOrWhiteSpace(planJson)
            && context.Variables.TryGetValue("responseMessageId", out string? messageId))
        {
            await this.UpdateResponseAsync(planJson, messageId);
        }

        var response = chatContext.Variables.ContainsKey("userCancelledPlan")
            ? "I am sorry the plan did not meet your goals."
            : await this.GetChatResponseAsync(chatContext);

        if (chatContext.ErrorOccurred)
        {
            context.Fail(chatContext.LastErrorDescription);
            return context;
        }

        // Retrieve the prompt used to generate the response
        // and return it to the caller via the context variables.
        var prompt = chatContext.Variables.ContainsKey("prompt")
            ? chatContext.Variables["prompt"]
            : string.Empty;
        context.Variables.Set("prompt", prompt);

        // Save this response to memory such that subsequent chat responses can use it
        try
        {
<<<<<<< HEAD
            string newMessageId = await this.SaveNewResponseAsync(response, prompt, chatId);
            context.Variables.Set("messageId", newMessageId);
=======
            var botMessage = await this.SaveNewResponseAsync(response, prompt, chatId);
            context.Variables.Set("messageType", botMessage.Type.ToString());
>>>>>>> f60d7ba0
        }
        catch (Exception ex) when (!ex.IsCriticalException())
        {
            context.Log.LogError("Unable to save new response: {0}", ex.Message);
            context.Fail($"Unable to save new response: {ex.Message}");
            return context;
        }

        // Extract semantic chat memory
        await SemanticChatMemoryExtractor.ExtractSemanticChatMemoryAsync(
            chatId,
            this._kernel,
            chatContext,
            this._promptOptions);

        context.Variables.Update(response);
        context.Variables.Set("userId", "Bot");
        return context;
    }

    #region Private

    /// <summary>
    /// Generate the necessary chat context to create a prompt then invoke the model to get a response.
    /// </summary>
    /// <param name="chatContext">The SKContext.</param>
    /// <returns>A response from the model.</returns>
    private async Task<string> GetChatResponseAsync(SKContext chatContext)
    {
        // 1. Extract user intent from the conversation history.
        var userIntent = await this.GetUserIntentAsync(chatContext);
        if (chatContext.ErrorOccurred)
        {
            return string.Empty;
        }

        // 2. Calculate the remaining token budget.
        var remainingToken = this.GetChatContextTokenLimit(userIntent);

        // 3. Acquire external information from planner
        var externalInformationTokenLimit = (int)(remainingToken * this._promptOptions.ExternalInformationContextWeight);
        var planResult = await this.AcquireExternalInformationAsync(chatContext, userIntent, externalInformationTokenLimit);
        if (chatContext.ErrorOccurred)
        {
            return string.Empty;
        }

        // If plan is suggested, send back to user for approval before running
        if (this._externalInformationSkill.ProposedPlan != null)
        {
            return JsonSerializer.Serialize<ProposedPlan>(this._externalInformationSkill.ProposedPlan);
        }

        // 4. Query relevant semantic memories
        var chatMemoriesTokenLimit = (int)(remainingToken * this._promptOptions.MemoriesResponseContextWeight);
        var chatMemories = await this.QueryChatMemoriesAsync(chatContext, userIntent, chatMemoriesTokenLimit);
        if (chatContext.ErrorOccurred)
        {
            return string.Empty;
        }

        // 5. Query relevant document memories
        var documentContextTokenLimit = (int)(remainingToken * this._promptOptions.DocumentContextWeight);
        var documentMemories = await this.QueryDocumentsAsync(chatContext, userIntent, documentContextTokenLimit);
        if (chatContext.ErrorOccurred)
        {
            return string.Empty;
        }

        // 6. Fill in the chat history if there is any token budget left
        var chatContextComponents = new List<string>() { chatMemories, documentMemories, planResult };
        var chatContextText = string.Join("\n\n", chatContextComponents.Where(c => !string.IsNullOrEmpty(c)));
        var chatContextTextTokenCount = remainingToken - Utilities.TokenCount(chatContextText);
        if (chatContextTextTokenCount > 0)
        {
            var chatHistory = await this.GetChatHistoryAsync(chatContext, chatContextTextTokenCount);
            if (chatContext.ErrorOccurred)
            {
                return string.Empty;
            }
            chatContextText = $"{chatContextText}\n{chatHistory}";
        }

        // Invoke the model
        chatContext.Variables.Set("UserIntent", userIntent);
        chatContext.Variables.Set("ChatContext", chatContextText);

        var promptRenderer = new PromptTemplateEngine();
        var renderedPrompt = await promptRenderer.RenderAsync(
            this._promptOptions.SystemChatPrompt,
            chatContext);

        var completionFunction = this._kernel.CreateSemanticFunction(
            renderedPrompt,
            skillName: nameof(ChatSkill),
            description: "Complete the prompt.");

        chatContext = await completionFunction.InvokeAsync(
            context: chatContext,
            settings: this.CreateChatResponseCompletionSettings()
        );

        // Allow the caller to view the prompt used to generate the response
        chatContext.Variables.Set("prompt", renderedPrompt);

        if (chatContext.ErrorOccurred)
        {
            return string.Empty;
        }

        return chatContext.Result;
    }

    /// <summary>
    /// Helper function create the correct context variables to
    /// extract user intent from the conversation history.
    /// </summary>
    private async Task<string> GetUserIntentAsync(SKContext context)
    {
        if (!context.Variables.TryGetValue("planUserIntent", out string? userIntent))
        {
            var contextVariables = new ContextVariables();
            contextVariables.Set("chatId", context["chatId"]);
            contextVariables.Set("audience", context["userName"]);

            var intentContext = new SKContext(
                contextVariables,
                context.Memory,
                context.Skills,
                context.Log,
                context.CancellationToken
            );

            userIntent = await this.ExtractUserIntentAsync(intentContext);
            // Propagate the error
            if (intentContext.ErrorOccurred)
            {
                context.Fail(intentContext.LastErrorDescription);
            }
        }

        return userIntent;
    }

    /// <summary>
    /// Helper function create the correct context variables to
    /// extract chat history messages from the conversation history.
    /// </summary>
    private Task<string> GetChatHistoryAsync(SKContext context, int tokenLimit)
    {
        var contextVariables = new ContextVariables();
        contextVariables.Set("chatId", context["chatId"]);
        contextVariables.Set("tokenLimit", tokenLimit.ToString(new NumberFormatInfo()));

        var chatHistoryContext = new SKContext(
            contextVariables,
            context.Memory,
            context.Skills,
            context.Log,
            context.CancellationToken
        );

        var chatHistory = this.ExtractChatHistoryAsync(chatHistoryContext);

        // Propagate the error
        if (chatHistoryContext.ErrorOccurred)
        {
            context.Fail(chatHistoryContext.LastErrorDescription);
        }

        return chatHistory;
    }

    /// <summary>
    /// Helper function create the correct context variables to
    /// query chat memories from the chat memory store.
    /// </summary>
    private Task<string> QueryChatMemoriesAsync(SKContext context, string userIntent, int tokenLimit)
    {
        var contextVariables = new ContextVariables();
        contextVariables.Set("chatId", context["chatId"]);
        contextVariables.Set("tokenLimit", tokenLimit.ToString(new NumberFormatInfo()));

        var chatMemoriesContext = new SKContext(
            contextVariables,
            context.Memory,
            context.Skills,
            context.Log,
            context.CancellationToken
        );

        var chatMemories = this._semanticChatMemorySkill.QueryMemoriesAsync(userIntent, chatMemoriesContext);

        // Propagate the error
        if (chatMemoriesContext.ErrorOccurred)
        {
            context.Fail(chatMemoriesContext.LastErrorDescription);
        }

        return chatMemories;
    }

    /// <summary>
    /// Helper function create the correct context variables to
    /// query document memories from the document memory store.
    /// </summary>
    private Task<string> QueryDocumentsAsync(SKContext context, string userIntent, int tokenLimit)
    {
        var contextVariables = new ContextVariables();
        contextVariables.Set("chatId", context["chatId"]);
        contextVariables.Set("tokenLimit", tokenLimit.ToString(new NumberFormatInfo()));

        var documentMemoriesContext = new SKContext(
            contextVariables,
            context.Memory,
            context.Skills,
            context.Log,
            context.CancellationToken
        );

        var documentMemories = this._documentMemorySkill.QueryDocumentsAsync(userIntent, documentMemoriesContext);

        // Propagate the error
        if (documentMemoriesContext.ErrorOccurred)
        {
            context.Fail(documentMemoriesContext.LastErrorDescription);
        }

        return documentMemories;
    }

    /// <summary>
    /// Helper function create the correct context variables to acquire external information.
    /// </summary>
    private async Task<string> AcquireExternalInformationAsync(SKContext context, string userIntent, int tokenLimit)
    {
        var contextVariables = context.Variables.Clone();
        contextVariables.Set("tokenLimit", tokenLimit.ToString(new NumberFormatInfo()));

        var planContext = new SKContext(
            contextVariables,
            context.Memory,
            context.Skills,
            context.Log,
            context.CancellationToken
        );

        var plan = await this._externalInformationSkill.AcquireExternalInformationAsync(userIntent, planContext);

        // Propagate the error
        if (planContext.ErrorOccurred)
        {
            context.Fail(planContext.LastErrorDescription);
        }

        return plan;
    }

    /// <summary>
    /// Save a new message to the chat history.
    /// </summary>
    /// <param name="message">The message</param>
    /// <param name="userId">The user ID</param>
    /// <param name="userName"></param>
    /// <param name="chatId">The chat ID</param>
    /// <param name="type">Type of the message</param>
    private async Task<ChatMessage> SaveNewMessageAsync(string message, string userId, string userName, string chatId, string type)
    {
        // Make sure the chat exists.
        await this._chatSessionRepository.FindByIdAsync(chatId);

        var chatMessage = new ChatMessage(
            userId,
            userName,
            chatId,
            message,
            "",
            ChatMessage.AuthorRoles.User,
            // Default to a standard message if the `type` is not recognized
            Enum.TryParse(type, out ChatMessage.ChatMessageType typeAsEnum) && Enum.IsDefined(typeof(ChatMessage.ChatMessageType), typeAsEnum)
                ? typeAsEnum
                : ChatMessage.ChatMessageType.Message);

        await this._chatMessageRepository.CreateAsync(chatMessage);
        return chatMessage;
    }

    /// <summary>
    /// Save a new response to the chat history.
    /// </summary>
    /// <param name="response">Response from the chat.</param>
    /// <param name="prompt">Prompt used to generate the response.</param>
    /// <param name="chatId">The chat ID</param>
<<<<<<< HEAD
    private async Task<string> SaveNewResponseAsync(string response, string prompt, string chatId)
=======
    /// <returns>The created chat message.</returns>
    private async Task<ChatMessage> SaveNewResponseAsync(string response, string prompt, string chatId)
>>>>>>> f60d7ba0
    {
        // Make sure the chat exists.
        await this._chatSessionRepository.FindByIdAsync(chatId);

        var chatMessage = ChatMessage.CreateBotResponseMessage(chatId, response, prompt);
        await this._chatMessageRepository.CreateAsync(chatMessage);

<<<<<<< HEAD
        return chatMessage.Id;
    }

    /// <summary>
    /// Updates previously saved response in the chat history.
    /// </summary>
    /// <param name="updatedResponse">Updated response from the chat.</param>
    /// <param name="messageId">The chat message ID</param>
    private async Task UpdateResponseAsync(string updatedResponse, string messageId)
    {
        // Make sure the chat exists.
        var chatMessage = await this._chatMessageRepository.FindByIdAsync(messageId);
        chatMessage.Content = updatedResponse;

        await this._chatMessageRepository.UpsertAsync(chatMessage);
=======
        return chatMessage;
>>>>>>> f60d7ba0
    }

    /// <summary>
    /// Create a completion settings object for chat response. Parameters are read from the PromptSettings class.
    /// </summary>
    private CompleteRequestSettings CreateChatResponseCompletionSettings()
    {
        var completionSettings = new CompleteRequestSettings
        {
            MaxTokens = this._promptOptions.ResponseTokenLimit,
            Temperature = this._promptOptions.ResponseTemperature,
            TopP = this._promptOptions.ResponseTopP,
            FrequencyPenalty = this._promptOptions.ResponseFrequencyPenalty,
            PresencePenalty = this._promptOptions.ResponsePresencePenalty
        };

        return completionSettings;
    }

    /// <summary>
    /// Create a completion settings object for intent response. Parameters are read from the PromptSettings class.
    /// </summary>
    private CompleteRequestSettings CreateIntentCompletionSettings()
    {
        var completionSettings = new CompleteRequestSettings
        {
            MaxTokens = this._promptOptions.ResponseTokenLimit,
            Temperature = this._promptOptions.IntentTemperature,
            TopP = this._promptOptions.IntentTopP,
            FrequencyPenalty = this._promptOptions.IntentFrequencyPenalty,
            PresencePenalty = this._promptOptions.IntentPresencePenalty,
            StopSequences = new string[] { "] bot:" }
        };

        return completionSettings;
    }

    /// <summary>
    /// Calculate the remaining token budget for the chat response prompt.
    /// This is the token limit minus the token count of the user intent and the system commands.
    /// </summary>
    /// <param name="userIntent">The user intent returned by the model.</param>
    /// <returns>The remaining token limit.</returns>
    private int GetChatContextTokenLimit(string userIntent)
    {
        var tokenLimit = this._promptOptions.CompletionTokenLimit;
        var remainingToken =
            tokenLimit -
            Utilities.TokenCount(userIntent) -
            this._promptOptions.ResponseTokenLimit -
            Utilities.TokenCount(string.Join("\n", new string[]
                {
                            this._promptOptions.SystemDescription,
                            this._promptOptions.SystemResponse,
                            this._promptOptions.SystemChatContinuation
                })
            );

        return remainingToken;
    }

    # endregion
}<|MERGE_RESOLUTION|>--- conflicted
+++ resolved
@@ -268,13 +268,9 @@
         // Save this response to memory such that subsequent chat responses can use it
         try
         {
-<<<<<<< HEAD
-            string newMessageId = await this.SaveNewResponseAsync(response, prompt, chatId);
-            context.Variables.Set("messageId", newMessageId);
-=======
-            var botMessage = await this.SaveNewResponseAsync(response, prompt, chatId);
+            ChatMessage botMessage = await this.SaveNewResponseAsync(response, prompt, chatId);
+            context.Variables.Set("messageId", botMessage.Id);
             context.Variables.Set("messageType", botMessage.Type.ToString());
->>>>>>> f60d7ba0
         }
         catch (Exception ex) when (!ex.IsCriticalException())
         {
@@ -394,6 +390,7 @@
     /// </summary>
     private async Task<string> GetUserIntentAsync(SKContext context)
     {
+        // TODO: Regenerate user intent if plan was modified
         if (!context.Variables.TryGetValue("planUserIntent", out string? userIntent))
         {
             var contextVariables = new ContextVariables();
@@ -568,12 +565,8 @@
     /// <param name="response">Response from the chat.</param>
     /// <param name="prompt">Prompt used to generate the response.</param>
     /// <param name="chatId">The chat ID</param>
-<<<<<<< HEAD
-    private async Task<string> SaveNewResponseAsync(string response, string prompt, string chatId)
-=======
     /// <returns>The created chat message.</returns>
     private async Task<ChatMessage> SaveNewResponseAsync(string response, string prompt, string chatId)
->>>>>>> f60d7ba0
     {
         // Make sure the chat exists.
         await this._chatSessionRepository.FindByIdAsync(chatId);
@@ -581,8 +574,7 @@
         var chatMessage = ChatMessage.CreateBotResponseMessage(chatId, response, prompt);
         await this._chatMessageRepository.CreateAsync(chatMessage);
 
-<<<<<<< HEAD
-        return chatMessage.Id;
+        return chatMessage;
     }
 
     /// <summary>
@@ -597,9 +589,6 @@
         chatMessage.Content = updatedResponse;
 
         await this._chatMessageRepository.UpsertAsync(chatMessage);
-=======
-        return chatMessage;
->>>>>>> f60d7ba0
     }
 
     /// <summary>
