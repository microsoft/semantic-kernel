/*
Copyright (c) Microsoft. All rights reserved.
Licensed under the MIT license. See LICENSE file in the project root for full license information.

Bicep template for deploying Semantic Kernel to Azure as a web app service.
*/

@description('Name for the deployment - Must consist of alphanumeric characters or \'-\'')
param name string = 'semkernel'

@description('SKU for the Azure App Service plan')
@allowed(['B1', 'S1', 'S2', 'S3', 'P1V3', 'P2V3', 'I1V2', 'I2V2' ])
param appServiceSku string = 'B1'

@description('Location of package to deploy as the web service')
#disable-next-line no-hardcoded-env-urls // This is an arbitrary package URI
param packageUri string = 'https://skaasdeploy.blob.core.windows.net/api/semantickernelapi.zip'

@description('Underlying AI service')
@allowed([
  'AzureOpenAI'
  'OpenAI'
])
param aiService string = 'AzureOpenAI'

@description('Model to use for chat completions')
param completionModel string = 'gpt-35-turbo'

@description('Model to use for text embeddings')
param embeddingModel string = 'text-embedding-ada-002'

@description('Completion model the task planner should use')
param plannerModel string = 'gpt-35-turbo'

@description('Azure OpenAI endpoint to use (ignored when AI service is not AzureOpenAI)')
param endpoint string = ''

@secure()
@description('Azure OpenAI or OpenAI API key')
param apiKey string = ''

@description('Whether to deploy a new Azure OpenAI instance')
param deployNewAzureOpenAI bool = true

@description('Whether to deploy Cosmos DB for chat storage')
param deployCosmosDB bool = true

@description('Whether to deploy Qdrant (in a container) for memory storage')
param deployQdrant bool = true

@description('Whether to deploy Azure Speech Services to be able to input chat text by voice')
param deploySpeechServices bool = true

@description('Region for the resources')
#disable-next-line no-loc-expr-outside-params // We force the location to be the same as the resource group's for a simpler,
var location = resourceGroup().location       // more intelligible deployment experience at the cost of some flexibility

@description('Hash of the resource group ID')
var rgIdHash = uniqueString(resourceGroup().id)

@description('Name for the deployment - Made unique')
var uniqueName = '${name}-${rgIdHash}'

@description('Name of the Azure Storage file share to create')
var storageFileShareName = 'aciqdrantshare'


resource openAI 'Microsoft.CognitiveServices/accounts@2022-12-01' = if(deployNewAzureOpenAI) {
  name: 'ai-${uniqueName}'
  location: location
  kind: 'OpenAI'
  sku: {
    name: 'S0'
  }
  properties: {
    customSubDomainName: toLower(uniqueName)
  }
}

resource openAI_completionModel 'Microsoft.CognitiveServices/accounts/deployments@2022-12-01' = if(deployNewAzureOpenAI) {
  parent: openAI
  name: completionModel
  properties: {
    model: {
      format: 'OpenAI'
      name: completionModel
    }
    scaleSettings: {
      scaleType: 'Standard'
    }
  }
}

resource openAI_embeddingModel 'Microsoft.CognitiveServices/accounts/deployments@2022-12-01' = if(deployNewAzureOpenAI) {
  parent: openAI
  name: embeddingModel
  properties: {
    model: {
      format: 'OpenAI'
      name: embeddingModel
    }
    scaleSettings: {
      scaleType: 'Standard'
    }
  }
  dependsOn: [             // This "dependency" is to create models sequentially because the resource
    openAI_completionModel // provider does not support parallel creation of models properly.
  ]
}

resource appServicePlan 'Microsoft.Web/serverfarms@2022-03-01' = {
  name: 'asp-${uniqueName}-skweb'
  location: location
  sku: {
    name: appServiceSku
  }
}

resource appServiceWeb 'Microsoft.Web/sites@2022-09-01' = {
  name: 'app-${uniqueName}-skweb'
  location: location
  tags: {
    skweb: '1'
  }
  properties: {
    serverFarmId: appServicePlan.id
    httpsOnly: true
    virtualNetworkSubnetId: virtualNetwork.properties.subnets[0].id
<<<<<<< HEAD
    siteConfig: {
      alwaysOn: true
      cors: {
        allowedOrigins: [
          'http://localhost:3000'
        ]
        supportCredentials: true
      }
      detailedErrorLoggingEnabled: true
      minTlsVersion: '1.2'
      netFrameworkVersion: 'v6.0'
      use32BitWorkerProcess: false
      vnetRouteAllEnabled: true
      appSettings: [
        {
          name: 'AIService:Type'
          value: aiService
        }
        {
          name: 'AIService:Endpoint'
          value: deployNewAzureOpenAI ? openAI.properties.endpoint : endpoint
        }
        {
          name: 'AIService:Key'
          value: deployNewAzureOpenAI ? openAI.listKeys().key1 : apiKey
        }
        {
          name: 'AIService:Models:Completion'
          value: completionModel
        }
        {
          name: 'AIService:Models:Embedding'
          value: embeddingModel
        }
        {
          name: 'AIService:Models:Planner'
          value: plannerModel
        }
        {
          name: 'Authentication:Type'
          value: 'None'
        }
        {
          name: 'ChatStore:Type'
          value: deployCosmosDB ? 'cosmos' : 'volatile'
        }
        {
          name: 'ChatStore:Cosmos:Database'
          value: 'CopilotChat'
        }
        {
          name: 'ChatStore:Cosmos:ChatSessionsContainer'
          value: 'chatsessions'
        }
        {
          name: 'ChatStore:Cosmos:ChatMessagesContainer'
          value: 'chatmessages'
        }
        {
          name: 'ChatStore:Cosmos:ConnectionString'
          value: deployCosmosDB ? cosmosAccount.listConnectionStrings().connectionStrings[0].connectionString : ''
        }
        {
          name: 'MemoriesStore:Type'
          value: deployQdrant ? 'Qdrant' : 'Volatile'
        }
        {
          name: 'MemoriesStore:Qdrant:Host'
          value: deployQdrant ? 'https://${appServiceQdrant.properties.defaultHostName}' : ''
        }
        {
          name: 'MemoriesStore:Qdrant:Port'
          value: '443'
        }
        {
          name: 'AzureSpeech:Region'
          value: location
        }
        {
          name: 'AzureSpeech:Key'
          value: deploySpeechServices ? speechAccount.listKeys().key1 : ''
        }
        {
          name: 'AllowedOrigins'
          value: '[*]' // Defer list of allowed origins to the Azure service app's CORS configuration
        }
        {
          name: 'Kestrel:Endpoints:Https:Url'
          value: 'https://localhost:443'
        }
        {
          name: 'Logging:LogLevel:Default'
          value: 'Warning'
        }
        {
          name: 'Logging:LogLevel:SemanticKernel.Service'
          value: 'Warning'
        }
        {
          name: 'Logging:LogLevel:Microsoft.SemanticKernel'
          value: 'Warning'
        }
        {
          name: 'Logging:LogLevel:Microsoft.AspNetCore.Hosting'
          value: 'Warning'
        }
        {
          name: 'Logging:LogLevel:Microsoft.Hosting.Lifetimel'
          value: 'Warning'
        }
        {
          name: 'ApplicationInsights:ConnectionString'
          value: appInsights.properties.ConnectionString
        }
        {
          name: 'APPLICATIONINSIGHTS_CONNECTION_STRING'
          value: appInsights.properties.ConnectionString
        }
        {
          name: 'ApplicationInsightsAgent_EXTENSION_VERSION'
          value: '~2'
        }
=======
  }
}

resource appServiceWebConfig 'Microsoft.Web/sites/config@2022-09-01' = {
  parent: appServiceWeb
  name: 'web'
  properties: {
    alwaysOn: true
    cors: {
      allowedOrigins: [
        'http://localhost:3000'
>>>>>>> 292bdc69
      ]
      supportCredentials: true
    }
    detailedErrorLoggingEnabled: true
    minTlsVersion: '1.2'
    netFrameworkVersion: 'v6.0'
    use32BitWorkerProcess: false
    vnetRouteAllEnabled: true
    appSettings: [
      {
        name: 'AIService:Type'
        value: aiService
      }
      {
        name: 'AIService:Endpoint'
        value: deployNewAzureOpenAI ? openAI.properties.endpoint : endpoint
      }
      {
        name: 'AIService:Key'
        value: deployNewAzureOpenAI ? openAI.listKeys().key1 : apiKey
      }
      {
        name: 'AIService:Models:Completion'
        value: completionModel
      }
      {
        name: 'AIService:Models:Embedding'
        value: embeddingModel
      }
      {
        name: 'AIService:Models:Planner'
        value: plannerModel
      }
      {
        name: 'Authorization:Type'
        value: empty(semanticKernelApiKey) ? 'None' : 'ApiKey'
      }
      {
        name: 'Authorization:ApiKey'
        value: semanticKernelApiKey
      }
      {
        name: 'ChatStore:Type'
        value: deployCosmosDB ? 'cosmos' : 'volatile'
      }
      {
        name: 'ChatStore:Cosmos:Database'
        value: 'CopilotChat'
      }
      {
        name: 'ChatStore:Cosmos:ChatSessionsContainer'
        value: 'chatsessions'
      }
      {
        name: 'ChatStore:Cosmos:ChatMessagesContainer'
        value: 'chatmessages'
      }
      {
        name: 'ChatStore:Cosmos:ConnectionString'
        value: deployCosmosDB ? cosmosAccount.listConnectionStrings().connectionStrings[0].connectionString : ''
      }
      {
        name: 'MemoriesStore:Type'
        value: deployQdrant ? 'Qdrant' : 'Volatile'
      }
      {
        name: 'MemoriesStore:Qdrant:Host'
        value: deployQdrant ? 'https://${appServiceQdrant.properties.defaultHostName}' : ''
      }
      {
        name: 'MemoriesStore:Qdrant:Port'
        value: '443'
      }
      {
        name: 'AzureSpeech:Region'
        value: location
      }
      {
        name: 'AzureSpeech:Key'
        value: deploySpeechServices ? speechAccount.listKeys().key1 : ''
      }
      {
        name: 'AllowedOrigins'
        value: '[*]' // Defer list of allowed origins to the Azure service app's CORS configuration
      }
      {
        name: 'Kestrel:Endpoints:Https:Url'
        value: 'https://localhost:443'
      }
      {
        name: 'Logging:LogLevel:Default'
        value: 'Warning'
      }
      {
        name: 'Logging:LogLevel:SemanticKernel.Service'
        value: 'Warning'
      }
      {
        name: 'Logging:LogLevel:Microsoft.SemanticKernel'
        value: 'Warning'
      }
      {
        name: 'Logging:LogLevel:Microsoft.AspNetCore.Hosting'
        value: 'Warning'
      }
      {
        name: 'Logging:LogLevel:Microsoft.Hosting.Lifetimel'
        value: 'Warning'
      }
      {
        name: 'ApplicationInsights:ConnectionString'
        value: appInsights.properties.ConnectionString
      }
      {
        name: 'APPLICATIONINSIGHTS_CONNECTION_STRING'
        value: appInsights.properties.ConnectionString
      }
      {
        name: 'ApplicationInsightsAgent_EXTENSION_VERSION'
        value: '~2'
      }
    ]
  }
}

resource appServiceWebDeploy 'Microsoft.Web/sites/extensions@2022-09-01' = {
  name: 'MSDeploy'
  kind: 'string'
  parent: appServiceWeb
  properties: {
    packageUri: packageUri
  }
  dependsOn: [
    appServiceWebConfig
  ]
}

resource appInsights 'Microsoft.Insights/components@2020-02-02' = {
  name: 'appi-${uniqueName}'
  location: location
  kind: 'string'
  tags: {
    displayName: 'AppInsight'
  }
  properties: {
    Application_Type: 'web'
    WorkspaceResourceId: logAnalyticsWorkspace.id
  }
}

resource appInsightExtension 'Microsoft.Web/sites/siteextensions@2022-09-01' = {
  parent: appServiceWeb
  name: 'Microsoft.ApplicationInsights.AzureWebSites'
  dependsOn: [
    appServiceWebDeploy
  ]
}

resource logAnalyticsWorkspace 'Microsoft.OperationalInsights/workspaces@2022-10-01' = {
  name: 'la-${uniqueName}'
  location: location
  tags: {
    displayName: 'Log Analytics'
  }
  properties: {
    sku: {
      name: 'PerGB2018'
    }
    retentionInDays: 90
    features: {
      searchVersion: 1
      legacy: 0
      enableLogAccessUsingOnlyResourcePermissions: true
    }
  }
}

resource storage 'Microsoft.Storage/storageAccounts@2022-09-01' = if (deployQdrant) {
  name: 'st${rgIdHash}' // Not using full unique name to avoid hitting 24 char limit
  location: location
  kind: 'StorageV2'
  sku: {
    name: 'Standard_LRS'
  }
  properties: {
    supportsHttpsTrafficOnly: true
    allowBlobPublicAccess: false
  }
  resource fileservices 'fileServices' = {
    name: 'default'
    resource share 'shares' = {
      name: storageFileShareName
    }
  }
}

resource appServicePlanQdrant 'Microsoft.Web/serverfarms@2022-03-01' = if (deployQdrant) {
  name: 'asp-${uniqueName}-qdrant'
  location: location
  kind: 'linux'
  sku: {
    name: 'P1v3'
  }
  properties: {
    reserved: true
  }
}

resource appServiceQdrant 'Microsoft.Web/sites@2022-09-01' = if (deployQdrant) {
  name: 'app-${uniqueName}-qdrant'
  location: location
  kind: 'app,linux,container'
  properties: {
    serverFarmId: appServicePlanQdrant.id
    httpsOnly: true
    reserved: true
    clientCertMode: 'Required'
    virtualNetworkSubnetId: virtualNetwork.properties.subnets[1].id
    siteConfig: {
      numberOfWorkers: 1
      linuxFxVersion: 'DOCKER|qdrant/qdrant:latest'
      alwaysOn: true
      vnetRouteAllEnabled: true
      ipSecurityRestrictions: [
        {
          vnetSubnetResourceId: virtualNetwork.properties.subnets[0].id
          action: 'Allow'
          priority: 300
          name: 'Allow front vnet'
        }
        {
          ipAddress: 'Any'
          action: 'Deny'
          priority: 2147483647
          name: 'Deny all'
        }
      ]
      azureStorageAccounts: {
        aciqdrantshare: {
          type: 'AzureFiles'
          accountName: deployQdrant ? storage.name : 'notdeployed'
          shareName: storageFileShareName
          mountPath: '/qdrant/storage'
          accessKey: deployQdrant ? storage.listKeys().keys[0].value : ''
        }
      }
    }
  }
}

resource virtualNetwork 'Microsoft.Network/virtualNetworks@2021-05-01' = {
  name: 'vnet-semantickernel'
  location: location
  properties: {
    addressSpace: {
      addressPrefixes: [
        '10.0.0.0/16'
      ]
    }
    subnets: [
      {
        name: 'webSubnet'
        properties: {
          addressPrefix: '10.0.1.0/24'
          networkSecurityGroup: {
            id: webNsg.id
          }
          serviceEndpoints: [
            {
              service: 'Microsoft.Web'
              locations: [
                '*'
              ]
            }
          ]
          delegations: [
            {
              name: 'delegation'
              properties: {
                serviceName: 'Microsoft.Web/serverfarms'
              }
            }
          ]
          privateEndpointNetworkPolicies: 'Disabled'
          privateLinkServiceNetworkPolicies: 'Enabled'
        }
      }
      {
        name: 'qdrantSubnet'
        properties: {
          addressPrefix: '10.0.2.0/24'
          networkSecurityGroup: {
            id: qdrantNsg.id
          }
          serviceEndpoints: [
            {
              service: 'Microsoft.Web'
              locations: [
                '*'
              ]
            }
          ]
          delegations: [
            {
              name: 'delegation'
              properties: {
                serviceName: 'Microsoft.Web/serverfarms'
              }
            }
          ]
          privateEndpointNetworkPolicies: 'Disabled'
          privateLinkServiceNetworkPolicies: 'Enabled'
        }
      }
    ]
  }
}

resource webNsg 'Microsoft.Network/networkSecurityGroups@2022-11-01' = {
  name: 'nsg-${uniqueName}-web'
  location: location
  properties: {
    securityRules: [
      {
        name: 'AllowAnyHTTPSInbound'
        properties: {
          protocol: 'TCP'
          sourcePortRange: '*'
          destinationPortRange: '443'
          sourceAddressPrefix: '*'
          destinationAddressPrefix: '*'
          access: 'Allow'
          priority: 100
          direction: 'Inbound'
        }
      }
    ]
  }
}

resource qdrantNsg 'Microsoft.Network/networkSecurityGroups@2022-11-01' = {
  name: 'nsg-${uniqueName}-qdrant'
  location: location
  properties: {
    securityRules: []
  }
}

resource webSubnetConnection 'Microsoft.Web/sites/virtualNetworkConnections@2022-09-01' = {
  parent: appServiceWeb
  name: 'webSubnetConnection'
  properties: {
    vnetResourceId: virtualNetwork.properties.subnets[0].id
    isSwift: true
  }
}

resource qdrantSubnetConnection 'Microsoft.Web/sites/virtualNetworkConnections@2022-09-01' = if (deployQdrant) {
  parent: appServiceQdrant
  name: 'qdrantSubnetConnection'
  properties: {
    vnetResourceId: virtualNetwork.properties.subnets[1].id
    isSwift: true
  }
}

resource cosmosAccount 'Microsoft.DocumentDB/databaseAccounts@2023-04-15' = if (deployCosmosDB) {
  name: toLower('cosmos-${uniqueName}')
  location: location
  kind: 'GlobalDocumentDB'
  properties: {
    consistencyPolicy: { defaultConsistencyLevel: 'Session' }
    locations: [ {
      locationName: location
      failoverPriority: 0
      isZoneRedundant: false
      }
    ]
    databaseAccountOfferType: 'Standard'
  }
}

resource cosmosDatabase 'Microsoft.DocumentDB/databaseAccounts/sqlDatabases@2023-04-15' = if (deployCosmosDB) {
  parent: cosmosAccount
  name: 'CopilotChat'
  properties: {
    resource: {
      id: 'CopilotChat'
    }
  }
}

resource messageContainer 'Microsoft.DocumentDB/databaseAccounts/sqlDatabases/containers@2023-04-15' = if (deployCosmosDB) {
  parent: cosmosDatabase
  name: 'chatmessages'
  properties: {
    resource: {
      id: 'chatmessages'
      indexingPolicy: {
        indexingMode: 'consistent'
        automatic: true
        includedPaths: [
          {
            path: '/*'
          }
        ]
        excludedPaths: [
          {
            path: '/"_etag"/?'
          }
        ]
      }
      partitionKey: {
        paths: [
          '/id'
        ]
        kind: 'Hash'
        version: 2
      }
    }
  }
}

resource sessionContainer 'Microsoft.DocumentDB/databaseAccounts/sqlDatabases/containers@2023-04-15' = if (deployCosmosDB) {
  parent: cosmosDatabase
  name: 'chatsessions'
  properties: {
    resource: {
      id: 'chatsessions'
      indexingPolicy: {
        indexingMode: 'consistent'
        automatic: true
        includedPaths: [
          {
            path: '/*'
          }
        ]
        excludedPaths: [
          {
            path: '/"_etag"/?'
          }
        ]
      }
      partitionKey: {
        paths: [
          '/id'
        ]
        kind: 'Hash'
        version: 2
      }
    }
  }
}

resource speechAccount 'Microsoft.CognitiveServices/accounts@2022-12-01' = if (deploySpeechServices) {
  name: 'cog-${uniqueName}'
  location: location
  sku: {
    name: 'S0'
  }
  kind: 'SpeechServices'
  identity: {
    type: 'None'
  }
  properties: {
    customSubDomainName: 'cog-${uniqueName}'
    networkAcls: {
      defaultAction: 'Allow'
    }
    publicNetworkAccess: 'Enabled'
  }
}


output deployedUrl string = appServiceWeb.properties.defaultHostName<|MERGE_RESOLUTION|>--- conflicted
+++ resolved
@@ -126,130 +126,6 @@
     serverFarmId: appServicePlan.id
     httpsOnly: true
     virtualNetworkSubnetId: virtualNetwork.properties.subnets[0].id
-<<<<<<< HEAD
-    siteConfig: {
-      alwaysOn: true
-      cors: {
-        allowedOrigins: [
-          'http://localhost:3000'
-        ]
-        supportCredentials: true
-      }
-      detailedErrorLoggingEnabled: true
-      minTlsVersion: '1.2'
-      netFrameworkVersion: 'v6.0'
-      use32BitWorkerProcess: false
-      vnetRouteAllEnabled: true
-      appSettings: [
-        {
-          name: 'AIService:Type'
-          value: aiService
-        }
-        {
-          name: 'AIService:Endpoint'
-          value: deployNewAzureOpenAI ? openAI.properties.endpoint : endpoint
-        }
-        {
-          name: 'AIService:Key'
-          value: deployNewAzureOpenAI ? openAI.listKeys().key1 : apiKey
-        }
-        {
-          name: 'AIService:Models:Completion'
-          value: completionModel
-        }
-        {
-          name: 'AIService:Models:Embedding'
-          value: embeddingModel
-        }
-        {
-          name: 'AIService:Models:Planner'
-          value: plannerModel
-        }
-        {
-          name: 'Authentication:Type'
-          value: 'None'
-        }
-        {
-          name: 'ChatStore:Type'
-          value: deployCosmosDB ? 'cosmos' : 'volatile'
-        }
-        {
-          name: 'ChatStore:Cosmos:Database'
-          value: 'CopilotChat'
-        }
-        {
-          name: 'ChatStore:Cosmos:ChatSessionsContainer'
-          value: 'chatsessions'
-        }
-        {
-          name: 'ChatStore:Cosmos:ChatMessagesContainer'
-          value: 'chatmessages'
-        }
-        {
-          name: 'ChatStore:Cosmos:ConnectionString'
-          value: deployCosmosDB ? cosmosAccount.listConnectionStrings().connectionStrings[0].connectionString : ''
-        }
-        {
-          name: 'MemoriesStore:Type'
-          value: deployQdrant ? 'Qdrant' : 'Volatile'
-        }
-        {
-          name: 'MemoriesStore:Qdrant:Host'
-          value: deployQdrant ? 'https://${appServiceQdrant.properties.defaultHostName}' : ''
-        }
-        {
-          name: 'MemoriesStore:Qdrant:Port'
-          value: '443'
-        }
-        {
-          name: 'AzureSpeech:Region'
-          value: location
-        }
-        {
-          name: 'AzureSpeech:Key'
-          value: deploySpeechServices ? speechAccount.listKeys().key1 : ''
-        }
-        {
-          name: 'AllowedOrigins'
-          value: '[*]' // Defer list of allowed origins to the Azure service app's CORS configuration
-        }
-        {
-          name: 'Kestrel:Endpoints:Https:Url'
-          value: 'https://localhost:443'
-        }
-        {
-          name: 'Logging:LogLevel:Default'
-          value: 'Warning'
-        }
-        {
-          name: 'Logging:LogLevel:SemanticKernel.Service'
-          value: 'Warning'
-        }
-        {
-          name: 'Logging:LogLevel:Microsoft.SemanticKernel'
-          value: 'Warning'
-        }
-        {
-          name: 'Logging:LogLevel:Microsoft.AspNetCore.Hosting'
-          value: 'Warning'
-        }
-        {
-          name: 'Logging:LogLevel:Microsoft.Hosting.Lifetimel'
-          value: 'Warning'
-        }
-        {
-          name: 'ApplicationInsights:ConnectionString'
-          value: appInsights.properties.ConnectionString
-        }
-        {
-          name: 'APPLICATIONINSIGHTS_CONNECTION_STRING'
-          value: appInsights.properties.ConnectionString
-        }
-        {
-          name: 'ApplicationInsightsAgent_EXTENSION_VERSION'
-          value: '~2'
-        }
-=======
   }
 }
 
@@ -261,7 +137,6 @@
     cors: {
       allowedOrigins: [
         'http://localhost:3000'
->>>>>>> 292bdc69
       ]
       supportCredentials: true
     }
@@ -296,12 +171,8 @@
         value: plannerModel
       }
       {
-        name: 'Authorization:Type'
-        value: empty(semanticKernelApiKey) ? 'None' : 'ApiKey'
-      }
-      {
-        name: 'Authorization:ApiKey'
-        value: semanticKernelApiKey
+        name: 'Authentication:Type'
+        value: 'None'
       }
       {
         name: 'ChatStore:Type'
