/*
Copyright (c) Microsoft. All rights reserved.
Licensed under the MIT license. See LICENSE file in the project root for full license information.

Bicep template for deploying Semantic Kernel to Azure as a web app service with an existing Azure OpenAI account.
*/

@description('Name for the deployment - Must consist of alphanumeric characters or \'-\'')
param name string = 'semkernel'

@description('SKU for the Azure App Service plan')
@allowed(['B1', 'S1', 'S2', 'S3', 'P1V3', 'P2V3', 'I1V2', 'I2V2' ])
param appServiceSku string = 'B1'

@description('Location of package to deploy as the web service')
#disable-next-line no-hardcoded-env-urls // This is an arbitrary package URI
param packageUri string = 'https://skaasdeploy.blob.core.windows.net/api/semantickernelapi.zip'

@description('Model to use for chat completions')
param completionModel string = 'gpt-35-turbo'

@description('Model to use for text embeddings')
param embeddingModel string = 'text-embedding-ada-002'

@description('Completion model the task planner should use')
param plannerModel string = 'gpt-35-turbo'

@description('Azure OpenAI endpoint to use')
param endpoint string

@secure()
@description('Azure OpenAI API key')
param apiKey string

<<<<<<< HEAD
=======
@description('Semantic Kernel server API key - Generated GUID by default (Provide empty string to disable API key auth)')
param semanticKernelApiKey string = newGuid()

>>>>>>> 143d30cc
@description('Whether to deploy Cosmos DB for chat storage')
param deployCosmosDB bool = true

@description('Whether to deploy Qdrant (in a container) for memory storage')
param deployQdrant bool = true

@description('Whether to deploy Azure Speech Services to be able to input chat text by voice')
param deploySpeechServices bool = true


module semanticKernel 'main.bicep' = {
  name: 'SemanticKernel'
  params: {
    name: name
    appServiceSku: appServiceSku
    packageUri: packageUri
    aiService: 'AzureOpenAI'
    completionModel: completionModel
    embeddingModel: embeddingModel
    plannerModel: plannerModel
    endpoint: endpoint
    apiKey: apiKey
    deployCosmosDB: deployCosmosDB
    deployQdrant: deployQdrant
    deploySpeechServices: deploySpeechServices
    deployNewAzureOpenAI: false
  }
}


output endpoint string = semanticKernel.outputs.deployedUrl<|MERGE_RESOLUTION|>--- conflicted
+++ resolved
@@ -32,12 +32,6 @@
 @description('Azure OpenAI API key')
 param apiKey string
 
-<<<<<<< HEAD
-=======
-@description('Semantic Kernel server API key - Generated GUID by default (Provide empty string to disable API key auth)')
-param semanticKernelApiKey string = newGuid()
-
->>>>>>> 143d30cc
 @description('Whether to deploy Cosmos DB for chat storage')
 param deployCosmosDB bool = true
 
