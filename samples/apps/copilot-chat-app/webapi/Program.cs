--- conflicted
+++ resolved
@@ -34,15 +34,7 @@
             serverPort = Constants.DefaultServerPort;
         }
 
-<<<<<<< HEAD
-        // Set the protocol to use
-        var useHttp = builder.Configuration.GetSection("UseHttp").Get<bool>();
-        string protocol = useHttp ? "http" : "https";
-
-        builder.WebHost.UseUrls($"{protocol}://*:{serverPort}");
-=======
         builder.WebHost.UseUrls($"https://*:{serverPort}");
->>>>>>> ab6f1510
 
         // Add services to the DI container
         AddServices(builder.Services, builder.Configuration);
