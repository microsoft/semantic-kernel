﻿// Copyright (c) Microsoft. All rights reserved.

using System;
using System.Linq;
using System.Threading.Tasks;
using Microsoft.AspNetCore.Builder;
using Microsoft.AspNetCore.Hosting;
<<<<<<< HEAD
using Microsoft.ApplicationInsights.Extensibility;
using Microsoft.ApplicationInsights.Extensibility.Implementation;
=======
>>>>>>> f8a8d884
using Microsoft.AspNetCore.Hosting.Server;
using Microsoft.AspNetCore.Hosting.Server.Features;
using Microsoft.Extensions.DependencyInjection;
using Microsoft.Extensions.Hosting;
using Microsoft.Extensions.Logging;
using SemanticKernel.Service.CopilotChat.Extensions;
using SemanticKernel.Service.CopilotChat.Hubs;
<<<<<<< HEAD
using Microsoft.SemanticKernel.Diagnostics;
using SemanticKernel.Service.Services;
using SemanticKernel.Service.Diagnostics;
=======
>>>>>>> f8a8d884

namespace SemanticKernel.Service;

/// <summary>
/// Copilot Chat Service
/// </summary>
public sealed class Program
{
    /// <summary>
    /// Entry point
    /// </summary>
    /// <param name="args">Web application command-line arguments.</param>
    // ReSharper disable once InconsistentNaming
    public static async Task Main(string[] args)
    {
        WebApplicationBuilder builder = WebApplication.CreateBuilder(args);

        // Load in configuration settings from appsettings.json, user-secrets, key vaults, etc...
        builder.Host.AddConfiguration();
        builder.WebHost.UseUrls(); // Disables endpoint override warning message when using IConfiguration for Kestrel endpoint.

        // Add in configuration options and Semantic Kernel services.
        builder.Services
            .AddSingleton<ILogger>(sp => sp.GetRequiredService<ILogger<Program>>()) // some services require an un-templated ILogger
            .AddOptions(builder.Configuration)
            .AddSemanticKernelServices();

        // Add CopilotChat services.
        builder.Services
            .AddCopilotChatOptions(builder.Configuration)
            .AddCopilotChatPlannerServices()
            .AddPersistentChatStore();

        // Add SignalR as the real time relay service
        builder.Services.AddSignalR();

<<<<<<< HEAD
        // Add AppInsights telemetry
=======
        // Add in the rest of the services.
>>>>>>> f8a8d884
        builder.Services
            .AddHttpContextAccessor()
            .AddApplicationInsightsTelemetry(options => { options.ConnectionString = builder.Configuration["APPLICATIONINSIGHTS_CONNECTION_STRING"]; })
            .AddSingleton<ITelemetryInitializer, AppInsightsUserTelemetryInitializerService>()
            .AddLogging(logBuilder => logBuilder.AddApplicationInsights())
            .AddSingleton<ITelemetryService, AppInsightsTelemetryService>();

#if DEBUG
        TelemetryDebugWriter.IsTracingDisabled = false;
#endif

        // Add in the rest of the services.
        builder.Services
            .AddAuthorization(builder.Configuration)
            .AddEndpointsApiExplorer()
            .AddSwaggerGen()
            .AddCors()
            .AddControllers();
        builder.Services.AddHealthChecks();

        // Configure middleware and endpoints
        WebApplication app = builder.Build();
        app.UseCors();
        app.UseAuthentication();
        app.UseAuthorization();
        app.MapControllers();
        app.MapHealthChecks("/healthz");

        // Add CopilotChat hub for real time communication
        app.MapHub<MessageRelayHub>("/messageRelayHub");

        // Enable Swagger for development environments.
        if (app.Environment.IsDevelopment())
        {
            app.UseSwagger();
            app.UseSwaggerUI();
        }

        // Start the service
        Task runTask = app.RunAsync();

        // Log the health probe URL for users to validate the service is running.
        try
        {
            string? address = app.Services.GetRequiredService<IServer>().Features.Get<IServerAddressesFeature>()?.Addresses.FirstOrDefault();
            app.Services.GetRequiredService<ILogger>().LogInformation("Health probe: {0}/healthz", address);
        }
        catch (ObjectDisposedException)
        {
            // We likely failed startup which disposes 'app.Services' - don't attempt to display the health probe URL.
        }

        // Wait for the service to complete.
        await runTask;
    }
}<|MERGE_RESOLUTION|>--- conflicted
+++ resolved
@@ -5,11 +5,8 @@
 using System.Threading.Tasks;
 using Microsoft.AspNetCore.Builder;
 using Microsoft.AspNetCore.Hosting;
-<<<<<<< HEAD
 using Microsoft.ApplicationInsights.Extensibility;
 using Microsoft.ApplicationInsights.Extensibility.Implementation;
-=======
->>>>>>> f8a8d884
 using Microsoft.AspNetCore.Hosting.Server;
 using Microsoft.AspNetCore.Hosting.Server.Features;
 using Microsoft.Extensions.DependencyInjection;
@@ -17,12 +14,8 @@
 using Microsoft.Extensions.Logging;
 using SemanticKernel.Service.CopilotChat.Extensions;
 using SemanticKernel.Service.CopilotChat.Hubs;
-<<<<<<< HEAD
-using Microsoft.SemanticKernel.Diagnostics;
 using SemanticKernel.Service.Services;
 using SemanticKernel.Service.Diagnostics;
-=======
->>>>>>> f8a8d884
 
 namespace SemanticKernel.Service;
 
@@ -59,11 +52,7 @@
         // Add SignalR as the real time relay service
         builder.Services.AddSignalR();
 
-<<<<<<< HEAD
         // Add AppInsights telemetry
-=======
-        // Add in the rest of the services.
->>>>>>> f8a8d884
         builder.Services
             .AddHttpContextAccessor()
             .AddApplicationInsightsTelemetry(options => { options.ConnectionString = builder.Configuration["APPLICATIONINSIGHTS_CONNECTION_STRING"]; })
