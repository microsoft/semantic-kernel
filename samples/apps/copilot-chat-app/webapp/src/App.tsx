--- conflicted
+++ resolved
@@ -80,10 +80,6 @@
         // eslint-disable-next-line react-hooks/exhaustive-deps
     }, [instance, inProgress, isAuthenticated, appState]);
 
-<<<<<<< HEAD
-
-=======
->>>>>>> f16786f3
     // TODO: handle error case of missing account information
     return (
         <div>
