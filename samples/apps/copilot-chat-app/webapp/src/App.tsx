// Copyright (c) Microsoft. All rights reserved.

import { AuthenticatedTemplate, UnauthenticatedTemplate, useIsAuthenticated, useMsal } from '@azure/msal-react';
import { Subtitle1, makeStyles, shorthands, tokens } from '@fluentui/react-components';
import { Alert } from '@fluentui/react-components/unstable';
import { Dismiss16Regular } from '@fluentui/react-icons';
import * as React from 'react';
import { FC, useEffect } from 'react';
import { UserSettings } from './components/header/UserSettings';
import { PluginGallery } from './components/open-api-plugins/PluginGallery';
import BackendProbe from './components/views/BackendProbe';
import { ChatView } from './components/views/ChatView';
import Loading from './components/views/Loading';
import { Login } from './components/views/Login';
import { AlertType } from './libs/models/AlertType';
import { useChat } from './libs/useChat';
import { useAppDispatch, useAppSelector } from './redux/app/hooks';
import { RootState } from './redux/app/store';
import { addAlert, removeAlert, setActiveUserInfo } from './redux/features/app/appSlice';
import { CopilotChatTokens } from './styles';

export const useClasses = makeStyles({
    container: {
        ...shorthands.overflow('hidden'),
        display: 'flex',
        flexDirection: 'column',
        width: '100%',
        height: '100vh',
    },
    header: {
        backgroundColor: CopilotChatTokens.backgroundColor,
        width: '100%',
        height: '48px',
        color: '#FFF',
        display: 'flex',
        '& h1': {
            paddingLeft: '20px',
            display: 'flex',
        },
        alignItems: 'center',
        justifyContent: 'space-between',
    },
    persona: {
        marginRight: '20px',
    },
    cornerItems: {
        display: 'flex',
        ...shorthands.gap(tokens.spacingHorizontalXS),
    },
});

enum AppState {
    ProbeForBackend,
    LoadingChats,
    Chat,
    SigningOut,
}

const App: FC = () => {
    const classes = useClasses();

    const [appState, setAppState] = React.useState(AppState.ProbeForBackend);
    const { alerts } = useAppSelector((state: RootState) => state.app);
    const dispatch = useAppDispatch();

    const { instance, inProgress } = useMsal();
    const { activeUserInfo } = useAppSelector((state: RootState) => state.app);
    const isAuthenticated = useIsAuthenticated();

    const chat = useChat();

    useEffect(() => {
        if (isAuthenticated) {
            let isActiveUserInfoSet = activeUserInfo !== undefined;
            if (!isActiveUserInfoSet) {
                const account = instance.getActiveAccount();
                if (!account) {
                    dispatch(addAlert({ type: AlertType.Error, message: 'Unable to get active logged in account.' }));
                } else {
                    dispatch(setActiveUserInfo({
                        id: account.homeAccountId,
                        email: account.username,    // username in an AccountInfo object is the email address
                        username: account.name ?? account.username,
                    }));
                }
                isActiveUserInfoSet = true;
            }

<<<<<<< HEAD
            if (isActiveUserInfoSet && appState === AppState.LoadingChats) {
                // Load all chats from the backend.
                async function loadChats() {
                    if (await chat.loadChats()) {
=======
            if (appState === AppState.LoadingChats) {
                // Load all chats from memory
                void chat.loadChats().then((succeeded) => {
                    if (succeeded) {
>>>>>>> cd5120fa
                        setAppState(AppState.Chat);
                    }
                });
            }
        }

        // eslint-disable-next-line react-hooks/exhaustive-deps
    }, [instance, inProgress, isAuthenticated, appState]);

    const onDismissAlert = (index: number) => {
        dispatch(removeAlert(index));
    };

    // TODO: handle error case of missing account information
    return (
        <div>
            <UnauthenticatedTemplate>
                <div className={classes.container}>
                    <div className={classes.header}>
                        <Subtitle1 as="h1">Copilot Chat</Subtitle1>
                    </div>
                    {appState === AppState.SigningOut && <Loading text="Signing you out..." />}
                    {appState !== AppState.SigningOut && <Login />}
                </div>
            </UnauthenticatedTemplate>
            <AuthenticatedTemplate>
                <div className={classes.container}>
                    <div className={classes.header}>
                        <Subtitle1 as="h1">Copilot Chat</Subtitle1>
                        <div className={classes.cornerItems}>
                            <PluginGallery />
                            <UserSettings
                                setLoadingState={() => {
                                    setAppState(AppState.SigningOut);
                                }}
                            />
                        </div>
                    </div>
                    {alerts.map(({ type, message }, index) => {
                        return (
                            <Alert
                                intent={type}
                                action={{
                                    icon: (
                                        <Dismiss16Regular
                                            aria-label="dismiss message"
                                            onClick={() => {
                                                onDismissAlert(index);
                                            }}
                                            color="black"
                                        />
                                    ),
                                }}
                                key={`${index}-${type}`}
                            >
                                {message}
                            </Alert>
                        );
                    })}
                    {appState === AppState.ProbeForBackend && (
                        <BackendProbe
                            uri={process.env.REACT_APP_BACKEND_URI as string}
                            onBackendFound={() => {
                                setAppState(AppState.LoadingChats);
                            }}
                        />
                    )}
                    {appState === AppState.LoadingChats && <Loading text="Loading Chats..." />}
                    {appState === AppState.Chat && <ChatView />}
                </div>
            </AuthenticatedTemplate>
        </div>
    );
};

export default App;<|MERGE_RESOLUTION|>--- conflicted
+++ resolved
@@ -77,26 +77,21 @@
                 if (!account) {
                     dispatch(addAlert({ type: AlertType.Error, message: 'Unable to get active logged in account.' }));
                 } else {
-                    dispatch(setActiveUserInfo({
-                        id: account.homeAccountId,
-                        email: account.username,    // username in an AccountInfo object is the email address
-                        username: account.name ?? account.username,
-                    }));
+                    dispatch(
+                        setActiveUserInfo({
+                            id: account.homeAccountId,
+                            email: account.username, // username in an AccountInfo object is the email address
+                            username: account.name ?? account.username,
+                        }),
+                    );
                 }
                 isActiveUserInfoSet = true;
             }
 
-<<<<<<< HEAD
-            if (isActiveUserInfoSet && appState === AppState.LoadingChats) {
-                // Load all chats from the backend.
-                async function loadChats() {
-                    if (await chat.loadChats()) {
-=======
             if (appState === AppState.LoadingChats) {
                 // Load all chats from memory
                 void chat.loadChats().then((succeeded) => {
                     if (succeeded) {
->>>>>>> cd5120fa
                         setAppState(AppState.Chat);
                     }
                 });
