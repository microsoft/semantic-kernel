--- conflicted
+++ resolved
@@ -3,18 +3,10 @@
 import { useMsal } from '@azure/msal-react';
 import { Persona, Text, makeStyles, mergeClasses, shorthands, tokens } from '@fluentui/react-components';
 import React from 'react';
-<<<<<<< HEAD
 import { AuthorRoles, IChatMessage } from '../../libs/models/ChatMessage';
-import { IAskVariables } from '../../libs/semantic-kernel/model/Ask';
-import { useChat } from '../../libs/useChat';
+import { GetResponseOptions, useChat } from '../../libs/useChat';
 import { isPlan } from '../../libs/utils/PlanUtils';
 import { useAppSelector } from '../../redux/app/hooks';
-=======
-import { AuthorRoles, ChatMessageState, ChatMessageType, IChatMessage } from '../../libs/models/ChatMessage';
-import { GetResponseOptions, useChat } from '../../libs/useChat';
-import { parsePlan } from '../../libs/utils/PlanUtils';
-import { useAppDispatch, useAppSelector } from '../../redux/app/hooks';
->>>>>>> f60d7ba0
 import { RootState } from '../../redux/app/store';
 import { Breakpoints } from '../../styles';
 import { convertToAnchorTags, timestampToDateString } from '../utils/TextUtils';
@@ -72,11 +64,7 @@
 
 interface ChatHistoryItemProps {
     message: IChatMessage;
-<<<<<<< HEAD
-    getResponse: (value: string, contextVariables?: IAskVariables[]) => Promise<void>;
-=======
     getResponse: (options: GetResponseOptions) => Promise<void>;
->>>>>>> f60d7ba0
     messageIndex: number;
 }
 
@@ -96,52 +84,7 @@
 
     const renderPlan = isPlan(message.content);
 
-<<<<<<< HEAD
     const content = !renderPlan
-=======
-    // Initializing Plan action handlers here so we don't have to drill down data the components won't use otherwise
-    const onPlanApproval = async () => {
-        dispatch(
-            updateMessageState({
-                newMessageState: ChatMessageState.PlanApproved,
-                messageIndex: messageIndex,
-                chatId: selectedId,
-            }),
-        );
-
-        // Extract plan from bot response
-        const proposedPlan = JSON.parse(message.content).proposedPlan;
-
-        // Invoke plan
-        await getResponse({
-            messageType: ChatMessageType.Plan,
-            value: 'Yes, proceed',
-            chatId: selectedId,
-            approvedPlanJson: JSON.stringify(proposedPlan),
-            planUserIntent: plan?.userIntent,
-        });
-    };
-
-    const onPlanCancel = async () => {
-        dispatch(
-            updateMessageState({
-                newMessageState: ChatMessageState.PlanRejected,
-                messageIndex: messageIndex,
-                chatId: selectedId,
-            }),
-        );
-
-        // Bail out of plan
-        await getResponse({
-            messageType: ChatMessageType.Plan,
-            value: 'No, cancel',
-            chatId: selectedId,
-            userCancelledPlan: true,
-        });
-    };
-
-    const content = !isPlan
->>>>>>> f60d7ba0
         ? (message.content as string)
               .trim()
               .replace(/[\u00A0-\u9999<>&]/g, function (i: string) {
@@ -163,7 +106,6 @@
         : { name: fullName, color: 'colorful' as 'colorful' };
 
     return (
-<<<<<<< HEAD
         <div className={isMe ? mergeClasses(classes.root, classes.alignEnd) : classes.root}>
             {!isMe && <Persona className={classes.persona} avatar={avatar} presence={{ status: 'available' }} />}
             <div className={isMe ? mergeClasses(classes.item, classes.me) : classes.item}>
@@ -171,35 +113,6 @@
                     {!isMe && <Text weight="semibold">{fullName}</Text>}
                     <Text className={classes.time}>{timestampToDateString(message.timestamp, true)}</Text>
                     {isBot && <PromptDetails message={message} />}
-=======
-        <>
-            <div
-                className={isMe ? mergeClasses(classes.root, classes.alignEnd) : classes.root}
-                data-testid={`chat-history-item-${messageIndex}`}
-                data-username={fullName}
-            >
-                {!isMe && <Persona className={classes.persona} avatar={avatar} presence={{ status: 'available' }} />}
-                <div className={isMe ? mergeClasses(classes.item, classes.me) : classes.item}>
-                    <div className={classes.header}>
-                        {!isMe && <Text weight="semibold">{fullName}</Text>}
-                        <Text className={classes.time}>{timestampToDateString(message.timestamp, true)}</Text>
-                        {isBot && <PromptDetails message={message} />}
-                    </div>
-                    {!isPlan && (
-                        <div
-                            className={classes.content}
-                            dangerouslySetInnerHTML={{ __html: convertToAnchorTags(content) }}
-                        />
-                    )}
-                    {isPlan && (
-                        <PlanViewer
-                            plan={plan}
-                            planState={message.state ?? ChatMessageState.NoOp}
-                            onSubmit={onPlanApproval}
-                            onCancel={onPlanCancel}
-                        />
-                    )}
->>>>>>> f60d7ba0
                 </div>
                 {!renderPlan && (
                     <div
