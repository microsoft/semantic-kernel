// Copyright (c) Microsoft. All rights reserved.

import { useMsal } from '@azure/msal-react';
import { Button, Spinner, Textarea, makeStyles, mergeClasses, shorthands, tokens } from '@fluentui/react-components';
import { AttachRegular, MicRegular, SendRegular } from '@fluentui/react-icons';
import debug from 'debug';
import * as speechSdk from 'microsoft-cognitiveservices-speech-sdk';
import React, { useRef } from 'react';
import { Constants } from '../../Constants';
import { AuthHelper } from '../../libs/auth/AuthHelper';
import { AlertType } from '../../libs/models/AlertType';
import { ChatMessageType } from '../../libs/models/ChatMessage';
import { GetResponseOptions, useChat } from '../../libs/useChat';
import { useAppDispatch, useAppSelector } from '../../redux/app/hooks';
import { RootState } from '../../redux/app/store';
import { addAlert } from '../../redux/features/app/appSlice';
import { editConversationInput } from '../../redux/features/conversations/conversationsSlice';
import { SpeechService } from './../../libs/services/SpeechService';
import { updateUserIsTyping } from './../../redux/features/conversations/conversationsSlice';
import { ChatStatus } from './ChatStatus';

const log = debug(Constants.debug.root).extend('chat-input');

const useClasses = makeStyles({
    root: {
        display: 'flex',
        flexDirection: 'column',
        ...shorthands.margin(0, '72px'),
    },
    typingIndicator: {
        maxHeight: '28px',
    },
    content: {
        ...shorthands.gap(tokens.spacingHorizontalM),
        display: 'flex',
        flexDirection: 'row',
        width: '100%',
    },
    input: {
        width: '100%',
    },
    textarea: {
        maxHeight: '80px',
    },
    controls: {
        display: 'flex',
        flexDirection: 'row',
    },
    essentials: {
        display: 'flex',
        flexDirection: 'row',
        marginLeft: 'auto', // align to right
    },
    functional: {
        display: 'flex',
        flexDirection: 'row',
    },
    dragAndDrop: {
        ...shorthands.border(tokens.strokeWidthThick, ' solid', tokens.colorBrandStroke1),
        ...shorthands.padding('8px'),
        textAlign: 'center',
        backgroundColor: tokens.colorNeutralBackgroundInvertedDisabled,
        fontSize: tokens.fontSizeBase300,
        color: tokens.colorBrandForeground1,
        caretColor: 'transparent',
    },
});

interface ChatInputProps {
    isDraggingOver?: boolean;
    onDragLeave: React.DragEventHandler<HTMLDivElement | HTMLTextAreaElement>;
    onSubmit: (options: GetResponseOptions) => Promise<void>;
}

export const ChatInput: React.FC<ChatInputProps> = ({ isDraggingOver, onDragLeave, onSubmit }) => {
    const classes = useClasses();
    const { instance, inProgress } = useMsal();
    const chat = useChat();
    const dispatch = useAppDispatch();
    const [value, setValue] = React.useState('');
    const [recognizer, setRecognizer] = React.useState<speechSdk.SpeechRecognizer>();
    const [isListening, setIsListening] = React.useState(false);
    const [documentImporting, setDocumentImporting] = React.useState(false);
    const documentFileRef = useRef<HTMLInputElement | null>(null);
    const { conversations, selectedId } = useAppSelector((state: RootState) => state.conversations);
    const { activeUserInfo } = useAppSelector((state: RootState) => state.app);

    React.useEffect(() => {
        async function initSpeechRecognizer() {
            const speechService = new SpeechService(process.env.REACT_APP_BACKEND_URI as string);
            const response = await speechService.getSpeechTokenAsync(
                await AuthHelper.getSKaaSAccessToken(instance, inProgress),
            );
            if (response.isSuccess) {
                const recognizer = speechService.getSpeechRecognizerAsyncWithValidKey(response);
                setRecognizer(recognizer);
            }
        }

        initSpeechRecognizer().catch((e) => {
            const errorDetails = e instanceof Error ? e.message : String(e);
            const errorMessage = `Unable to initialize speech recognizer. Details: ${errorDetails}`;
            dispatch(addAlert({ message: errorMessage, type: AlertType.Error }));
        });
    }, [dispatch, instance, inProgress]);

    React.useEffect(() => {
        const chatState = conversations[selectedId];
        setValue(chatState.input);
    }, [conversations, selectedId]);

    const handleSpeech = () => {
        setIsListening(true);
        if (recognizer) {
            recognizer.recognizeOnceAsync((result) => {
                if (result.reason === speechSdk.ResultReason.RecognizedSpeech) {
                    if (result.text && result.text.length > 0) {
                        handleSubmit(result.text);
                    }
                }
                setIsListening(false);
            });
        }
    };

    const handleImport = (dragAndDropFiles?: FileList) => {
        const files = dragAndDropFiles ?? documentFileRef.current?.files;

        if (files && files.length > 0) {
            setDocumentImporting(true);
            // Deep copy the FileList into an array so that the function
            // maintains a list of files to import before the import is complete.
            const filesArray = Array.from(files);
            chat.importDocument(selectedId, filesArray).finally(() => {
                setDocumentImporting(false);
            });
        }

        // Reset the file input so that the onChange event will
        // be triggered even if the same file is selected again.
        if (documentFileRef.current?.value) {
            documentFileRef.current.value = '';
        }
    };

    const handleSubmit = (value: string, messageType: ChatMessageType = ChatMessageType.Message) => {
        if (value.trim() === '') {
            return; // only submit if value is not empty
        }

        setValue('');
        dispatch(editConversationInput({ id: selectedId, newInput: '' }));
        onSubmit({ value, messageType, chatId: selectedId }).catch((error) => {
            const message = `Error submitting chat input: ${(error as Error).message}`;
            log(message);
            dispatch(
                addAlert({
                    type: AlertType.Error,
                    message,
                }),
            );
        });
    };

    const handleDrop = (e: React.DragEvent<HTMLTextAreaElement>) => {
        onDragLeave(e);
        handleImport(e.dataTransfer.files);
    };

    return (
        <div className={classes.root}>
            <div className={classes.typingIndicator}>
                <ChatStatus />
            </div>
            <div className={classes.content}>
                <Textarea
                    id="chat-input"
                    resize="vertical"
                    textarea={{
                        className: isDraggingOver
                            ? mergeClasses(classes.dragAndDrop, classes.textarea)
                            : classes.textarea,
                    }}
                    className={classes.input}
                    value={isDraggingOver ? 'Drop your files here' : value}
                    onDrop={handleDrop}
                    onFocus={() => {
                        // update the locally stored value to the current value
                        const chatInput = document.getElementById('chat-input');
                        if (chatInput) {
                            setValue((chatInput as HTMLTextAreaElement).value);
                        }
                        // User is considered typing if the input is in focus
                        dispatch(
                            updateUserIsTyping({ userId: activeUserInfo?.id, chatId: selectedId, isTyping: true }),
                        );
                    }}
                    onChange={(_event, data) => {
                        if (isDraggingOver) {
                            return;
                        }

                        setValue(data.value);
                        dispatch(editConversationInput({ id: selectedId, newInput: data.value }));
                    }}
                    onKeyDown={(event) => {
                        if (event.key === 'Enter' && !event.shiftKey) {
                            event.preventDefault();
                            handleSubmit(value);
                        }
                    }}
                    onBlur={() => {
                        // User is considered not typing if the input is not  in focus
                        dispatch(
                            updateUserIsTyping({ userId: activeUserInfo?.id, chatId: selectedId, isTyping: false }),
                        );
                    }}
                />
            </div>
            <div className={classes.controls}>
                <div className={classes.functional}>
                    {/* Hidden input for file upload. Only accept .txt and .pdf files for now. */}
                    <input
                        type="file"
                        ref={documentFileRef}
                        style={{ display: 'none' }}
<<<<<<< HEAD
                        accept=".txt,.pdf"
=======
                        accept=".txt,.pdf,.jpg,.jpeg,.png,.tif,.tiff"
>>>>>>> fc86af0f
                        multiple={true}
                        onChange={() => {
                            handleImport();
                        }}
                    />
                    <Button
                        disabled={documentImporting}
                        appearance="transparent"
                        icon={<AttachRegular />}
                        onClick={() => documentFileRef.current?.click()}
                    />
                    {documentImporting && <Spinner size="tiny" />}
                </div>
                <div className={classes.essentials}>
                    {recognizer && (
                        <Button
                            appearance="transparent"
                            disabled={isListening}
                            icon={<MicRegular />}
                            onClick={handleSpeech}
                        />
                    )}
                    <Button
                        appearance="transparent"
                        icon={<SendRegular />}
                        onClick={() => {
                            handleSubmit(value);
                        }}
                    />
                </div>
            </div>
        </div>
    );
};<|MERGE_RESOLUTION|>--- conflicted
+++ resolved
@@ -224,11 +224,7 @@
                         type="file"
                         ref={documentFileRef}
                         style={{ display: 'none' }}
-<<<<<<< HEAD
-                        accept=".txt,.pdf"
-=======
                         accept=".txt,.pdf,.jpg,.jpeg,.png,.tif,.tiff"
->>>>>>> fc86af0f
                         multiple={true}
                         onChange={() => {
                             handleImport();
