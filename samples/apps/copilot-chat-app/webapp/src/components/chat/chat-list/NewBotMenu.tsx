--- conflicted
+++ resolved
@@ -3,7 +3,13 @@
 import { FC, useState } from 'react';
 
 import { Button, Menu, MenuItem, MenuList, MenuPopover, MenuTrigger, Tooltip } from '@fluentui/react-components';
-import { ArrowUploadRegular, BotAdd20Filled, BotAdd20Regular, PeopleTeamAddRegular, bundleIcon } from '@fluentui/react-icons';
+import {
+    ArrowUploadRegular,
+    BotAdd20Filled,
+    BotAdd20Regular,
+    PeopleTeamAddRegular,
+    bundleIcon,
+} from '@fluentui/react-icons';
 import { useChat } from '../../../libs/useChat';
 import { InvitationJoinDialog } from '../invitation-dialog/InvitationJoinDialog';
 
@@ -11,43 +17,17 @@
     onFileUpload: () => void;
 }
 
-export const NewBotMenu: FC<NewBotMenuProps> = ({
-    onFileUpload
-}) => {
+export const NewBotMenu: FC<NewBotMenuProps> = ({ onFileUpload }) => {
     const chat = useChat();
     // It needs to keep the menu open to keep the FileUploader reference
     // when the file uploader is clicked.
     const [isJoiningBot, setIsJoiningBot] = useState(false);
 
-    const BotAdd20 = bundleIcon(BotAdd20Filled, BotAdd20Regular)
+    const BotAdd20 = bundleIcon(BotAdd20Filled, BotAdd20Regular);
 
     const onAddChat = () => {
-<<<<<<< HEAD
-        chat.createChat();
+        void chat.createChat();
     };
-
-=======
-        void chat.createChat().then(() => {
-            setIsNewBotMenuOpen(false);
-        });
-    };
-
-    const onUpload = useCallback(
-        (file: File) => {
-            fileHandler.loadFile<Bot>(file, chat.uploadBot).catch((error) =>
-                dispatch(
-                    addAlert({
-                        message: `Failed to parse uploaded file. ${error instanceof Error ? error.message : ''}`,
-                        type: AlertType.Error,
-                    }),
-                ),
-            );
-            setIsNewBotMenuOpen(false);
-        },
-        [fileHandler, chat, dispatch],
-    );
-
->>>>>>> aea07897
     const onJoinClick = () => {
         setIsJoiningBot(true);
     };
@@ -58,19 +38,10 @@
 
     return (
         <div>
-            <Menu >
+            <Menu>
                 <MenuTrigger disableButtonEnhancement>
                     <Tooltip content="Create new conversation" relationship="label">
-                        <Button
-                            icon={<BotAdd20 />}
-                            appearance="transparent"
-<<<<<<< HEAD
-=======
-                            onClick={() => {
-                                setIsNewBotMenuOpen(!isNewBotMenuOpen);
-                            }}
->>>>>>> aea07897
-                        />
+                        <Button icon={<BotAdd20 />} appearance="transparent" />
                     </Tooltip>
                 </MenuTrigger>
                 <MenuPopover>
@@ -78,14 +49,7 @@
                         <MenuItem icon={<BotAdd20Regular />} onClick={onAddChat}>
                             Add a new Bot
                         </MenuItem>
-<<<<<<< HEAD
-                        <MenuItem
-                            icon={<ArrowUploadRegular />}
-                            onClick={onFileUpload}
-                        >
-=======
-                        <MenuItem icon={<ArrowUploadRegular />} onClick={() => fileUploaderRef.current?.click()}>
->>>>>>> aea07897
+                        <MenuItem icon={<ArrowUploadRegular />} onClick={onFileUpload}>
                             <div>Upload a Bot</div>
                         </MenuItem>
                         <MenuItem icon={<PeopleTeamAddRegular />} onClick={onJoinClick}>
