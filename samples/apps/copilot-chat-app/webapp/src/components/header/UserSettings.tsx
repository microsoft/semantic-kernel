--- conflicted
+++ resolved
@@ -70,11 +70,7 @@
                         />
                     </MenuItem>
                     <MenuDivider />
-<<<<<<< HEAD
-                    <MenuItem onClick={onLogout}>Sign out</MenuItem>
-=======
-                    <MenuItem data-testid="logOutMenuButton" onClick={onLogout}>Log Out</MenuItem>
->>>>>>> b7a98eca
+                    <MenuItem data-testid="logOutMenuButton" onClick={onLogout}>Sign out</MenuItem>
                 </MenuList>
             </MenuPopover>
         </Menu>
