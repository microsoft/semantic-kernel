import { IPublicClientApplication, PublicClientApplication } from '@azure/msal-browser';
import { MsalProvider } from '@azure/msal-react';
import { FluentProvider } from '@fluentui/react-components';
import ReactDOM from 'react-dom/client';
import { Provider as ReduxProvider } from 'react-redux';
import App from './App';
import { Constants } from './Constants';
import MissingEnvVariablesError from './components/views/MissingEnvVariablesError';
import './index.css';
import { AuthHelper } from './libs/auth/AuthHelper';
import { store } from './redux/app/store';

import React from 'react';
import { getMissingEnvVariables } from './checkEnv';
import { semanticKernelLightTheme } from './styles';


if (!localStorage.getItem('debug')) {
    localStorage.setItem('debug', `${Constants.debug.root}:*`);
}

let container: HTMLElement | null = null;

<<<<<<< HEAD

document.addEventListener('DOMContentLoaded', async () => {
=======
document.addEventListener('DOMContentLoaded', () => {
>>>>>>> aea07897
    if (!container) {
        container = document.getElementById('root');
        if (!container) {
            throw new Error('Could not find root element');
        }
        const root = ReactDOM.createRoot(container);

        const missingEnvVariables = getMissingEnvVariables();
        const validEnvFile = missingEnvVariables.length === 0;

        let msalInstance: IPublicClientApplication | null = null;
        if (validEnvFile) {
            msalInstance = new PublicClientApplication(AuthHelper.msalConfig);

            void msalInstance.handleRedirectPromise().then((response) => {
                if (response) {
                    msalInstance?.setActiveAccount(response.account);
                }
            });
        }

        root.render(
            <React.StrictMode>
                {!validEnvFile && <MissingEnvVariablesError missingVariables={missingEnvVariables} />}
                {validEnvFile && (
                    <ReduxProvider store={store}>
                        {/* eslint-disable-next-line @typescript-eslint/no-non-null-assertion */}
                        <MsalProvider instance={msalInstance!}>
                            <FluentProvider className="app-container" theme={semanticKernelLightTheme}>
                                <App />
                            </FluentProvider>
                        </MsalProvider>
                    </ReduxProvider>
                )}
            </React.StrictMode>,
        );
    }
});<|MERGE_RESOLUTION|>--- conflicted
+++ resolved
@@ -14,19 +14,13 @@
 import { getMissingEnvVariables } from './checkEnv';
 import { semanticKernelLightTheme } from './styles';
 
-
 if (!localStorage.getItem('debug')) {
     localStorage.setItem('debug', `${Constants.debug.root}:*`);
 }
 
 let container: HTMLElement | null = null;
 
-<<<<<<< HEAD
-
-document.addEventListener('DOMContentLoaded', async () => {
-=======
 document.addEventListener('DOMContentLoaded', () => {
->>>>>>> aea07897
     if (!container) {
         container = document.getElementById('root');
         if (!container) {
