--- conflicted
+++ resolved
@@ -249,19 +249,19 @@
         return botProfilePictures[index % botProfilePictures.length];
     };
 
-<<<<<<< HEAD
     const getChatMemorySources = async (chatId: string): Promise<ChatMemorySource[]> => {
         return await chatService.getChatMemorySourcesAsync(
             chatId,
             await AuthHelper.getSKaaSAccessToken(instance, inProgress),
         );
-=======
-     /*
+    };
+
+    /*
      * Once enabled, each plugin will have a custom dedicated header in every Semantic Kernel request
      * containing respective auth information (i.e., token, encoded client info, etc.)
      * that the server can use to authenticate to the downstream APIs
      */
-     const getEnabledPlugins = () => {
+    const getEnabledPlugins = () => {
         const enabledPlugins: { headerTag: AuthHeaderTags; authData: string; apiProperties?: any }[] = [];
 
         Object.entries(plugins).map((entry) => {
@@ -279,7 +279,6 @@
         });
 
         return enabledPlugins;
->>>>>>> 371f54b3
     };
 
     return {
