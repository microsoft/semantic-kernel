--- conflicted
+++ resolved
@@ -152,12 +152,7 @@
     const loadChats = async () => {
         try {
             const chatSessions = await chatService.getAllChatsAsync(
-<<<<<<< HEAD
-                await AuthHelper.getSKaaSAccessToken(instance),
-=======
-                account?.homeAccountId!,
                 await AuthHelper.getSKaaSAccessToken(instance, inProgress),
->>>>>>> 8588081a
             );
 
             if (chatSessions.length > 0) {
@@ -207,11 +202,7 @@
 
     const uploadBot = async (bot: Bot) => {
         botService
-<<<<<<< HEAD
-            .uploadAsync(bot, await AuthHelper.getSKaaSAccessToken(instance))
-            .then(() => loadChats())
-=======
-            .uploadAsync(bot, account?.homeAccountId || '', await AuthHelper.getSKaaSAccessToken(instance, inProgress))
+            .uploadAsync(bot, await AuthHelper.getSKaaSAccessToken(instance, inProgress))
             .then(async (chatSession: IChatSession) => {
                 const chatMessages = await chatService.getChatMessagesAsync(
                     chatSession.id,
@@ -230,7 +221,6 @@
 
                 dispatch(addConversation(newChat));
             })
->>>>>>> 8588081a
             .catch((e: any) => {
                 const errorMessage = `Unable to upload the bot. Details: ${e.message ?? e}`;
                 dispatch(addAlert({ message: errorMessage, type: AlertType.Error }));
