--- conflicted
+++ resolved
@@ -10,7 +10,7 @@
     incrementBotProfilePictureIndex,
     setConversations,
     setSelectedConversation,
-    updateConversation
+    updateConversation,
 } from '../redux/features/conversations/conversationsSlice';
 import { AuthHelper } from './auth/AuthHelper';
 import { useConnectors } from './connectors/useConnectors';
@@ -21,11 +21,7 @@
 import { ChatUser } from './models/ChatUser';
 import { useSemanticKernel } from './semantic-kernel/useSemanticKernel';
 import { BotService } from './services/BotService';
-<<<<<<< HEAD
-=======
 import { ChatService } from './services/ChatService';
-// import { useConnectors } from './connectors/useConnectors'; // ConnectorTokenExample
->>>>>>> 835bfcf5
 
 export const useChat = () => {
     const dispatch = useAppDispatch();
@@ -60,33 +56,22 @@
         return audience.find((member) => member.id === id);
     };
 
-<<<<<<< HEAD
-    const getVariableValue = (variables: Variables, key: string): string | undefined => {
-        for (const idx in variables) {
-            if (variables[idx].key === key) {
-                return variables[idx].value;
-            }
-        }
-
-        // End of array, did not find expected variable.
-        throw new Error(`Could not find valid ${key} variable in context.`);
-    };
-
-=======
->>>>>>> 835bfcf5
     const createChat = async () => {
         const chatTitle = `Copilot @ ${new Date().toLocaleString()}`;
         try {
-            await chatService.createChatAsync(
-                account?.homeAccountId!,
-                account?.name!,
-                chatTitle,
-                await AuthHelper.getSKaaSAccessToken(instance)).then(async (result: IChatSession) => {
+            await chatService
+                .createChatAsync(
+                    account?.homeAccountId!,
+                    account?.name!,
+                    chatTitle,
+                    await AuthHelper.getSKaaSAccessToken(instance),
+                )
+                .then(async (result: IChatSession) => {
                     const chatMessages = await chatService.getChatMessagesAsync(
                         result.id,
                         0,
                         1,
-                        await AuthHelper.getSKaaSAccessToken(instance)
+                        await AuthHelper.getSKaaSAccessToken(instance),
                     );
 
                     const newChat: ChatState = {
@@ -155,41 +140,10 @@
 
     const loadChats = async () => {
         try {
-<<<<<<< HEAD
-            const ask = { input: account!.homeAccountId! };
-
-            var result = await sk.invokeAsync(
-                ask,
-                'ChatHistorySkill',
-                'GetAllChats',
+            const chatSessions = await chatService.getAllChatsAsync(
+                account?.homeAccountId!,
                 await AuthHelper.getSKaaSAccessToken(instance),
             );
-
-            const chats = JSON.parse(result.value);
-
-            if (Object.keys(chats).length > 0) {
-                const conversations: Conversations = {};
-
-                for (const index in chats) {
-                    const chat = chats[index];
-
-                    const loadMessagesAsk = {
-                        input: chat.id,
-                        variables: [
-                            { key: 'startIdx', value: '0' },
-                            { key: 'count', value: '100' },
-                        ],
-                    };
-
-                    const messageResult = await sk.invokeAsync(
-                        loadMessagesAsk,
-                        'ChatHistorySkill',
-                        'GetAllChatMessages',
-                        await AuthHelper.getSKaaSAccessToken(instance),
-=======
-            const chatSessions = await chatService.getAllChatsAsync(
-                account?.homeAccountId!,
-                await AuthHelper.getSKaaSAccessToken(instance));
 
             if (chatSessions.length > 0) {
                 const conversations: Conversations = {};
@@ -199,33 +153,16 @@
                         chatSession.id,
                         0,
                         100,
-                        await AuthHelper.getSKaaSAccessToken(instance)
->>>>>>> 835bfcf5
+                        await AuthHelper.getSKaaSAccessToken(instance),
                     );
 
                     // Messages are returned with most recent message at index 0 and oldest message at the last index,
                     // so we need to reverse the order for render
-<<<<<<< HEAD
-                    const orderedMessages: ChatMessage[] = [];
-
-                    Object.keys(messages)
-                        .reverse()
-                        .map((key) => {
-                            const chatMessage = messages[key];
-                            orderedMessages.push(chatMessage);
-                            return null;
-                        });
-
-                    conversations[chat.id] = {
-                        id: chat.id,
-                        title: chat.title,
-=======
                     const orderedMessages = chatMessages.reverse();
 
                     conversations[chatSession.id] = {
                         id: chatSession.id,
                         title: chatSession.title,
->>>>>>> 835bfcf5
                         audience: [loggedInUser],
                         messages: orderedMessages,
                         botTypingTimestamp: 0,
