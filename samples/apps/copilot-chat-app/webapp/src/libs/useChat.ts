--- conflicted
+++ resolved
@@ -17,11 +17,7 @@
 import { AuthHelper } from './auth/AuthHelper';
 import { AlertType } from './models/AlertType';
 import { Bot } from './models/Bot';
-<<<<<<< HEAD
-import { AuthorRoles } from './models/ChatMessage';
-=======
-import { AuthorRoles, ChatMessageState, ChatMessageType, IChatMessage } from './models/ChatMessage';
->>>>>>> f60d7ba0
+import { AuthorRoles, ChatMessageType, IChatMessage } from './models/ChatMessage';
 import { IChatSession } from './models/ChatSession';
 import { IChatUser } from './models/ChatUser';
 import { PlanState } from './models/Plan';
@@ -40,9 +36,7 @@
     messageType: ChatMessageType;
     value: string;
     chatId: string;
-    approvedPlanJson?: string;
-    planUserIntent?: string;
-    userCancelledPlan?: boolean;
+    contextVariables?: IAskVariables[];
 }
 
 export const useChat = () => {
@@ -108,18 +102,7 @@
         }
     };
 
-<<<<<<< HEAD
-    const getResponse = async (value: string, chatId: string, contextVariables?: IAskVariables[]) => {
-=======
-    const getResponse = async ({
-        messageType,
-        value,
-        chatId,
-        approvedPlanJson,
-        planUserIntent,
-        userCancelledPlan,
-    }: GetResponseOptions) => {
->>>>>>> f60d7ba0
+    const getResponse = async ({ messageType, value, chatId, contextVariables }: GetResponseOptions) => {
         const ask = {
             input: value,
             variables: [
@@ -168,12 +151,8 @@
                 content: result.value,
                 prompt: result.variables.find((v) => v.key === 'prompt')?.value,
                 authorRole: AuthorRoles.Bot,
-<<<<<<< HEAD
-                state: isPlan(result.value) ? PlanState.PlanApprovalRequired : PlanState.NoOp,
                 id: result.variables.find((v) => v.key === 'messageId')?.value,
-=======
-                state: PlanUtils.isPlan(result.value) ? ChatMessageState.PlanApprovalRequired : ChatMessageState.NoOp,
->>>>>>> f60d7ba0
+                state: PlanUtils.isPlan(result.value) ? PlanState.PlanApprovalRequired : PlanState.NoOp,
             };
 
             dispatch(updateConversation({ message: messageResult, chatId: chatId }));
