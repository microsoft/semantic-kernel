--- conflicted
+++ resolved
@@ -43,13 +43,9 @@
             console.log(result);
         } catch (e) {
             setIsLoadError(true);
-<<<<<<< HEAD
             alert('Something went wrong. Please check that the function is running and accessible from this location.');
         } finally {
             setIsLoading(false);
-=======
-            alert('Something went wrong.\n\nDetails:\n' + e);
->>>>>>> 8f33caa1
         }
     };
 
@@ -94,14 +90,10 @@
             {isLoading ? (
                 <div>
                     <Spinner />
-<<<<<<< HEAD
                     <Body1>
                         Summarizing repository markdown files. Please wait, this can take several minutes depending on
                         the number of files.
                     </Body1>
-=======
-                    <Body1>Downloading repository...</Body1>
->>>>>>> 8f33caa1
                 </div>
             ) : (
                 <></>
