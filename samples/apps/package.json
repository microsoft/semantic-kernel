{
  "devDependencies": {
    "@typescript-eslint/eslint-plugin": "^5.59.11",
<<<<<<< HEAD
    "@typescript-eslint/parser": "^5.59.11",
    "eslint": "^8.43.0",
=======
    "@typescript-eslint/parser": "^5.60.0",
    "eslint": "^8.42.0",
>>>>>>> a81884e9
    "eslint-config-react-app": "^7.0.1",
    "eslint-config-standard-with-typescript": "^35.0.0",
    "eslint-plugin-import": "^2.27.5",
    "eslint-plugin-n": "^16.0.0",
    "eslint-plugin-promise": "^6.1.1",
    "eslint-plugin-react": "^7.32.2",
    "eslint-plugin-react-hooks": "^4.6.0",
    "eslint-plugin-react-security": "^0.1.0",
    "typescript": "5.0.4"
  }
}<|MERGE_RESOLUTION|>--- conflicted
+++ resolved
@@ -1,13 +1,8 @@
 {
   "devDependencies": {
     "@typescript-eslint/eslint-plugin": "^5.59.11",
-<<<<<<< HEAD
-    "@typescript-eslint/parser": "^5.59.11",
+    "@typescript-eslint/parser": "^5.60.0",
     "eslint": "^8.43.0",
-=======
-    "@typescript-eslint/parser": "^5.60.0",
-    "eslint": "^8.42.0",
->>>>>>> a81884e9
     "eslint-config-react-app": "^7.0.1",
     "eslint-config-standard-with-typescript": "^35.0.0",
     "eslint-plugin-import": "^2.27.5",
