--- conflicted
+++ resolved
@@ -129,7 +129,6 @@
         try
         {
             var repositoryUri = source.Trim(new char[] { ' ', '/' });
-<<<<<<< HEAD
             var downloadSkillContext = new SKContext(new ContextVariables(), NullMemory.Instance, null, context.Log);
             downloadSkillContext.Variables.Set(FilePathParamName, filePath);
 
@@ -154,11 +153,6 @@
             {
                 await this._downloadSkill.DownloadToFileAsync(repoBundle, downloadSkillContext);
             }
-=======
-            var context1 = new SKContext(logger: context.Log);
-            context1.Variables.Set(FilePathParamName, filePath);
-            await this._downloadSkill.DownloadToFileAsync($"{repositoryUri}/archive/refs/heads/{repositoryBranch}.zip", context1);
->>>>>>> 74e2d87a
 
             ZipFile.ExtractToDirectory(filePath, directoryPath);
 
