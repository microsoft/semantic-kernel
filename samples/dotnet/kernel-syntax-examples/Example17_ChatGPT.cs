﻿// Copyright (c) Microsoft. All rights reserved.

using System;
using System.Linq;
using System.Threading.Tasks;
using Microsoft.SemanticKernel;
using Microsoft.SemanticKernel.AI.ChatCompletion;
using Microsoft.SemanticKernel.Connectors.AI.OpenAI.ChatCompletion;
using RepoUtils;

/**
 * The following example shows how to use Semantic Kernel with OpenAI ChatGPT API
 */
// ReSharper disable once InconsistentNaming
public static class Example17_ChatGPT
{
    public static async Task RunAsync()
    {
<<<<<<< HEAD
        Console.WriteLine("======== SK with ChatGPT ========");

        IKernel kernel = new KernelBuilder()
            .WithLogger(ConsoleLogger.Log)
            .WithOpenAIChatCompletionService("gpt-3.5-turbo", Env.Var("OPENAI_API_KEY"))
            .Build();

        IChatCompletion chatGPT = kernel.GetService<IChatCompletion>();
        var chatHistory = (OpenAIChatHistory)chatGPT.CreateNewChat("You are a librarian, expert about books");

        // First user message
        chatHistory.AddUserMessage("Hi, I'm looking for book suggestions");

        // First bot message
        string reply = await chatGPT.GenerateMessageAsync(chatHistory);
        chatHistory.AddAssistantMessage(reply);

        // Second user message
        chatHistory.AddUserMessage("I love history and philosophy, I'd like to learn something new about Greece, any suggestion?");

        // Second bot message
        reply = await chatGPT.GenerateMessageAsync(chatHistory);
        chatHistory.AddAssistantMessage(reply);

        Console.WriteLine("Chat content:");
        Console.WriteLine("------------------------");
        foreach (var message in chatHistory.Messages)
        {
            Console.WriteLine($"{message.AuthorRole}: {message.Content}");
            Console.WriteLine("------------------------");
        }
=======
        await AzureOpenAIChatSampleAsync();
        await OpenAIChatSampleAsync();
>>>>>>> ef85b610

        /* Output:

        Chat content:
        ------------------------
        System: You are a librarian, expert about books
        ------------------------
        User: Hi, I'm looking for book suggestions
        ------------------------
        Assistant: Sure, I'd be happy to help! What kind of books are you interested in? Fiction or non-fiction? Any particular genre?
        ------------------------
        User: I love history and philosophy, I'd like to learn something new about Greece, any suggestion?
        ------------------------
        Assistant: Great! For history and philosophy books about Greece, here are a few suggestions:

        1. "The Greeks" by H.D.F. Kitto - This is a classic book that provides an overview of ancient Greek history and culture, including their philosophy, literature, and art.

        2. "The Republic" by Plato - This is one of the most famous works of philosophy in the Western world, and it explores the nature of justice and the ideal society.

        3. "The Peloponnesian War" by Thucydides - This is a detailed account of the war between Athens and Sparta in the 5th century BCE, and it provides insight into the political and military strategies of the time.

        4. "The Iliad" by Homer - This epic poem tells the story of the Trojan War and is considered one of the greatest works of literature in the Western canon.

        5. "The Histories" by Herodotus - This is a comprehensive account of the Persian Wars and provides a wealth of information about ancient Greek culture and society.

        I hope these suggestions are helpful!
        ------------------------
        */
    }

    private static async Task OpenAIChatSampleAsync()
    {
        Console.WriteLine("======== Open AI - ChatGPT ========");

        IKernel kernel = new KernelBuilder().WithLogger(ConsoleLogger.Log).Build();

        // Add your chat completion service
        kernel.Config.AddOpenAIChatCompletionService("gpt-3.5-turbo", Env.Var("OPENAI_API_KEY"));

        IChatCompletion chatGPT = kernel.GetService<IChatCompletion>();

        await StartChatAsync(chatGPT);
    }

    private static async Task AzureOpenAIChatSampleAsync()
    {
        Console.WriteLine("======== Azure Open AI - ChatGPT ========");

        IKernel kernel = new KernelBuilder().WithLogger(ConsoleLogger.Log).Build();

        // Add your chat completion service
        kernel.Config.AddAzureChatCompletionService(
            Env.Var("AZURE_OPENAI_CHAT_DEPLOYMENT_NAME"),
            Env.Var("AZURE_OPENAI_ENDPOINT"),
            Env.Var("AZURE_OPENAI_KEY"));

        IChatCompletion chatGPT = kernel.GetService<IChatCompletion>();

        await StartChatAsync(chatGPT);
    }

    private static async Task StartChatAsync(IChatCompletion chatGPT)
    {
        Console.WriteLine("Chat content:");
        Console.WriteLine("------------------------");

        var chatHistory = (OpenAIChatHistory)chatGPT.CreateNewChat("You are a librarian, expert about books");

        // First user message
        chatHistory.AddUserMessage("Hi, I'm looking for book suggestions");
        await MessageOutputAsync(chatHistory);

        // First bot assistant message
        string reply = await chatGPT.GenerateMessageAsync(chatHistory);
        chatHistory.AddAssistantMessage(reply);
        await MessageOutputAsync(chatHistory);

        // Second user message
        chatHistory.AddUserMessage("I love history and philosophy, I'd like to learn something new about Greece, any suggestion?");
        await MessageOutputAsync(chatHistory);

        // Second bot assistant message
        reply = await chatGPT.GenerateMessageAsync(chatHistory);
        chatHistory.AddAssistantMessage(reply);
        await MessageOutputAsync(chatHistory);
    }

    /// <summary>
    /// Outputs the last message of the chat history
    /// </summary>
    private static Task MessageOutputAsync(ChatHistory chatHistory)
    {
        var message = chatHistory.Messages.Last();

        Console.WriteLine($"{message.AuthorRole}: {message.Content}");
        Console.WriteLine("------------------------");

        return Task.CompletedTask;
    }
}<|MERGE_RESOLUTION|>--- conflicted
+++ resolved
@@ -16,42 +16,8 @@
 {
     public static async Task RunAsync()
     {
-<<<<<<< HEAD
-        Console.WriteLine("======== SK with ChatGPT ========");
-
-        IKernel kernel = new KernelBuilder()
-            .WithLogger(ConsoleLogger.Log)
-            .WithOpenAIChatCompletionService("gpt-3.5-turbo", Env.Var("OPENAI_API_KEY"))
-            .Build();
-
-        IChatCompletion chatGPT = kernel.GetService<IChatCompletion>();
-        var chatHistory = (OpenAIChatHistory)chatGPT.CreateNewChat("You are a librarian, expert about books");
-
-        // First user message
-        chatHistory.AddUserMessage("Hi, I'm looking for book suggestions");
-
-        // First bot message
-        string reply = await chatGPT.GenerateMessageAsync(chatHistory);
-        chatHistory.AddAssistantMessage(reply);
-
-        // Second user message
-        chatHistory.AddUserMessage("I love history and philosophy, I'd like to learn something new about Greece, any suggestion?");
-
-        // Second bot message
-        reply = await chatGPT.GenerateMessageAsync(chatHistory);
-        chatHistory.AddAssistantMessage(reply);
-
-        Console.WriteLine("Chat content:");
-        Console.WriteLine("------------------------");
-        foreach (var message in chatHistory.Messages)
-        {
-            Console.WriteLine($"{message.AuthorRole}: {message.Content}");
-            Console.WriteLine("------------------------");
-        }
-=======
         await AzureOpenAIChatSampleAsync();
         await OpenAIChatSampleAsync();
->>>>>>> ef85b610
 
         /* Output:
 
@@ -86,10 +52,11 @@
     {
         Console.WriteLine("======== Open AI - ChatGPT ========");
 
-        IKernel kernel = new KernelBuilder().WithLogger(ConsoleLogger.Log).Build();
-
         // Add your chat completion service
-        kernel.Config.AddOpenAIChatCompletionService("gpt-3.5-turbo", Env.Var("OPENAI_API_KEY"));
+        IKernel kernel = new KernelBuilder()
+            .WithLogger(ConsoleLogger.Log)
+            .WithOpenAIChatCompletionService("gpt-3.5-turbo", Env.Var("OPENAI_API_KEY"))
+            .Build();
 
         IChatCompletion chatGPT = kernel.GetService<IChatCompletion>();
 
