﻿// Copyright (c) Microsoft. All rights reserved.

using System;
using System.Threading.Tasks;

public static class Program
{
    // ReSharper disable once InconsistentNaming
    public static async Task Main()
    {
        Example01_NativeFunctions.Run();
        Console.WriteLine("== DONE ==");

        await Example02_Pipeline.RunAsync();
        Console.WriteLine("== DONE ==");

        await Example03_Variables.RunAsync();
        Console.WriteLine("== DONE ==");

        await Example04_CombineLLMPromptsAndNativeCode.RunAsync();
        Console.WriteLine("== DONE ==");

        await Example05_InlineFunctionDefinition.RunAsync();
        Console.WriteLine("== DONE ==");

        await Example06_TemplateLanguage.RunAsync();
        Console.WriteLine("== DONE ==");

        await Example07_BingAndGoogleSkills.RunAsync();
        Console.WriteLine("== DONE ==");

        await Example08_RetryHandler.RunAsync();
        Console.WriteLine("== DONE ==");

        await Example09_FunctionTypes.RunAsync();
        Console.WriteLine("== DONE ==");

        Example10_DescribeAllSkillsAndFunctions.Run();
        Console.WriteLine("== DONE ==");

        await Example11_WebSearchQueries.RunAsync();
        Console.WriteLine("== DONE ==");

        await Example12_SequentialPlanner.RunAsync();
        Console.WriteLine("== DONE ==");

        await Example13_ConversationSummarySkill.RunAsync();
        Console.WriteLine("== DONE ==");

        await Example14_SemanticMemory.RunAsync();
        Console.WriteLine("== DONE ==");

        await Example15_MemorySkill.RunAsync();
        Console.WriteLine("== DONE ==");

        await Example16_CustomLLM.RunAsync();
        Console.WriteLine("== DONE ==");

        await Example17_ChatGPT.RunAsync();
        Console.WriteLine("== DONE ==");

        await Example18_DallE.RunAsync();
        Console.WriteLine("== DONE ==");

        await Example19_Qdrant.RunAsync();
        Console.WriteLine("== DONE ==");

        await Example20_HuggingFace.RunAsync();
        Console.WriteLine("== DONE ==");

        await Example21_ChatGptPlugins.RunAsync();
        Console.WriteLine("== DONE ==");

        await Example22_OpenApiSkill_AzureKeyVault.RunAsync();
        Console.WriteLine("== DONE ==");

        await Example23_OpenApiSkill_GitHub.RunAsync();
        Console.WriteLine("== DONE ==");

        await Example24_OpenApiSkill_Jira.RunAsync();
        Console.WriteLine("== DONE ==");

        await Example25_ReadOnlyMemoryStore.RunAsync();
        Console.WriteLine("== DONE ==");

        await Example26_AADAuth.RunAsync();
        Console.WriteLine("== DONE ==");

        await Example27_SemanticFunctionsUsingChatGPT.RunAsync();
        Console.WriteLine("== DONE ==");

        await Example28_ActionPlanner.RunAsync();
        Console.WriteLine("== DONE ==");

        Example29_Tokenizer.Run();
        Console.WriteLine("== DONE ==");

        await Example30_ChatWithPrompts.RunAsync();
        Console.WriteLine("== DONE ==");

        await Example31_CustomPlanner.RunAsync();
        Console.WriteLine("== DONE ==");

        await Example32_StreamingCompletion.RunAsync();
        Console.WriteLine("== DONE ==");

        await Example33_StreamingChat.RunAsync();
        Console.WriteLine("== DONE ==");

        await Example34_CustomChatModel.RunAsync();
        Console.WriteLine("== DONE ==");

        await Example35_GrpcSkills.RunAsync();
        Console.WriteLine("== DONE ==");

<<<<<<< HEAD
        await Example36_Postgres.RunAsync();
=======
        await Example36_MultiCompletion.RunAsync();
        Console.WriteLine("== DONE ==");

        await Example37_MultiStreamingCompletion.RunAsync();
>>>>>>> 155161ab
        Console.WriteLine("== DONE ==");
    }
}<|MERGE_RESOLUTION|>--- conflicted
+++ resolved
@@ -113,14 +113,13 @@
         await Example35_GrpcSkills.RunAsync();
         Console.WriteLine("== DONE ==");
 
-<<<<<<< HEAD
-        await Example36_Postgres.RunAsync();
-=======
         await Example36_MultiCompletion.RunAsync();
         Console.WriteLine("== DONE ==");
 
         await Example37_MultiStreamingCompletion.RunAsync();
->>>>>>> 155161ab
+        Console.WriteLine("== DONE ==");
+
+        await Example38_Postgres.RunAsync();
         Console.WriteLine("== DONE ==");
     }
 }