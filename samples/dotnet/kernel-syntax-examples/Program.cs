﻿// Copyright (c) Microsoft. All rights reserved.

using System;
using System.Threading.Tasks;

public static class Program
{
    // ReSharper disable once InconsistentNaming
    public static async Task Main()
    {
        Example01_NativeFunctions.Run();
        Console.WriteLine("== DONE ==");

        await Example02_Pipeline.RunAsync();
        Console.WriteLine("== DONE ==");

        await Example03_Variables.RunAsync();
        Console.WriteLine("== DONE ==");

        await Example04_CombineLLMPromptsAndNativeCode.RunAsync();
        Console.WriteLine("== DONE ==");

        await Example05_InlineFunctionDefinition.RunAsync();
        Console.WriteLine("== DONE ==");

        await Example06_TemplateLanguage.RunAsync();
        Console.WriteLine("== DONE ==");

        await Example07_BingAndGoogleSkills.RunAsync();
        Console.WriteLine("== DONE ==");

        await Example08_RetryHandler.RunAsync();
        Console.WriteLine("== DONE ==");

        await Example09_FunctionTypes.RunAsync();
        Console.WriteLine("== DONE ==");

        Example10_DescribeAllSkillsAndFunctions.Run();
        Console.WriteLine("== DONE ==");

        await Example11_WebSearchQueries.RunAsync();
        Console.WriteLine("== DONE ==");

        await Example12_SequentialPlanner.RunAsync();
        Console.WriteLine("== DONE ==");

        await Example13_ConversationSummarySkill.RunAsync();
        Console.WriteLine("== DONE ==");

        await Example14_SemanticMemory.RunAsync();
        Console.WriteLine("== DONE ==");

        await Example15_MemorySkill.RunAsync();
        Console.WriteLine("== DONE ==");

        await Example16_CustomLLM.RunAsync();
        Console.WriteLine("== DONE ==");

        await Example17_ChatGPT.RunAsync();
        Console.WriteLine("== DONE ==");

        await Example18_DallE.RunAsync();
        Console.WriteLine("== DONE ==");

        await Example19_Qdrant.RunAsync();
        Console.WriteLine("== DONE ==");

        await Example20_HuggingFace.RunAsync();
        Console.WriteLine("== DONE ==");

        await Example21_ChatGptPlugins.RunAsync();
        Console.WriteLine("== DONE ==");

        await Example22_OpenApiSkill_AzureKeyVault.RunAsync();
        Console.WriteLine("== DONE ==");

        await Example23_OpenApiSkill_GitHub.RunAsync();
        Console.WriteLine("== DONE ==");

        await Example24_OpenApiSkill_Jira.RunAsync();
        Console.WriteLine("== DONE ==");

        await Example25_ReadOnlyMemoryStore.RunAsync();
        Console.WriteLine("== DONE ==");

        await Example26_AADAuth.RunAsync();
        Console.WriteLine("== DONE ==");

        await Example27_SemanticFunctionsUsingChatGPT.RunAsync();
        Console.WriteLine("== DONE ==");

        await Example28_ActionPlanner.RunAsync();
        Console.WriteLine("== DONE ==");

        Example29_Tokenizer.Run();
        Console.WriteLine("== DONE ==");

        await Example30_ChatWithPrompts.RunAsync();
        Console.WriteLine("== DONE ==");

        await Example31_CustomPlanner.RunAsync();
        Console.WriteLine("== DONE ==");

        await Example32_StreamingCompletion.RunAsync();
        Console.WriteLine("== DONE ==");

        await Example33_StreamingChat.RunAsync();
        Console.WriteLine("== DONE ==");

        await Example34_CustomChatModel.RunAsync();
        Console.WriteLine("== DONE ==");

        await Example35_GrpcSkills.RunAsync();
        Console.WriteLine("== DONE ==");

        await Example36_MultiCompletion.RunAsync();
        Console.WriteLine("== DONE ==");

        await Example37_MultiStreamingCompletion.RunAsync();
        Console.WriteLine("== DONE ==");

        await Example38_Pinecone.RunAsync();
        Console.WriteLine("== DONE ==");

        await Example39_Postgres.RunAsync();

        await Example40_DIContainer.RunAsync();
        Console.WriteLine("== DONE ==");

        Example41_HttpClientUsage.Run();
        Console.WriteLine("== DONE ==");

        Example42_KernelBuilder.Run();
        Console.WriteLine("== DONE ==");

<<<<<<< HEAD
        await Example43_Weaviate.RunAsync();
=======
        await Example43_GetModelResult.RunAsync();
>>>>>>> 4c4670ac
        Console.WriteLine("== DONE ==");
    }
}<|MERGE_RESOLUTION|>--- conflicted
+++ resolved
@@ -132,12 +132,11 @@
 
         Example42_KernelBuilder.Run();
         Console.WriteLine("== DONE ==");
+      
+        await Example43_GetModelResult.RunAsync();
+        Console.WriteLine("== DONE ==");
 
-<<<<<<< HEAD
         await Example43_Weaviate.RunAsync();
-=======
-        await Example43_GetModelResult.RunAsync();
->>>>>>> 4c4670ac
         Console.WriteLine("== DONE ==");
     }
 }