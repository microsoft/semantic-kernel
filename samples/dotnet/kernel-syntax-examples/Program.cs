﻿// Copyright (c) Microsoft. All rights reserved.

using System;
using System.Threading.Tasks;
using KernelSyntaxExamples;

#pragma warning disable CS1591
public static class Program
{
    // ReSharper disable once InconsistentNaming
    public static async Task Main()
    {
        Example01_NativeFunctions.Run();
        Console.WriteLine("== DONE ==");

        await Example02_Pipeline.RunAsync();
        Console.WriteLine("== DONE ==");

        await Example03_Variables.RunAsync();
        Console.WriteLine("== DONE ==");

        await Example04_BingSkillAndConnector.RunAsync();
        Console.WriteLine("== DONE ==");

        await Example05_CombineLLMPromptsAndNativeCode.RunAsync();
        Console.WriteLine("== DONE ==");

        await Example06_InlineFunctionDefinition.RunAsync();
        Console.WriteLine("== DONE ==");

        await Example07_TemplateLanguage.RunAsync();
        Console.WriteLine("== DONE ==");

        await Example08_RetryHandler.RunAsync();
        Console.WriteLine("== DONE ==");

        await Example09_FunctionTypes.RunAsync();
        Console.WriteLine("== DONE ==");

        Example10_DescribeAllSkillsAndFunctions.Run();
        Console.WriteLine("== DONE ==");

        await Example11_WebSearchQueries.RunAsync();
        Console.WriteLine("== DONE ==");

        await Example12_Planning.RunAsync();
        Console.WriteLine("== DONE ==");

        await Example13_ConversationSummarySkill.RunAsync();
        Console.WriteLine("== DONE ==");

        await Example14_Memory.RunAsync();
        Console.WriteLine("== DONE ==");

        await Example15_MemorySkill.RunAsync();
        Console.WriteLine("== DONE ==");

<<<<<<< HEAD
        await Example16_OpenApiSkill.RunAsync();
=======
        await Example16_CustomLLM.RunAsync();
        Console.WriteLine("== DONE ==");

        await Example17_ChatGPT.RunAsync();
        Console.WriteLine("== DONE ==");

        await Example18_DallE.RunAsync();
        Console.WriteLine("== DONE ==");

        await Example19_Qdrant.RunAsync();
>>>>>>> d657b613
        Console.WriteLine("== DONE ==");
    }
}
#pragma warning restore CS1591<|MERGE_RESOLUTION|>--- conflicted
+++ resolved
@@ -55,9 +55,6 @@
         await Example15_MemorySkill.RunAsync();
         Console.WriteLine("== DONE ==");
 
-<<<<<<< HEAD
-        await Example16_OpenApiSkill.RunAsync();
-=======
         await Example16_CustomLLM.RunAsync();
         Console.WriteLine("== DONE ==");
 
@@ -68,7 +65,9 @@
         Console.WriteLine("== DONE ==");
 
         await Example19_Qdrant.RunAsync();
->>>>>>> d657b613
+        Console.WriteLine("== DONE ==");
+
+        await Example20_OpenApiSkill.RunAsync();
         Console.WriteLine("== DONE ==");
     }
 }
