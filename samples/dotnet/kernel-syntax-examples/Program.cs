﻿// Copyright (c) Microsoft. All rights reserved.

using System;
using System.Threading.Tasks;

public static class Program
{
    // ReSharper disable once InconsistentNaming
    public static async Task Main()
    {
        Example01_NativeFunctions.Run();
        Console.WriteLine("== DONE ==");
        
        await Example02_Pipeline.RunAsync();
        Console.WriteLine("== DONE ==");
        
        await Example03_Variables.RunAsync();
        Console.WriteLine("== DONE ==");
        
        await Example04_CombineLLMPromptsAndNativeCode.RunAsync();
        Console.WriteLine("== DONE ==");
        
        await Example05_InlineFunctionDefinition.RunAsync();
        Console.WriteLine("== DONE ==");
        
        await Example06_TemplateLanguage.RunAsync();
        Console.WriteLine("== DONE ==");
        
        await Example07_BingAndGoogleSkills.RunAsync();
        Console.WriteLine("== DONE ==");
        
        await Example08_RetryHandler.RunAsync();
        Console.WriteLine("== DONE ==");
        
        await Example09_FunctionTypes.RunAsync();
        Console.WriteLine("== DONE ==");
        
        Example10_DescribeAllSkillsAndFunctions.Run();
        Console.WriteLine("== DONE ==");
        
        await Example11_WebSearchQueries.RunAsync();
        Console.WriteLine("== DONE ==");
        
        await Example12_SequentialPlanner.RunAsync();
        Console.WriteLine("== DONE ==");
        
        await Example13_ConversationSummarySkill.RunAsync();
        Console.WriteLine("== DONE ==");
        
        await Example14_SemanticMemory.RunAsync();
        Console.WriteLine("== DONE ==");
        
        await Example15_MemorySkill.RunAsync();
        Console.WriteLine("== DONE ==");
        
        await Example16_CustomLLM.RunAsync();
        Console.WriteLine("== DONE ==");
        
        await Example17_ChatGPT.RunAsync();
        Console.WriteLine("== DONE ==");
        
        await Example18_DallE.RunAsync();
        Console.WriteLine("== DONE ==");
        
        await Example19_Qdrant.RunAsync();
        Console.WriteLine("== DONE ==");
        
        await Example20_HuggingFace.RunAsync();
        Console.WriteLine("== DONE ==");
        
        await Example21_ChatGptPlugins.RunAsync();
        Console.WriteLine("== DONE ==");
        
        await Example22_OpenApiSkill_AzureKeyVault.RunAsync();
        Console.WriteLine("== DONE ==");
        
        await Example23_OpenApiSkill_GitHub.RunAsync();
        Console.WriteLine("== DONE ==");
        
        await Example24_OpenApiSkill_Jira.RunAsync();
        Console.WriteLine("== DONE ==");
        
        await Example25_ReadOnlyMemoryStore.RunAsync();
        Console.WriteLine("== DONE ==");
        
        await Example26_AADAuth.RunAsync();
        Console.WriteLine("== DONE ==");
        
        await Example27_SemanticFunctionsUsingChatGPT.RunAsync();
        Console.WriteLine("== DONE ==");
        
        await Example28_ActionPlanner.RunAsync();
        Console.WriteLine("== DONE ==");
        
        Example29_Tokenizer.Run();
        Console.WriteLine("== DONE ==");
        
        await Example30_ChatWithPrompts.RunAsync();
        Console.WriteLine("== DONE ==");
        
        await Example31_CustomPlanner.RunAsync();
        Console.WriteLine("== DONE ==");
<<<<<<< HEAD
        
        await Example32_Pinecone.RunAsync();
=======

        await Example32_StreamingCompletion.RunAsync();
>>>>>>> 22d12cbb
        Console.WriteLine("== DONE ==");
    }
}<|MERGE_RESOLUTION|>--- conflicted
+++ resolved
@@ -100,13 +100,8 @@
         
         await Example31_CustomPlanner.RunAsync();
         Console.WriteLine("== DONE ==");
-<<<<<<< HEAD
-        
-        await Example32_Pinecone.RunAsync();
-=======
 
         await Example32_StreamingCompletion.RunAsync();
->>>>>>> 22d12cbb
         Console.WriteLine("== DONE ==");
     }
 }