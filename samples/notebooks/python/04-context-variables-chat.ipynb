--- conflicted
+++ resolved
@@ -1,5 +1,4 @@
 {
-<<<<<<< HEAD
     "cells": [
         {
             "cell_type": "markdown",
@@ -244,250 +243,4 @@
     },
     "nbformat": 4,
     "nbformat_minor": 5
-=======
- "cells": [
-  {
-   "cell_type": "markdown",
-   "id": "fde98ddf",
-   "metadata": {},
-   "source": [
-    "# Creating a basic chat experience with context variables\n",
-    "\n",
-    "In this example, we show how you can build a simple chat bot by sending and updating context with your requests. \n",
-    "\n",
-    "We introduce the Context Variables object which in this demo functions similarly as a key-value store that you can use when running the kernel.\n",
-    "\n",
-    "The context is local (i.e. in your computer's RAM) and not persisted anywhere beyond the life of this Jupyter session.\n",
-    "\n",
-    "In future examples, we will show how to persist the context on disk so that you can bring it into your applications.  \n",
-    "\n",
-    "In this chat scenario, as the user talks back and forth with the bot, the context gets populated with the history of the conversation. During each new run of the kernel, the context can provide the AI with its variables' content. "
-   ]
-  },
-  {
-   "cell_type": "code",
-   "execution_count": null,
-   "id": "92f69b34",
-   "metadata": {},
-   "outputs": [],
-   "source": [
-    "!python -m pip install -r requirements.txt"
-   ]
-  },
-  {
-   "cell_type": "code",
-   "execution_count": null,
-   "id": "68301108",
-   "metadata": {},
-   "outputs": [],
-   "source": [
-    "import semantic_kernel as sk\n",
-    "from semantic_kernel.ai.open_ai import AzureTextCompletion, OpenAITextCompletion\n",
-    "\n",
-    "kernel = sk.Kernel()\n",
-    "\n",
-    "useAzureOpenAI = False\n",
-    "\n",
-    "# Configure AI backend used by the kernel\n",
-    "if useAzureOpenAI:\n",
-    "    deployment, api_key, endpoint = sk.azure_openai_settings_from_dot_env()\n",
-    "    kernel.config.add_text_backend(\"dv\", AzureTextCompletion(deployment, endpoint, api_key))\n",
-    "else:\n",
-    "    api_key, org_id = sk.openai_settings_from_dot_env()\n",
-    "    kernel.config.add_text_backend(\"dv\", OpenAITextCompletion(\"text-davinci-003\", api_key, org_id))"
-   ]
-  },
-  {
-   "cell_type": "markdown",
-   "id": "7971783d",
-   "metadata": {},
-   "source": [
-    "Let's define a prompt outlining a dialogue chat bot."
-   ]
-  },
-  {
-   "cell_type": "code",
-   "execution_count": null,
-   "id": "e84a05fc",
-   "metadata": {},
-   "outputs": [],
-   "source": [
-    "sk_prompt = \"\"\"\n",
-    "ChatBot can have a conversation with you about any topic.\n",
-    "It can give explicit instructions or say 'I don't know' if it does not have an answer.\n",
-    "\n",
-    "{{$history}}\n",
-    "User: {{$user_input}}\n",
-    "ChatBot: \"\"\""
-   ]
-  },
-  {
-   "cell_type": "markdown",
-   "id": "61716b16",
-   "metadata": {},
-   "source": [
-    "Register your semantic function"
-   ]
-  },
-  {
-   "cell_type": "code",
-   "execution_count": null,
-   "id": "a3e4b160",
-   "metadata": {},
-   "outputs": [],
-   "source": [
-    "chat_function = kernel.create_semantic_function(sk_prompt, \"ChatBot\", max_tokens=2000, temperature=0.7, top_p=0.5)"
-   ]
-  },
-  {
-   "cell_type": "markdown",
-   "id": "6e8a676f",
-   "metadata": {},
-   "source": [
-    "Initialize your context"
-   ]
-  },
-  {
-   "cell_type": "code",
-   "execution_count": null,
-   "id": "a4be7394",
-   "metadata": {},
-   "outputs": [],
-   "source": [
-    "context = sk.ContextVariables()\n",
-    "context[\"history\"] = \"\""
-   ]
-  },
-  {
-   "cell_type": "markdown",
-   "id": "4ce7c497",
-   "metadata": {},
-   "source": [
-    "Chat with the Bot"
-   ]
-  },
-  {
-   "cell_type": "code",
-   "execution_count": null,
-   "id": "5ec41eb8",
-   "metadata": {},
-   "outputs": [],
-   "source": [
-    "context[\"user_input\"] = \"Hi, I'm looking for book suggestions\"\n",
-    "bot_answer = await chat_function.invoke_async(input=context)\n",
-    "print(bot_answer)"
-   ]
-  },
-  {
-   "cell_type": "markdown",
-   "id": "a5b03748",
-   "metadata": {},
-   "source": [
-    "Update the history with the output"
-   ]
-  },
-  {
-   "cell_type": "code",
-   "execution_count": null,
-   "id": "f50f517d",
-   "metadata": {},
-   "outputs": [],
-   "source": [
-    "context[\"history\"] += f\"\\nUser: {context['user_input']}\\nChatBot: {bot_answer}\\n\"\n",
-    "print(context[\"history\"])"
-   ]
-  },
-  {
-   "cell_type": "markdown",
-   "id": "23a2eb02",
-   "metadata": {},
-   "source": [
-    "Keep Chatting!"
-   ]
-  },
-  {
-   "cell_type": "code",
-   "execution_count": null,
-   "id": "c59efe45",
-   "metadata": {},
-   "outputs": [],
-   "source": [
-    "async def chat(input_text: str) -> None:\n",
-    "    # Save new message in the context variables\n",
-    "    print(f\"User: {input_text}\")\n",
-    "    context[\"user_input\"] = input_text\n",
-    "\n",
-    "    # Process the user message and get an answer\n",
-    "    answer = await chat_function.invoke_async(context)\n",
-    "\n",
-    "    # Show the response\n",
-    "    print(f\"ChatBot: {answer}\")\n",
-    "\n",
-    "    # Append the new interaction to the chat history\n",
-    "    context[\"history\"] += f\"\\nUser: {input_text}\\nChatBot: {answer}\\n\""
-   ]
-  },
-  {
-   "cell_type": "code",
-   "execution_count": null,
-   "id": "06ee244e",
-   "metadata": {},
-   "outputs": [],
-   "source": [
-    "await chat(\"I love history and philosophy, I'd like to learn something new about Greece, any suggestion?\")"
-   ]
-  },
-  {
-   "cell_type": "code",
-   "execution_count": null,
-   "id": "82be4e7e",
-   "metadata": {},
-   "outputs": [],
-   "source": [
-    "await chat(\"that sounds interesting, what is it about?\")"
-   ]
-  },
-  {
-   "cell_type": "code",
-   "execution_count": null,
-   "id": "82fe0139",
-   "metadata": {},
-   "outputs": [],
-   "source": [
-    "await chat(\"if I read that book, what exactly will I learn about Greece history?\")"
-   ]
-  },
-  {
-   "cell_type": "code",
-   "execution_count": null,
-   "id": "55b3a9f2",
-   "metadata": {},
-   "outputs": [],
-   "source": [
-    "await chat(\"could you list some more books I could read about this topic?\")"
-   ]
-  }
- ],
- "metadata": {
-  "kernelspec": {
-   "display_name": "Python 3 (ipykernel)",
-   "language": "python",
-   "name": "python3"
-  },
-  "language_info": {
-   "codemirror_mode": {
-    "name": "ipython",
-    "version": 3
-   },
-   "file_extension": ".py",
-   "mimetype": "text/x-python",
-   "name": "python",
-   "nbconvert_exporter": "python",
-   "pygments_lexer": "ipython3",
-   "version": "3.10.10"
-  }
- },
- "nbformat": 4,
- "nbformat_minor": 5
->>>>>>> e207b371
 }