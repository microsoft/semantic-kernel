--- conflicted
+++ resolved
@@ -40,11 +40,7 @@
         "from typing import Tuple\n",
         "\n",
         "import semantic_kernel as sk\n",
-<<<<<<< HEAD
-        "from semantic_kernel.connectors.ai.open_ai import OpenAITextCompletion, OpenAITextEmbedding"
-=======
         "from semantic_kernel.connectors.ai.open_ai import OpenAITextCompletion, OpenAITextEmbedding, AzureTextCompletion, AzureTextEmbedding"
->>>>>>> f8a8d884
       ]
     },
     {
@@ -67,11 +63,6 @@
       "source": [
         "kernel = sk.Kernel()\n",
         "\n",
-<<<<<<< HEAD
-        "api_key, org_id = sk.openai_settings_from_dot_env()\n",
-        "kernel.add_text_completion_service(\"dv\", OpenAITextCompletion(\"text-davinci-003\", api_key, org_id))\n",
-        "kernel.add_text_embedding_generation_service(\"ada\", OpenAITextEmbedding(\"text-embedding-ada-002\", api_key, org_id))\n",
-=======
         "useAzureOpenAI = False\n",
         "\n",
         "# Configure AI service used by the kernel\n",
@@ -84,7 +75,6 @@
         "    api_key, org_id = sk.openai_settings_from_dot_env()\n",
         "    kernel.add_text_completion_service(\"dv\", OpenAITextCompletion(\"text-davinci-003\", api_key, org_id))\n",
         "    kernel.add_text_embedding_generation_service(\"ada\", OpenAITextEmbedding(\"text-embedding-ada-002\", api_key, org_id))\n",
->>>>>>> f8a8d884
         "\n",
         "kernel.register_memory_store(memory_store=sk.memory.VolatileMemoryStore())\n",
         "kernel.import_skill(sk.core_skills.TextMemorySkill())"
