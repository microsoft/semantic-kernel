{
  "description": "Turns natural language into Python command line scripts. Reads variables from args, operates on stdin, out",
  "default_settings": {
    "max_tokens": 256,
    "temperature": 0.0,
    "top_p": 0.0,
    "presence_penalty": 0.0,
    "frequency_penalty": 0.0,
<<<<<<< HEAD
    "stop_sequences": [
      "# Done"
    ]
  },
  "default_backends": [
    "code-davinci-002"
  ]
=======
    "stop_sequences": ["# Done"]
  }
>>>>>>> 9d876b20
}<|MERGE_RESOLUTION|>--- conflicted
+++ resolved
@@ -6,7 +6,6 @@
     "top_p": 0.0,
     "presence_penalty": 0.0,
     "frequency_penalty": 0.0,
-<<<<<<< HEAD
     "stop_sequences": [
       "# Done"
     ]
@@ -14,8 +13,6 @@
   "default_backends": [
     "code-davinci-002"
   ]
-=======
     "stop_sequences": ["# Done"]
   }
->>>>>>> 9d876b20
 }