--- conflicted
+++ resolved
@@ -6,7 +6,6 @@
     "top_p": 0.0,
     "presence_penalty": 0.0,
     "frequency_penalty": 0.0,
-<<<<<<< HEAD
     "stop_sequences": [
       "[done]"
     ]
@@ -14,8 +13,6 @@
   "default_backends": [
     "text-davinci-003"
   ]
-=======
     "stop_sequences": ["[done]"]
   }
->>>>>>> 9d876b20
 }