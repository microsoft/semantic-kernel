--- conflicted
+++ resolved
@@ -1,17 +1,13 @@
 {
   "description": "Translate the input into a language of your choice",
-<<<<<<< HEAD
   "completion": {
     "max_tokens": 256,
-=======
   "default_settings": {
     "max_tokens": 2000,
->>>>>>> 9d876b20
     "temperature": 0.7,
     "top_p": 0.0,
     "presence_penalty": 0.0,
     "frequency_penalty": 0.0,
-<<<<<<< HEAD
     "stop_sequences": [
       "[done]"
     ]
@@ -19,8 +15,6 @@
   "default_backends": [
     "text-davinci-002"
   ]
-=======
     "stop_sequences": ["[done]"]
   }
->>>>>>> 9d876b20
 }